# -*- coding: utf-8 -*-

import redis
import unittest
from hotels import hotels
import random
import time
from RLTest import Env
from includes import *
from common import *

# this tests is not longer relevant
# def testAdd(env):
#     if env.is_cluster():
#         raise unittest.SkipTest()

#     r = env
#     env.expect('ft.create', 'idx', 'schema', 'title', 'text', 'body', 'text').ok()
#     env.assertTrue(r.exists('idx:idx'))
#     env.expect('ft.add', 'idx', 'doc1', 1.0, 'fields', 'title', 'hello world', 'body', 'lorem ist ipsum').ok()

#     for _ in r.retry_with_rdb_reload():
#         prefix = 'ft'
#         env.assertExists(prefix + ':idx/hello')
#         env.assertExists(prefix + ':idx/world')
#         env.assertExists(prefix + ':idx/lorem')

def testAddErrors(env):
    env.expect('ft.create idx ON HASH schema foo text bar numeric sortable').equal('OK')
    env.expect('ft.add idx doc1 1 redis 4').error().contains('Unknown keyword')
    env.expect('ft.add idx doc1').error().contains("wrong number of arguments")
    env.expect('ft.add idx doc1 42').error().contains("Score must be between 0 and 1")
    env.expect('ft.add idx doc1 1.0').error().contains("No field list found")
    env.expect('ft.add fake_idx doc1 1.0 fields foo bar').error().contains("Unknown index name")

def assertEqualIgnoreCluster(env, val1, val2):
    # todo: each test that uses this function should be switch back to env.assertEqual once fix
    # issues on coordinator
    if env.isCluster():
        return
    env.assertEqual(val1, val2)

def testConditionalUpdate(env):
    env.assertOk(env.cmd(
        'ft.create', 'idx','ON', 'HASH',
        'schema', 'foo', 'text', 'bar', 'numeric', 'sortable'))
    env.assertOk(env.cmd('ft.add', 'idx', '1', '1',
                           'fields', 'foo', 'hello', 'bar', '123'))
    env.assertOk(env.cmd('ft.add', 'idx', '1', '1', 'replace', 'if',
                           '@foo == "hello"', 'fields', 'foo', 'world', 'bar', '123'))
    env.assertEqual('NOADD', env.cmd('ft.add', 'idx', '1', '1', 'replace',
                                       'if', '@foo == "hello"', 'fields', 'foo', 'world', 'bar', '123'))
    env.assertEqual('NOADD', env.cmd('ft.add', 'idx', '1', '1', 'replace',
                                       'if', '1 == 2', 'fields', 'foo', 'world', 'bar', '123'))
    env.assertOk(env.cmd('ft.add', 'idx', '1', '1', 'replace', 'partial', 'if',
                           '@foo == "world"', 'fields', 'bar', '234'))
    env.assertOk(env.cmd('ft.add', 'idx', '1', '1', 'replace', 'if',
                           '@bar == 234', 'fields', 'foo', 'hello', 'bar', '123'))

    # Ensure that conditionals are ignored if the document doesn't exist
    env.assertOk(env.cmd('FT.ADD', 'idx', '666', '1',
                           'IF', '@bar > 42', 'FIELDS', 'bar', '15'))
    # Ensure that it fails if we try again, because it already exists
    env.assertEqual('NOADD', env.cmd('FT.ADD', 'idx', '666', '1',
                                       'REPLACE', 'IF', '@bar > 42', 'FIELDS', 'bar', '15'))
    # Ensure that it fails because we're not using 'REPLACE'
    with env.assertResponseError():
        env.assertOk(env.cmd('FT.ADD', 'idx', '666', '1',
                               'IF', '@bar > 42', 'FIELDS', 'bar', '15'))

def testUnionIdList(env):
    # Regression test for https://github.com/RediSearch/RediSearch/issues/306
    r = env
    N = 100
    env.expect(
        "ft.create", "test", 'ON', 'HASH',
        "SCHEMA",  "tags", "TAG", "waypoint", "GEO").ok()
    env.expect("ft.add", "test", "1", "1", "FIELDS", "tags", "alberta", "waypoint", "-113.524,53.5244").ok()
    env.expect("ft.add", "test", "2", "1", "FIELDS", "tags", "ontario", "waypoint", "-79.395,43.661667").ok()

    r.cmd('ft.search', 'test', '@tags:{ontario}')

    res = r.execute_command(
        'ft.search', 'test', "@waypoint:[-113.52 53.52 20 mi]|@tags:{ontario}", 'nocontent')
    env.assertEqual(res, [2, '1', '2'])

def testAttributes(env):
    env.assertOk(env.cmd('ft.create', 'idx','ON', 'HASH',
                         'schema', 'title', 'text', 'body', 'text'))
    env.assertOk(env.cmd('ft.add', 'idx', 'doc1', 1.0, 'fields',
                                            'title', 't1 t2', 'body', 't3 t4 t5'))
    env.assertOk(env.cmd('ft.add', 'idx', 'doc2', 1.0, 'fields',
                           'body', 't1 t2', 'title', 't3 t5'))

    res = env.cmd(
        'ft.search', 'idx', '(@title:(t1 t2) => {$weight: 0.2}) |(@body:(t1 t2) => {$weight: 0.5})', 'nocontent')
    env.assertListEqual([2, 'doc2', 'doc1'], res)
    res = env.cmd(
        'ft.search', 'idx', '(@title:(t1 t2) => {$weight: 2.5}) |(@body:(t1 t2) => {$weight: 0.5})', 'nocontent')
    env.assertListEqual([2, 'doc1', 'doc2'], res)

    res = env.cmd(
        'ft.search', 'idx', '(t3 t5) => {$slop: 4}', 'nocontent')
    env.assertListEqual([2, 'doc2', 'doc1'], res)
    res = env.cmd(
        'ft.search', 'idx', '(t5 t3) => {$slop: 0}', 'nocontent')
    env.assertListEqual([1, 'doc2'], res)
    res = env.cmd(
        'ft.search', 'idx', '(t5 t3) => {$slop: 0; $inorder:true}', 'nocontent')
    env.assertListEqual([0], res)

def testUnion(env):
    N = 100
    r = env
    env.expect('ft.create', 'idx','ON', 'HASH', 'schema', 'f', 'text').ok()
    for i in range(N):

        env.expect('ft.add', 'idx', 'doc%d' % i, 1.0, 'fields',
                                        'f', 'hello world' if i % 2 == 0 else 'hallo werld').ok()

    for _ in r.retry_with_rdb_reload():
        waitForIndex(r, 'idx')
        res = r.execute_command(
            'ft.search', 'idx', 'hello|hallo', 'nocontent', 'limit', '0', '100')
        env.assertEqual(N + 1, len(res))
        env.assertEqual(N, res[0])

        res = r.execute_command(
            'ft.search', 'idx', 'hello|world', 'nocontent', 'limit', '0', '100')
        env.assertEqual(51, len(res))
        env.assertEqual(50, res[0])

        res = r.execute_command('ft.search', 'idx', '(hello|hello)(world|world)',
                                'nocontent', 'verbatim', 'limit', '0', '100')
        env.assertEqual(51, len(res))
        env.assertEqual(50, res[0])

        res = r.execute_command(
            'ft.search', 'idx', '(hello|hallo)(werld|world)', 'nocontent', 'verbatim', 'limit', '0', '100')
        env.assertEqual(101, len(res))
        env.assertEqual(100, res[0])

        res = r.execute_command(
            'ft.search', 'idx', '(hallo|hello)(world|werld)', 'nocontent', 'verbatim', 'limit', '0', '100')
        env.assertEqual(101, len(res))
        env.assertEqual(100, res[0])

        res = r.execute_command(
            'ft.search', 'idx', '(hello|werld)(hallo|world)', 'nocontent', 'verbatim', 'limit', '0', '100')
        env.assertEqual(101, len(res))
        env.assertEqual(100, res[0])

        res = r.execute_command(
            'ft.search', 'idx', '(hello|hallo) world', 'nocontent', 'verbatim', 'limit', '0', '100')
        env.assertEqual(51, len(res))
        env.assertEqual(50, res[0])

        res = r.execute_command(
            'ft.search', 'idx', '(hello world)|((hello world)|(hallo world|werld) | hello world werld)',
            'nocontent', 'verbatim', 'limit', '0', '100')
        env.assertEqual(101, len(res))
        env.assertEqual(100, res[0])

def testSearch(env):
    r = env
    r.expect('ft.create', 'idx', 'ON', 'HASH',
             'schema', 'title', 'text', 'weight', 10.0, 'body', 'text').ok()
    r.expect('ft.add', 'idx', 'doc1', 0.5,
             'fields','title', 'hello world', 'body', 'lorem ist ipsum').ok()
    r.expect('ft.add', 'idx', 'doc2', 1.0,
             'fields', 'title', 'hello another world', 'body', 'lorem ist ipsum lorem lorem').ok()
    # order of documents might change after reload
    for _ in r.retry_with_rdb_reload():
        waitForIndex(env, 'idx')
        res = r.execute_command('ft.search', 'idx', 'hello')
        expected = [2, 'doc2', ['title', 'hello another world', 'body', 'lorem ist ipsum lorem lorem'],
                    'doc1', ['title', 'hello world', 'body', 'lorem ist ipsum']]
        env.assertEqual(toSortedFlatList(res), toSortedFlatList(expected))

        # Test empty query
        res = r.execute_command('ft.search', 'idx', '')
        env.assertListEqual([0], res)

        # Test searching with no content
        res = r.execute_command(
            'ft.search', 'idx', 'hello', 'nocontent')
        env.assertTrue(len(res) == 3)
        expected = ['doc2', 'doc1']
        env.assertEqual(res[0], 2)
        for item in expected:
            env.assertIn(item, res)

        # Test searching WITHSCORES
        res = r.execute_command('ft.search', 'idx', 'hello', 'WITHSCORES')
        env.assertEqual(len(res), 7)
        env.assertEqual(res[0], 2)
        for item in expected:
            env.assertIn(item, res)
        env.assertTrue(float(res[2]) > 0)
        env.assertTrue(float(res[5]) > 0)

        # Test searching WITHSCORES NOCONTENT
        res = r.execute_command('ft.search', 'idx', 'hello', 'WITHSCORES', 'NOCONTENT')
        env.assertEqual(len(res), 5)
        env.assertEqual(res[0], 2)
        for item in expected:
            env.assertIn(item, res)
        env.assertTrue(float(res[2]) > 0)
        env.assertTrue(float(res[4]) > 0)

def testGet(env):
    r = env
    env.expect('ft.create', 'idx', 'ON', 'HASH', 'schema', 'foo', 'text', 'bar', 'text').ok()

    env.expect('ft.get').error().contains("wrong number of arguments")
    env.expect('ft.get', 'idx').error().contains("wrong number of arguments")
    env.expect('ft.get', 'idx', 'foo', 'bar').error().contains("wrong number of arguments")
    env.expect('ft.mget').error().contains("wrong number of arguments")
    env.expect('ft.mget', 'idx').error().contains("wrong number of arguments")
    env.expect('ft.mget', 'fake_idx').error().contains("wrong number of arguments")

    env.expect('ft.get fake_idx foo').error().contains("Unknown Index name")
    env.expect('ft.mget fake_idx foo').error().contains("Unknown Index name")

    for i in range(100):
        env.expect('ft.add', 'idx', 'doc%d' % i, 1.0, 'fields',
                   'foo', 'hello world', 'bar', 'wat wat').ok()

    for i in range(100):
        res = r.execute_command('ft.get', 'idx', 'doc%d' % i)
        env.assertIsNotNone(res)
        env.assertEqual(set(['foo', 'hello world', 'bar', 'wat wat']), set(res))
        env.assertIsNone(r.execute_command(
            'ft.get', 'idx', 'doc%dsdfsd' % i))
    env.expect('ft.get', 'no_idx', 'doc0').error().contains("Unknown Index name")

    rr = r.execute_command(
        'ft.mget', 'idx', *('doc%d' % i for i in range(100)))
    env.assertEqual(len(rr), 100)
    for res in rr:
        env.assertIsNotNone(res)
        env.assertEqual(set(['foo', 'hello world', 'bar', 'wat wat']), set(res))
    rr = r.execute_command(
        'ft.mget', 'idx', *('doc-%d' % i for i in range(100)))
    env.assertEqual(len(rr), 100)
    for res in rr:
        env.assertIsNone(res)

    # Verify that when a document is deleted, GET returns NULL
    r.cmd('ft.del', 'idx', 'doc10') # But we still keep the document
    r.cmd('ft.del', 'idx', 'doc11')
    assert r.cmd('ft.del', 'idx', 'coverage') == 0
    res = r.cmd('ft.get', 'idx', 'doc10')
    r.assertEqual(None, res)
    res = r.cmd('ft.mget', 'idx', 'doc10')
    r.assertEqual([None], res)
    res = r.cmd('ft.mget', 'idx', 'doc10', 'doc11', 'doc12')
    r.assertIsNone(res[0])
    r.assertIsNone(res[1])
    r.assertTrue(not not res[2])

    env.expect('ft.add idx doc 0.1 language arabic payload redislabs fields foo foo').ok()
    env.expect('ft.get idx doc').equal(['foo', 'foo'])
    res = env.cmd('hgetall doc')
    env.assertEqual(set(res), set(['foo', 'foo', '__score', '0.1', '__language', 'arabic', '__payload', 'redislabs']))


def testDelete(env):
    r = env
    env.expect('ft.create', 'idx', 'ON', 'HASH', 'schema', 'f', 'text').ok()

    for i in range(100):
        env.assertEqual(1, r.execute_command('hset', 'doc%d' % i, 'f', 'hello world'))

    env.expect('ft.del', 'fake_idx', 'doc1').error()

    for i in range(100):
        # the doc hash should exist now
        r.expect('ft.get', 'idx', 'doc%d' % i).notRaiseError()
        # Delete the actual docs only half of the time
        env.assertEqual(1, r.execute_command(
           'ft.del', 'idx', 'doc%d' % i, 'DD' if i % 2 == 0 else ''))
        # second delete should return 0
        env.assertEqual(0, r.execute_command('ft.del', 'idx', 'doc%d' % i))
        # second delete should return 0

        # TODO: return 0 if doc wasn't found
        #env.assertEqual(0, r.execute_command(
        #    'ft.del', 'idx', 'doc%d' % i))

        # After del with DD the doc hash should not exist
        if i % 2 == 0:
            env.assertFalse(r.exists('doc%d' % i))
        else:
            r.expect('ft.get', 'idx', 'doc%d' % i).notRaiseError()
        res = r.execute_command('ft.search', 'idx', 'hello', 'nocontent', 'limit', 0, 100)
        env.assertNotIn('doc%d' % i, res)
        env.assertEqual(res[0], 100 - i - 1)
        env.assertEqual(len(res), 100 - i)

        # test reinsertion
        env.assertEqual(1, r.execute_command('hset', 'doc%d' % i, 'f', 'hello world'))
        res = r.execute_command('ft.search', 'idx', 'hello', 'nocontent', 'limit', 0, 100)
        env.assertIn('doc%d' % i, res)
        env.assertEqual(1, r.execute_command('ft.del', 'idx', 'doc%d' % i))

    for _ in r.retry_with_rdb_reload():
        waitForIndex(env, 'idx')
        did = 'rrrr'
        env.assertEqual(1, r.execute_command('hset', did, 'f', 'hello world'))
        env.assertEqual(1, r.execute_command('ft.del', 'idx', did))
        env.assertEqual(0, r.execute_command('ft.del', 'idx', did))
        env.assertEqual(1, r.execute_command('hset', 'idx', did, 'f', 'hello world'))
        env.assertEqual(1, r.execute_command('ft.del', 'idx', did))
        env.assertEqual(0, r.execute_command('ft.del', 'idx', did))

def testReplace(env):
    r = env

    env.expect('ft.create', 'idx', 'ON', 'HASH', 'schema', 'f', 'text').ok()

    env.expect('ft.add', 'idx', 'doc1', 1.0, 'fields', 'f', 'hello world').ok()
    env.expect('ft.add', 'idx', 'doc2', 1.0, 'fields', 'f', 'hello world').ok()
    res = r.execute_command(
        'ft.search', 'idx', 'hello world')
    env.assertEqual(2, res[0])

    with env.assertResponseError():
        # make sure we can't insert a doc twice
        res = r.execute_command('ft.add', 'idx', 'doc1', 1.0, 'fields',
                                'f', 'hello world')

    # now replace doc1 with a different content
    env.expect('ft.add', 'idx', 'doc1', 1.0, 'replace', 'fields', 'f', 'goodbye universe').ok()

    for _ in r.retry_with_rdb_reload():
        waitForIndex(env, 'idx')
        # make sure the query for hello world does not return the replaced
        # document
        res = r.execute_command(
            'ft.search', 'idx', 'hello world', 'nocontent')
        env.assertEqual(1, res[0])
        env.assertEqual('doc2', res[1])

        # search for the doc's new content
        res = r.execute_command(
            'ft.search', 'idx', 'goodbye universe', 'nocontent')
        env.assertEqual(1, res[0])
        env.assertEqual('doc1', res[1])

def testDrop(env):
    r = env
    env.expect('ft.create', 'idx', 'ON', 'HASH', 'schema', 'f', 'text', 'n', 'numeric', 't', 'tag', 'g', 'geo').ok()

    for i in range(100):
        env.expect('ft.add', 'idx', 'doc%d' % i, 1.0, 'fields',
                   'f', 'hello world', 'n', 666, 't', 'foo bar', 'g', '19.04,47.497').ok()
    env.assertGreaterEqual(countKeys(env), 100)

    env.expect('ft.drop', 'idx').ok()

    env.assertEqual(0, countKeys(env))
    env.flush()

    # Now do the same with KEEPDOCS
    env.expect('ft.create', 'idx', 'ON', 'HASH',
               'schema', 'f', 'text', 'n', 'numeric', 't', 'tag', 'g', 'geo').ok()

    for i in range(100):
        env.expect('ft.add', 'idx', 'doc%d' % i, 1.0, 'fields',
                   'f', 'hello world', 'n', 666, 't', 'foo bar', 'g', '19.04,47.497').ok()
    env.assertGreaterEqual(countKeys(env), 100)

    if not env.is_cluster():
        env.expect('ft.drop', 'idx', 'KEEPDOCS').ok()
        keys = r.keys('*')
        env.assertListEqual(['doc0', 'doc1', 'doc10', 'doc11', 'doc12', 'doc13', 'doc14', 'doc15',
                             'doc16', 'doc17', 'doc18', 'doc19', 'doc2', 'doc20', 'doc21', 'doc22',
                             'doc23', 'doc24', 'doc25', 'doc26', 'doc27', 'doc28', 'doc29', 'doc3',
                             'doc30', 'doc31', 'doc32', 'doc33', 'doc34', 'doc35', 'doc36', 'doc37',
                             'doc38', 'doc39', 'doc4', 'doc40', 'doc41', 'doc42', 'doc43', 'doc44',
                             'doc45', 'doc46', 'doc47', 'doc48', 'doc49', 'doc5', 'doc50', 'doc51',
                             'doc52', 'doc53', 'doc54', 'doc55', 'doc56', 'doc57', 'doc58', 'doc59',
                             'doc6', 'doc60', 'doc61', 'doc62', 'doc63', 'doc64', 'doc65', 'doc66',
                             'doc67', 'doc68', 'doc69', 'doc7', 'doc70', 'doc71', 'doc72', 'doc73',
                             'doc74', 'doc75', 'doc76', 'doc77', 'doc78', 'doc79', 'doc8', 'doc80',
                             'doc81', 'doc82', 'doc83', 'doc84', 'doc85', 'doc86', 'doc87', 'doc88',
                             'doc89', 'doc9', 'doc90', 'doc91', 'doc92', 'doc93', 'doc94', 'doc95',
                             'doc96', 'doc97', 'doc98', 'doc99'],
                             py2sorted(keys))

    env.expect('FT.DROP', 'idx', 'KEEPDOCS', '666').error().contains("wrong number of arguments")

def testDelete(env):
    conn = getConnectionByEnv(env)
    r = env
    r.expect('ft.create', 'idx', 'ON', 'HASH', 'schema', 'f', 'text', 'n', 'numeric', 't', 'tag', 'g', 'geo').ok()

    for i in range(100):
        res = conn.execute_command('hset', 'doc%d' % i,
                                   'f', 'hello world', 'n', 666, 't', 'foo bar', 'g', '19.04,47.497')
        env.assertEqual(4, res)
    env.assertGreaterEqual(countKeys(env), 100)

    r.expect('FT.DROPINDEX', 'idx', 'dd').ok()
    env.assertEqual(0, countKeys(env))
    env.flush()

    # Now do the same with KEEPDOCS
    env.expect('ft.create', 'idx', 'ON', 'HASH',
               'schema', 'f', 'text', 'n', 'numeric', 't', 'tag', 'g', 'geo').ok()

    for i in range(100):
        res = conn.execute_command('hset', 'doc%d' % i,
                                   'f', 'hello world', 'n', 666, 't', 'foo bar', 'g', '19.04,47.497')
        env.assertEqual(4, res)
    env.assertGreaterEqual(countKeys(env), 100)

    if not env.is_cluster():
        r.expect('FT.DROPINDEX', 'idx').ok()
        keys = r.keys('*')
        env.assertListEqual(py2sorted("doc%d" %k for k in range(100)), py2sorted(keys))

    env.expect('FT.DROPINDEX', 'idx', 'dd', '666').error().contains("wrong number of arguments")

def testCustomStopwords(env):
    r = env
    # Index with default stopwords
    env.expect('ft.create', 'idx', 'ON', 'HASH', 'schema', 'foo', 'text').ok()

    # Index with custom stopwords
    env.expect('ft.create', 'idx2', 'ON', 'HASH', 'stopwords', 2, 'hello', 'world',
                                    'schema', 'foo', 'text').ok()
    assertInfoField(env, 'idx2', 'stopwords_list', ['hello', 'world'])

    # Index with NO stopwords
    env.expect('ft.create', 'idx3', 'ON', 'HASH', 'stopwords', 0,
                                    'schema', 'foo', 'text').ok()
    assertInfoField(env, 'idx3', 'stopwords_list', [])

    # 2nd Index with NO stopwords - check global is used and freed
    env.expect('ft.create', 'idx4', 'ON', 'HASH', 'stopwords', 0,
                                    'schema', 'foo', 'text').ok()

    #for idx in ('idx', 'idx2', 'idx3'):
    env.expect('ft.add', 'idx', 'doc1', 1.0, 'fields', 'foo', 'hello world').ok()
    env.expect('ft.add', 'idx', 'doc2', 1.0, 'fields', 'foo', 'to be or not to be').ok()

    for _ in r.retry_with_rdb_reload():
        waitForIndex(r, 'idx')
        # Normal index should return results just for 'hello world'
        env.assertEqual([1, 'doc1'],  r.execute_command(
            'ft.search', 'idx', 'hello world', 'nocontent'))
        env.assertEqual([0],  r.execute_command(
            'ft.search', 'idx', 'to be or not', 'nocontent'))

        # Custom SW index should return results just for 'to be or not'
        env.assertEqual([0],  r.execute_command(
            'ft.search', 'idx2', 'hello world', 'nocontent'))
        env.assertEqual([1, 'doc2'],  r.execute_command(
            'ft.search', 'idx2', 'to be or not', 'nocontent'))

        # No SW index should return results for both
        env.assertEqual([1, 'doc1'],  r.execute_command(
            'ft.search', 'idx3', 'hello world', 'nocontent'))
        env.assertEqual([1, 'doc2'],  r.execute_command(
            'ft.search', 'idx3', 'to be or not', 'nocontent'))

def testStopwords(env):
    # This test was taken from Python's tests, and failed due to some changes
    # made earlier
    env.cmd('ft.create', 'idx', 'ON', 'HASH', 'stopwords', 3, 'foo',
             'bar', 'baz', 'schema', 'txt', 'text')
    env.cmd('ft.add', 'idx', 'doc1', 1.0, 'fields', 'txt', 'foo bar')
    env.cmd('ft.add', 'idx', 'doc2', 1.0, 'fields', 'txt', 'hello world')

    r1 = env.cmd('ft.search', 'idx', 'foo bar', 'nocontent')
    r2 = env.cmd('ft.search', 'idx', 'foo bar hello world', 'nocontent')
    env.assertEqual(0, r1[0])
    env.assertEqual(1, r2[0])

def testNoStopwords(env):
    # This test taken from Java's test suite
    env.cmd('ft.create', 'idx', 'ON', 'HASH', 'schema', 'title', 'text')
    for i in range(100):
        env.cmd('ft.add', 'idx', 'doc{}'.format(i), 1.0, 'fields',
                 'title', 'hello world' if i % 2 == 0 else 'hello worlds')

    res = env.cmd('ft.search', 'idx', 'hello a world', 'NOCONTENT')
    env.assertEqual(100, res[0])

    res = env.cmd('ft.search', 'idx', 'hello a world',
                   'VERBATIM', 'NOCONTENT')
    env.assertEqual(50, res[0])

    res = env.cmd('ft.search', 'idx', 'hello a world', 'NOSTOPWORDS')
    env.assertEqual(0, res[0])

def testOptional(env):
    r = env
    env.expect('ft.create', 'idx', 'ON', 'HASH', 'schema', 'foo', 'text').ok()
    env.expect('ft.add', 'idx',
                                    'doc1', 1.0, 'fields', 'foo', 'hello wat woot').ok()
    env.expect('ft.add', 'idx', 'doc2',
                                    1.0, 'fields', 'foo', 'hello world woot').ok()
    env.expect('ft.add', 'idx', 'doc3',
                                    1.0, 'fields', 'foo', 'hello world werld').ok()

    expected = [3, 'doc1', 'doc2', 'doc3']
    res = r.execute_command('ft.search', 'idx', 'hello', 'nocontent')
    env.assertEqual(res, expected)
    res = r.execute_command(
        'ft.search', 'idx', 'hello world', 'nocontent', 'scorer', 'DISMAX')
    env.assertEqual([2, 'doc2', 'doc3'], res)
    res = r.execute_command(
        'ft.search', 'idx', 'hello ~world', 'nocontent', 'scorer', 'DISMAX')
    env.assertEqual(res, expected)
    res = r.execute_command(
        'ft.search', 'idx', 'hello ~world ~werld', 'nocontent', 'scorer', 'DISMAX')
    env.assertEqual(res, expected)
    res = r.execute_command(
        'ft.search', 'idx', '~world ~(werld hello)', 'withscores', 'nocontent', 'scorer', 'DISMAX')
    env.assertEqual(res, [3, 'doc3', '3', 'doc2', '2', 'doc1', '1'])

def testExplain(env):

    r = env
    env.expect(
        'ft.create', 'idx', 'ON', 'HASH',
        'schema', 'foo', 'text', 'bar', 'numeric', 'sortable',
        'v', 'VECTOR', 'HNSW', '6', 'TYPE', 'FLOAT32', 'DIM', '2','DISTANCE_METRIC', 'L2', 't', 'TEXT').ok()
    q = '(hello world) "what what" (hello|world) (@bar:[10 100]|@bar:[200 300])'
    res = r.execute_command('ft.explain', 'idx', q)
    # print res.replace('\n', '\\n')
    # expected = """INTERSECT {\n  UNION {\n    hello\n    +hello(expanded)\n  }\n  UNION {\n    world\n    +world(expanded)\n  }\n  EXACT {\n    what\n    what\n  }\n  UNION {\n    UNION {\n      hello\n      +hello(expanded)\n    }\n    UNION {\n      world\n      +world(expanded)\n    }\n  }\n  UNION {\n    NUMERIC {10.000000 <= @bar <= 100.000000}\n    NUMERIC {200.000000 <= @bar <= 300.000000}\n  }\n}\n"""
    # expected = """INTERSECT {\n  UNION {\n    hello\n    <HL(expanded)\n    +hello(expanded)\n  }\n  UNION {\n    world\n    <ARLT(expanded)\n    +world(expanded)\n  }\n  EXACT {\n    what\n    what\n  }\n  UNION {\n    UNION {\n      hello\n      <HL(expanded)\n      +hello(expanded)\n    }\n    UNION {\n      world\n      <ARLT(expanded)\n      +world(expanded)\n    }\n  }\n  UNION {\n    NUMERIC {10.000000 <= @bar <= 100.000000}\n    NUMERIC {200.000000 <= @bar <= 300.000000}\n  }\n}\n"""
    expected = """INTERSECT {\n  UNION {\n    hello\n    +hello(expanded)\n  }\n  UNION {\n    world\n    +world(expanded)\n  }\n  EXACT {\n    what\n    what\n  }\n  UNION {\n    UNION {\n      hello\n      +hello(expanded)\n    }\n    UNION {\n      world\n      +world(expanded)\n    }\n  }\n  UNION {\n    NUMERIC {10.000000 <= @bar <= 100.000000}\n    NUMERIC {200.000000 <= @bar <= 300.000000}\n  }\n}\n"""
    env.assertEqual(res, expected)


    # expected = ['INTERSECT {', '  UNION {', '    hello', '    <HL(expanded)', '    +hello(expanded)', '  }', '  UNION {', '    world', '    <ARLT(expanded)', '    +world(expanded)', '  }', '  EXACT {', '    what', '    what', '  }', '  UNION {', '    UNION {', '      hello', '      <HL(expanded)', '      +hello(expanded)', '    }', '    UNION {', '      world', '      <ARLT(expanded)', '      +world(expanded)', '    }', '  }', '  UNION {', '    NUMERIC {10.000000 <= @bar <= 100.000000}', '    NUMERIC {200.000000 <= @bar <= 300.000000}', '  }', '}', '']
    if env.is_cluster():
        raise unittest.SkipTest()
    res = env.cmd('ft.explainCli', 'idx', q)
    expected = ['INTERSECT {', '  UNION {', '    hello', '    +hello(expanded)', '  }', '  UNION {', '    world', '    +world(expanded)', '  }', '  EXACT {', '    what', '    what', '  }', '  UNION {', '    UNION {', '      hello', '      +hello(expanded)', '    }', '    UNION {', '      world', '      +world(expanded)', '    }', '  }', '  UNION {', '    NUMERIC {10.000000 <= @bar <= 100.000000}', '    NUMERIC {200.000000 <= @bar <= 300.000000}', '  }', '}', '']
    env.assertEqual(expected, res)

    q = '(hello world) "what what" hello|world @bar:[10 100]|@bar:[200 300]'
    res = r.execute_command('ft.explain', 'idx', q, 'DIALECT', 1)
    expected = """INTERSECT {\n  UNION {\n    hello\n    +hello(expanded)\n  }\n  UNION {\n    world\n    +world(expanded)\n  }\n  EXACT {\n    what\n    what\n  }\n  UNION {\n    UNION {\n      hello\n      +hello(expanded)\n    }\n    UNION {\n      world\n      +world(expanded)\n    }\n  }\n  UNION {\n    NUMERIC {10.000000 <= @bar <= 100.000000}\n    NUMERIC {200.000000 <= @bar <= 300.000000}\n  }\n}\n"""
    env.assertEqual(res, expected)
    res = r.execute_command('ft.explain', 'idx', q, 'DIALECT', 2)
    expected = """UNION {\n  INTERSECT {\n    UNION {\n      hello\n      +hello(expanded)\n    }\n    UNION {\n      world\n      +world(expanded)\n    }\n    EXACT {\n      what\n      what\n    }\n    UNION {\n      hello\n      +hello(expanded)\n    }\n  }\n  INTERSECT {\n    UNION {\n      world\n      +world(expanded)\n    }\n    NUMERIC {10.000000 <= @bar <= 100.000000}\n  }\n  NUMERIC {200.000000 <= @bar <= 300.000000}\n}\n"""
    env.assertEqual(res, expected)

    res = env.cmd('ft.explaincli', 'idx', q, 'DIALECT', 1)
    expected = ['INTERSECT {', '  UNION {', '    hello', '    +hello(expanded)', '  }', '  UNION {', '    world', '    +world(expanded)', '  }', '  EXACT {', '    what', '    what', '  }', '  UNION {', '    UNION {', '      hello', '      +hello(expanded)', '    }', '    UNION {', '      world', '      +world(expanded)', '    }', '  }', '  UNION {', '    NUMERIC {10.000000 <= @bar <= 100.000000}', '    NUMERIC {200.000000 <= @bar <= 300.000000}', '  }', '}', '']
    env.assertEqual(res, expected)
    res = env.cmd('ft.explainCli', 'idx', q, 'DIALECT', 2)
    expected = ['UNION {', '  INTERSECT {', '    UNION {', '      hello', '      +hello(expanded)', '    }', '    UNION {', '      world', '      +world(expanded)', '    }', '    EXACT {', '      what', '      what', '    }', '    UNION {', '      hello', '      +hello(expanded)', '    }', '  }', '  INTERSECT {', '    UNION {', '      world', '      +world(expanded)', '    }', '    NUMERIC {10.000000 <= @bar <= 100.000000}', '  }', '  NUMERIC {200.000000 <= @bar <= 300.000000}', '}', '']
    env.assertEqual(expected, res)


    q = ['* => [KNN $k @v $B EF_RUNTIME 100]', 'DIALECT', 2, 'PARAMS', '4', 'k', '10', 'B', b'\xa4\x21\xf5\x42\x18\x07\x00\xc7']
    res = r.execute_command('ft.explain', 'idx', *q)
    expected = """VECTOR {K=10 nearest vectors to `$B` in @v, EF_RUNTIME = 100, AS `__v_score`}\n"""
    env.assertEqual(expected, res)

    # test with hybrid query
    q = ['(@t:hello world) => [KNN $k @v $B EF_RUNTIME 100]', 'DIALECT', 2, 'PARAMS', '4', 'k', '10', 'B', b'\xa4\x21\xf5\x42\x18\x07\x00\xc7']
    res = r.execute_command('ft.explain', 'idx', *q)
    expected = """VECTOR {\n  INTERSECT {\n    @t:hello\n    world\n  }\n} => {K=10 nearest vectors to `$B` in @v, EF_RUNTIME = 100, AS `__v_score`}\n"""
    env.assertEqual(expected, res)

    # retest when index is not empty
    r.expect('hset', '1', 'v', 'abababab', 't', "hello").equal(2)
    res = r.execute_command('ft.explain', 'idx', *q)
    env.assertEqual(expected, res)


def testNoIndex(env):
    r = env
    env.expect(
        'ft.create', 'idx', 'ON', 'HASH', 'schema',
        'foo', 'text',
        'num', 'numeric', 'sortable', 'noindex',
        'extra', 'text', 'noindex', 'sortable').ok()

    if not env.isCluster():
        # to specific check on cluster, todo : change it to be generic enough
        res = env.cmd('ft.info', 'idx')
        env.assertEqual(res[7][1][7], 'NOINDEX')
        env.assertEqual(res[7][2][9], 'NOINDEX')

    env.expect('ft.add', 'idx', 'doc1', '0.1', 'fields',
                                    'foo', 'hello world', 'num', 1, 'extra', 'hello lorem ipsum').ok()
    res = r.execute_command(
        'ft.search', 'idx', 'hello world', 'nocontent')
    env.assertListEqual([1, 'doc1'], res)
    res = r.execute_command(
        'ft.search', 'idx', 'lorem ipsum', 'nocontent')
    env.assertListEqual([0], res)
    res = r.execute_command(
        'ft.search', 'idx', '@extra:hello', 'nocontent')
    env.assertListEqual([0], res)
    res = r.execute_command(
        'ft.search', 'idx', '@num:[1 1]', 'nocontent')
    env.assertListEqual([0], res)

def testPartial(env):
    r = env
    env.expect(
        'ft.create', 'idx', 'ON', 'HASH',  'SCORE_FIELD', '__score',
        'schema',
        'foo', 'text',
        'num', 'numeric', 'sortable', 'noindex',
        'extra', 'text', 'noindex').ok()
    # print r.execute_command('ft.info', 'idx')

    env.expect('ft.add', 'idx', 'doc1', '0.1', 'fields',
               'foo', 'hello world', 'num', 1, 'extra', 'lorem ipsum').ok()
    env.expect('ft.add', 'idx', 'doc2', '0.1', 'fields',
               'foo', 'hello world', 'num', 2, 'extra', 'abba').ok()
    res = r.execute_command('ft.search', 'idx', 'hello world',
                            'sortby', 'num', 'asc', 'nocontent', 'withsortkeys')
    env.assertListEqual([2, 'doc1', '#1', 'doc2', '#2'], res)
    res = r.execute_command('ft.search', 'idx', 'hello world',
                            'sortby', 'num', 'desc', 'nocontent', 'withsortkeys')
    env.assertListEqual([2, 'doc2', '#2', 'doc1', '#1'], res)

    # Updating non indexed fields doesn't affect search results
    env.expect('ft.add', 'idx', 'doc1', '0.1', 'replace', 'partial', 'fields', 'num', 3, 'extra', 'jorem gipsum').ok()
    env.expect('ft.add', 'idx', 'doc12', '0.1', 'replace', 'partial',
                                    'fields', 'num1', 'redis').equal('OK')

    res = r.execute_command(
        'ft.search', 'idx', 'hello world', 'sortby', 'num', 'desc',)
    assertResultsEqual(env, [2, 'doc1', ['foo', 'hello world', 'num', '3','extra', 'jorem gipsum'],
        'doc2', ['foo', 'hello world', 'num', '2', 'extra', 'abba']], res)
    res = r.execute_command(
        'ft.search', 'idx', 'hello', 'nocontent', 'withscores')
    # Updating only indexed field affects search results
    env.expect('ft.add', 'idx', 'doc1', '0.1', 'replace', 'partial', 'fields', 'foo', 'wat wet').ok()
    res = r.execute_command(
        'ft.search', 'idx', 'hello world', 'nocontent')
    env.assertListEqual([1, 'doc2'], res)
    res = r.execute_command('ft.search', 'idx', 'wat', 'nocontent')
    env.assertListEqual([1, 'doc1'], res)

    # Test updating of score and no fields
    res = r.execute_command(
        'ft.search', 'idx', 'wat', 'nocontent', 'withscores')
    env.assertLess(float(res[2]), 1)
    # env.assertListEqual([1, 'doc1'], res)
    env.expect('ft.add', 'idx', 'doc1', '1.0', 'replace', 'partial', 'fields').ok()
    res = r.execute_command(
        'ft.search', 'idx', 'wat', 'nocontent', 'withscores')
    # We reindex though no new fields, just score is updated. this effects score
    env.assertEqual(float(res[2]), 1)

    # Test updating payloads
    res = r.execute_command(
        'ft.search', 'idx', 'wat', 'nocontent', 'withpayloads')
    env.assertIsNone(res[2])
    env.expect('ft.add', 'idx', 'doc1', '1.0',
                                    'replace', 'partial', 'payload', 'foobar', 'fields').ok()
    res = r.execute_command(
        'ft.search', 'idx', 'wat', 'nocontent', 'withpayloads')
    env.assertEqual('foobar', res[2])

def testPaging(env):
    r = env
    env.expect('ft.create', 'idx', 'ON', 'HASH', 'schema', 'foo', 'text', 'bar', 'numeric', 'sortable').ok()
    N = 100
    for i in range(N):
        env.expect('ft.add', 'idx', '%d' % i, 1, 'fields',
                                        'foo', 'hello', 'bar', i).ok()

    chunk = 7
    offset = 0
    while True:

        res = r.execute_command(
            'ft.search', 'idx', 'hello', 'nocontent', 'sortby', 'bar', 'desc', 'limit', offset, chunk)
        env.assertEqual(res[0], N)

        if offset + chunk > N:
            env.assertTrue(len(res) - 1 <= chunk)
            break
        env.assertEqual(len(res), chunk + 1)
        for n, id in enumerate(res[1:]):
            env.assertEqual(int(id), N - 1 - (offset + n))
        offset += chunk
        chunk = random.randrange(1, 10)
    res = r.execute_command(
        'ft.search', 'idx', 'hello', 'nocontent', 'sortby', 'bar', 'asc', 'limit', N, 10)
    env.assertEqual(res[0], N)
    env.assertEqual(len(res), 1)

    with env.assertResponseError():
        r.execute_command(
            'ft.search', 'idx', 'hello', 'nocontent', 'limit', 0, -1)
    with env.assertResponseError():
        r.execute_command(
            'ft.search', 'idx', 'hello', 'nocontent', 'limit', -1, 10)
    with env.assertResponseError():
        r.execute_command(
            'ft.search', 'idx', 'hello', 'nocontent', 'limit', 0, 2000000)

def testPrefix(env):
    conn = getConnectionByEnv(env)
    env.expect('ft.create', 'idx', 'ON', 'HASH', 'schema', 'foo', 'text').ok()
    N = 100
    for i in range(N):
        env.assertEqual(1, conn.execute_command('hset', 'doc%d' % i, 'foo', 'constant term%d' % (random.randrange(0, 5))))
    for _ in env.retry_with_rdb_reload():
        waitForIndex(env, 'idx')
        env.expect('ft.search', 'idx', 'constant term', 'nocontent').equal([0])
        res = env.cmd('ft.search', 'idx', 'constant term*', 'nocontent')
        env.assertEqual(N, res[0])
        res = env.cmd('ft.search', 'idx', 'const* term*', 'nocontent')
        env.assertEqual(N, res[0])
        res = env.cmd('ft.search', 'idx', 'constant term1*', 'nocontent')
        env.assertGreater(res[0], 2)
        env.expect('ft.search', 'idx', 'const* -term*', 'nocontent').equal([0])
        env.expect('ft.search', 'idx', 'constant term9*', 'nocontent').equal([0])

def testSortBy(env):
    r = env
    env.expect('ft.create', 'idx', 'ON', 'HASH', 'schema', 'foo', 'text', 'sortable', 'bar', 'numeric', 'sortable').ok()
    N = 100
    for i in range(N):
        env.expect('ft.add', 'idx', 'doc%d' % i, 1.0, 'fields',
                                        'foo', 'hello%03d world' % i, 'bar', 100 - i).ok()
    for _ in r.retry_with_rdb_reload():
        waitForIndex(r, 'idx')
        res = r.execute_command(
            'ft.search', 'idx', 'world', 'nocontent', 'sortby', 'foo')
        env.assertEqual([100, 'doc0', 'doc1', 'doc2', 'doc3',
                          'doc4', 'doc5', 'doc6', 'doc7', 'doc8', 'doc9'], res)
        res = r.execute_command(
            'ft.search', 'idx', 'world', 'nocontent', 'sortby', 'foo', 'desc')
        env.assertEqual([100, 'doc99', 'doc98', 'doc97', 'doc96',
                          'doc95', 'doc94', 'doc93', 'doc92', 'doc91', 'doc90'], res)
        res = r.execute_command(
            'ft.search', 'idx', 'world', 'nocontent', 'sortby', 'bar', 'desc')
        env.assertEqual([100, 'doc0', 'doc1', 'doc2', 'doc3',
                          'doc4', 'doc5', 'doc6', 'doc7', 'doc8', 'doc9'], res)
        res = r.execute_command(
            'ft.search', 'idx', 'world', 'nocontent', 'sortby', 'bar', 'asc')
        env.assertEqual([100, 'doc99', 'doc98', 'doc97', 'doc96',
                          'doc95', 'doc94', 'doc93', 'doc92', 'doc91', 'doc90'], res)

        res = r.execute_command('ft.search', 'idx', 'world', 'nocontent',
                                'sortby', 'bar', 'desc', 'withscores', 'limit', '2', '5')
        env.assertEqual(
            [100, 'doc2', '1', 'doc3', '1', 'doc4', '1', 'doc5', '1', 'doc6', '1'], res)

        res = r.execute_command('ft.search', 'idx', 'world', 'nocontent',
                                'sortby', 'bar', 'desc', 'withsortkeys', 'limit', 0, 5)
        env.assertListEqual(
            [100, 'doc0', '#100', 'doc1', '#99', 'doc2', '#98', 'doc3', '#97', 'doc4', '#96'], res)
        res = r.execute_command('ft.search', 'idx', 'world', 'nocontent',
                                'sortby', 'foo', 'desc', 'withsortkeys', 'limit', 0, 5)
        env.assertListEqual([100, 'doc99', '$hello099 world', 'doc98', '$hello098 world', 'doc97', '$hello097 world', 'doc96',
                              '$hello096 world', 'doc95', '$hello095 world'], res)

def testSortByWithoutSortable(env):
    r = env
    env.expect('ft.create', 'idx', 'schema', 'foo', 'text', 'bar', 'numeric', 'baz', 'text', 'sortable').ok()
    N = 100
    for i in range(N):
        env.expect('ft.add', 'idx', 'doc%d' % i, 1.0, 'fields',
                   'foo', 'hello%03d world' % i, 'bar', 100 - i).ok()
    for _ in r.retry_with_rdb_reload():
        waitForIndex(r, 'idx')

        # test text
        res = r.execute_command(
            'ft.search', 'idx', 'world', 'nocontent', 'sortby', 'foo')
        env.assertEqual([100, 'doc0', 'doc1', 'doc2', 'doc3',
                          'doc4', 'doc5', 'doc6', 'doc7', 'doc8', 'doc9'], res)
        res = r.execute_command(
            'ft.search', 'idx', 'world', 'nocontent', 'sortby', 'foo', 'desc')
        env.assertEqual([100, 'doc99', 'doc98', 'doc97', 'doc96',
                          'doc95', 'doc94', 'doc93', 'doc92', 'doc91', 'doc90'], res)
        res = r.execute_command('ft.search', 'idx', 'world', 'nocontent',
                                'sortby', 'foo', 'desc', 'withsortkeys', 'limit', 0, 5)
        env.assertListEqual([100, 'doc99', '$hello099 world', 'doc98', '$hello098 world', 'doc97', '$hello097 world', 'doc96',
                              '$hello096 world', 'doc95', '$hello095 world'], res)

        # test numeric
        res = r.execute_command(
            'ft.search', 'idx', 'world', 'nocontent', 'sortby', 'bar', 'desc')
        env.assertEqual([100, 'doc0', 'doc1', 'doc2', 'doc3',
                          'doc4', 'doc5', 'doc6', 'doc7', 'doc8', 'doc9'], res)
        res = r.execute_command(
            'ft.search', 'idx', 'world', 'nocontent', 'sortby', 'bar', 'asc')
        env.assertEqual([100, 'doc99', 'doc98', 'doc97', 'doc96',
                          'doc95', 'doc94', 'doc93', 'doc92', 'doc91', 'doc90'], res)

        res = r.execute_command('ft.search', 'idx', 'world', 'nocontent',
                                'sortby', 'bar', 'desc', 'withscores', 'limit', '2', '5')
        env.assertEqual(
            [100, 'doc2', '1', 'doc3', '1', 'doc4', '1', 'doc5', '1', 'doc6', '1'], res)

        res = r.execute_command('ft.search', 'idx', 'world', 'nocontent',
                                'sortby', 'bar', 'desc', 'withsortkeys', 'limit', 0, 5)
        env.assertListEqual(
            [100, 'doc0', '#100', 'doc1', '#99', 'doc2', '#98', 'doc3', '#97', 'doc4', '#96'], res)


def testSortByWithTie(env):
    conn = getConnectionByEnv(env)
    env.expect('ft.create', 'idx', 'schema', 't', 'text').ok()
    for i in range(10):
        conn.execute_command('hset', i, 't', 'hello')

    # Assert that the order of results is the same in both configurations (by ascending id).
    res1 = env.execute_command('ft.search', 'idx', 'hello', 'nocontent')
    res2 = env.execute_command('ft.search', 'idx', 'hello', 'nocontent', 'sortby', 't')
    env.assertEqual(res1, res2)


def testNot(env):
    conn = getConnectionByEnv(env)
    env.expect('ft.create', 'idx', 'ON', 'HASH', 'schema', 'foo', 'text').ok()
    N = 10
    for i in range(N):
        env.assertEqual(1, conn.execute_command('hset', 'doc%d' % i, 'foo', 'constant term%d' % (random.randrange(0, 5))))

    for i in range(5):
        inclusive = env.execute_command(
            'ft.search', 'idx', 'constant term%d' % i, 'nocontent', 'limit', 0, N)

        exclusive = env.execute_command(
            'ft.search', 'idx', 'constant -term%d' % i, 'nocontent', 'limit', 0, N)
        exclusive2 = env.execute_command(
            'ft.search', 'idx', '-(term%d)' % i, 'nocontent', 'limit', 0, N)
        exclusive3 = env.execute_command(
            'ft.search', 'idx', '(-term%d) (constant)' % i, 'nocontent', 'limit', 0, N)

        env.assertNotEqual(inclusive[0], N)
        env.assertEqual(inclusive[0] + exclusive[0], N)
        env.assertEqual(exclusive3[0], exclusive2[0])
        env.assertEqual(exclusive3[0], exclusive[0])

        s1, s2, s3, s4 = set(inclusive[1:]), set(
            exclusive[1:]), set(exclusive2[1:]), set(exclusive3[1:])
        env.assertTrue(s1.difference(s2) == s1)
        env.assertTrue(s1.difference(s3) == s1)
        env.assertTrue(s1.difference(s4) == s1)
        env.assertTrue(s2 == s3)
        env.assertTrue(s2 == s4)
        env.assertTrue(s2.intersection(s1) == set())
        env.assertTrue(s3.intersection(s1) == set())
        env.assertTrue(s4.intersection(s1) == set())

    # NOT on a non existing term
    env.assertEqual(env.execute_command(
        'ft.search', 'idx', 'constant -dasdfasdf', 'nocontent')[0], N)
    # not on env term
    env.expect('ft.search', 'idx', 'constant -constant', 'nocontent').equal([0])

    env.expect('ft.search', 'idx', 'constant -(term0|term1|term2|term3|term4|nothing)', 'nocontent').equal([0])
    # env.assertEqual(env.execute_command('ft.search', 'idx', 'constant -(term1 term2)', 'nocontent')[0], N)

def testNestedIntersection(env):
    r = env
    env.expect(
        'ft.create', 'idx', 'ON', 'HASH',
        'schema', 'a', 'text', 'b', 'text', 'c', 'text', 'd', 'text').ok()
    for i in range(20):
        env.expect('ft.add', 'idx', 'doc%d' % i, 1.0, 'fields',
                                        'a', 'foo', 'b', 'bar', 'c', 'baz', 'd', 'gaz').ok()
    res = [
        r.execute_command('ft.search', 'idx',
                          'foo bar baz gaz', 'nocontent'),
        r.execute_command('ft.search', 'idx',
                          '@a:foo @b:bar @c:baz @d:gaz', 'nocontent'),
        r.execute_command('ft.search', 'idx',
                          '@b:bar @a:foo @c:baz @d:gaz', 'nocontent'),
        r.execute_command('ft.search', 'idx',
                          '@c:baz @b:bar @a:foo @d:gaz', 'nocontent'),
        r.execute_command('ft.search', 'idx',
                          '@d:gaz @c:baz @b:bar @a:foo', 'nocontent'),
        r.execute_command(
            'ft.search', 'idx', '@a:foo (@b:bar (@c:baz @d:gaz))', 'nocontent'),
        r.execute_command(
            'ft.search', 'idx', '@c:baz (@a:foo (@b:bar (@c:baz @d:gaz)))', 'nocontent'),
        r.execute_command(
            'ft.search', 'idx', '@b:bar (@a:foo (@c:baz @d:gaz))', 'nocontent'),
        r.execute_command(
            'ft.search', 'idx', '@d:gaz (@a:foo (@c:baz @b:bar))', 'nocontent'),
        r.execute_command('ft.search', 'idx',
                          'foo (bar baz gaz)', 'nocontent'),
        r.execute_command('ft.search', 'idx',
                          'foo (bar (baz gaz))', 'nocontent'),
        r.execute_command('ft.search', 'idx',
                          'foo (bar (foo bar) (foo bar))', 'nocontent'),
        r.execute_command('ft.search', 'idx',
                          'foo (foo (bar baz (gaz)))', 'nocontent'),
        r.execute_command('ft.search', 'idx', 'foo (foo (bar (baz (gaz (foo bar (gaz))))))', 'nocontent')]

    for i, r in enumerate(res):
        # print i, res[0], r
        env.assertListEqual(res[0], r)

def testInKeys(env):
    r = env
    env.expect('ft.create', 'idx', 'ON', 'HASH', 'schema', 'foo', 'text').ok()

    for i in range(200):
        env.expect('ft.add', 'idx', 'doc%d' % i, 1.0, 'fields',
                                        'foo', 'hello world').ok()

    for _ in r.retry_with_rdb_reload():
        waitForIndex(env, 'idx')
        for keys in (
            ['doc%d' % i for i in range(10)], ['doc%d' % i for i in range(0, 30, 2)], [
                'doc%d' % i for i in range(99, 0, -5)]
        ):
            res = r.execute_command(
                'ft.search', 'idx', 'hello world', 'NOCONTENT', 'LIMIT', 0, 100, 'INKEYS', len(keys), *keys)
            env.assertEqual(len(keys), res[0])
            env.assertTrue(all((k in res for k in keys)))

        env.assertEqual(0, r.execute_command(
            'ft.search', 'idx', 'hello world', 'NOCONTENT', 'LIMIT', 0, 100, 'INKEYS', 3, 'foo', 'bar', 'baz')[0])

    with env.assertResponseError():
        env.cmd('ft.search', 'idx', 'hello', 'INKEYS', 99)
    with env.assertResponseError():
        env.cmd('ft.search', 'idx', 'hello', 'INKEYS', -1)
    with env.assertResponseError():
        env.cmd('ft.search', 'idx', 'hello', 'inkeys', 4, 'foo')

def testSlopInOrder(env):
    r = env
    env.expect('ft.create', 'idx', 'ON', 'HASH', 'schema', 'title', 'text').ok()
    env.expect('ft.add', 'idx', 'doc1', 1, 'fields', 'title', 't1 t2').ok()
    env.expect('ft.add', 'idx', 'doc2', 1, 'fields', 'title', 't1 t3 t2').ok()
    env.expect('ft.add', 'idx', 'doc3', 1, 'fields', 'title', 't1 t3 t4 t2').ok()
    env.expect('ft.add', 'idx', 'doc4', 1, 'fields', 'title', 't1 t3 t4 t5 t2').ok()

    res = r.execute_command(
        'ft.search', 'idx', 't1|t4 t3|t2', 'slop', '0', 'inorder', 'nocontent')
    env.assertEqual({'doc3', 'doc4', 'doc2', 'doc1'}, set(res[1:]))
    res = r.execute_command(
        'ft.search', 'idx', 't2 t1', 'slop', '0', 'nocontent')
    env.assertEqual(1, res[0])
    env.assertEqual('doc1', res[1])
    env.assertEqual(0, r.execute_command(
        'ft.search', 'idx', 't2 t1', 'slop', '0', 'inorder')[0])
    env.assertEqual(1, r.execute_command(
        'ft.search', 'idx', 't1 t2', 'slop', '0', 'inorder')[0])

    env.assertEqual(2, r.execute_command(
        'ft.search', 'idx', 't1 t2', 'slop', '1', 'inorder')[0])
    env.assertEqual(3, r.execute_command(
        'ft.search', 'idx', 't1 t2', 'slop', '2', 'inorder')[0])
    env.assertEqual(4, r.execute_command(
        'ft.search', 'idx', 't1 t2', 'slop', '3', 'inorder')[0])
    env.assertEqual(4, r.execute_command(
        'ft.search', 'idx', 't1 t2', 'inorder')[0])
    env.assertEqual(0, r.execute_command(
        'ft.search', 'idx', 't t1', 'inorder')[0])
    env.assertEqual(2, r.execute_command(
        'ft.search', 'idx', 't1 t2 t3 t4')[0])
    env.assertEqual(0, r.execute_command(
        'ft.search', 'idx', 't1 t2 t3 t4', 'inorder')[0])


def testSlopInOrderIssue1986(env):
    r = env
    # test with qsort optimization on intersect iterator
    env.expect('ft.create', 'idx', 'ON', 'HASH', 'schema', 'title', 'text').ok()

    env.expect('ft.add', 'idx', 'doc1', 1, 'fields', 'title', 't1 t2').ok()
    env.expect('ft.add', 'idx', 'doc2', 1, 'fields', 'title', 't2 t1').ok()
    env.expect('ft.add', 'idx', 'doc3', 1, 'fields', 'title', 't1').ok()

    # before fix, both queries returned `doc2`
    env.assertEqual([1, 'doc2', ['title', 't2 t1']], r.execute_command(
        'ft.search', 'idx', 't2 t1', 'slop', '0', 'inorder'))
    env.assertEqual([1, 'doc1', ['title', 't1 t2']], r.execute_command(
        'ft.search', 'idx', 't1 t2', 'slop', '0', 'inorder'))

def testExact(env):
    r = env
    env.expect('ft.create', 'idx', 'ON', 'HASH',
               'schema', 'title', 'text', 'weight', 10.0, 'body', 'text').ok()
    env.expect('ft.add', 'idx', 'doc1', 0.5, 'fields',
               'title', 'hello world', 'body', 'lorem ist ipsum').ok()
    env.expect('ft.add', 'idx', 'doc2', 1.0, 'fields',
               'title', 'hello another world', 'body', 'lorem ist ipsum lorem lorem').ok()

    res = r.execute_command('ft.search', 'idx', '"hello world"', 'verbatim')
    env.assertEqual(3, len(res))
    env.assertEqual(1, res[0])
    env.assertEqual("doc1", res[1])

    res = r.execute_command('ft.search', 'idx', "hello \"another world\"", 'verbatim')
    env.assertEqual(3, len(res))
    env.assertEqual(1, res[0])
    env.assertEqual("doc2", res[1])


def testGeoErrors(env):
    env.expect('flushall')
    env.expect('ft.create idx ON HASH schema name text location geo').equal('OK')
    env.expect('ft.add idx hotel 1.0 fields name hill location -0.1757,51.5156').equal('OK')
    env.expect('ft.search idx hilton geofilter location -0.1757 51.5156 1 km').equal([0])

    # Insert error - works fine with out of keyspace implementation
    # env.expect('ft.add', 'idx', 'hotel1', 1, 'fields', 'name', '_hotel1', 'location', '1, 1').error()   \
    #        .contains('Could not index geo value')

    # Query errors
    env.expect('ft.search idx hilton geofilter location lon 51.5156 1 km').error()   \
            .contains('Bad arguments for <lon>: Could not convert argument to expected type')
    env.expect('ft.search idx hilton geofilter location 51.5156 lat 1 km').error()   \
            .contains('Bad arguments for <lat>: Could not convert argument to expected type')
    env.expect('ft.search idx hilton geofilter location -0.1757 51.5156 radius km').error()   \
            .contains('Bad arguments for <radius>: Could not convert argument to expected type')
    env.expect('ft.search idx hilton geofilter location -0.1757 51.5156 1 fake').error()   \
            .contains('Unknown distance unit fake')
    env.expect('ft.search idx hilton geofilter location -0.1757 51.5156 1').error()   \
            .contains('GEOFILTER requires 5 arguments')

def testGeo(env):
    r = env
    gsearch = lambda query, lon, lat, dist, unit='km': r.execute_command(
        'ft.search', 'idx', query, 'geofilter', 'location', lon, lat, dist, unit, 'LIMIT', 0, 20)

    gsearch_inline = lambda query, lon, lat, dist, unit='km': r.execute_command(
        'ft.search', 'idx', '{} @location:[{} {} {} {}]'.format(query,  lon, lat, dist, unit), 'LIMIT', 0, 20)

    env.expect('ft.create', 'idx', 'ON', 'HASH', 'schema', 'name', 'text', 'location', 'geo').ok()

    for i, hotel in enumerate(hotels):
        env.assertOk(r.execute_command('ft.add', 'idx', 'hotel{}'.format(i), 1.0, 'fields', 'name',
                                        hotel[0], 'location', '{},{}'.format(hotel[2], hotel[1])))

    for _ in r.retry_with_rdb_reload():
        waitForIndex(env, 'idx')
        res = r.execute_command('ft.search', 'idx', 'hilton')
        env.assertEqual(len(hotels), res[0])

        res = gsearch('hilton', "-0.1757", "51.5156", '1')
        env.assertEqual(3, res[0])
        env.assertIn('hotel2', res)
        env.assertIn('hotel21', res)
        env.assertIn('hotel79', res)
        res2 = gsearch_inline('hilton', "-0.1757", "51.5156", '1')
        env.assertListEqual(py2sorted(res), py2sorted(res2))

        res = gsearch('hilton', "-0.1757", "51.5156", '10')
        env.assertEqual(14, res[0])

        res2 = gsearch('hilton', "-0.1757", "51.5156", '10000', 'm')
        env.assertListEqual(py2sorted(res), py2sorted(res2))
        res2 = gsearch_inline('hilton', "-0.1757", "51.5156", '10')
        env.assertListEqual(py2sorted(res), py2sorted(res2))

        res = gsearch('heathrow', -0.44155, 51.45865, '10', 'm')
        env.assertEqual(1, res[0])
        env.assertEqual('hotel94', res[1])
        res2 = gsearch_inline(
            'heathrow', -0.44155, 51.45865, '10', 'm')
        env.assertListEqual(py2sorted(res), py2sorted(res2))

        res = gsearch('heathrow', -0.44155, 51.45865, '10', 'km')
        env.assertEqual(5, res[0])
        env.assertIn('hotel94', res)
        res2 = gsearch_inline(
            'heathrow', -0.44155, 51.45865, '10', 'km')
        env.assertEqual(5, res2[0])
        env.assertListEqual(py2sorted(res), py2sorted(res2))

        res = gsearch('heathrow', -0.44155, 51.45865, '5', 'km')
        env.assertEqual(3, res[0])
        env.assertIn('hotel94', res)
        res2 = gsearch_inline(
            'heathrow', -0.44155, 51.45865, '5', 'km')
        env.assertListEqual(py2sorted(res), py2sorted(res2))

def testTagErrors(env):
    env.expect("ft.create", "test", 'ON', 'HASH',
                "SCHEMA",  "tags", "TAG").equal('OK')
    env.expect("ft.add", "test", "1", "1", "FIELDS", "tags", "alberta").equal('OK')
    env.expect("ft.add", "test", "2", "1", "FIELDS", "tags", "ontario. alberta").equal('OK')

def testGeoDeletion(env):
    if env.is_cluster():
        raise unittest.SkipTest()
        # Can't properly test if deleted on cluster

    env.expect('ft.config', 'set', 'FORK_GC_CLEAN_THRESHOLD', 0).ok()
    env.cmd('ft.create', 'idx', 'ON', 'HASH', 'schema',
            'g1', 'geo', 'g2', 'geo', 't1', 'text')
    env.cmd('ft.add', 'idx', 'doc1', 1.0, 'fields',
            'g1', "-0.1757,51.5156",
            'g2', "-0.1757,51.5156",
            't1', "hello")
    env.cmd('ft.add', 'idx', 'doc2', 1.0, 'fields',
            'g1', "-0.1757,51.5156",
            'g2', "-0.1757,51.5156",
            't1', "hello")
    env.cmd('ft.add', 'idx', 'doc3', 1.0, 'fields',
            'g1', "-0.1757,51.5156",
            't1', "hello")

    # keys are: "geo:idx/g1" and "geo:idx/g2"
    env.assertEqual(3, len(env.cmd('FT.DEBUG DUMP_NUMIDX idx g1')[0]))
    env.assertEqual(2, len(env.cmd('FT.DEBUG DUMP_NUMIDX idx g2')[0]))

    # Remove the first doc
    env.cmd('ft.del', 'idx', 'doc1')
    for _ in range(100):
        forceInvokeGC(env, 'idx')
    env.assertEqual(2, len(env.cmd('FT.DEBUG DUMP_NUMIDX idx g1')[0]))
    env.assertEqual(1, len(env.cmd('FT.DEBUG DUMP_NUMIDX idx g2')[0]))

    # Replace the other one:
    env.cmd('ft.add', 'idx', 'doc2', 1.0,
            'replace', 'fields',
            't1', 'just text here')
    for _ in range(100):
        forceInvokeGC(env, 'idx')
    env.assertEqual(1, len(env.cmd('FT.DEBUG DUMP_NUMIDX idx g1')[0]))
    env.assertEqual(0, len(env.cmd('FT.DEBUG DUMP_NUMIDX idx g2')[0]))

def testInfields(env):
    r = env
    env.expect('ft.create', 'idx', 'ON', 'HASH',
               'schema', 'title', 'text', 'weight', 10.0, 'body', 'text', 'weight', 1.0).ok()
    env.expect('ft.add', 'idx', 'doc1', 0.5, 'fields',
               'title', 'hello world', 'body', 'lorem ipsum').ok()

    env.expect('ft.add', 'idx', 'doc2', 1.0, 'fields',
               'title', 'hello world lorem ipsum', 'body', 'hello world').ok()

    res = r.execute_command(
        'ft.search', 'idx', 'hello world', 'verbatim', "infields", 1, "title", "nocontent")
    env.assertEqual(3, len(res))
    env.assertEqual(2, res[0])
    env.assertEqual("doc2", res[1])
    env.assertEqual("doc1", res[2])

    res = r.execute_command(
        'ft.search', 'idx', 'hello world', 'verbatim', "infields", 1, "body", "nocontent")
    env.assertEqual(2, len(res))
    env.assertEqual(1, res[0])
    env.assertEqual("doc2", res[1])

    res = r.execute_command(
        'ft.search', 'idx', 'hello', 'verbatim', "infields", 1, "body", "nocontent")
    env.assertEqual(2, len(res))
    env.assertEqual(1, res[0])
    env.assertEqual("doc2", res[1])

    res = r.execute_command(
        'ft.search', 'idx',  '\"hello world\"', 'verbatim', "infields", 1, "body", "nocontent")

    env.assertEqual(2, len(res))
    env.assertEqual(1, res[0])
    env.assertEqual("doc2", res[1])

    res = r.execute_command(
        'ft.search', 'idx', '\"lorem ipsum\"', 'verbatim', "infields", 1, "body", "nocontent")
    env.assertEqual(2, len(res))
    env.assertEqual(1, res[0])
    env.assertEqual("doc1", res[1])

    res = r.execute_command(
        'ft.search', 'idx', 'lorem ipsum', "infields", 2, "body", "title", "nocontent")
    env.assertEqual(3, len(res))
    env.assertEqual(2, res[0])
    env.assertEqual("doc2", res[1])
    env.assertEqual("doc1", res[2])

def testScorerSelection(env):
    r = env
    env.expect('ft.create', 'idx', 'ON', 'HASH', 'schema', 'title', 'text', 'body', 'text').ok()

    # this is the default scorer
    res = r.execute_command(
        'ft.search', 'idx', 'foo', 'scorer', 'TFIDF')
    env.assertEqual(res, [0])
    with env.assertResponseError():
        res = r.execute_command(
            'ft.search', 'idx', 'foo', 'scorer', 'NOSUCHSCORER')

def testFieldSelectors(env):
    r = env
    env.expect(
        'ft.create', 'idx', 'ON', 'HASH', 'PREFIX', 1, 'doc',
        'schema', 'TiTle', 'text', 'BoDy', 'text', "יוניקוד", 'text', 'field.with,punct', 'text').ok()
    #todo: document as breaking change, ft.add fields name are not case insentive
    env.expect('ft.add', 'idx', 'doc1', 1, 'fields',
               'TiTle', 'hello world', 'BoDy', 'foo bar', 'יוניקוד', 'unicode', 'field.with,punct', 'punt').ok()
    env.expect('ft.add', 'idx', 'doc2', 0.5, 'fields',
               'BoDy', 'hello world', 'TiTle', 'foo bar', 'יוניקוד', 'unicode', 'field.with,punct', 'punt').ok()

    res = r.execute_command(
        'ft.search', 'idx', '@TiTle:hello world', 'nocontent')
    env.assertEqual(res, [1, 'doc1'])
    res = r.execute_command(
        'ft.search', 'idx', '@BoDy:hello world', 'nocontent')
    env.assertEqual(res, [1, 'doc2'])

    res = r.execute_command(
        'ft.search', 'idx', '@BoDy:hello @TiTle:world', 'nocontent')
    env.assertEqual(res, [0])

    res = r.execute_command(
        'ft.search', 'idx', '@BoDy:hello world @TiTle:world', 'nocontent')
    env.assertEqual(res, [0])
    res = r.execute_command(
        'ft.search', 'idx', '@BoDy:(hello|foo) @TiTle:(world|bar)', 'nocontent')
    env.assertEqual(py2sorted(res), py2sorted([2, 'doc1', 'doc2']))

    res = r.execute_command(
        'ft.search', 'idx', '@BoDy:(hello|foo world|bar)', 'nocontent')
    env.assertEqual(py2sorted(res), py2sorted([2, 'doc1', 'doc2']))

    res = r.execute_command(
        'ft.search', 'idx', '@BoDy|TiTle:(hello world)', 'nocontent')
    env.assertEqual(py2sorted(res), py2sorted([2, 'doc1', 'doc2']))

    res = r.execute_command(
        'ft.search', 'idx', '@יוניקוד:(unicode)', 'nocontent')
    env.assertEqual(py2sorted(res), py2sorted([2, 'doc1', 'doc2']))

    res = r.execute_command(
        'ft.search', 'idx', '@field\\.with\\,punct:(punt)', 'nocontent')
    env.assertEqual(py2sorted(res), py2sorted([2, 'doc1', 'doc2']))

def testStemming(env):
    r = env
    env.expect('ft.create', 'idx', 'ON', 'HASH', 'schema', 'title', 'text').ok()
    env.expect('ft.add', 'idx', 'doc1', 0.5, 'fields',
                                    'title', 'hello kitty').ok()
    env.expect('ft.add', 'idx', 'doc2', 1.0, 'fields',
                                    'title', 'hello kitties').ok()

    res = r.execute_command(
        'ft.search', 'idx', 'hello kitty', "nocontent")
    env.assertEqual(3, len(res))
    env.assertEqual(2, res[0])

    res = r.execute_command(
        'ft.search', 'idx', 'hello kitty', "nocontent", "verbatim")
    env.assertEqual(2, len(res))
    env.assertEqual(1, res[0])

    # test for unknown language
    with env.assertResponseError():
        res = r.execute_command(
            'ft.search', 'idx', 'hello kitty', "nocontent", "language", "foofoofian")

def testExpander(env):
    r = env
    env.expect('ft.create', 'idx', 'ON', 'HASH', 'schema', 'title', 'text').ok()
    env.expect('ft.add', 'idx', 'doc1', 0.5, 'fields',
                                    'title', 'hello kitty').ok()
    res = r.execute_command(
        'ft.search', 'idx', 'kitties',
        "nocontent",
        "expander", "SBSTEM"
        )
    env.assertEqual(2, len(res))
    env.assertEqual(1, res[0])

    res = r.execute_command(
        'ft.search', 'idx', 'kitties', "nocontent", "expander", "noexpander")
    env.assertEqual(1, len(res))
    env.assertEqual(0, res[0])

    res = r.execute_command(
        'ft.search', 'idx', 'kitti', "nocontent")
    env.assertEqual(2, len(res))
    env.assertEqual(1, res[0])

    res = r.execute_command(
        'ft.search', 'idx', 'kitti', "nocontent", 'verbatim')
    env.assertEqual(1, len(res))
    env.assertEqual(0, res[0])

    # Calling a stem directly works even with VERBATIM.
    # You need to use the + prefix escaped
    res = r.execute_command(
        'ft.search', 'idx', '\\+kitti', "nocontent", 'verbatim')
    env.assertEqual(2, len(res))
    env.assertEqual(1, res[0])

def testNumericRange(env):
    r = env
    env.expect('ft.create', 'idx', 'ON', 'HASH', 'schema', 'title', 'text', 'score', 'numeric', 'price', 'numeric').ok()

    env.expect('ft.search', 'idx', 'hello kitty', 'filter', 'score', 5).error().contains("FILTER requires 3 arguments")
    env.expect('ft.search', 'idx', 'hello kitty', 'filter', 'score', 5, 'inf').error().contains("Bad upper range: inf")
    env.expect('ft.search', 'idx', 'hello kitty', 'filter', 'score', 'inf', 5).error().contains("Bad lower range: inf")

    for i in range(100):
        env.expect('ft.add', 'idx', 'doc%d' % i, 1, 'fields',
                   'title', 'hello kitty', 'score', i, 'price', 100 + 10 * i).ok()

    for _ in r.retry_with_rdb_reload():
        waitForIndex(env, 'idx')
        res = r.execute_command('ft.search', 'idx', 'hello kitty', "nocontent",
                                "filter", "score", 0, 100)

        env.assertEqual(11, len(res))
        env.assertEqual(100, res[0])

        res = r.execute_command('ft.search', 'idx', 'hello kitty', "nocontent",
                                "filter", "score", 0, 50)
        env.assertEqual(51, res[0])

        res = r.execute_command('ft.search', 'idx', 'hello kitty', 'verbatim', "nocontent", "limit", 0, 100,
                                "filter", "score", "(0", "(50")

        env.assertEqual(49, res[0])
        res = r.execute_command('ft.search', 'idx', 'hello kitty', "nocontent",
                                "filter", "score", "-inf", "+inf")
        env.assertEqual(100, res[0])

        # test multi filters
        scrange = (19, 90)
        prrange = (290, 385)
        res = r.execute_command('ft.search', 'idx', 'hello kitty',
                                "filter", "score", scrange[
                                    0], scrange[1],
                                "filter", "price", prrange[0], prrange[1])

        # print res
        for doc in res[2::2]:

            sc = int(doc[doc.index('score') + 1])
            pr = int(doc[doc.index('price') + 1])

            env.assertTrue(sc >= scrange[0] and sc <= scrange[1])
            env.assertGreaterEqual(pr, prrange[0])
            env.assertLessEqual(pr, prrange[1])

        env.assertEqual(10, res[0])

        res = r.execute_command('ft.search', 'idx', 'hello kitty',
                                "filter", "score", "19", "90",
                                "filter", "price", "90", "185")

        env.assertEqual(0, res[0])

        # Test numeric ranges as part of query syntax
        res = r.execute_command(
            'ft.search', 'idx', 'hello kitty @score:[0 100]', "nocontent")

        env.assertEqual(11, len(res))
        env.assertEqual(100, res[0])

        res = r.execute_command(
            'ft.search', 'idx', 'hello kitty @score:[0 50]', "nocontent")
        env.assertEqual(51, res[0])
        res = r.execute_command(
            'ft.search', 'idx', 'hello kitty @score:[(0 (50]', 'verbatim', "nocontent")
        env.assertEqual(49, res[0])
        res = r.execute_command(
            'ft.search', 'idx', '@score:[(0 (50]', 'verbatim', "nocontent")
        env.assertEqual(49, res[0])
        res = r.execute_command(
            'ft.search', 'idx', 'hello kitty -@score:[(0 (50]', 'verbatim', "nocontent", 'limit', 0, 51)
        env.assertEqual(51, res[0])
        env.debugPrint(', '.join(toSortedFlatList(res[2:])), force=True)
        print (r.execute_command(
            'ft.profile', 'idx', 'search', 'query', 'hello kitty -@score:[(0 (50]', 'verbatim', "nocontent", 'limit', 0, 51))
        res = r.execute_command(
            'ft.search', 'idx', 'hello kitty @score:[-inf +inf]', "nocontent")
        env.assertEqual(100, res[0])

def testNotIter(env):
    conn = getConnectionByEnv(env)
    env.expect('ft.create', 'idx', 'ON', 'HASH', 'schema', 'title', 'text', 'score', 'numeric', 'price', 'numeric').ok()

    for i in range(8):
        conn.execute_command('HSET', 'doc%d' % i, 'title', 'hello kitty', 'score', i, 'price', 100 + 10 * i)

    # middle shunk
    res = env.execute_command(
        'ft.search', 'idx', '-@score:[2 4]', 'verbatim', "nocontent")
    env.assertEqual(5, res[0])
    env.debugPrint(', '.join(toSortedFlatList(res[1:])), force=True)

    res = env.execute_command(
        'ft.search', 'idx', 'hello kitty -@score:[2 4]', 'verbatim', "nocontent")
    env.assertEqual(5, res[0])
    env.debugPrint(', '.join(toSortedFlatList(res[1:])), force=True)

    # start chunk
    res = env.execute_command(
        'ft.search', 'idx', '-@score:[0 2]', 'verbatim', "nocontent")
    env.assertEqual(5, res[0])
    env.debugPrint(', '.join(toSortedFlatList(res[1:])), force=True)

    res = env.execute_command(
        'ft.search', 'idx', 'hello kitty -@score:[0 2]', 'verbatim', "nocontent")
    env.assertEqual(5, res[0])
    env.debugPrint(', '.join(toSortedFlatList(res[1:])), force=True)

    # end chunk
    res = env.execute_command(
        'ft.search', 'idx', '-@score:[5 7]', 'verbatim', "nocontent")
    env.assertEqual(5, res[0])
    env.debugPrint(', '.join(toSortedFlatList(res[1:])), force=True)

    res = env.execute_command(
        'ft.search', 'idx', 'hello kitty -@score:[5 7]', 'verbatim', "nocontent")
    env.assertEqual(5, res[0])
    env.debugPrint(', '.join(toSortedFlatList(res[1:])), force=True)

    # whole chunk
    res = env.execute_command(
        'ft.search', 'idx', '-@score:[0 7]', 'verbatim', "nocontent")
    env.assertEqual(0, res[0])
    env.debugPrint(str(len(res)), force=True)

    res = env.execute_command(
        'ft.search', 'idx', 'hello kitty -@score:[0 7]', 'verbatim', "nocontent")
    env.assertEqual(0, res[0])
    env.debugPrint(str(len(res)), force=True)

def testPayload(env):
    r = env
    env.expect('ft.create', 'idx', 'ON', 'HASH', 'PAYLOAD_FIELD', '__payload', 'schema', 'f', 'text').ok()
    for i in range(10):
        r.expect('ft.add', 'idx', '%d' % i, 1.0,
                 'payload', 'payload %d' % i,
                 'fields', 'f', 'hello world').ok()

    for x in r.retry_with_rdb_reload():
        waitForIndex(env, 'idx')
        res = r.execute_command('ft.search', 'idx', 'hello world')
        r.assertEqual(21, len(res))

        res = r.execute_command('ft.search', 'idx', 'hello world', 'withpayloads')
        r.assertEqual(31, len(res))
        r.assertEqual(10, res[0])
        for i in range(1, 30, 3):
            r.assertEqual(res[i + 1], 'payload %s' % res[i])

def testGarbageCollector(env):
    env.skipOnCluster()
    if env.moduleArgs is not None and 'GC_POLICY FORK' in env.moduleArgs:
        # this test is not relevent for fork gc cause its not cleaning the last block
        raise unittest.SkipTest()
    N = 100
    r = env
    r.expect('ft.create', 'idx', 'ON', 'HASH', 'schema', 'foo', 'text').ok()
    waitForIndex(r, 'idx')
    for i in range(N):
        r.expect('ft.add', 'idx', 'doc%d' % i, 1.0,
                 'fields', 'foo', ' '.join(('term%d' % random.randrange(0, 10) for i in range(10)))).ok()

    def get_stats(r):
        res = r.execute_command('ft.info', 'idx')
        d = {res[i]: res[i + 1] for i in range(0, len(res), 2)}
        gc_stats = {d['gc_stats'][x]: float(
            d['gc_stats'][x + 1]) for x in range(0, len(d['gc_stats']), 2)}
        d['gc_stats'] = gc_stats
        return d

    stats = get_stats(r)
    if 'current_hz' in stats['gc_stats']:
        env.assertGreater(stats['gc_stats']['current_hz'], 8)
    env.assertEqual(0, stats['gc_stats']['bytes_collected'])
    env.assertGreater(int(stats['num_records']), 0)

    initialIndexSize = float(stats['inverted_sz_mb']) * 1024 * 1024
    for i in range(N):
        r.expect('ft.del', 'idx', 'doc%d' % i).equal(1)

    for _ in range(100):
        # gc is random so we need to do it long enough times for it to work
        forceInvokeGC(env, 'idx')

    stats = get_stats(r)

    env.assertEqual(0, int(stats['num_docs']))
    env.assertEqual(0, int(stats['num_records']))
    if not env.is_cluster():
        env.assertEqual(100, int(stats['max_doc_id']))
        if 'current_hz' in stats['gc_stats']:
            env.assertGreater(stats['gc_stats']['current_hz'], 30)
        currentIndexSize = float(stats['inverted_sz_mb']) * 1024 * 1024
        # print initialIndexSize, currentIndexSize,
        # stats['gc_stats']['bytes_collected']
        env.assertGreater(initialIndexSize, currentIndexSize)
        env.assertGreater(stats['gc_stats'][
            'bytes_collected'], currentIndexSize)

    for i in range(10):

        res = r.execute_command('ft.search', 'idx', 'term%d' % i)
        env.assertEqual([0], res)

def testReturning(env):
    env.assertCmdOk('ft.create', 'idx', 'ON', 'HASH', 'schema',
                     'f1', 'text',
                     'f2', 'text',
                     'n1', 'numeric', 'sortable',
                     'f3', 'text')
    for i in range(10):
        env.assertCmdOk('ft.add', 'idx', 'DOC_{0}'.format(i), 1.0, 'fields',
                         'f2', 'val2', 'f1', 'val1', 'f3', 'val3',
                         'n1', i)

    # RETURN 0. Simplest case
    for x in env.retry_with_reload():
        waitForIndex(env, 'idx')
        res = env.cmd('ft.search', 'idx', 'val*', 'return', '0')
        env.assertEqual(11, len(res))
        env.assertEqual(10, res[0])
        for r in res[1:]:
            env.assertTrue(r.startswith('DOC_'))

    for field in ('f1', 'f2', 'f3', 'n1'):
        res = env.cmd('ft.search', 'idx', 'val*', 'return', 1, field)
        env.assertEqual(21, len(res))
        env.assertEqual(10, res[0])
        for pair in grouper(res[1:], 2):
            docname, fields = pair
            env.assertEqual(2, len(fields))
            env.assertEqual(field, fields[0])
            env.assertTrue(docname.startswith('DOC_'))

    # Test that we don't return SORTBY fields if they weren't specified
    # also in RETURN
    res = env.cmd('ft.search', 'idx', 'val*', 'return', 1, 'f1',
        'sortby', 'n1', 'ASC')
    row = res[2]
    # get the first result
    env.assertEqual(['f1', 'val1'], row)

    # Test when field is not found
    res = env.cmd('ft.search', 'idx', 'val*', 'return', 1, 'nonexist')
    env.assertEqual(21, len(res))
    env.assertEqual(10, res[0])

    # # Test that we don't crash if we're given the wrong number of fields
    with env.assertResponseError():
        res = env.cmd('ft.search', 'idx', 'val*', 'return', 700, 'nonexist')

def _test_create_options_real(env, *options):
    options = [x for x in options if x]
    has_offsets = 'NOOFFSETS' not in options
    has_fields = 'NOFIELDS' not in options
    has_freqs = 'NOFREQS' not in options

    try:
        env.cmd('ft.drop', 'idx')
        # RS 2.0 ft.drop does not remove documents
        env.flush()
    except Exception as e:
        pass

    options = ['idx'] + options + ['ON', 'HASH', 'schema', 'f1', 'text', 'f2', 'text']
    env.assertCmdOk('ft.create', *options)
    for i in range(10):
        env.assertCmdOk('ft.add', 'idx', 'doc{}'.format(
            i), 0.5, 'fields', 'f1', 'value for {}'.format(i))

    # Query
#     res = env.cmd('ft.search', 'idx', "value for 3")
#     if not has_offsets:
#         env.assertIsNone(res)
#     else:
#         env.assertIsNotNone(res)

    # Frequencies:
    env.assertCmdOk('ft.add', 'idx', 'doc100',
                     1.0, 'fields', 'f1', 'foo bar')
    env.assertCmdOk('ft.add', 'idx', 'doc200', 1.0,
                     'fields', 'f1', ('foo ' * 10) + ' bar')
    res = env.cmd('ft.search', 'idx', 'foo')
    env.assertEqual(2, res[0])
    if has_offsets:
        docname = res[1]
        if has_freqs:
            # changed in minminheap PR. TODO: remove
            env.assertEqual('doc100', docname)
        else:
            env.assertEqual('doc100', docname)

    env.assertCmdOk('ft.add', 'idx', 'doc300',
                     1.0, 'fields', 'f1', 'Hello')
    res = env.cmd('ft.search', 'idx', '@f2:Hello')
    if has_fields:
        env.assertEqual(1, len(res))
    else:
        env.assertEqual(3, len(res))

def testCreationOptions(env):
    from itertools import combinations
    for x in range(1, 5):
        for combo in combinations(('NOOFFSETS', 'NOFREQS', 'NOFIELDS', ''), x):
            _test_create_options_real(env, *combo)

    env.expect('ft.create', 'idx').error()

def testInfoCommand(env):
    from itertools import combinations
    r = env
    env.expect('ft.create', 'idx', 'ON', 'HASH', 'NOFIELDS', 'schema', 'title', 'text').ok()
    N = 50
    for i in range(N):
        env.expect('ft.add', 'idx', 'doc%d' % i, 1, 'replace', 'fields',
                   'title', 'hello term%d' % i).ok()
    for _ in r.retry_with_rdb_reload():
        waitForIndex(env, 'idx')

        res = r.execute_command('ft.info', 'idx')
        d = {res[i]: res[i + 1] for i in range(0, len(res), 2)}

        env.assertEqual(d['index_name'], 'idx')
        env.assertEqual(d['index_options'], ['NOFIELDS'])
        env.assertListEqual(
            d['attributes'], [['identifier', 'title', 'attribute', 'title', 'type', 'TEXT', 'WEIGHT', '1']])

        if not env.is_cluster():
            env.assertEquals(int(d['num_docs']), N)
            env.assertEquals(int(d['num_terms']), N + 1)
            env.assertEquals(int(d['max_doc_id']), N)
            env.assertEquals(int(d['records_per_doc_avg']), 2)
            env.assertEquals(int(d['num_records']), N * 2)

            env.assertGreater(float(d['offset_vectors_sz_mb']), 0)
            env.assertGreater(float(d['key_table_size_mb']), 0)
            env.assertGreater(float(d['inverted_sz_mb']), 0)
            env.assertGreater(float(d['bytes_per_record_avg']), 0)
            env.assertGreater(float(d['doc_table_size_mb']), 0)

    for x in range(1, 5):
        for combo in combinations(('NOOFFSETS', 'NOFREQS', 'NOFIELDS', ''), x):
            combo = list(filter(None, combo))
            options = combo + ['schema', 'f1', 'text']
            try:
                env.cmd('ft.drop', 'idx')
            except:
                pass
            env.assertCmdOk('ft.create', 'idx', 'ON', 'HASH', *options)
            info = env.cmd('ft.info', 'idx')
            ix = info.index('index_options')
            env.assertFalse(ix == -1)

            opts = info[ix + 1]
            # make sure that an empty opts string returns no options in
            # info
            if not combo:
                env.assertListEqual([], opts)

            for option in filter(None, combo):
                env.assertTrue(option in opts)

def testNoStem(env):
    env.cmd('ft.create', 'idx', 'ON', 'HASH',
            'schema', 'body', 'text', 'name', 'text', 'nostem')
    if not env.isCluster():
        # todo: change it to be more generic to pass on is_cluster
        res = env.cmd('ft.info', 'idx')
        env.assertEqual(res[7][1][8], 'NOSTEM')
    for _ in env.retry_with_reload():
        waitForIndex(env, 'idx')
        try:
            env.cmd('ft.del', 'idx', 'doc')
        except redis.ResponseError:
            pass

        # Insert a document
        env.assertCmdOk('ft.add', 'idx', 'doc', 1.0, 'fields',
                         'body', "located",
                         'name', "located")

        # Now search for the fields
        res_body = env.cmd('ft.search', 'idx', '@body:location')
        res_name = env.cmd('ft.search', 'idx', '@name:location')
        env.assertEqual(0, res_name[0])
        env.assertEqual(1, res_body[0])

def testSortbyMissingField(env):
    # GH Issue 131
    env.cmd('ft.create', 'ix', 'ON', 'HASH', 'schema', 'txt',
             'text', 'num', 'numeric', 'sortable')
    env.cmd('ft.add', 'ix', 'doc1', 1.0, 'fields', 'txt', 'foo')
    env.cmd('ft.search', 'ix', 'foo', 'sortby', 'num')

def testParallelIndexing(env):
    # GH Issue 207
    env.cmd('ft.create', 'idx', 'ON', 'HASH', 'schema', 'txt', 'text')
    from threading import Thread
    env.getConnection()
    ndocs = 100

    def runner(tid):
        cli = env.getConnection()
        for num in range(ndocs):
            cli.execute_command('ft.add', 'idx', 'doc{}_{}'.format(tid, num), 1.0,
                                'fields', 'txt', 'hello world' * 20)
    ths = []
    for tid in range(10):
        ths.append(Thread(target=runner, args=(tid,)))

    [th.start() for th in ths]
    [th.join() for th in ths]
    res = env.cmd('ft.info', 'idx')
    d = {res[i]: res[i + 1] for i in range(0, len(res), 2)}
    env.assertEqual(1000, int(d['num_docs']))

def testDoubleAdd(env):
    # Tests issue #210
    env.cmd('ft.create', 'idx', 'ON', 'HASH', 'schema', 'txt', 'text')
    env.cmd('ft.add', 'idx', 'doc1', 1.0, 'fields', 'txt', 'hello world')
    with env.assertResponseError():
        env.cmd('ft.add', 'idx', 'doc1', 1.0,
                 'fields', 'txt', 'goodbye world')

    env.assertEqual('hello world', env.cmd('ft.get', 'idx', 'doc1')[1])
    env.assertEqual(0, env.cmd('ft.search', 'idx', 'goodbye')[0])
    env.assertEqual(1, env.cmd('ft.search', 'idx', 'hello')[0])

    # Now with replace
    env.cmd('ft.add', 'idx', 'doc1', 1.0, 'replace',
             'fields', 'txt', 'goodbye world')
    env.assertEqual(1, env.cmd('ft.search', 'idx', 'goodbye')[0])
    env.assertEqual(0, env.cmd('ft.search', 'idx', 'hello')[0])
    env.assertEqual('goodbye world', env.cmd('ft.get', 'idx', 'doc1')[1])

def testConcurrentErrors(env):
    # Workaround for: Can't pickle local object 'testConcurrentErrors.<locals>.thrfn'
    if sys.version_info >= (3, 9):
        env.skip()

    from multiprocessing import Process
    import random

    env.cmd('ft.create', 'idx', 'ON', 'HASH', 'schema', 'txt', 'text')
    docs_per_thread = 100
    num_threads = 50

    docIds = ['doc{}'.format(x) for x in range(docs_per_thread)]

    def thrfn():
        myIds = docIds[::]
        random.shuffle(myIds)
        cli = env.getConnection()
        with cli.pipeline(transaction=False) as pl:
            for x in myIds:
                pl.execute_command('ft.add', 'idx', x, 1.0,
                                   'fields', 'txt', ' hello world ' * 50)
            try:
                pl.execute()
            except Exception as e:
                pass
                # print e

    thrs = [Process(target=thrfn) for x in range(num_threads)]
    [th.start() for th in thrs]
    [th.join() for th in thrs]
    res = env.cmd('ft.info', 'idx')
    d = {res[i]: res[i + 1] for i in range(0, len(res), 2)}
    env.assertEqual(100, int(d['num_docs']))

def testBinaryKeys(env):
    env.cmd('ft.create', 'idx', 'ON', 'HASH', 'schema', 'txt', 'text')
    # Insert a document
    env.cmd('ft.add', 'idx', 'Hello', 1.0, 'fields', 'txt', 'NoBin match')
    env.cmd('ft.add', 'idx', 'Hello\x00World', 1.0, 'fields', 'txt', 'Bin match')
    for _ in env.reloading_iterator():
        waitForIndex(env, 'idx')
        exp = [2, 'Hello\x00World', ['txt', 'Bin match'], 'Hello', ['txt', 'NoBin match']]
        res = env.cmd('ft.search', 'idx', 'match')
        for r in res:
            env.assertIn(r, exp)

def testNonDefaultDb(env):
    if env.is_cluster():
        raise unittest.SkipTest()

    # Should be ok
    env.cmd('FT.CREATE', 'idx1', 'ON', 'HASH', 'schema', 'txt', 'text')
    try:
        env.cmd('SELECT 1')
    except redis.ResponseError:
        return

    # Should fail
    with env.assertResponseError():
        env.cmd('FT.CREATE', 'idx2', 'ON', 'HASH', 'schema', 'txt', 'text')

def testDuplicateNonspecFields(env):
    env.expect('FT.CREATE', 'idx', 'ON', 'HASH', 'schema', 'txt', 'text').ok()
    env.expect('FT.ADD', 'idx', 'doc', 1.0, 'fields',
                'txt', 'foo', 'f1', 'f1val', 'f1', 'f1val2', 'F1', 'f1Val3').ok()
    res = env.cmd('ft.get', 'idx', 'doc')
    res = {res[i]: res[i + 1] for i in range(0, len(res), 2)}
    env.assertTrue(res['f1'] in ('f1val', 'f1val2'))
    env.assertEqual('f1Val3', res['F1'])

def testDuplicateFields(env):
    # As of RS 2.0 it is allowed. only latest field will be saved and indexed
    env.cmd('FT.CREATE', 'idx', 'ON', 'HASH',
            'SCHEMA', 'txt', 'TEXT', 'num', 'NUMERIC', 'SORTABLE')

    env.expect('FT.ADD', 'idx', 'doc', 1.0, 'FIELDS',
        'txt', 'foo', 'txt', 'bar', 'txt', 'baz').ok()
    env.expect('FT.SEARCH idx *').equal([1, 'doc', ['txt', 'baz']])

def testDuplicateSpec(env):
    with env.assertResponseError():
        env.cmd('FT.CREATE', 'idx', 'ON', 'HASH',
                'SCHEMA', 'f1', 'text', 'n1', 'numeric', 'f1', 'text')

def testSortbyMissingFieldSparse(env):
    # Note, the document needs to have one present sortable field in
    # order for the indexer to give it a sort vector
    env.cmd('ft.create', 'idx', 'ON', 'HASH',
            'SCHEMA', 'lastName', 'text', 'SORTABLE', 'firstName', 'text', 'SORTABLE')
    env.cmd('ft.add', 'idx', 'doc1', 1.0, 'fields', 'lastName', 'mark')
    res = env.cmd('ft.search', 'idx', 'mark', 'WITHSORTKEYS', "SORTBY",
                   "firstName", "ASC", "limit", 0, 100)
    # commented because we don't filter out exclusive sortby fields
    # env.assertEqual([1, 'doc1', None, ['lastName', 'mark']], res)

def testLuaAndMulti(env):
    env.skip() # addhash isn't supported
    if env.is_cluster():
        raise unittest.SkipTest()
    # Ensure we can work in Lua and Multi environments without crashing
    env.cmd('FT.CREATE', 'idx', 'ON', 'HASH', 'SCHEMA', 'f1', 'text', 'n1', 'numeric')
    env.cmd('HMSET', 'hashDoc', 'f1', 'v1', 'n1', 4)
    env.cmd('HMSET', 'hashDoc2', 'f1', 'v1', 'n1', 5)

    r = env.getConnection()

    r.eval("return redis.call('ft.add', 'idx', 'doc1', 1.0, 'fields', 'f1', 'bar')", "0")
    r.eval("return redis.call('ft.addhash', 'idx', 'hashDoc', 1.0)", 0)

    # Try in a pipeline:
    with r.pipeline(transaction=True) as pl:
        pl.execute_command('ft.add', 'idx', 'doc2',
                           1.0, 'fields', 'f1', 'v3')
        pl.execute_command('ft.add', 'idx', 'doc3',
                           1.0, 'fields', 'f1', 'v4')
        pl.execute_command('ft.addhash', 'idx', 'hashdoc2', 1.0)
    pl.execute()

def testLanguageField(env):
    env.cmd('FT.CREATE', 'idx', 'ON', 'HASH', 'SCHEMA', 'language', 'TEXT')
    env.cmd('FT.ADD', 'idx', 'doc1', 1.0,
             'FIELDS', 'language', 'gibberish')
    res = env.cmd('FT.SEARCH', 'idx', 'gibberish')
    env.assertEqual([1, 'doc1', ['language', 'gibberish']], res)
    # The only way I can verify that LANGUAGE is parsed twice is ensuring we
    # provide a wrong language. This is much easier to test than trying to
    # figure out how a given word is stemmed
    with env.assertResponseError():
        env.cmd('FT.ADD', 'idx', 'doc1', 1.0, 'LANGUAGE',
                 'blah', 'FIELDS', 'language', 'gibber')

def testUninitSortvector(env):
    # This would previously crash
    env.cmd('FT.CREATE', 'idx', 'ON', 'HASH', 'SCHEMA', 'f1', 'TEXT')
    for x in range(2000):
        env.cmd('FT.ADD', 'idx', 'doc{}'.format(
            x), 1.0, 'FIELDS', 'f1', 'HELLO')

    env.broadcast('SAVE')
    for x in range(10):
        env.broadcast('DEBUG RELOAD')


def normalize_row(row):
    return to_dict(row)

def assertResultsEqual(env, exp, got, inorder=True):
    from pprint import pprint
    # pprint(exp)
    # pprint(got)
    env.assertEqual(exp[0], got[0])
    env.assertEqual(len(exp), len(got))

    exp = list(grouper(exp[1:], 2))
    got = list(grouper(got[1:], 2))

    for x in range(len(exp)):
        exp_did, exp_fields = exp[x]
        got_did, got_fields = got[x]
        env.assertEqual(exp_did, got_did, message="at position {}".format(x))
        got_fields = to_dict(got_fields)
        exp_fields = to_dict(exp_fields)
        env.assertEqual(exp_fields, got_fields, message="at position {}".format(x))

def testAlterIndex(env):
    env.cmd('FT.CREATE', 'idx', 'ON', 'HASH', 'SCHEMA', 'f1', 'TEXT')
    env.cmd('FT.ADD', 'idx', 'doc1', 1.0, 'FIELDS', 'f1', 'hello', 'f2', 'world')
    env.cmd('FT.ALTER', 'idx', 'SCHEMA', 'ADD', 'f2', 'TEXT')
    waitForIndex(env, 'idx')
    env.cmd('FT.ADD', 'idx', 'doc2', 1.0, 'FIELDS', 'f1', 'hello', 'f2', 'world')

    # RS 2.0 reindex and after reload both documents are found
    # for _ in env.retry_with_reload():
    res = env.cmd('FT.SEARCH', 'idx', 'world')
    env.assertEqual(toSortedFlatList(res), toSortedFlatList([2, 'doc2', ['f1', 'hello', 'f2', 'world'], 'doc1', ['f1', 'hello', 'f2', 'world']]))
    # env.assertEqual([1, 'doc2', ['f1', 'hello', 'f2', 'world']], ret)

    env.cmd('FT.ALTER', 'idx', 'SCHEMA', 'ADD', 'f3', 'TEXT', 'SORTABLE')
    for x in range(10):
        env.cmd('FT.ADD', 'idx', 'doc{}'.format(x + 3), 1.0,
                 'FIELDS', 'f1', 'hello', 'f3', 'val{}'.format(x))

    for _ in env.retry_with_reload():
        waitForIndex(env, 'idx')
        # Test that sortable works
        res = env.cmd('FT.SEARCH', 'idx', 'hello', 'SORTBY', 'f3', 'DESC')
        exp = [12, 'doc12', ['f1', 'hello', 'f3', 'val9'], 'doc11', ['f1', 'hello', 'f3', 'val8'],
                   'doc10', ['f1', 'hello', 'f3', 'val7'], 'doc9',  ['f1', 'hello', 'f3', 'val6'],
                   'doc8',  ['f1', 'hello', 'f3', 'val5'], 'doc7',  ['f1', 'hello', 'f3', 'val4'],
                   'doc6',  ['f1', 'hello', 'f3', 'val3'], 'doc5',  ['f1', 'hello', 'f3', 'val2'],
                   'doc4',  ['f1', 'hello', 'f3', 'val1'], 'doc3',  ['f1', 'hello', 'f3', 'val0']]
        assertResultsEqual(env, exp, res)

    # Test that we can add a numeric field
    env.cmd('FT.ALTER', 'idx', 'SCHEMA', 'ADD', 'n1', 'NUMERIC')
    env.cmd('FT.ADD', 'idx', 'docN1', 1.0, 'FIELDS', 'n1', 50)
    env.cmd('FT.ADD', 'idx', 'docN2', 1.0, 'FIELDS', 'n1', 250)
    for _ in env.retry_with_reload():
        waitForIndex(env, 'idx')
        res = env.cmd('FT.SEARCH', 'idx', '@n1:[0 100]')
        env.assertEqual([1, 'docN1', ['n1', '50']], res)

    env.expect('FT.ALTER', 'idx', 'SCHEMA', 'NOT_ADD', 'f2', 'TEXT').error()
    env.expect('FT.ALTER', 'idx', 'SCHEMA', 'ADD').error()
    env.expect('FT.ALTER', 'idx', 'SCHEMA', 'ADD', 'f2').error()
    env.expect('FT.ALTER', 'idx', 'ADD', 'SCHEMA', 'f2', 'TEXT').error()
    env.expect('FT.ALTER', 'idx', 'f2', 'TEXT').error()

def testAlterValidation(env):
    # Test that constraints for ALTER comand
    env.cmd('FT.CREATE', 'idx1', 'ON', 'HASH', 'SCHEMA', 'f0', 'TEXT')
    for x in range(1, 32):
        env.cmd('FT.ALTER', 'idx1', 'SCHEMA', 'ADD', 'f{}'.format(x), 'TEXT')
    # OK for now.

    # Should be too many indexes
    env.assertRaises(redis.ResponseError, env.cmd, 'FT.ALTER',
                      'idx1', 'SCHEMA', 'ADD', 'tooBig', 'TEXT')

    env.cmd('FT.CREATE', 'idx2', 'MAXTEXTFIELDS', 'ON', 'HASH', 'SCHEMA', 'f0', 'TEXT')
    # print env.cmd('FT.INFO', 'idx2')
    for x in range(1, 50):
        env.cmd('FT.ALTER', 'idx2', 'SCHEMA', 'ADD', 'f{}'.format(x + 1), 'TEXT')

    env.cmd('FT.ADD', 'idx2', 'doc1', 1.0, 'FIELDS', 'f50', 'hello')
    for _ in env.retry_with_reload():
        waitForIndex(env, 'idx2')
        ret = env.cmd('FT.SEARCH', 'idx2', '@f50:hello')
        env.assertEqual([1, 'doc1', ['f50', 'hello']], ret)

    env.cmd('FT.CREATE', 'idx3', 'ON', 'HASH', 'SCHEMA', 'f0', 'text')
    # Try to alter the index with garbage
    env.assertRaises(redis.ResponseError, env.cmd, 'FT.ALTER', 'idx3',
                      'SCHEMA', 'ADD', 'f1', 'TEXT', 'f2', 'garbage')
    ret = to_dict(env.cmd('ft.info', 'idx3'))
    env.assertEqual(1, len(ret['attributes']))

    env.assertRaises(redis.ResponseError, env.cmd, 'FT.ALTER',
                      'nonExist', 'SCHEMA', 'ADD', 'f1', 'TEXT')

    # test with no fields!
    env.assertRaises(redis.ResponseError, env.cmd, 'FT.ALTER', 'idx2', 'SCHEMA', 'ADD')

    # test with no fields!
    env.assertRaises(redis.ResponseError, env.cmd, 'FT.ALTER', 'idx2', 'SCHEMA', 'ADD')

def testIssue366_2(env):
    # FT.CREATE atest SCHEMA textfield TEXT numfield NUMERIC
    # FT.ADD atest anId 1 PAYLOAD '{"hello":"world"}' FIELDS textfield sometext numfield 1234
    # FT.ADD atest anId 1 PAYLOAD '{"hello":"world2"}' REPLACE PARTIAL FIELDS numfield 1111
    # shutdown
    env.cmd('FT.CREATE', 'idx1', 'ON', 'HASH',
            'SCHEMA', 'textfield', 'TEXT', 'numfield', 'NUMERIC')
    env.cmd('FT.ADD', 'idx1', 'doc1', 1, 'PAYLOAD', '{"hello":"world"}',
             'FIELDS', 'textfield', 'sometext', 'numfield', 1234)
    env.cmd('ft.add', 'idx1', 'doc1', 1,
             'PAYLOAD', '{"hello":"world2"}',
             'REPLACE', 'PARTIAL',
             'FIELDS', 'textfield', 'sometext', 'numfield', 1111)
    for _ in env.retry_with_reload():
        pass  #

def testIssue654(env):
    # Crashes during FILTER
    env.cmd('ft.create', 'idx', 'ON', 'HASH', 'schema', 'id', 'numeric')
    env.cmd('ft.add', 'idx', 1, 1, 'fields', 'id', 1)
    env.cmd('ft.add', 'idx', 2, 1, 'fields', 'id', 2)
    res = env.cmd('ft.search', 'idx', '*', 'filter', '@version', 0, 2)

def testReplaceReload(env):
    env.cmd('FT.CREATE', 'idx2', 'ON', 'HASH',
            'SCHEMA', 'textfield', 'TEXT', 'numfield', 'NUMERIC')
    # Create a document and then replace it.
    env.cmd('FT.ADD', 'idx2', 'doc2', 1.0, 'FIELDS', 'textfield', 's1', 'numfield', 99)
    env.cmd('FT.ADD', 'idx2', 'doc2', 1.0, 'REPLACE', 'PARTIAL',
             'FIELDS', 'textfield', 's100', 'numfield', 990)
    env.dump_and_reload()
    # RDB Should still be fine

    env.cmd('FT.ADD', 'idx2', 'doc2', 1.0, 'REPLACE', 'PARTIAL',
             'FIELDS', 'textfield', 's200', 'numfield', 1090)
    doc = to_dict(env.cmd('FT.GET', 'idx2', 'doc2'))
    env.assertEqual('s200', doc['textfield'])
    env.assertEqual('1090', doc['numfield'])


# command = 'FT.CREATE idx SCHEMA '
# for i in range(255):
#     command += 't%d NUMERIC SORTABLE ' % i
# command = command[:-1]
# r.execute_command(command)
# r.execute_command('save')
# // reload from ...
# r.execute_command('FT.ADD idx doc1 1.0 FIELDS t0 1')
def testIssue417(env):
    command = ['ft.create', 'idx', 'ON', 'HASH', 'schema']
    for x in range(255):
        command += ['t{}'.format(x), 'numeric', 'sortable']
    command = command[:-1]
    env.cmd(*command)
    for _ in env.reloading_iterator():
        waitForIndex(env, 'idx')
        try:
            env.execute_command('FT.ADD', 'idx', 'doc1', '1.0', 'FIELDS', 't0', '1')
        except redis.ResponseError as e:
            env.assertTrue('already' in str(e))

# >FT.CREATE myIdx SCHEMA title TEXT WEIGHT 5.0 body TEXT url TEXT
# >FT.ADD myIdx doc1 1.0 FIELDS title "hello world" body "lorem ipsum" url "www.google.com"
# >FT.SEARCH myIdx "no-as"
# Could not connect to Redis at 127.0.0.1:6379: Connection refused
# >FT.SEARCH myIdx "no-as"
# (error) Unknown Index name
def testIssue422(env):
    env.cmd('ft.create', 'myIdx', 'ON', 'HASH', 'schema',
             'title', 'TEXT', 'WEIGHT', '5.0',
             'body', 'TEXT',
             'url', 'TEXT')
    env.cmd('ft.add', 'myIdx', 'doc1', '1.0', 'FIELDS', 'title', 'hello world', 'bod', 'lorem ipsum', 'url', 'www.google.com')
    rv = env.cmd('ft.search', 'myIdx', 'no-as')
    env.assertEqual([0], rv)

def testIssue446(env):
    env.cmd('ft.create', 'myIdx', 'ON', 'HASH', 'schema',
             'title', 'TEXT', 'SORTABLE')
    env.cmd('ft.add', 'myIdx', 'doc1', '1.0', 'fields', 'title', 'hello world', 'body', 'lorem ipsum', 'url', '"www.google.com')
    rv = env.cmd('ft.search', 'myIdx', 'hello', 'limit', '0', '0')
    env.assertEqual([1], rv)

    # Related - issue 635
    env.cmd('ft.add', 'myIdx', 'doc2', '1.0', 'fields', 'title', 'hello')
    rv = env.cmd('ft.search', 'myIdx', 'hello', 'limit', '0', '0')
    env.assertEqual([2], rv)

def testTimeout(env):
    env.skipOnCluster()
    if VALGRIND:
        env.skip()

    num_range = 1000
    env.cmd('ft.config', 'set', 'timeout', '1')
    env.cmd('ft.config', 'set', 'maxprefixexpansions', num_range)

    env.cmd('ft.create', 'myIdx', 'schema', 't', 'TEXT', 'geo', 'GEO')
    for i in range(num_range):
        env.expect('HSET', 'doc%d'%i, 't', 'aa' + str(i), 'geo', str(i/10000) + ',' + str(i/1000))

    env.expect('ft.search', 'myIdx', 'aa*|aa*|aa*|aa* aa*', 'limit', '0', '0').noEqual([num_range])

    env.expect('ft.config', 'set', 'on_timeout', 'fail').ok()
    env.expect('ft.search', 'myIdx', 'aa*|aa*|aa*|aa* aa*', 'limit', '0', '0') \
       .contains('Timeout limit was reached')

    # test `TIMEOUT` param in query
    res = env.cmd('ft.search', 'myIdx', 'aa*|aa*|aa*|aa* aa*', 'timeout', 10000)
    env.assertEqual(res[0], num_range)
    env.expect('ft.search', 'myIdx', 'aa*|aa*|aa*|aa* aa*', 'timeout', 1)    \
        .error().contains('Timeout limit was reached')

    # test erroneous params
    env.expect('ft.search', 'myIdx', 'aa*|aa*|aa*|aa* aa*', 'timeout').error()
    env.expect('ft.search', 'myIdx', 'aa*|aa*|aa*|aa* aa*', 'timeout', -1).error()
    env.expect('ft.search', 'myIdx', 'aa*|aa*|aa*|aa* aa*', 'timeout', 'STR').error()

    # check no time w/o sorter/grouper
    res = env.cmd('FT.AGGREGATE', 'myIdx', '*',
                'LOAD', 1, 'geo',
                'APPLY', 'geodistance(@geo, "0.1,-0.1")', 'AS', 'geodistance1',
                'APPLY', 'geodistance(@geo, "0.11,-0.11")', 'AS', 'geodistance2',
                'APPLY', 'geodistance(@geo, "0.1,-0.1")', 'AS', 'geodistance3',
                'APPLY', 'geodistance(@geo, "0.11,-0.11")', 'AS', 'geodistance4',
                'APPLY', 'geodistance(@geo, "0.1,-0.1")', 'AS', 'geodistance5')
    env.assertLess(len(res[1:]), num_range)
    
    # test grouper
    env.expect('FT.AGGREGATE', 'myIdx', 'aa*|aa*',
               'LOAD', 1, 't',
               'GROUPBY', 1, '@t',
               'APPLY', 'contains(@t, "a1")', 'AS', 'contain1',
               'APPLY', 'contains(@t, "a1")', 'AS', 'contain2',
               'APPLY', 'contains(@t, "a1")', 'AS', 'contain3') \
       .contains('Timeout limit was reached')

    # test sorter
    env.expect('FT.AGGREGATE', 'myIdx', 'aa*|aa*',
               'LOAD', 1, 't',
               'SORTBY', 1, '@t',
               'APPLY', 'contains(@t, "a1")', 'AS', 'contain1',
               'APPLY', 'contains(@t, "a1")', 'AS', 'contain2',
               'APPLY', 'contains(@t, "a1")', 'AS', 'contain3') \
       .contains('Timeout limit was reached')

    # test cursor
    res = env.cmd('FT.AGGREGATE', 'myIdx', 'aa*', 'WITHCURSOR', 'count', 50, 'timeout', 500)
    l = len(res[0]) - 1 # do not count the number of results (the first element in the results)
    cursor = res[1]

    time.sleep(0.01)
    while cursor != 0:
        r, cursor = env.cmd('FT.CURSOR', 'READ', 'myIdx', str(cursor))
        l += (len(r) - 1)
    env.assertEqual(l, 1000)

    # restore old configuration
    env.cmd('ft.config', 'set', 'timeout', '500')
    env.cmd('ft.config', 'set', 'maxprefixexpansions', 200)

def testTimeoutOnSorter(env):
    env.skipOnCluster()
    conn = getConnectionByEnv(env)
    env.cmd('ft.config', 'set', 'timeout', '1')
    pl = conn.pipeline()

    env.cmd('ft.create', 'idx', 'SCHEMA', 'n', 'numeric', 'SORTABLE')

    elements = 1024 * 64
    for i in range(elements):
        pl.execute_command('hset', i, 'n', i)
        if i % 10000 == 0:
            pl.execute()
    pl.execute()

    res = env.cmd('ft.search', 'idx', '*', 'SORTBY', 'n', 'DESC')
    env.assertGreater(elements, res[0])
    env.assertGreater(len(res), 2)

def testAlias(env):
    conn = getConnectionByEnv(env)
    env.cmd('ft.create', 'idx', 'ON', 'HASH', 'PREFIX', 1, 'doc1', 'schema', 't1', 'text')
    env.cmd('ft.create', 'idx2', 'ON', 'HASH', 'PREFIX', 1, 'doc2', 'schema', 't1', 'text')

    env.expect('ft.aliasAdd', 'myIndex').raiseError()
    env.expect('ft.aliasupdate', 'fake_alias', 'imaginary_alias', 'Too_many_args').raiseError()
    env.cmd('ft.aliasAdd', 'myIndex', 'idx')
    env.cmd('ft.add', 'myIndex', 'doc1', 1.0, 'fields', 't1', 'hello')
    r = env.cmd('ft.search', 'idx', 'hello')
    env.assertEqual([1, 'doc1', ['t1', 'hello']], r)
    r2 = env.cmd('ft.search', 'myIndex', 'hello')
    env.assertEqual(r, r2)

    # try to add the same alias again; should be an error
    env.expect('ft.aliasAdd', 'myIndex', 'idx2').raiseError()
    env.expect('ft.aliasAdd', 'alias2', 'idx').notRaiseError()
    # now delete the index
    env.cmd('ft.drop', 'myIndex')
    # RS2 does not delete doc on ft.drop
    conn.execute_command('DEL', 'doc1')

    # index list should be cleared now. This can be tested by trying to alias
    # the old alias to different index
    env.cmd('ft.aliasAdd', 'myIndex', 'idx2')
    env.cmd('ft.aliasAdd', 'alias2', 'idx2')
    env.cmd('ft.add', 'myIndex', 'doc2', 1.0, 'fields', 't1', 'hello')
    r = env.cmd('ft.search', 'alias2', 'hello')
    env.assertEqual([1, 'doc2', ['t1', 'hello']], r)

    # check that aliasing one alias to another returns an error. This will
    # end up being confusing
    env.expect('ft.aliasAdd', 'alias3', 'myIndex').raiseError()

    # check that deleting the alias works as expected
    env.expect('ft.aliasDel', 'myIndex').notRaiseError()
    env.expect('ft.search', 'myIndex', 'foo').raiseError()

    # create a new index and see if we can use the old name
    env.cmd('ft.create', 'idx3', 'ON', 'HASH', 'PREFIX', 1, 'doc3', 'schema', 't1', 'text')
    env.cmd('ft.add', 'idx3', 'doc3', 1.0, 'fields', 't1', 'foo')
    env.cmd('ft.aliasAdd', 'myIndex', 'idx3')
    # also, check that this works in rdb save
    for _ in env.retry_with_rdb_reload():
        waitForIndex(env, 'myIndex')
        r = env.cmd('ft.search', 'myIndex', 'foo')
        env.assertEqual([1, 'doc3', ['t1', 'foo']], r)

    # Check that we can move an alias from one index to another
    env.cmd('ft.aliasUpdate', 'myIndex', 'idx2')
    r = env.cmd('ft.search', 'myIndex', "hello")
    env.assertEqual([1, 'doc2', ['t1', 'hello']], r)

    # Test that things like ft.get, ft.aggregate, etc. work
    r = env.cmd('ft.get', 'myIndex', 'doc2')
    env.assertEqual(['t1', 'hello'], r)

    r = env.cmd('ft.aggregate', 'myIndex', 'hello', 'LOAD', '1', '@t1')
    env.assertEqual([1, ['t1', 'hello']], r)

    # Test update
    env.expect('ft.aliasAdd', 'updateIndex', 'idx3')
    env.expect('ft.aliasUpdate', 'updateIndex', 'fake_idx')

    r = env.cmd('ft.del', 'idx2', 'doc2')
    env.assertEqual(1, r)
    env.expect('ft.aliasdel').raiseError()
    env.expect('ft.aliasdel', 'myIndex', 'yourIndex').raiseError()
    env.expect('ft.aliasdel', 'non_existing_alias').raiseError()


def testNoCreate(env):
    env.cmd('ft.create', 'idx', 'ON', 'HASH', 'schema', 'f1', 'text')
    env.expect('ft.add', 'idx', 'schema', 'f1').raiseError()
    env.expect('ft.add', 'idx', 'doc1', 1, 'nocreate', 'fields', 'f1', 'hello').raiseError()
    env.expect('ft.add', 'idx', 'doc1', 1, 'replace', 'nocreate', 'fields', 'f1', 'hello').raiseError()
    env.expect('ft.add', 'idx', 'doc1', 1, 'replace', 'fields', 'f1', 'hello').notRaiseError()
    env.expect('ft.add', 'idx', 'doc1', 1, 'replace', 'nocreate', 'fields', 'f1', 'world').notRaiseError()

def testSpellCheck(env):
    env.cmd('FT.CREATE', 'idx', 'ON', 'HASH', 'SCHEMA', 'report', 'TEXT')
    env.cmd('FT.ADD', 'idx', 'doc1', 1.0, 'FIELDS', 'report', 'report content')
    rv = env.cmd('FT.SPELLCHECK', 'idx', '111111')
    env.assertEqual([['TERM', '111111', []]], rv)
    if not env.isCluster():
        rv = env.cmd('FT.SPELLCHECK', 'idx', '111111', 'FULLSCOREINFO')
        env.assertEqual([1, ['TERM', '111111', []]], rv)

# Standalone functionality
def testIssue484(env):
# Issue with split
# 127.0.0.1:6379> ft.drop productSearch1
# OK
# 127.0.0.1:6379> "FT.CREATE" "productSearch1" "NOSCOREIDX" "SCHEMA" "productid" "TEXT" "categoryid" "TEXT"  "color" "TEXT" "timestamp" "NUMERIC"
# OK
# 127.0.0.1:6379> "FT.ADD" "productSearch1" "GUID1" "1.0" "REPLACE" "FIELDS" "productid" "1" "categoryid" "cars" "color" "blue" "categoryType" 0
# OK
# 127.0.0.1:6379> "FT.ADD" "productSearch1" "GUID2" "1.0" "REPLACE" "FIELDS" "productid" "1" "categoryid" "small cars" "color" "white" "categoryType" 0
# OK
# 127.0.0.1:6379> "FT.ADD" "productSearch1" "GUID3" "1.0" "REPLACE" "FIELDS" "productid" "2" "categoryid" "Big cars" "color" "white" "categoryType" 0
# OK
# 127.0.0.1:6379> "FT.ADD" "productSearch1" "GUID4" "1.0" "REPLACE" "FIELDS" "productid" "2" "categoryid" "Big cars" "color" "green" "categoryType" 0
# OK
# 127.0.0.1:6379> "FT.ADD" "productSearch1" "GUID5" "1.0" "REPLACE" "FIELDS" "productid" "3" "categoryid" "cars" "color" "blue" "categoryType" 0
# OK
# 127.0.0.1:6379>  FT.AGGREGATE productSearch1 * load 2 @color @categoryid APPLY "split(format(\"%s-%s\",@color,@categoryid),\"-\")" as value GROUPBY 1 @value REDUCE COUNT 0 as value_count
    env.cmd('ft.create', 'productSearch1', 'noscoreidx', 'ON', 'HASH', 'schema', 'productid',
            'text', 'categoryid', 'text', 'color', 'text', 'timestamp', 'numeric')
    env.cmd('ft.add', 'productSearch1', 'GUID1', '1.0', 'REPLACE', 'FIELDS', 'productid', '1', 'categoryid', 'cars', 'color', 'blue', 'categoryType', 0)
    env.cmd('ft.add', 'productSearch1', 'GUID2', '1.0', 'REPLACE', 'FIELDS', 'productid', '1', 'categoryid', 'small cars', 'color', 'white', 'categoryType', 0)
    env.cmd('ft.add', 'productSearch1', 'GUID3', '1.0', 'REPLACE', 'FIELDS', 'productid', '2', 'categoryid', 'Big cars', 'color', 'white', 'categoryType', 0)
    env.cmd('ft.add', 'productSearch1', 'GUID4', '1.0', 'REPLACE', 'FIELDS', 'productid', '2', 'categoryid', 'Big cars', 'color', 'green', 'categoryType', 0)
    env.cmd('ft.add', 'productSearch1', 'GUID5', '1.0', 'REPLACE', 'FIELDS', 'productid', '3', 'categoryid', 'cars', 'color', 'blue', 'categoryType', 0)
    res = env.cmd('FT.AGGREGATE', 'productSearch1', '*',
        'load', '2', '@color', '@categoryid',
        'APPLY', 'split(format("%s-%s",@color,@categoryid),"-")', 'as', 'value',
        'GROUPBY', '1', '@value',
        'REDUCE', 'COUNT', '0', 'as', 'value_count',
        'SORTBY', '4', '@value_count', 'DESC', '@value', 'ASC')
    expected = [6, ['value', 'white', 'value_count', '2'], ['value', 'cars', 'value_count', '2'], ['value', 'small cars', 'value_count', '1'], ['value', 'blue', 'value_count', '2'], ['value', 'Big cars', 'value_count', '2'], ['value', 'green', 'value_count', '1']]
    env.assertEqual(toSortedFlatList(expected), toSortedFlatList(res))

    for var in expected:
        env.assertIn(var, res)

def testIssue501(env):
    env.cmd('FT.CREATE', 'incidents', 'ON', 'HASH', 'SCHEMA', 'report', 'TEXT')
    env.cmd('FT.ADD', 'incidents', 'doc1', 1.0, 'FIELDS', 'report', 'report content')
    env.cmd('FT.DICTADD', 'slang', 'timmies', 'toque', 'toonie', 'serviette', 'kerfuffle', 'chesterfield')
    rv = env.cmd('FT.SPELLCHECK', 'incidents', 'qqqqqqqqqqqqqqqqqqqqqqqqqqqqqqqqqqqqqqqqqqqqqqqqqqqqqqqqqqqqqqqqqqqqqqqqqqqqqqqqqqqqqqqqqqqqqqqqqqqqq',
        'TERMS', 'INCLUDE', 'slang', 'TERMS', 'EXCLUDE', 'slang')
    env.assertEqual("qqqqqqqqqqqqqqqqqqqqqqqqqqqqqqqqqqqqqqqqqqqqqqqqqqqqqqqqqqqqqqqqqqqqqqqqqqqqqqqqqqqqqqqqqqqqqqqqqqqqq", rv[0][1])
    env.assertEqual([], rv[0][2])

    env.expect('FT.SPELLCHECK', 'incidents', 'qqqqqqqqqqqqqqqqqqqqqqqqqqqqqqqqqqqqqqqqqqqqqqqqqqqqqqqqqqqqqqqqqqqqqqqqqqqqqqqqqqqqqqqqqqqqqqqqqqqqq',
        'TERMS', 'FAKE_COMMAND', 'slang').error()

def testIssue589(env):
    env.cmd('FT.CREATE', 'incidents', 'ON', 'HASH', 'SCHEMA', 'report', 'TEXT')
    env.cmd('FT.ADD', 'incidents', 'doc1', 1.0, 'FIELDS', 'report', 'report content')
    env.expect('FT.SPELLCHECK', 'incidents', 'report :').error().contains("Syntax error at offset")

def testIssue621(env):
    env.expect('ft.create', 'test', 'ON', 'HASH', 'SCHEMA', 'uuid', 'TAG', 'title', 'TEXT').equal('OK')
    env.expect('ft.add', 'test', 'a', '1', 'REPLACE', 'PARTIAL', 'FIELDS', 'uuid', 'foo', 'title', 'bar').equal('OK')
    env.expect('ft.add', 'test', 'a', '1', 'REPLACE', 'PARTIAL', 'FIELDS', 'title', 'bar').equal('OK')
    res = env.cmd('ft.search', 'test', '@uuid:{foo}')
    env.assertEqual(toSortedFlatList(res), toSortedFlatList([1, 'a', ['uuid', 'foo', 'title', 'bar']]))

# Server crash on doc names that conflict with index keys #666
# again this test is not relevant cause index is out of key space
# def testIssue666(env):
#     # We cannot reliably determine that any error will occur in cluster mode
#     # because of the key name
#     env.skipOnCluster()

#     env.cmd('ft.create', 'foo', 'schema', 'bar', 'text')
#     env.cmd('ft.add', 'foo', 'mydoc', 1, 'fields', 'bar', 'one two three')

#     # crashes here
#     with env.assertResponseError():
#         env.cmd('ft.add', 'foo', 'ft:foo/two', '1', 'fields', 'bar', 'four five six')
#     # try with replace:
#     with env.assertResponseError():
#         env.cmd('ft.add', 'foo', 'ft:foo/two', '1', 'REPLACE',
#             'FIELDS', 'bar', 'four five six')
#     with env.assertResponseError():
#         env.cmd('ft.add', 'foo', 'idx:foo', '1', 'REPLACE',
#             'FIELDS', 'bar', 'four five six')

#     env.cmd('ft.add', 'foo', 'mydoc1', 1, 'fields', 'bar', 'four five six')

# 127.0.0.1:6379> flushdb
# OK
# 127.0.0.1:6379> ft.create foo SCHEMA bar text
# OK
# 127.0.0.1:6379> ft.add foo mydoc 1 FIELDS bar "one two three"
# OK
# 127.0.0.1:6379> keys *
# 1) "mydoc"
# 2) "ft:foo/one"
# 3) "idx:foo"
# 4) "ft:foo/two"
# 5) "ft:foo/three"
# 127.0.0.1:6379> ft.add foo "ft:foo/two" 1 FIELDS bar "four five six"
# Could not connect to Redis at 127.0.0.1:6379: Connection refused

@unstable
def testPrefixDeletedExpansions(env):
    env.skipOnCluster()

    env.cmd('ft.create', 'idx', 'ON', 'HASH', 'schema', 'txt1', 'text', 'tag1', 'tag')
    # get the number of maximum expansions
    maxexpansions = int(env.cmd('ft.config', 'get', 'MAXEXPANSIONS')[0][1])

    for x in range(maxexpansions):
        env.cmd('ft.add', 'idx', 'doc{}'.format(x), 1, 'fields',
                'txt1', 'term{}'.format(x), 'tag1', 'tag{}'.format(x))

    for x in range(maxexpansions):
        env.cmd('ft.del', 'idx', 'doc{}'.format(x))

    env.cmd('ft.add', 'idx', 'doc_XXX', 1, 'fields', 'txt1', 'termZZZ', 'tag1', 'tagZZZ')

    # r = env.cmd('ft.search', 'idx', 'term*')
    # print(r)
    # r = env.cmd('ft.search', 'idx', '@tag1:{tag*}')
    # print(r)

    tmax = time.time() + 0.5  # 250ms max
    iters = 0
    while time.time() < tmax:
        iters += 1
        forceInvokeGC(env, 'idx')
        r = env.cmd('ft.search', 'idx', '@txt1:term* @tag1:{tag*}')
        if r[0]:
            break

    # print 'did {} iterations'.format(iters)
    r = env.cmd('ft.search', 'idx', '@txt1:term* @tag1:{tag*}')
    env.assertEqual(toSortedFlatList([1, 'doc_XXX', ['txt1', 'termZZZ', 'tag1', 'tagZZZ']]), toSortedFlatList(r))


def testOptionalFilter(env):
    env.cmd('ft.create', 'idx', 'ON', 'HASH', 'schema', 't1', 'text')
    for x in range(100):
        env.cmd('ft.add', 'idx', 'doc_{}'.format(x), 1, 'fields', 't1', 'hello world word{}'.format(x))

    env.cmd('ft.explain', 'idx', '(~@t1:word20)')
    # print(r)

    r = env.cmd('ft.search', 'idx', '~(word20 => {$weight: 2.0})')


def testIssue736(env):
    #for new RS 2.0 ft.add does not return certian errors
    env.skip()
    # 1. create the schema, we need a tag field
    env.cmd('ft.create', 'idx', 'ON', 'HASH',
            'schema', 't1', 'text', 'n2', 'numeric', 't2', 'tag')
    # 2. create a single document to initialize at least one RSAddDocumentCtx
    env.cmd('ft.add', 'idx', 'doc1', 1, 'fields', 't1', 'hello', 't2', 'foo, bar')
    # 3. create a second document with many filler fields to force a realloc:
    extra_fields = []
    for x in range(20):
        extra_fields += ['nidx_fld{}'.format(x), 'val{}'.format(x)]
    extra_fields += ['n2', 'not-a-number', 't2', 'random, junk']
    with env.assertResponseError():
        env.cmd('ft.add', 'idx', 'doc2', 1, 'fields', *extra_fields)

def testCriteriaTesterDeactivated():
    env = Env(moduleArgs='_MAX_RESULTS_TO_UNSORTED_MODE 1')
    env.cmd('ft.create', 'idx', 'ON', 'HASH', 'schema', 't1', 'text')
    env.cmd('ft.add', 'idx', 'doc1', 1, 'fields', 't1', 'hello1 hey hello2')
    env.cmd('ft.add', 'idx', 'doc2', 1, 'fields', 't1', 'hello2 hey')
    env.cmd('ft.add', 'idx', 'doc3', 1, 'fields', 't1', 'hey')

    expected_res = py2sorted([2, 'doc1', ['t1', 'hello1 hey hello2'], 'doc2', ['t1', 'hello2 hey']])
    actual_res = py2sorted(env.cmd('ft.search', 'idx', '(hey hello1)|(hello2 hey)'))
    env.assertEqual(list(expected_res), list(actual_res))

def testIssue828(env):
    env.cmd('ft.create', 'beers', 'ON', 'HASH', 'SCHEMA',
        'name', 'TEXT', 'PHONETIC', 'dm:en',
        'style', 'TAG', 'SORTABLE',
        'abv', 'NUMERIC', 'SORTABLE')
    rv = env.cmd("FT.ADD", "beers", "802", "1.0",
        "FIELDS", "index", "25", "abv", "0.049",
        "name", "Hell or High Watermelon Wheat (2009)",
        "style", "Fruit / Vegetable Beer")
    env.assertEqual('OK', rv)

def testIssue862(env):
    env.cmd('ft.create', 'idx', 'ON', 'HASH', 'SCHEMA', 'test', 'TEXT', 'SORTABLE')
    rv = env.cmd("FT.ADD", "idx", "doc1", "1.0", "FIELDS", "test", "foo")
    env.assertEqual('OK', rv)
    env.cmd("FT.SEARCH", "idx", "foo", 'WITHSORTKEYS')
    env.assertTrue(env.isUp())

def testIssue_884(env):
    env.expect('FT.create', 'idx', 'ON', 'HASH', 'STOPWORDS', '0', 'SCHEMA', 'title', 'text', 'weight',
               '50', 'subtitle', 'text', 'weight', '10', 'author', 'text', 'weight',
               '10', 'description', 'text', 'weight', '20').equal('OK')

    env.expect('FT.ADD', 'idx', 'doc4', '1.0', 'FIELDS', 'title', 'mohsin conversation the conversation tahir').equal('OK')
    env.expect('FT.ADD', 'idx', 'doc3', '1.0', 'FIELDS', 'title', 'Fareham Civilization Church - Sermons and conversations mohsin conversation the').equal('OK')
    env.expect('FT.ADD', 'idx', 'doc2', '1.0', 'FIELDS', 'title', 'conversation the conversation - a drama about conversation, the science of conversation.').equal('OK')
    env.expect('FT.ADD', 'idx', 'doc1', '1.0', 'FIELDS', 'title', 'mohsin conversation with the mohsin').equal('OK')

    expected = [2, 'doc2', ['title', 'conversation the conversation - a drama about conversation, the science of conversation.'], 'doc4', ['title', 'mohsin conversation the conversation tahir']]
    res = env.cmd('FT.SEARCH', 'idx', '@title:(conversation) (@title:(conversation the conversation))=>{$inorder: true;$slop: 0}')
    env.assertEquals(len(expected), len(res))
    for v in expected:
        env.assertContains(v, res)

def testIssue_848(env):
    env.expect('FT.CREATE', 'idx', 'ON', 'HASH', 'SCHEMA', 'test1', 'TEXT', 'SORTABLE').equal('OK')
    env.expect('FT.ADD', 'idx', 'doc1', '1.0', 'FIELDS', 'test1', 'foo').equal('OK')
    env.expect('FT.ALTER', 'idx', 'SCHEMA', 'ADD', 'test2', 'TEXT', 'SORTABLE').equal('OK')
    env.expect('FT.ADD', 'idx', 'doc2', '1.0', 'FIELDS', 'test1', 'foo', 'test2', 'bar').equal('OK')
    env.expect('FT.SEARCH', 'idx', 'foo', 'SORTBY', 'test2', 'ASC').equal([2, 'doc1', ['test1', 'foo'], 'doc2', ['test2', 'bar', 'test1', 'foo']])

def testMod_309(env):
    n = 10000 if VALGRIND else 100000
    env.expect('FT.CREATE', 'idx', 'ON', 'HASH', 'SCHEMA', 'test', 'TEXT', 'SORTABLE').equal('OK')
    conn = getConnectionByEnv(env)
    for i in range(n):
        conn.execute_command('HSET', 'doc%d'%i, 'test', 'foo')
    res = env.cmd('FT.AGGREGATE', 'idx', 'foo')
    env.assertEqual(len(res), n + 1)

    # test with cursor
    env.skipOnCluster()
    res = env.cmd('FT.AGGREGATE', 'idx', 'foo', 'WITHCURSOR')
    l = len(res[0]) - 1 # do not count the number of results (the first element in the results)
    cursor = res[1]
    while cursor != 0:
        r, cursor = env.cmd('FT.CURSOR', 'READ', 'idx', str(cursor))
        l += len(r) - 1
    env.assertEqual(l, n)

def testIssue_865(env):
    env.expect('FT.CREATE', 'idx', 'ON', 'HASH', 'SCHEMA', '1', 'TEXT', 'SORTABLE').equal('OK')
    env.expect('ft.add', 'idx', 'doc1', '1.0', 'FIELDS', '1', 'foo1').equal('OK')
    env.expect('ft.add', 'idx', 'doc2', '1.0', 'FIELDS', '1', 'foo2').equal('OK')
    env.expect('ft.search', 'idx', 'foo*', 'SORTBY', '1', 'ASC').equal([2, 'doc1', ['1', 'foo1'], 'doc2', ['1', 'foo2']])
    env.expect('ft.search', 'idx', 'foo*', 'SORTBY', '1', 'DESC').equal([2, 'doc2', ['1', 'foo2'], 'doc1', ['1', 'foo1']])
    env.expect('ft.search', 'idx', 'foo*', 'SORTBY', '1', 'bad').error()
    env.expect('ft.search', 'idx', 'foo*', 'SORTBY', 'bad', 'bad').error()
    env.expect('ft.search', 'idx', 'foo*', 'SORTBY', 'bad').error()
    env.expect('ft.search', 'idx', 'foo*', 'SORTBY').error()

def testIssue_779(env):
    # FT.ADD should return NOADD and not change the doc if value < same_value, but it returns OK and makes the change.
    # Note that "greater than" ">" does not have the same bug.

    env.cmd('FT.CREATE idx2 ON HASH SCHEMA ot1 TAG')
    env.cmd('FT.ADD idx2 doc2 1.0 FIELDS newf CAT ot1 4001')
    res = env.cmd('FT.GET idx2 doc2')
    env.assertEqual(toSortedFlatList(res), toSortedFlatList(["newf", "CAT", "ot1", "4001"]))

    # NOADD is expected since 4001 is not < 4000, and no updates to the doc2 is expected as a result
    env.expect('FT.ADD idx2 doc2 1.0 REPLACE PARTIAL if @ot1<4000 FIELDS newf DOG ot1 4000', 'NOADD')
    res = env.cmd('FT.GET idx2 doc2')
    env.assertEqual(toSortedFlatList(res), toSortedFlatList(["newf", "CAT", "ot1", "4001"]))

    # OK is expected since 4001 < 4002 and the doc2 is updated
    env.expect('FT.ADD idx2 doc2 1.0 REPLACE PARTIAL if @ot1<4002 FIELDS newf DOG ot1 4002').equal('OK')
    res = env.cmd('FT.GET idx2 doc2')
    env.assertEqual(toSortedFlatList(res), toSortedFlatList(["newf", "DOG", "ot1", "4002"]))

    # OK is NOT expected since 4002 is not < 4002
    # We expect NOADD and doc2 update; however, we get OK and doc2 updated
    # After fix, @ot1 implicitly converted to a number, thus we expect NOADD
    env.expect('FT.ADD idx2 doc2 1.0 REPLACE PARTIAL if @ot1<4002 FIELDS newf FISH ot1 4002').equal('NOADD')
    env.expect('FT.ADD idx2 doc2 1.0 REPLACE PARTIAL if to_number(@ot1)<4002 FIELDS newf FISH ot1 4002').equal('NOADD')
    env.expect('FT.ADD idx2 doc2 1.0 REPLACE PARTIAL if @ot1<to_str(4002) FIELDS newf FISH ot1 4002').equal('NOADD')
    res = env.cmd('FT.GET idx2 doc2')
    env.assertEqual(toSortedFlatList(res), toSortedFlatList(["newf", "DOG", "ot1", "4002"]))

    # OK and doc2 update is expected since 4002 < 4003
    env.expect('FT.ADD idx2 doc2 1.0 REPLACE PARTIAL if @ot1<4003 FIELDS newf HORSE ot1 4003').equal('OK')
    res = env.cmd('FT.GET idx2 doc2')
    env.assertEqual(toSortedFlatList(res), toSortedFlatList(["newf", "HORSE", "ot1", "4003"]))

    # Expect NOADD since 4003 is not > 4003
    env.expect('FT.ADD idx2 doc2 1.0 REPLACE PARTIAL if @ot1>4003 FIELDS newf COW ot1 4003').equal('NOADD')
    env.expect('FT.ADD idx2 doc2 1.0 REPLACE PARTIAL if 4003<@ot1 FIELDS newf COW ot1 4003').equal('NOADD')

    # Expect OK and doc2 updated since 4003 > 4002
    env.expect('FT.ADD idx2 doc2 1.0 REPLACE PARTIAL if @ot1>4002 FIELDS newf PIG ot1 4002').equal('OK')
    res = env.cmd('FT.GET idx2 doc2')
    env.assertEqual(toSortedFlatList(res), toSortedFlatList(["newf", "PIG", "ot1", "4002"]))

    # Syntax errors
    env.expect('FT.ADD idx2 doc2 1.0 REPLACE PARTIAL if @ot1<4-002 FIELDS newf DOG ot1 4002').contains('Syntax error')
    env.expect('FT.ADD idx2 doc2 1.0 REPLACE PARTIAL if @ot1<to_number(4-002) FIELDS newf DOG ot1 4002').contains('Syntax error')

def testUnknownSymbolErrorOnConditionalAdd(env):
    env.expect('FT.CREATE idx ON HASH SCHEMA f1 TAG f2 NUMERIC NOINDEX f3 TAG NOINDEX').ok()
    env.expect('ft.add idx doc1 1.0 REPLACE PARTIAL IF @f1<awfwaf FIELDS f1 foo f2 1 f3 boo').ok()
    env.expect('ft.add idx doc1 1.0 REPLACE PARTIAL IF @f1<awfwaf FIELDS f1 foo f2 1 f3 boo').error()

def testWrongResultsReturnedBySkipOptimization(env):
    env.expect('FT.CREATE', 'idx', 'ON', 'HASH', 'SCHEMA', 'f1', 'TEXT', 'f2', 'TEXT').equal('OK')
    env.expect('ft.add', 'idx', 'doc1', '1.0', 'FIELDS', 'f1', 'foo', 'f2', 'bar').equal('OK')
    env.expect('ft.add', 'idx', 'doc2', '1.0', 'FIELDS', 'f1', 'moo', 'f2', 'foo').equal('OK')
    env.expect('ft.search', 'idx', 'foo @f2:moo').equal([0])

def testErrorWithApply(env):
    env.expect('FT.CREATE', 'idx', 'ON', 'HASH', 'SCHEMA', 'test', 'TEXT', 'SORTABLE').equal('OK')
    env.expect('FT.ADD', 'idx', 'doc1', '1.0', 'FIELDS', 'test', 'foo bar').equal('OK')
    err = env.cmd('FT.AGGREGATE', 'idx', '*', 'LOAD', '1', '@test', 'APPLY', 'split()')[1]
    env.assertEqual(str(err[0]), 'Invalid number of arguments for split')

def testSummerizeWithAggregateRaiseError(env):
    env.expect('FT.CREATE', 'idx', 'ON', 'HASH', 'SCHEMA', 'test', 'TEXT', 'SORTABLE').equal('OK')
    env.expect('ft.add', 'idx', 'doc1', '1.0', 'FIELDS', 'test', 'foo1').equal('OK')
    env.expect('ft.add', 'idx', 'doc2', '1.0', 'FIELDS', 'test', 'foo2').equal('OK')
    env.expect('ft.aggregate', 'idx', 'foo2', 'SUMMARIZE', 'FIELDS', '1', 'test',
               'GROUPBY', '1', '@test', 'REDUCE', 'COUNT', '0').error().contains("SUMMARIZE is not supported on FT.AGGREGATE")

def testSummerizeHighlightParseError(env):
    env.expect('FT.CREATE', 'idx', 'ON', 'HASH', 'SCHEMA', 'test', 'TEXT', 'SORTABLE').equal('OK')
    env.expect('ft.add', 'idx', 'doc1', '1.0', 'FIELDS', 'test', 'foo1').equal('OK')
    env.expect('ft.add', 'idx', 'doc2', '1.0', 'FIELDS', 'test', 'foo2').equal('OK')
    env.expect('ft.search', 'idx', 'foo2', 'SUMMARIZE', 'FIELDS', 'WITHSCORES').error()
    env.expect('ft.search', 'idx', 'foo2', 'HIGHLIGHT', 'FIELDS', 'WITHSCORES').error()

def testCursorBadArgument(env):
    env.expect('FT.CREATE', 'idx', 'ON', 'HASH', 'SCHEMA', 'test', 'TEXT').equal('OK')
    env.expect('ft.add', 'idx', 'doc1', '1.0', 'FIELDS', 'test', 'foo1').equal('OK')
    env.expect('ft.add', 'idx', 'doc2', '1.0', 'FIELDS', 'test', 'foo2').equal('OK')
    env.expect('ft.aggregate', 'idx', '*',
               'GROUPBY', '1', '@test', 'REDUCE', 'COUNT', '0',
               'WITHCURSOR', 'COUNT', 'BAD').error()

def testLimitBadArgument(env):
    env.expect('FT.CREATE', 'idx', 'ON', 'HASH', 'SCHEMA', 'test', 'TEXT', 'SORTABLE').equal('OK')
    env.expect('ft.add', 'idx', 'doc1', '1.0', 'FIELDS', 'test', 'foo1').equal('OK')
    env.expect('ft.add', 'idx', 'doc2', '1.0', 'FIELDS', 'test', 'foo2').equal('OK')
    env.expect('ft.search', 'idx', '*', 'LIMIT', '1').error()

def testOnTimeoutBadArgument(env):
    env.expect('FT.CREATE', 'idx', 'ON', 'HASH', 'SCHEMA', 'test', 'TEXT').equal('OK')
    env.expect('ft.add', 'idx', 'doc1', '1.0', 'FIELDS', 'test', 'foo1').equal('OK')
    env.expect('ft.add', 'idx', 'doc2', '1.0', 'FIELDS', 'test', 'foo2').equal('OK')
    env.expect('ft.search', 'idx', '*', 'ON_TIMEOUT', 'bad').error()

def testAggregateSortByWrongArgument(env):
    env.expect('FT.CREATE', 'idx', 'ON', 'HASH', 'SCHEMA', 'test', 'TEXT', 'SORTABLE').equal('OK')
    env.expect('ft.add', 'idx', 'doc1', '1.0', 'FIELDS', 'test', 'foo1').equal('OK')
    env.expect('ft.add', 'idx', 'doc2', '1.0', 'FIELDS', 'test', 'foo2').equal('OK')
    env.expect('ft.aggregate', 'idx', '*', 'SORTBY', 'bad').error()

def testAggregateSortByMaxNumberOfFields(env):
    env.expect('FT.CREATE', 'idx', 'ON', 'HASH', 'SCHEMA',
               'test1', 'TEXT', 'SORTABLE',
               'test2', 'TEXT', 'SORTABLE',
               'test3', 'TEXT', 'SORTABLE',
               'test4', 'TEXT', 'SORTABLE',
               'test5', 'TEXT', 'SORTABLE',
               'test6', 'TEXT', 'SORTABLE',
               'test7', 'TEXT', 'SORTABLE',
               'test8', 'TEXT', 'SORTABLE',
               'test9', 'TEXT', 'SORTABLE'
               ).equal('OK')
    env.expect('ft.add', 'idx', 'doc1', '1.0', 'FIELDS', 'test', 'foo1').equal('OK')
    env.expect('ft.add', 'idx', 'doc2', '1.0', 'FIELDS', 'test', 'foo2').equal('OK')
    env.expect('ft.aggregate', 'idx', '*', 'SORTBY', '9', *['@test%d' % (i + 1) for i in range(9)]).error()
    args = ['@test%d' % (i + 1) for i in range(8)] + ['bad']
    env.expect('ft.aggregate', 'idx', '*', 'SORTBY', '9', *args).error()
    args = ['@test%d' % (i + 1) for i in range(8)] + ['ASC', 'MAX', 'bad']
    env.expect('ft.aggregate', 'idx', '*', 'SORTBY', '9', *args).error()
    args = ['@test%d' % (i + 1) for i in range(8)] + ['ASC', 'MAX']
    env.expect('ft.aggregate', 'idx', '*', 'SORTBY', '9', *args).error()

def testNumericFilterError(env):
    env.expect('FT.CREATE', 'idx', 'ON', 'HASH', 'SCHEMA', 'test', 'NUMERIC', 'SORTABLE').equal('OK')
    env.expect('ft.add', 'idx', 'doc1', '1.0', 'FIELDS', 'test', '1').equal('OK')
    env.expect('ft.search', 'idx', '*', 'FILTER', 'test', 'bad', '2').error()
    env.expect('ft.search', 'idx', '*', 'FILTER', 'test', '0', 'bad').error()
    env.expect('ft.search', 'idx', '*', 'FILTER', 'test', '0').error()
    env.expect('ft.search', 'idx', '*', 'FILTER', 'test', 'bad').error()
    env.expect('ft.search', 'idx', '*', 'FILTER', 'test', '0', '2', 'FILTER', 'test', '0', 'bla').error()

def testGeoFilterError(env):
    env.expect('FT.CREATE', 'idx', 'ON', 'HASH', 'SCHEMA', 'test', 'NUMERIC', 'SORTABLE').equal('OK')
    env.expect('ft.add', 'idx', 'doc1', '1.0', 'FIELDS', 'test', '1').equal('OK')
    env.expect('ft.search', 'idx', '*', 'GEOFILTER', 'test', '1').error()
    env.expect('ft.search', 'idx', '*', 'GEOFILTER', 'test', 'bad' , '2', '3', 'km').error()
    env.expect('ft.search', 'idx', '*', 'GEOFILTER', 'test', '1' , 'bad', '3', 'km').error()
    env.expect('ft.search', 'idx', '*', 'GEOFILTER', 'test', '1' , '2', 'bad', 'km').error()
    env.expect('ft.search', 'idx', '*', 'GEOFILTER', 'test', '1' , '2', '3', 'bad').error()

def testReducerError(env):
    env.expect('FT.CREATE', 'idx', 'ON', 'HASH', 'SCHEMA', 'test', 'NUMERIC', 'SORTABLE').equal('OK')
    env.expect('ft.add', 'idx', 'doc1', '1.0', 'FIELDS', 'test', '1').equal('OK')
    env.expect('ft.aggregate', 'idx', '*', 'GROUPBY', '1', '@test', 'REDUCE', 'COUNT', 'bad').error()
    env.expect('ft.aggregate', 'idx', '*', 'GROUPBY', '1', '@test', 'REDUCE', 'COUNT', '0', 'as').error()

def testGroupbyError(env):
    env.expect('FT.CREATE', 'idx', 'ON', 'HASH', 'SCHEMA', 'test', 'NUMERIC', 'SORTABLE').equal('OK')
    env.expect('ft.add', 'idx', 'doc1', '1.0', 'FIELDS', 'test', '1').equal('OK')
    env.expect('ft.aggregate', 'idx', '*', 'GROUPBY', '1', '@test', 'REDUCE').error()
    if not env.isCluster(): # todo: remove once fix on coordinator
        env.expect('ft.aggregate', 'idx', '*', 'GROUPBY', '1', '@test1').error()
    env.expect('ft.aggregate', 'idx', '*', 'GROUPBY', '1', '@test', 'REDUCE', 'bad', '0').error()
    if not env.isCluster(): # todo: remove once fix on coordinator
        env.expect('ft.aggregate', 'idx', '*', 'GROUPBY', '1', '@test', 'REDUCE', 'SUM', '1', '@test1').error()

def testGroupbyWithSort(env):
    env.expect('FT.CREATE', 'idx', 'ON', 'HASH', 'SCHEMA', 'test', 'NUMERIC', 'SORTABLE').equal('OK')
    env.expect('ft.add', 'idx', 'doc1', '1.0', 'FIELDS', 'test', '1').equal('OK')
    env.expect('ft.add', 'idx', 'doc2', '1.0', 'FIELDS', 'test', '1').equal('OK')
    env.expect('ft.add', 'idx', 'doc3', '1.0', 'FIELDS', 'test', '2').equal('OK')
    env.expect('ft.aggregate', 'idx', '*', 'SORTBY', '2', '@test', 'ASC',
               'GROUPBY', '1', '@test', 'REDUCE', 'COUNT', '0', 'as', 'count').equal([2, ['test', '2', 'count', '1'], ['test', '1', 'count', '2']])

def testApplyError(env):
    env.expect('FT.CREATE', 'idx', 'ON', 'HASH', 'SCHEMA', 'test', 'TEXT').equal('OK')
    env.expect('ft.add', 'idx', 'doc1', '1.0', 'FIELDS', 'test', 'foo').equal('OK')
    env.expect('ft.aggregate', 'idx', '*', 'APPLY', 'split(@test)', 'as').error()

def testLoadError(env):
    env.expect('FT.CREATE', 'idx', 'ON', 'HASH', 'SCHEMA', 'test', 'TEXT', 'SORTABLE').equal('OK')
    env.expect('ft.add', 'idx', 'doc1', '1.0', 'FIELDS', 'test', 'foo').equal('OK')
    env.expect('ft.aggregate', 'idx', '*', 'LOAD').error()
    env.expect('ft.aggregate', 'idx', '*', 'LOAD', 'bad').error()
    env.expect('ft.aggregate', 'idx', '*', 'LOAD', 'bad', 'test').error()
    env.expect('ft.aggregate', 'idx', '*', 'LOAD', '2', 'test').error()
    env.expect('ft.aggregate', 'idx', '*', 'LOAD', '2', '@test').error()

def testMissingArgsError(env):
    env.expect('FT.CREATE', 'idx', 'ON', 'HASH', 'SCHEMA', 'test', 'TEXT').equal('OK')
    env.expect('ft.add', 'idx', 'doc1', '1.0', 'FIELDS', 'test', 'foo').equal('OK')
    env.expect('ft.aggregate', 'idx').error()

def testUnexistsScorer(env):
    env.expect('FT.CREATE', 'idx', 'ON', 'HASH', 'SCHEMA', 'test', 'TEXT', 'SORTABLE').equal('OK')
    env.expect('ft.add', 'idx', 'doc1', '1.0', 'FIELDS', 'test', 'foo').equal('OK')
    env.expect('ft.search', 'idx', '*', 'SCORER', 'bad').error()

def testHighlightWithUnknowsProperty(env):
    env.expect('FT.CREATE', 'idx', 'ON', 'HASH', 'SCHEMA', 'test', 'TEXT').equal('OK')
    env.expect('ft.add', 'idx', 'doc1', '1.0', 'FIELDS', 'test', 'foo').equal('OK')
    env.expect('ft.aggregate', 'idx', '*', 'HIGHLIGHT', 'FIELDS', '1', 'test1').error()

def testHighlightOnAggregate(env):
    env.expect('FT.CREATE', 'idx', 'ON', 'HASH', 'SCHEMA', 'test', 'TEXT').equal('OK')
    env.expect('ft.add', 'idx', 'doc1', '1.0', 'FIELDS', 'test', 'foo').equal('OK')
    env.expect('ft.aggregate', 'idx', '*', 'HIGHLIGHT', 'FIELDS', '1', 'test').error().contains("HIGHLIGHT is not supported on FT.AGGREGATE")

def testBadFilterExpression(env):
    env.expect('FT.CREATE', 'idx', 'ON', 'HASH', 'SCHEMA', 'test', 'TEXT').equal('OK')
    env.expect('ft.add', 'idx', 'doc1', '1.0', 'FIELDS', 'test', 'foo').equal('OK')
    env.expect('ft.aggregate', 'idx', '*', 'LOAD', '1', '@test', 'FILTER', 'blabla').error()
    if not env.isCluster(): # todo: remove once fix on coordinator
        env.expect('ft.aggregate', 'idx', '*', 'LOAD', '1', '@test', 'FILTER', '@test1 > 1').error()

def testWithSortKeysOnNoneSortableValue(env):
    env.expect('FT.CREATE', 'idx', 'ON', 'HASH', 'SCHEMA', 'test', 'TEXT').equal('OK')
    env.expect('ft.add', 'idx', 'doc1', '1.0', 'FIELDS', 'test', 'foo').equal('OK')
    env.expect('ft.search', 'idx', '*', 'WITHSORTKEYS', 'SORTBY', 'test').equal([1, 'doc1', '$foo', ['test', 'foo']])

def testWithWithRawIds(env):
    env.skipOnCluster() # todo: remove once fix on coordinator
    env.expect('FT.CREATE', 'idx', 'ON', 'HASH', 'SCHEMA', 'test', 'TEXT').equal('OK')
    waitForIndex(env, 'idx')
    env.expect('ft.add', 'idx', 'doc1', '1.0', 'FIELDS', 'test', 'foo').equal('OK')
    env.expect('ft.search', 'idx', '*', 'WITHRAWIDS').equal([1, 'doc1', 1, ['test', 'foo']])

def testUnkownIndex(env):
    env.skipOnCluster() # todo: remove once fix on coordinator
    env.expect('ft.aggregate').error()
    env.expect('ft.aggregate', 'idx', '*').error()
    env.expect('ft.aggregate', 'idx', '*', 'WITHCURSOR').error()

def testExplainError(env):
    env.expect('FT.CREATE', 'idx', 'ON', 'HASH', 'SCHEMA', 'test', 'TEXT').equal('OK')
    env.expect('FT.EXPLAIN', 'idx', '(').error()

def testBadCursor(env):
    env.expect('FT.CURSOR', 'READ', 'idx').error()
    env.expect('FT.CURSOR', 'READ', 'idx', '1111').error()
    env.expect('FT.CURSOR', 'READ', 'idx', 'bad').error()
    env.expect('FT.CURSOR', 'DROP', 'idx', '1111').error()
    env.expect('FT.CURSOR', 'bad', 'idx', '1111').error()

def testGroupByWithApplyError(env):
    env.expect('FT.CREATE', 'idx', 'ON', 'HASH', 'SCHEMA', 'test', 'TEXT').ok()
    env.expect('ft.add', 'idx', 'doc1', '1.0', 'FIELDS', 'test', 'foo').ok()
    err = env.cmd('FT.AGGREGATE', 'idx', '*', 'APPLY', 'split()', 'GROUPBY', '1', '@test', 'REDUCE', 'COUNT', '0', 'AS', 'count')[1][0]
    assertEqualIgnoreCluster(env, 'Invalid number of arguments for split', str(err))

def testSubStrErrors(env):
    env.expect('FT.CREATE', 'idx', 'ON', 'HASH', 'SCHEMA', 'test', 'TEXT').equal('OK')
    env.expect('ft.add', 'idx', 'doc1', '1.0', 'FIELDS', 'test', 'foo').equal('OK')

    err = env.cmd('ft.aggregate', 'idx', '*', 'LOAD', '1', '@test', 'APPLY', 'matched_terms()', 'as', 'a', 'APPLY', 'substr(@a,0,4)')[1]
    assertEqualIgnoreCluster(env, type(err[0]), redis.exceptions.ResponseError)

    env.cmd('ft.aggregate', 'idx', '*', 'LOAD', '1', '@test2', 'APPLY', 'substr("test",3,-2)', 'as', 'a')
    env.cmd('ft.aggregate', 'idx', '*', 'LOAD', '1', '@test2', 'APPLY', 'substr("test",3,1000)', 'as', 'a')
    env.cmd('ft.aggregate', 'idx', '*', 'LOAD', '1', '@test2', 'APPLY', 'substr("test",-1,2)', 'as', 'a')
    env.cmd('ft.aggregate', 'idx', '*', 'LOAD', '1', '@test2', 'APPLY', 'substr("test")', 'as', 'a')
    env.cmd('ft.aggregate', 'idx', '*', 'LOAD', '1', '@test2', 'APPLY', 'substr(1)', 'as', 'a')
    env.cmd('ft.aggregate', 'idx', '*', 'LOAD', '1', '@test2', 'APPLY', 'substr("test", "test")', 'as', 'a')
    env.cmd('ft.aggregate', 'idx', '*', 'LOAD', '1', '@test2', 'APPLY', 'substr("test", "test", "test")', 'as', 'a')
    env.cmd('ft.aggregate', 'idx', '*', 'LOAD', '1', '@test2', 'APPLY', 'substr("test", "-1", "-1")', 'as', 'a')
    env.assertTrue(env.isUp())

def testToUpperLower(env):
    env.expect('FT.CREATE', 'idx', 'ON', 'HASH', 'SCHEMA', 'test', 'TEXT').equal('OK')
    env.expect('ft.add', 'idx', 'doc1', '1.0', 'FIELDS', 'test', 'foo').equal('OK')
    env.expect('ft.aggregate', 'idx', '*', 'LOAD', '1', '@test', 'APPLY', 'lower(@test)', 'as', 'a').equal([1, ['test', 'foo', 'a', 'foo']])
    env.expect('ft.aggregate', 'idx', '*', 'LOAD', '1', '@test', 'APPLY', 'lower("FOO")', 'as', 'a').equal([1, ['test', 'foo', 'a', 'foo']])
    env.expect('ft.aggregate', 'idx', '*', 'LOAD', '1', '@test', 'APPLY', 'upper(@test)', 'as', 'a').equal([1, ['test', 'foo', 'a', 'FOO']])
    env.expect('ft.aggregate', 'idx', '*', 'LOAD', '1', '@test', 'APPLY', 'upper("foo")', 'as', 'a').equal([1, ['test', 'foo', 'a', 'FOO']])

    err = env.cmd('ft.aggregate', 'idx', '*', 'LOAD', '1', '@test', 'APPLY', 'upper()', 'as', 'a')[1]
    assertEqualIgnoreCluster(env, type(err[0]), redis.exceptions.ResponseError)
    err = env.cmd('ft.aggregate', 'idx', '*', 'LOAD', '1', '@test', 'APPLY', 'lower()', 'as', 'a')[1]
    assertEqualIgnoreCluster(env, type(err[0]), redis.exceptions.ResponseError)

    env.expect('ft.aggregate', 'idx', '*', 'LOAD', '1', '@test', 'APPLY', 'upper(1)', 'as', 'a').equal([1, ['test', 'foo', 'a', None]])
    env.expect('ft.aggregate', 'idx', '*', 'LOAD', '1', '@test', 'APPLY', 'lower(1)', 'as', 'a').equal([1, ['test', 'foo', 'a', None]])

    assertEqualIgnoreCluster(env, type(err[0]), redis.exceptions.ResponseError)
    err = env.cmd('ft.aggregate', 'idx', '*', 'LOAD', '1', '@test', 'APPLY', 'upper(1,2)', 'as', 'a')[1]
    assertEqualIgnoreCluster(env, type(err[0]), redis.exceptions.ResponseError)
    err = env.cmd('ft.aggregate', 'idx', '*', 'LOAD', '1', '@test', 'APPLY', 'lower(1,2)', 'as', 'a')[1]
    assertEqualIgnoreCluster(env, type(err[0]), redis.exceptions.ResponseError)

def testMatchedTerms(env):
    env.expect('FT.CREATE', 'idx', 'ON', 'HASH', 'SCHEMA', 'test', 'TEXT').equal('OK')
    env.expect('ft.add', 'idx', 'doc1', '1.0', 'FIELDS', 'test', 'foo').equal('OK')
    env.expect('ft.aggregate', 'idx', '*', 'LOAD', '1', '@test', 'APPLY', 'matched_terms()', 'as', 'a').equal([1, ['test', 'foo', 'a', None]])
    env.expect('ft.aggregate', 'idx', 'foo', 'LOAD', '1', '@test', 'APPLY', 'matched_terms()', 'as', 'a').equal([1, ['test', 'foo', 'a', ['foo']]])
    env.expect('ft.aggregate', 'idx', 'foo', 'LOAD', '1', '@test', 'APPLY', 'matched_terms(100)', 'as', 'a').equal([1, ['test', 'foo', 'a', ['foo']]])
    env.expect('ft.aggregate', 'idx', 'foo', 'LOAD', '1', '@test', 'APPLY', 'matched_terms(-100)', 'as', 'a').equal([1, ['test', 'foo', 'a', ['foo']]])
    env.expect('ft.aggregate', 'idx', 'foo', 'LOAD', '1', '@test', 'APPLY', 'matched_terms("test")', 'as', 'a').equal([1, ['test', 'foo', 'a', ['foo']]])

def testStrFormatError(env):
    env.expect('FT.CREATE', 'idx', 'ON', 'HASH', 'SCHEMA', 'test', 'TEXT').equal('OK')
    env.expect('ft.add', 'idx', 'doc1', '1.0', 'FIELDS', 'test', 'foo').equal('OK')
    err = env.cmd('ft.aggregate', 'idx', 'foo', 'LOAD', '1', '@test', 'APPLY', 'format()', 'as', 'a')[1]
    assertEqualIgnoreCluster(env, type(err[0]), redis.exceptions.ResponseError)

    err = env.cmd('ft.aggregate', 'idx', 'foo', 'LOAD', '1', '@test', 'APPLY', 'format("%s")', 'as', 'a')[1]
    assertEqualIgnoreCluster(env, type(err[0]), redis.exceptions.ResponseError)

    err = env.cmd('ft.aggregate', 'idx', 'foo', 'LOAD', '1', '@test', 'APPLY', 'format("%", "test")', 'as', 'a')[1]
    assertEqualIgnoreCluster(env, type(err[0]), redis.exceptions.ResponseError)

    err = env.cmd('ft.aggregate', 'idx', 'foo', 'LOAD', '1', '@test', 'APPLY', 'format("%b", "test")', 'as', 'a')[1]
    assertEqualIgnoreCluster(env, type(err[0]), redis.exceptions.ResponseError)

    err = env.cmd('ft.aggregate', 'idx', 'foo', 'LOAD', '1', '@test', 'APPLY', 'format(5)', 'as', 'a')[1]
    assertEqualIgnoreCluster(env, type(err[0]), redis.exceptions.ResponseError)

    env.expect('ft.aggregate', 'idx', 'foo', 'LOAD', '1', '@test', 'APPLY', 'upper(1)', 'as', 'b', 'APPLY', 'format("%s", @b)', 'as', 'a').equal([1, ['test', 'foo', 'b', None, 'a', '(null)']])

    # working example
    env.expect('ft.aggregate', 'idx', 'foo', 'APPLY', 'format("%%s-test", "test")', 'as', 'a').equal([1, ['a', '%s-test']])
    env.expect('ft.aggregate', 'idx', 'foo', 'APPLY', 'format("%s-test", "test")', 'as', 'a').equal([1, ['a', 'test-test']])

def testTimeFormatError(env):
    env.expect('FT.CREATE', 'idx', 'ON', 'HASH', 'SCHEMA', 'test', 'NUMERIC').equal('OK')
    env.expect('ft.add', 'idx', 'doc1', '1.0', 'FIELDS', 'test', '12234556').equal('OK')

    err = env.cmd('ft.aggregate', 'idx', '@test:[0..inf]', 'LOAD', '1', '@test', 'APPLY', 'timefmt()', 'as', 'a')[1]
    assertEqualIgnoreCluster(env, type(err[0]), redis.exceptions.ResponseError)

    if not env.isCluster(): # todo: remove once fix on coordinator
        env.expect('ft.aggregate', 'idx', '@test:[0..inf]', 'LOAD', '1', '@test', 'APPLY', 'timefmt(@test1)', 'as', 'a').error()

    env.cmd('ft.aggregate', 'idx', '@test:[0..inf]', 'LOAD', '1', '@test', 'APPLY', 'timefmt(@test)', 'as', 'a')

    env.assertTrue(env.isUp())

    err = env.cmd('ft.aggregate', 'idx', '@test:[0..inf]', 'LOAD', '1', '@test', 'APPLY', 'timefmt(@test, 4)', 'as', 'a')[1]
    assertEqualIgnoreCluster(env, type(err[0]), redis.exceptions.ResponseError)

    env.expect('ft.aggregate', 'idx', '@test:[0..inf]', 'LOAD', '1', '@test', 'APPLY', 'timefmt("awfawf")', 'as', 'a').equal([1, ['test', '12234556', 'a', None]])

    env.expect('ft.aggregate', 'idx', '@test:[0..inf]', 'LOAD', '1', '@test', 'APPLY', 'timefmt(235325153152356426246246246254)', 'as', 'a').equal([1, ['test', '12234556', 'a', None]])

    env.expect('ft.aggregate', 'idx', '@test:[0..inf]', 'LOAD', '1', '@test', 'APPLY', 'timefmt(@test, "%s")' % ('d' * 2048), 'as', 'a').equal([1, ['test', '12234556', 'a', None]])

    env.expect('ft.aggregate', 'idx', '@test:[0..inf]', 'LOAD', '1', '@test', 'APPLY', 'hour("not_number")', 'as', 'a').equal([1, ['test', '12234556', 'a', None]])
    env.expect('ft.aggregate', 'idx', '@test:[0..inf]', 'LOAD', '1', '@test', 'APPLY', 'minute("not_number")', 'as', 'a').equal([1, ['test', '12234556', 'a', None]])
    env.expect('ft.aggregate', 'idx', '@test:[0..inf]', 'LOAD', '1', '@test', 'APPLY', 'day("not_number")', 'as', 'a').equal([1, ['test', '12234556', 'a', None]])
    env.expect('ft.aggregate', 'idx', '@test:[0..inf]', 'LOAD', '1', '@test', 'APPLY', 'month("not_number")', 'as', 'a').equal([1, ['test', '12234556', 'a', None]])
    env.expect('ft.aggregate', 'idx', '@test:[0..inf]', 'LOAD', '1', '@test', 'APPLY', 'dayofweek("not_number")', 'as', 'a').equal([1, ['test', '12234556', 'a', None]])
    env.expect('ft.aggregate', 'idx', '@test:[0..inf]', 'LOAD', '1', '@test', 'APPLY', 'dayofmonth("not_number")', 'as', 'a').equal([1, ['test', '12234556', 'a', None]])
    env.expect('ft.aggregate', 'idx', '@test:[0..inf]', 'LOAD', '1', '@test', 'APPLY', 'dayofyear("not_number")', 'as', 'a').equal([1, ['test', '12234556', 'a', None]])
    env.expect('ft.aggregate', 'idx', '@test:[0..inf]', 'LOAD', '1', '@test', 'APPLY', 'year("not_number")', 'as', 'a').equal([1, ['test', '12234556', 'a', None]])
    env.expect('ft.aggregate', 'idx', '@test:[0..inf]', 'LOAD', '1', '@test', 'APPLY', 'monthofyear("not_number")', 'as', 'a').equal([1, ['test', '12234556', 'a', None]])

def testMonthOfYear(env):
    env.expect('FT.CREATE', 'idx', 'ON', 'HASH', 'SCHEMA', 'test', 'NUMERIC').equal('OK')
    env.expect('ft.add', 'idx', 'doc1', '1.0', 'FIELDS', 'test', '12234556').equal('OK')

    env.expect('ft.aggregate', 'idx', '@test:[0..inf]', 'LOAD', '1', '@test', 'APPLY', 'monthofyear(@test)', 'as', 'a').equal([1, ['test', '12234556', 'a', '4']])

    err = env.cmd('ft.aggregate', 'idx', '@test:[0..inf]', 'LOAD', '1', '@test', 'APPLY', 'monthofyear(@test, 112)', 'as', 'a')[1]
    assertEqualIgnoreCluster(env, type(err[0]), redis.exceptions.ResponseError)

    err = env.cmd('ft.aggregate', 'idx', '@test:[0..inf]', 'LOAD', '1', '@test', 'APPLY', 'monthofyear()', 'as', 'a')[1]
    assertEqualIgnoreCluster(env, type(err[0]), redis.exceptions.ResponseError)

    env.expect('ft.aggregate', 'idx', '@test:[0..inf]', 'LOAD', '1', '@test', 'APPLY', 'monthofyear("bad")', 'as', 'a').equal([1, ['test', '12234556', 'a', None]])

def testParseTime(env):
    conn = getConnectionByEnv(env)
    env.execute_command('FT.CREATE', 'idx', 'SCHEMA', 'test', 'TAG')
    conn.execute_command('HSET', 'doc1', 'test', '20210401')

    # check for errors
    err = env.execute_command('ft.aggregate', 'idx', '*', 'LOAD', '1', '@test', 'APPLY', 'parsetime()', 'as', 'a')[1][0]
    env.assertEqual("Invalid arguments for function 'parsetime'", str(err))

    err = env.execute_command('ft.aggregate', 'idx', '*', 'LOAD', '1', '@test', 'APPLY', 'parsetime(11)', 'as', 'a')[1][0]
    env.assertEqual("Invalid arguments for function 'parsetime'", str(err))

    err = env.execute_command('ft.aggregate', 'idx', '*', 'LOAD', '1', '@test', 'APPLY', 'parsetime(11,22)', 'as', 'a')[1][0]
    env.assertEqual("Invalid type (1) for argument 0 in function 'parsetime'. VALIDATE_ARG__STRING(v, 0) was false.", str(err))

    # valid test
    res = env.execute_command('ft.aggregate', 'idx', '*', 'LOAD', '1', '@test', 'APPLY', 'parsetime(@test, "%Y%m%d")', 'as', 'a')
    assertEqualIgnoreCluster(env, res, [1, ['test', '20210401', 'a', '1617235200']])

def testMathFunctions(env):
    env.expect('FT.CREATE', 'idx', 'ON', 'HASH', 'SCHEMA', 'test', 'NUMERIC').equal('OK')
    env.expect('ft.add', 'idx', 'doc1', '1.0', 'FIELDS', 'test', '12234556').equal('OK')

    env.expect('ft.aggregate', 'idx', '@test:[0..inf]', 'LOAD', '1', '@test', 'APPLY', 'exp(@test)', 'as', 'a').equal([1, ['test', '12234556', 'a', 'inf']])
    env.expect('ft.aggregate', 'idx', '@test:[0..inf]', 'LOAD', '1', '@test', 'APPLY', 'ceil(@test)', 'as', 'a').equal([1, ['test', '12234556', 'a', '12234556']])

def testErrorOnOpperation(env):
    env.expect('FT.CREATE', 'idx', 'ON', 'HASH', 'SCHEMA', 'test', 'NUMERIC').equal('OK')
    env.expect('ft.add', 'idx', 'doc1', '1.0', 'FIELDS', 'test', '12234556').equal('OK')

    err = env.cmd('ft.aggregate', 'idx', '@test:[0..inf]', 'LOAD', '1', '@test', 'APPLY', '1 + split()', 'as', 'a')[1]
    assertEqualIgnoreCluster(env, type(err[0]), redis.exceptions.ResponseError)

    err = env.cmd('ft.aggregate', 'idx', '@test:[0..inf]', 'LOAD', '1', '@test', 'APPLY', 'split() + 1', 'as', 'a')[1]
    assertEqualIgnoreCluster(env, type(err[0]), redis.exceptions.ResponseError)

    err = env.cmd('ft.aggregate', 'idx', '@test:[0..inf]', 'LOAD', '1', '@test', 'APPLY', '"bad" + "bad"', 'as', 'a')[1]
    assertEqualIgnoreCluster(env, type(err[0]), redis.exceptions.ResponseError)

    err = env.cmd('ft.aggregate', 'idx', '@test:[0..inf]', 'LOAD', '1', '@test', 'APPLY', 'split("bad" + "bad")', 'as', 'a')[1]
    assertEqualIgnoreCluster(env, type(err[0]), redis.exceptions.ResponseError)

    err = env.cmd('ft.aggregate', 'idx', '@test:[0..inf]', 'LOAD', '1', '@test', 'APPLY', '!(split("bad" + "bad"))', 'as', 'a')[1]
    assertEqualIgnoreCluster(env, type(err[0]), redis.exceptions.ResponseError)

    err = env.cmd('ft.aggregate', 'idx', '@test:[0..inf]', 'APPLY', '!@test', 'as', 'a')[1]
    assertEqualIgnoreCluster(env, type(err[0]), redis.exceptions.ResponseError)


def testSortkeyUnsortable(env):
    env.cmd('ft.create', 'idx', 'ON', 'HASH', 'schema', 'test', 'text')
    env.cmd('ft.add', 'idx', 'doc1', 1, 'fields', 'test', 'foo')
    rv = env.cmd('ft.aggregate', 'idx', 'foo', 'withsortkeys',
        'load', '1', '@test',
        'sortby', '1', '@test')
    env.assertEqual([1, '$foo', ['test', 'foo']], rv)


def testIssue919(env):
    # This only works if the missing field has a lower sortable index
    # than the present field..
    env.cmd('ft.create', 'idx', 'ON', 'HASH',
            'schema', 't1', 'text', 'sortable', 'n1', 'numeric', 'sortable')
    env.cmd('ft.add', 'idx', 'doc1', 1, 'fields', 'n1', 42)
    rv = env.cmd('ft.search', 'idx', '*', 'sortby', 't1', 'desc')
    env.assertEqual([1, 'doc1', ['n1', '42']], rv)


def testIssue1074(env):
    # Ensure that sortable fields are returned in their string form from the
    # document
    env.cmd('ft.create', 'idx', 'ON', 'HASH',
            'schema', 't1', 'text', 'n1', 'numeric', 'sortable')
    env.cmd('ft.add', 'idx', 'doc1', 1, 'fields', 't1', 'hello', 'n1', 1581011976800)
    rv = env.cmd('ft.search', 'idx', '*', 'sortby', 'n1')
    env.assertEqual([1, 'doc1', ['n1', '1581011976800', 't1', 'hello']], rv)

def testIssue1085(env):
    env.skipOnCluster()
    env.cmd('FT.CREATE issue1085 ON HASH SCHEMA foo TEXT SORTABLE bar NUMERIC SORTABLE')
    for i in range(1, 10):
        env.cmd('FT.ADD issue1085 document_%d 1 REPLACE FIELDS foo foo%d bar %d' % (i, i, i))
    res = env.cmd('FT.SEARCH', 'issue1085', '@bar:[8 8]')
    env.assertEqual(toSortedFlatList(res), toSortedFlatList([1, 'document_8', ['foo', 'foo8', 'bar', '8']]))

    for i in range(1, 10):
        env.cmd('FT.ADD issue1085 document_8 1 REPLACE FIELDS foo foo8 bar 8')

    forceInvokeGC(env, 'issue1085')

    res = env.cmd('FT.SEARCH', 'issue1085', '@bar:[8 8]')
    env.assertEqual(toSortedFlatList(res), toSortedFlatList([1, 'document_8', ['foo', 'foo8', 'bar', '8']]))


def grouper(iterable, n, fillvalue=None):
    "Collect data into fixed-length chunks or blocks"
    from itertools import zip_longest
    # grouper('ABCDEFG', 3, 'x') --> ABC DEF Gxx
    args = [iter(iterable)] * n
    return zip_longest(fillvalue=fillvalue, *args)


def to_dict(r):
    return {r[i]: r[i + 1] for i in range(0, len(r), 2)}

def testInfoError(env):
    env.expect('ft.info', 'no_idx').error()

def testIndexNotRemovedFromCursorListAfterRecreated(env):
    env.expect('FT.CREATE idx ON HASH SCHEMA f1 TEXT').ok()
    env.expect('FT.AGGREGATE idx * WITHCURSOR').equal([[0], 0])
    env.expect('FT.CREATE idx ON HASH SCHEMA f1 TEXT').error()
    env.expect('FT.AGGREGATE idx * WITHCURSOR').equal([[0], 0])

def testHindiStemmer(env):
    env.cmd('FT.CREATE', 'idxTest', 'LANGUAGE_FIELD', '__language', 'SCHEMA', 'body', 'TEXT')
    env.cmd('FT.ADD', 'idxTest', 'doc1', 1.0, 'LANGUAGE', 'hindi', 'FIELDS', 'body', u'अँगरेजी अँगरेजों अँगरेज़')
    res = env.cmd('FT.SEARCH', 'idxTest', u'अँगरेज़')
    res1 = {res[2][i]:res[2][i + 1] for i in range(0, len(res[2]), 2)}
    env.assertEqual(u'अँगरेजी अँगरेजों अँगरेज़', res1['body'])

def testMOD507(env):
    env.skipOnCluster()
    env.expect('ft.create idx ON HASH SCHEMA t1 TEXT').ok()

    for i in range(50):
        env.expect('ft.add idx doc-%d 1.0 FIELDS t1 foo' % i).ok()

    for i in range(50):
        env.expect('del doc-%d' % i).equal(1)

    res = env.cmd('FT.SEARCH', 'idx', '*', 'WITHSCORES', 'SUMMARIZE', 'FRAGS', '1', 'LEN', '25', 'HIGHLIGHT', 'TAGS', "<span style='background-color:yellow'>", "</span>")

    # from redisearch 2.0, docs are removed from index when `DEL` is called
    env.assertEqual(len(res), 1)

def testUnseportedSortableTypeErrorOnTags(env):
    env.skipOnCluster()
    env.expect('FT.CREATE idx ON HASH SCHEMA f1 TEXT SORTABLE f2 NUMERIC SORTABLE NOINDEX f3 TAG SORTABLE NOINDEX f4 TEXT SORTABLE NOINDEX').ok()
    env.expect('FT.ADD idx doc1 1.0 FIELDS f1 foo1 f2 1 f3 foo1 f4 foo1').ok()
    env.expect('FT.ADD idx doc1 1.0 REPLACE PARTIAL FIELDS f2 2 f3 foo2 f4 foo2').ok()
    res = env.cmd('HGETALL doc1')
    env.assertEqual(toSortedFlatList(res), toSortedFlatList(['f1', 'foo1', 'f2', '2', 'f3', 'foo2', 'f4', 'foo2', '__score', '1.0']))
    res = env.cmd('FT.SEARCH idx *')
    env.assertEqual(toSortedFlatList(res), toSortedFlatList([1, 'doc1', ['f1', 'foo1', 'f2', '2', 'f3', 'foo2', 'f4', 'foo2']]))


def testIssue1158(env):
    env.cmd('FT.CREATE idx ON HASH SCHEMA txt1 TEXT txt2 TEXT txt3 TEXT')

    env.cmd('FT.ADD idx doc1 1.0 FIELDS txt1 10 txt2 num1')
    res = env.cmd('FT.GET idx doc1')
    env.assertEqual(toSortedFlatList(res), toSortedFlatList(['txt1', '10', 'txt2', 'num1']))

    # only 1st checked (2nd returns an error)
    env.expect('FT.ADD idx doc1 1.0 REPLACE PARTIAL if @txt1||to_number(@txt2)<5 FIELDS txt1 5').equal('OK')
    env.expect('FT.ADD idx doc1 1.0 REPLACE PARTIAL if @txt3&&to_number(@txt2)<5 FIELDS txt1 5').equal('NOADD')

    # both are checked
    env.expect('FT.ADD idx doc1 1.0 REPLACE PARTIAL if to_number(@txt1)>11||to_number(@txt1)>42 FIELDS txt2 num2').equal('NOADD')
    env.expect('FT.ADD idx doc1 1.0 REPLACE PARTIAL if to_number(@txt1)>11||to_number(@txt1)<42 FIELDS txt2 num2').equal('OK')
    env.expect('FT.ADD idx doc1 1.0 REPLACE PARTIAL if to_number(@txt1)>11&&to_number(@txt1)>42 FIELDS txt2 num2').equal('NOADD')
    env.expect('FT.ADD idx doc1 1.0 REPLACE PARTIAL if to_number(@txt1)>11&&to_number(@txt1)<42 FIELDS txt2 num2').equal('NOADD')
    res = env.cmd('FT.GET idx doc1')
    env.assertEqual(toSortedFlatList(res), toSortedFlatList(['txt1', '5', 'txt2', 'num2']))

def testIssue1159(env):
    env.cmd('FT.CREATE idx ON HASH SCHEMA f1 TAG')
    for i in range(1000):
        env.cmd('FT.add idx doc%d 1.0 FIELDS f1 foo' % i)

def testIssue1169(env):
    env.cmd('FT.CREATE idx ON HASH SCHEMA txt1 TEXT txt2 TEXT')
    env.cmd('FT.ADD idx doc1 1.0 FIELDS txt1 foo')

    env.expect('FT.AGGREGATE idx foo GROUPBY 1 @txt1 REDUCE FIRST_VALUE 1 @txt2 as test').equal([1, ['txt1', 'foo', 'test', None]])

def testIssue1184(env):
    env.skipOnCluster()

    field_types = ['TEXT', 'NUMERIC', 'TAG']
    env.expect('ft.config', 'set', 'FORK_GC_CLEAN_THRESHOLD', 0).ok()
    for ft in field_types:
        env.expect('FT.CREATE idx ON HASH SCHEMA  field ' + ft).ok()

        res = env.execute_command('ft.info', 'idx')
        d = {res[i]: res[i + 1] for i in range(0, len(res), 2)}
        env.assertEqual(d['inverted_sz_mb'], '0')
        env.assertEqual(d['num_records'], '0')


        value = '42'
        env.expect('FT.ADD idx doc0 1 FIELD field ' + value).ok()
        doc = env.cmd('FT.SEARCH idx *')
        env.assertEqual(doc, [1, 'doc0', ['field', value]])

        res = env.execute_command('ft.info', 'idx')
        d = {res[i]: res[i + 1] for i in range(0, len(res), 2)}
        env.assertGreater(d['inverted_sz_mb'], '0')
        env.assertEqual(d['num_records'], '1')

        env.assertEqual(env.execute_command('FT.DEL idx doc0'), 1)

        forceInvokeGC(env, 'idx')

        res = env.execute_command('ft.info', 'idx')
        d = {res[i]: res[i + 1] for i in range(0, len(res), 2)}
        env.assertEqual(d['inverted_sz_mb'], '0')
        env.assertEqual(d['num_records'], '0')

        env.cmd('FT.DROP idx')
        env.cmd('DEL doc0')

def testIndexListCommand(env):
    env.expect('FT.CREATE idx1 ON HASH SCHEMA n NUMERIC').ok()
    env.expect('FT.CREATE idx2 ON HASH SCHEMA n NUMERIC').ok()
    res = env.cmd('FT._LIST')
    env.assertEqual(set(res), set(['idx1', 'idx2']))
    env.expect('FT.DROP idx1').ok()
    env.expect('FT._LIST').equal(['idx2'])
    env.expect('FT.CREATE idx3 ON HASH SCHEMA n NUMERIC').ok()
    res = env.cmd('FT._LIST')
    env.assertEqual(set(res), set(['idx2', 'idx3']))


def testIssue1208(env):
    env.cmd('FT.CREATE idx ON HASH SCHEMA n NUMERIC')
    env.cmd('FT.ADD idx doc1 1 FIELDS n 1.0321e5')
    env.cmd('FT.ADD idx doc2 1 FIELDS n 101.11')
    env.cmd('FT.ADD idx doc3 1 FIELDS n 0.0011')
    env.expect('FT.SEARCH', 'idx', '@n:[1.1432E3 inf]').equal([1, 'doc1', ['n', '1.0321e5']])
    env.expect('FT.SEARCH', 'idx', '@n:[-1.12E-3 1.12E-1]').equal([1, 'doc3', ['n', '0.0011']])
    res = [3, 'doc1', ['n', '1.0321e5'], 'doc2', ['n', '101.11'], 'doc3', ['n', '0.0011']]
    env.expect('FT.SEARCH', 'idx', '@n:[-inf inf]').equal(res)

    env.expect('FT.ADD idx doc3 1 REPLACE PARTIAL IF @n>42e3 FIELDS n 100').equal('NOADD')
    env.expect('FT.ADD idx doc3 1 REPLACE PARTIAL IF @n<42e3 FIELDS n 100').ok()
    # print env.cmd('FT.SEARCH', 'idx', '@n:[-inf inf]')

def testFieldsCaseSensetive(env):
    # this test will not pass on coordinator coorently as if one shard return empty results coordinator
    # will not reflect the errors
    env.skipOnCluster()
    conn = getConnectionByEnv(env)
    env.cmd('FT.CREATE idx ON HASH SCHEMA n NUMERIC f TEXT t TAG g GEO')

    # make sure text fields are case sesitive
    conn.execute_command('hset', 'doc1', 'F', 'test')
    conn.execute_command('hset', 'doc2', 'f', 'test')
    env.expect('ft.search idx @f:test').equal([1, 'doc2', ['f', 'test']])
    env.expect('ft.search idx @F:test').equal([0])

    # make sure numeric fields are case sesitive
    conn.execute_command('hset', 'doc3', 'N', '1.0')
    conn.execute_command('hset', 'doc4', 'n', '1.0')
    env.expect('ft.search', 'idx', '@n:[0 2]').equal([1, 'doc4', ['n', '1.0']])
    env.expect('ft.search', 'idx', '@N:[0 2]').equal([0])

    # make sure tag fields are case sesitive
    conn.execute_command('hset', 'doc5', 'T', 'tag')
    conn.execute_command('hset', 'doc6', 't', 'tag')
    env.expect('ft.search', 'idx', '@t:{tag}').equal([1, 'doc6', ['t', 'tag']])
    env.expect('ft.search', 'idx', '@T:{tag}').equal([0])

    # make sure geo fields are case sesitive
    conn.execute_command('hset', 'doc8', 'G', '-113.524,53.5244')
    conn.execute_command('hset', 'doc9', 'g', '-113.524,53.5244')
    env.expect('ft.search', 'idx', '@g:[-113.52 53.52 20 mi]').equal([1, 'doc9', ['g', '-113.524,53.5244']])
    env.expect('ft.search', 'idx', '@G:[-113.52 53.52 20 mi]').equal([0])

    # make sure search filter are case sensitive
    env.expect('ft.search', 'idx', '@n:[0 2]', 'FILTER', 'n', 0, 2).equal([1, 'doc4', ['n', '1.0']])
    env.expect('ft.search', 'idx', '@n:[0 2]', 'FILTER', 'N', 0, 2).equal([0])

    # make sure RETURN are case sensitive
    env.expect('ft.search', 'idx', '@n:[0 2]', 'RETURN', '1', 'n').equal([1, 'doc4', ['n', '1']])
    env.expect('ft.search', 'idx', '@n:[0 2]', 'RETURN', '1', 'N').equal([1, 'doc4', []])

    # make sure SORTBY are case sensitive
    conn.execute_command('hset', 'doc7', 'n', '1.1')
    env.expect('ft.search', 'idx', '@n:[0 2]', 'SORTBY', 'n').equal([2, 'doc4', ['n', '1.0'], 'doc7', ['n', '1.1']])
    env.expect('ft.search', 'idx', '@n:[0 2]', 'SORTBY', 'N').error().contains('not loaded nor in schema')

    # make sure aggregation load are case sensitive
    env.expect('ft.aggregate', 'idx', '@n:[0 2]', 'LOAD', '1', '@n').equal([1, ['n', '1'], ['n', '1.1']])
    env.expect('ft.aggregate', 'idx', '@n:[0 2]', 'LOAD', '1', '@N').equal([1, [], []])

    # make sure aggregation apply are case sensitive
    env.expect('ft.aggregate', 'idx', '@n:[0 2]', 'LOAD', '1', '@n', 'apply', '@n', 'as', 'r').equal([1, ['n', '1', 'r', '1'], ['n', '1.1', 'r', '1.1']])
    env.expect('ft.aggregate', 'idx', '@n:[0 2]', 'LOAD', '1', '@n', 'apply', '@N', 'as', 'r').error().contains('not loaded in pipeline')

    # make sure aggregation filter are case sensitive
    env.expect('ft.aggregate', 'idx', '@n:[0 2]', 'LOAD', '1', '@n', 'filter', '@n==1.0').equal([1, ['n', '1']])
    env.expect('ft.aggregate', 'idx', '@n:[0 2]', 'LOAD', '1', '@n', 'filter', '@N==1.0').error().contains('not loaded in pipeline')

    # make sure aggregation groupby are case sensitive
    env.expect('ft.aggregate', 'idx', '@n:[0 2]', 'LOAD', '1', '@n', 'groupby', '1', '@n', 'reduce', 'count', 0, 'as', 'count').equal([2, ['n', '1', 'count', '1'], ['n', '1.1', 'count', '1']])
    env.expect('ft.aggregate', 'idx', '@n:[0 2]', 'LOAD', '1', '@n', 'groupby', '1', '@N', 'reduce', 'count', 0, 'as', 'count').error().contains('No such property')

    # make sure aggregation sortby are case sensitive
    env.expect('ft.aggregate', 'idx', '@n:[0 2]', 'LOAD', '1', '@n', 'sortby', '1', '@n').equal([2, ['n', '1'], ['n', '1.1']])
    env.expect('ft.aggregate', 'idx', '@n:[0 2]', 'LOAD', '1', '@n', 'sortby', '1', '@N').error().contains('not loaded')

def testSortedFieldsCaseSensetive(env):
    # this test will not pass on coordinator coorently as if one shard return empty results coordinator
    # will not reflect the errors
    env.skipOnCluster()
    conn = getConnectionByEnv(env)
    env.cmd('FT.CREATE idx ON HASH SCHEMA n NUMERIC SORTABLE f TEXT SORTABLE t TAG SORTABLE g GEO SORTABLE')

    # make sure text fields are case sesitive
    conn.execute_command('hset', 'doc1', 'F', 'test')
    conn.execute_command('hset', 'doc2', 'f', 'test')
    env.expect('ft.search idx @f:test').equal([1, 'doc2', ['f', 'test']])
    env.expect('ft.search idx @F:test').equal([0])

    # make sure numeric fields are case sesitive
    conn.execute_command('hset', 'doc3', 'N', '1.0')
    conn.execute_command('hset', 'doc4', 'n', '1.0')
    env.expect('ft.search', 'idx', '@n:[0 2]').equal([1, 'doc4', ['n', '1.0']])
    env.expect('ft.search', 'idx', '@N:[0 2]').equal([0])

    # make sure tag fields are case sesitive
    conn.execute_command('hset', 'doc5', 'T', 'tag')
    conn.execute_command('hset', 'doc6', 't', 'tag')
    env.expect('ft.search', 'idx', '@t:{tag}').equal([1, 'doc6', ['t', 'tag']])
    env.expect('ft.search', 'idx', '@T:{tag}').equal([0])

    # make sure geo fields are case sesitive
    conn.execute_command('hset', 'doc8', 'G', '-113.524,53.5244')
    conn.execute_command('hset', 'doc9', 'g', '-113.524,53.5244')
    env.expect('ft.search', 'idx', '@g:[-113.52 53.52 20 mi]').equal([1, 'doc9', ['g', '-113.524,53.5244']])
    env.expect('ft.search', 'idx', '@G:[-113.52 53.52 20 mi]').equal([0])

    # make sure search filter are case sensitive
    env.expect('ft.search', 'idx', '@n:[0 2]', 'FILTER', 'n', 0, 2).equal([1, 'doc4', ['n', '1.0']])
    env.expect('ft.search', 'idx', '@n:[0 2]', 'FILTER', 'N', 0, 2).equal([0])

    # make sure RETURN are case sensitive
    env.expect('ft.search', 'idx', '@n:[0 2]', 'RETURN', '1', 'n').equal([1, 'doc4', ['n', '1']])
    env.expect('ft.search', 'idx', '@n:[0 2]', 'RETURN', '1', 'N').equal([1, 'doc4', []])

    # make sure SORTBY are case sensitive
    conn.execute_command('hset', 'doc7', 'n', '1.1')
    env.expect('ft.search', 'idx', '@n:[0 2]', 'SORTBY', 'n').equal([2, 'doc4', ['n', '1.0'], 'doc7', ['n', '1.1']])
    env.expect('ft.search', 'idx', '@n:[0 2]', 'SORTBY', 'N').error().contains('not loaded nor in schema')

    # make sure aggregation apply are case sensitive
    env.expect('ft.aggregate', 'idx', '@n:[0 2]', 'apply', '@n', 'as', 'r').equal([1, ['n', '1', 'r', '1'], ['n', '1.1', 'r', '1.1']])
    env.expect('ft.aggregate', 'idx', '@n:[0 2]', 'apply', '@N', 'as', 'r').error().contains('not loaded in pipeline')

    # make sure aggregation filter are case sensitive
    env.expect('ft.aggregate', 'idx', '@n:[0 2]', 'filter', '@n==1.0').equal([1, ['n', '1']])
    env.expect('ft.aggregate', 'idx', '@n:[0 2]', 'filter', '@N==1.0').error().contains('not loaded in pipeline')

    # make sure aggregation groupby are case sensitive
    env.expect('ft.aggregate', 'idx', '@n:[0 2]', 'groupby', '1', '@n', 'reduce', 'count', 0, 'as', 'count').equal([2, ['n', '1', 'count', '1'], ['n', '1.1', 'count', '1']])
    env.expect('ft.aggregate', 'idx', '@n:[0 2]', 'groupby', '1', '@N', 'reduce', 'count', 0, 'as', 'count').error().contains('No such property')

    # make sure aggregation sortby are case sensitive
    env.expect('ft.aggregate', 'idx', '@n:[0 2]', 'sortby', '1', '@n').equal([2, ['n', '1'], ['n', '1.1']])
    env.expect('ft.aggregate', 'idx', '@n:[0 2]', 'sortby', '1', '@N').error().contains('not loaded')

def testScoreLangPayloadAreReturnedIfCaseNotMatchToSpecialFields(env):
    conn = getConnectionByEnv(env)
    env.cmd('FT.CREATE idx ON HASH SCHEMA n NUMERIC SORTABLE')
    conn.execute_command('hset', 'doc1', 'n', '1.0', '__Language', 'eng', '__Score', '1', '__Payload', '10')
    res = env.cmd('ft.search', 'idx', '@n:[0 2]')
    env.assertEqual(toSortedFlatList(res), toSortedFlatList([1, 'doc1', ['n', '1.0', '__Language', 'eng', '__Score', '1', '__Payload', '10']]))

def testReturnSameFieldDifferentCase(env):
    conn = getConnectionByEnv(env)
    env.cmd('FT.CREATE idx ON HASH SCHEMA n NUMERIC SORTABLE N NUMERIC SORTABLE')
    conn.execute_command('hset', 'doc1', 'n', '1.0', 'N', '2.0')
    env.expect('ft.search', 'idx', '@n:[0 2]', 'RETURN', '2', 'n', 'N').equal([1, 'doc1', ['n', '1', 'N', '2']])

def testCreateIfNX(env):
    env.expect('FT._CREATEIFNX idx ON HASH SCHEMA n NUMERIC SORTABLE N NUMERIC SORTABLE').ok()
    env.expect('FT._CREATEIFNX idx ON HASH SCHEMA n NUMERIC SORTABLE N NUMERIC SORTABLE').ok()

def testDropIfX(env):
    env.expect('FT._DROPIFX idx').ok()

def testDeleteIfX(env):
    env.expect('FT._DROPINDEXIFX idx').ok()

def testAlterIfNX(env):
    env.expect('FT.CREATE idx ON HASH SCHEMA n NUMERIC').ok()
    env.expect('FT._ALTERIFNX idx SCHEMA ADD n1 NUMERIC').ok()
    env.expect('FT._ALTERIFNX idx SCHEMA ADD n1 NUMERIC').ok()
    res = env.cmd('ft.info idx')
    res = {res[i]: res[i + 1] for i in range(0, len(res), 2)}['attributes']
    env.assertEqual(res, [['identifier', 'n', 'attribute', 'n', 'type', 'NUMERIC'],
                          ['identifier', 'n1', 'attribute', 'n1', 'type', 'NUMERIC']])

def testAliasAddIfNX(env):
    env.expect('FT.CREATE idx ON HASH SCHEMA n NUMERIC').ok()
    env.expect('FT._ALIASADDIFNX a1 idx').ok()
    env.expect('FT._ALIASADDIFNX a1 idx').ok()

def testAliasDelIfX(env):
    env.expect('FT._ALIASDELIFX a1').ok()

def testEmptyDoc(env):
    conn = getConnectionByEnv(env)
    env.expect('FT.CREATE idx SCHEMA t TEXT').ok()
    env.expect('FT.ADD idx doc1 1 FIELDS t foo').ok()
    env.expect('FT.ADD idx doc2 1 FIELDS t foo').ok()
    env.expect('FT.ADD idx doc3 1 FIELDS t foo').ok()
    env.expect('FT.ADD idx doc4 1 FIELDS t foo').ok()
    env.expect('FT.SEARCH idx * limit 0 0').equal([4])
    conn.execute_command('DEL', 'doc1')
    conn.execute_command('DEL', 'doc3')
    env.expect('FT.SEARCH idx *').equal([2, 'doc2', ['t', 'foo'], 'doc4', ['t', 'foo']])

def testRED47209(env):
    conn = getConnectionByEnv(env)
    env.expect('FT.CREATE idx SCHEMA t TEXT').ok()
    conn.execute_command('hset', 'doc1', 't', 'foo')
    if env.isCluster():
        # on cluster we have WITHSCORES set unconditionally for FT.SEARCH
        res = [1, 'doc1', ['t', 'foo']]
    else:
        res = [1, 'doc1', None, ['t', 'foo']]
    env.expect('FT.SEARCH idx foo WITHSORTKEYS LIMIT 0 1').equal(res)

def testInvertedIndexWasEntirelyDeletedDuringCursor():
    env = Env(moduleArgs='GC_POLICY FORK FORK_GC_CLEAN_THRESHOLD 1')

    env.skipOnCluster()

    env.expect('FT.CREATE idx SCHEMA t TEXT').ok()
    env.expect('HSET doc1 t foo').equal(1)
    env.expect('HSET doc2 t foo').equal(1)

    res, cursor = env.cmd('FT.AGGREGATE idx foo WITHCURSOR COUNT 1')
    env.assertEqual(res, [1, []])

    # delete both documents and run the GC to clean 'foo' inverted index
    env.expect('DEL doc1').equal(1)
    env.expect('DEL doc2').equal(1)

    forceInvokeGC(env, 'idx')

    # make sure the inverted index was cleaned
    env.expect('FT.DEBUG DUMP_INVIDX idx foo').error().contains('not find the inverted index')

    # read from the cursor
    res, cursor = env.cmd('FT.CURSOR READ idx %d' % cursor)

    env.assertEqual(res, [0])
    env.assertEqual(cursor, 0)

def testNegativeOnly(env):
    conn = getConnectionByEnv(env)
    env.expect('FT.CREATE', 'idx', 'SCHEMA', 't', 'TEXT').ok()
    conn.execute_command('HSET', 'doc1', 'not', 'foo')

    env.expect('FT.SEARCH idx *').equal([1, 'doc1', ['not', 'foo']])
    env.expect('FT.SEARCH', 'idx', '-bar').equal([1, 'doc1', ['not', 'foo']])

def testNotOnly(env):
  conn = getConnectionByEnv(env)
  env.expect('FT.CREATE', 'idx', 'SCHEMA', 'txt1', 'TEXT').ok()
  conn.execute_command('HSET', 'a', 'txt1', 'hello', 'txt2', 'world')
  conn.execute_command('HSET', 'b', 'txt1', 'world', 'txt2', 'hello')
  env.assertEqual(toSortedFlatList(env.cmd('ft.search idx !world')), toSortedFlatList([1, 'b', ['txt1', 'world', 'txt2', 'hello']]))

def testServerVersion(env):
    env.assertTrue(server_version_at_least(env, "6.0.0"))

def testSchemaWithAs(env):
  conn = getConnectionByEnv(env)
  # sanity
  env.execute_command('FT.CREATE', 'idx', 'SCHEMA', 'txt', 'AS', 'foo', 'TEXT')
  conn.execute_command('HSET', 'a', 'txt', 'hello')
  conn.execute_command('HSET', 'b', 'foo', 'world')

  for _ in env.retry_with_rdb_reload():
    env.expect('ft.search idx @txt:hello').equal([0])
    env.expect('ft.search idx @txt:world').equal([0])
    env.expect('ft.search idx @foo:hello').equal([1, 'a', ['txt', 'hello']])
    env.expect('ft.search idx @foo:world').equal([0])

    # RETURN from schema
    env.expect('ft.search idx hello RETURN 1 txt').equal([1, 'a', ['txt', 'hello']])
    env.expect('ft.search idx hello RETURN 1 foo').equal([1, 'a', ['foo', 'hello']])
    env.expect('ft.search idx hello RETURN 3 txt AS baz').equal([1, 'a', ['baz', 'hello']])
    env.expect('ft.search idx hello RETURN 3 foo AS baz').equal([1, 'a', ['baz', 'hello']])
    env.expect('ft.search idx hello RETURN 6 txt AS baz txt AS bar').equal([1, 'a', ['baz', 'hello', 'bar', 'hello']])
    env.expect('ft.search idx hello RETURN 6 txt AS baz txt AS baz').equal([1, 'a', ['baz', 'hello']])

    # RETURN outside of schema
    conn.execute_command('HSET', 'a', 'not_in_schema', '42')
    res = conn.execute_command('HGETALL', 'a')
    env.assertEqual(res, {'txt': 'hello', 'not_in_schema': '42'})
    env.expect('ft.search idx hello RETURN 3 not_in_schema AS txt2').equal([1, 'a', ['txt2', '42']])
    env.expect('ft.search idx hello RETURN 1 not_in_schema').equal([1, 'a', ['not_in_schema', '42']])
    env.expect('ft.search idx hello').equal([1, 'a', ['txt', 'hello', 'not_in_schema', '42']])

    env.expect('ft.search idx hello RETURN 3 not_exist as txt2').equal([1, 'a', []])
    env.expect('ft.search idx hello RETURN 1 not_exist').equal([1, 'a', []])

    env.expect('ft.search idx hello RETURN 3 txt as as').error().contains('Alias for RETURN cannot be `AS`')

    # LOAD for FT.AGGREGATE
    # for path - can rename
    env.expect('ft.aggregate', 'idx', 'hello', 'LOAD', '1', '@txt').equal([1, ['txt', 'hello']])
    env.expect('ft.aggregate', 'idx', 'hello', 'LOAD', '3', '@txt', 'AS', 'txt1').equal([1, ['txt1', 'hello']])

    # for name - cannot rename
    env.expect('ft.aggregate', 'idx', 'hello', 'LOAD', '1', '@foo').equal([1, ['foo', 'hello']])
    env.expect('ft.aggregate', 'idx', 'hello', 'LOAD', '3', '@foo', 'AS', 'foo1').equal([1, ['foo1', 'hello']])

    # for for not in schema - can rename
    env.expect('ft.aggregate', 'idx', 'hello', 'LOAD', '1', '@not_in_schema').equal([1, ['not_in_schema', '42']])
    env.expect('ft.aggregate', 'idx', 'hello', 'LOAD', '3', '@not_in_schema', 'AS', 'NIS').equal([1, ['NIS', '42']])

    conn.execute_command('HDEL', 'a', 'not_in_schema')

def testSchemaWithAs_Alter(env):
  conn = getConnectionByEnv(env)
  # sanity
  env.execute_command('FT.CREATE', 'idx', 'SCHEMA', 'txt', 'AS', 'foo', 'TEXT')
  conn.execute_command('HSET', 'a', 'txt', 'hello')
  conn.execute_command('HSET', 'b', 'foo', 'world')

  # FT.ALTER
  env.execute_command('FT.ALTER', 'idx', 'SCHEMA', 'ADD', 'foo', 'AS', 'bar', 'TEXT')
  waitForIndex(env, 'idx')
  env.expect('ft.search idx @bar:hello').equal([0])
  env.expect('ft.search idx @bar:world').equal([1, 'b', ['foo', 'world']])
  env.expect('ft.search idx @foo:world').equal([0])

def testSchemaWithAs_Duplicates(env):
    conn = getConnectionByEnv(env)

    conn.execute_command('HSET', 'a', 'txt', 'hello')

    # Error if field name is duplicated
    res = env.expect('FT.CREATE', 'conflict1', 'SCHEMA', 'txt1', 'AS', 'foo', 'TEXT', 'txt2', 'AS', 'foo', 'TAG') \
                                                                .error().contains('Duplicate field in schema - foo')
    # Success if field path is duplicated
    res = env.expect('FT.CREATE', 'conflict2', 'SCHEMA', 'txt', 'AS', 'foo1', 'TEXT',
                                                        'txt', 'AS', 'foo2', 'TEXT').ok()
    waitForIndex(env, 'conflict2')
    env.expect('ft.search conflict2 @foo1:hello').equal([1, 'a', ['txt', 'hello']])
    env.expect('ft.search conflict2 @foo2:hello').equal([1, 'a', ['txt', 'hello']])
    env.expect('ft.search conflict2 @foo1:world').equal([0])
    env.expect('ft.search conflict2 @foo2:world').equal([0])

def testMod1407(env):
    conn = getConnectionByEnv(env)

    env.expect('FT.CREATE', 'idx', 'SCHEMA', 'limit', 'TEXT', 'LimitationTypeID', 'TAG', 'LimitationTypeDesc', 'TEXT').ok()

    conn.execute_command('HSET', 'doc1', 'limit', 'foo1', 'LimitationTypeID', 'boo1', 'LimitationTypeDesc', 'doo1')
    conn.execute_command('HSET', 'doc2', 'limit', 'foo2', 'LimitationTypeID', 'boo2', 'LimitationTypeDesc', 'doo2')

    env.expect('FT.AGGREGATE', 'idx', '*', 'SORTBY', '3', '@limit', '@LimitationTypeID', 'ASC').equal([2, ['limit', 'foo1', 'LimitationTypeID', 'boo1'], ['limit', 'foo2', 'LimitationTypeID', 'boo2']])

    # make sure the crashed query is not crashing anymore
    env.expect('FT.AGGREGATE', 'idx', '*', 'GROUPBY', '2', 'LLimitationTypeID', 'LLimitationTypeDesc', 'REDUCE', 'COUNT', '0')

    # make sure correct query not crashing and return the right results
    env.expect('FT.AGGREGATE', 'idx', '*', 'GROUPBY', '2', '@LimitationTypeID', '@LimitationTypeDesc', 'REDUCE', 'COUNT', '0').equal([2, ['LimitationTypeID', 'boo2', 'LimitationTypeDesc', 'doo2', '__generated_aliascount', '1'], ['LimitationTypeID', 'boo1', 'LimitationTypeDesc', 'doo1', '__generated_aliascount', '1']])

def testMod1452(env):
    if not env.isCluster():
        # this test is only relevant on cluster
        env.skip()

    conn = getConnectionByEnv(env)

    env.expect('FT.CREATE', 'idx', 'SCHEMA', 't', 'TEXT').ok()

    conn.execute_command('HSET', 'doc1', 't', 'foo')

    # here we only check that its not crashing
    env.expect('FT.AGGREGATE', 'idx', '*', 'GROUPBY', '1', 'foo', 'REDUCE', 'FIRST_VALUE', 3, '@not_exists', 'BY', '@foo')

@no_msan
def test_mod1548(env):
    conn = getConnectionByEnv(env)

    env.expect('FT.CREATE', 'idx', 'ON', 'JSON', 'SCHEMA',
               '$["prod:id"]', 'AS', 'prod:id', 'TEXT',
               '$.prod:id', 'AS', 'prod:id_unsupported', 'TEXT',
               '$.name', 'AS', 'name', 'TEXT',
               '$.categories', 'AS', 'categories', 'TAG', 'SEPARATOR' ,',').ok()
    waitForIndex(env, 'idx')

    res = conn.execute_command('JSON.SET', 'prod:1', '$', '{"prod:id": "35114964", "SKU": "35114964", "name":"foo", "categories":"abcat0200000"}')
    env.assertOk(res)
    res = conn.execute_command('JSON.SET', 'prod:2', '$', '{"prod:id": "35114965", "SKU": "35114965", "name":"bar", "categories":"abcat0200000"}')
    env.assertOk(res)

    # Supported jsonpath
    res = env.execute_command('FT.SEARCH', 'idx', '@categories:{abcat0200000}', 'RETURN', '1', 'name')
    env.assertEqual(res,  [2, 'prod:1', ['name', 'foo'], 'prod:2', ['name', 'bar']])

    # Supported jsonpath (actual path contains a colon using the bracket notation)
    res = env.execute_command('FT.SEARCH', 'idx', '@categories:{abcat0200000}', 'RETURN', '1', 'prod:id')
    env.assertEqual(res,  [2, 'prod:1', ['prod:id', '35114964'], 'prod:2', ['prod:id', '35114965']])

    # Currently unsupported jsonpath (actual path contains a colon using the dot notation)
    res = env.execute_command('FT.SEARCH', 'idx', '@categories:{abcat0200000}', 'RETURN', '1', 'prod:id_unsupported')
    env.assertEqual(res, [2, 'prod:1', [], 'prod:2', []])

def test_empty_field_name(env):
    conn = getConnectionByEnv(env)

    env.expect('FT.CREATE', 'idx', 'SCHEMA', '', 'TEXT').ok()
    conn.execute_command('hset', 'doc1', '', 'foo')
    env.expect('FT.SEARCH', 'idx', 'foo').equal([1, 'doc1', ['', 'foo']])

<<<<<<< HEAD
=======
def test_free_resources_on_thread(env):
    env.skipOnCluster()
    conn = getConnectionByEnv(env)
    pl = conn.pipeline()
    results = []

    for _ in range(2):
        env.expect('FT.CREATE', 'idx', 'SCHEMA', 't1', 'TAG', 'SORTABLE',
                                                 't2', 'TAG', 'SORTABLE',
                                                 't3', 'TAG', 'SORTABLE',
                                                 't4', 'TAG', 'SORTABLE',
                                                 't5', 'TAG', 'SORTABLE',
                                                 't6', 'TAG', 'SORTABLE',
                                                 't7', 'TAG', 'SORTABLE',
                                                 't8', 'TAG', 'SORTABLE',
                                                 't9', 'TAG', 'SORTABLE',
                                                 't10', 'TAG', 'SORTABLE',
                                                 't11', 'TAG', 'SORTABLE',
                                                 't12', 'TAG', 'SORTABLE',
                                                 't13', 'TAG', 'SORTABLE',
                                                 't14', 'TAG', 'SORTABLE',
                                                 't15', 'TAG', 'SORTABLE',
                                                 't16', 'TAG', 'SORTABLE',
                                                 't17', 'TAG', 'SORTABLE',
                                                 't18', 'TAG', 'SORTABLE',
                                                 't19', 'TAG', 'SORTABLE',
                                                 't20', 'TAG', 'SORTABLE').ok()
        for i in range(1024 * 32):
            pl.execute_command('HSET', i, 't1', i, 't2', i, 't3', i, 't4', i, 't5', i,
                                          't6', i, 't7', i, 't8', i, 't9', i, 't10', i,
                                          't11', i, 't12', i, 't13', i, 't14', i, 't15', i,
                                          't16', i, 't17', i, 't18', i, 't19', i, 't20', i)
            if i % 1000 == 0:
                pl.execute()
        pl.execute()

        start_time = time.time()
        conn.execute_command('FLUSHALL')
        end_time = time.time()

        results.append(end_time - start_time)

        conn.execute_command('FT.CONFIG', 'SET', '_FREE_RESOURCE_ON_THREAD', 'false')

    # ensure freeing resources on a 2nd thread is quicker
    # than freeing it on the main thread    
    # (skip this check point on CI since it is not guaranteed)
    if not CI:
        env.assertLess(results[0], results[1])

    conn.execute_command('FT.CONFIG', 'SET', '_FREE_RESOURCE_ON_THREAD', 'true')

>>>>>>> 29fea957
def test_aggregate_return_fail(env):
    env.expect('FT.CREATE', 'idx', 'ON', 'HASH', 'SCHEMA', 'test', 'TEXT').equal('OK')
    env.expect('ft.add', 'idx', 'doc1', '1.0', 'FIELDS', 'test', 'foo').equal('OK')
    env.expect('ft.aggregate', 'idx', '*', 'RETURN', '1', 'test').error().contains("RETURN is not supported on FT.AGGREGATE")

def test_emoji(env):
    conn = getConnectionByEnv(env)
    env.expect('FT.CREATE', 'idx', 'ON', 'HASH', 'SCHEMA', 'test', 'TEXT').equal('OK')
    env.expect('FT.CREATE', 'idx_tag', 'ON', 'HASH', 'SCHEMA', 'test', 'TAG').equal('OK')

    conn.execute_command('HSET', 'doc1', 'test', 'a📌')
    env.expect('ft.search', 'idx', 'a📌').equal([1, 'doc1', ['test', 'a📌']])
    env.expect('ft.search', 'idx_tag', '@test:{a📌}').equal([1, 'doc1', ['test', 'a📌']])
    conn.execute_command('HSET', 'doc2', 'test', '💮a')
    env.expect('ft.search', 'idx', '💮a').equal([1, 'doc2', ['test', '💮a']])
    env.expect('ft.search', 'idx_tag', '@test:{💮a}').equal([1, 'doc2', ['test', '💮a']])
    conn.execute_command('HSET', 'doc3', 'test', '💩')
    env.expect('ft.search', 'idx', '💩').equal([1, 'doc3', ['test', '💩']])
    env.expect('ft.search', 'idx_tag', '@test:{💩}').equal([1, 'doc3', ['test', '💩']])
    '''
    conn.execute_command('HSET', 'doc4', 'test', '😀😁🙂')
    env.expect('ft.search', 'idx', '😀😁*').equal([1, 'doc4', ['test', '😀😁🙂']])
    env.expect('ft.search', 'idx', '%😀😁%').equal([1, 'doc4', ['test', '😀😁🙂']])
    conn.execute_command('HSET', 'doc4', 'test', '')
    '''<|MERGE_RESOLUTION|>--- conflicted
+++ resolved
@@ -3472,61 +3472,6 @@
     conn.execute_command('hset', 'doc1', '', 'foo')
     env.expect('FT.SEARCH', 'idx', 'foo').equal([1, 'doc1', ['', 'foo']])
 
-<<<<<<< HEAD
-=======
-def test_free_resources_on_thread(env):
-    env.skipOnCluster()
-    conn = getConnectionByEnv(env)
-    pl = conn.pipeline()
-    results = []
-
-    for _ in range(2):
-        env.expect('FT.CREATE', 'idx', 'SCHEMA', 't1', 'TAG', 'SORTABLE',
-                                                 't2', 'TAG', 'SORTABLE',
-                                                 't3', 'TAG', 'SORTABLE',
-                                                 't4', 'TAG', 'SORTABLE',
-                                                 't5', 'TAG', 'SORTABLE',
-                                                 't6', 'TAG', 'SORTABLE',
-                                                 't7', 'TAG', 'SORTABLE',
-                                                 't8', 'TAG', 'SORTABLE',
-                                                 't9', 'TAG', 'SORTABLE',
-                                                 't10', 'TAG', 'SORTABLE',
-                                                 't11', 'TAG', 'SORTABLE',
-                                                 't12', 'TAG', 'SORTABLE',
-                                                 't13', 'TAG', 'SORTABLE',
-                                                 't14', 'TAG', 'SORTABLE',
-                                                 't15', 'TAG', 'SORTABLE',
-                                                 't16', 'TAG', 'SORTABLE',
-                                                 't17', 'TAG', 'SORTABLE',
-                                                 't18', 'TAG', 'SORTABLE',
-                                                 't19', 'TAG', 'SORTABLE',
-                                                 't20', 'TAG', 'SORTABLE').ok()
-        for i in range(1024 * 32):
-            pl.execute_command('HSET', i, 't1', i, 't2', i, 't3', i, 't4', i, 't5', i,
-                                          't6', i, 't7', i, 't8', i, 't9', i, 't10', i,
-                                          't11', i, 't12', i, 't13', i, 't14', i, 't15', i,
-                                          't16', i, 't17', i, 't18', i, 't19', i, 't20', i)
-            if i % 1000 == 0:
-                pl.execute()
-        pl.execute()
-
-        start_time = time.time()
-        conn.execute_command('FLUSHALL')
-        end_time = time.time()
-
-        results.append(end_time - start_time)
-
-        conn.execute_command('FT.CONFIG', 'SET', '_FREE_RESOURCE_ON_THREAD', 'false')
-
-    # ensure freeing resources on a 2nd thread is quicker
-    # than freeing it on the main thread    
-    # (skip this check point on CI since it is not guaranteed)
-    if not CI:
-        env.assertLess(results[0], results[1])
-
-    conn.execute_command('FT.CONFIG', 'SET', '_FREE_RESOURCE_ON_THREAD', 'true')
-
->>>>>>> 29fea957
 def test_aggregate_return_fail(env):
     env.expect('FT.CREATE', 'idx', 'ON', 'HASH', 'SCHEMA', 'test', 'TEXT').equal('OK')
     env.expect('ft.add', 'idx', 'doc1', '1.0', 'FIELDS', 'test', 'foo').equal('OK')
