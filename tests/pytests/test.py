# -*- coding: utf-8 -*-

import redis
import unittest
from hotels import hotels
import random
import time
from RLTest import Env
from includes import *
<<<<<<< HEAD
from common import *
=======
from common import getConnectionByEnv, waitForIndex, toSortedFlatList, assertInfoField, server_version_at_least, module_version_at_least
>>>>>>> 65fa63e8

# this tests is not longer relevant
# def testAdd(env):
#     if env.is_cluster():
#         raise unittest.SkipTest()

#     r = env
#     env.assertOk(r.execute_command(
#         'ft.create', 'idx', 'schema', 'title', 'text', 'body', 'text'))
#     env.assertTrue(r.exists('idx:idx'))
#     env.assertOk(r.execute_command('ft.add', 'idx', 'doc1', 1.0, 'fields',
#                                     'title', 'hello world',
#                                     'body', 'lorem ist ipsum'))

#     for _ in r.retry_with_rdb_reload():
#         prefix = 'ft'
#         env.assertExists(prefix + ':idx/hello')
#         env.assertExists(prefix + ':idx/world')
#         env.assertExists(prefix + ':idx/lorem')

def testAddErrors(env):
    env.expect('ft.create idx ON HASH schema foo text bar numeric sortable').equal('OK')
    env.expect('ft.add idx doc1 1 redis 4').error().contains('Unknown keyword')
    env.expect('ft.add idx doc1').error().contains("wrong number of arguments")
    env.expect('ft.add idx doc1 42').error().contains("Score must be between 0 and 1")
    env.expect('ft.add idx doc1 1.0').error().contains("No field list found")
    env.expect('ft.add fake_idx doc1 1.0 fields foo bar').error().contains("Unknown index name")

def assertEqualIgnoreCluster(env, val1, val2):
    # todo: each test that uses this function should be switch back to env.assertEqual once fix
    # issues on coordinator
    if env.isCluster():
        return
    env.assertEqual(val1, val2)

def testConditionalUpdate(env):
    env.assertOk(env.cmd(
        'ft.create', 'idx','ON', 'HASH',
        'schema', 'foo', 'text', 'bar', 'numeric', 'sortable'))
    env.assertOk(env.cmd('ft.add', 'idx', '1', '1',
                           'fields', 'foo', 'hello', 'bar', '123'))
    env.assertOk(env.cmd('ft.add', 'idx', '1', '1', 'replace', 'if',
                           '@foo == "hello"', 'fields', 'foo', 'world', 'bar', '123'))
    env.assertEqual('NOADD', env.cmd('ft.add', 'idx', '1', '1', 'replace',
                                       'if', '@foo == "hello"', 'fields', 'foo', 'world', 'bar', '123'))
    env.assertEqual('NOADD', env.cmd('ft.add', 'idx', '1', '1', 'replace',
                                       'if', '1 == 2', 'fields', 'foo', 'world', 'bar', '123'))
    env.assertOk(env.cmd('ft.add', 'idx', '1', '1', 'replace', 'partial', 'if',
                           '@foo == "world"', 'fields', 'bar', '234'))
    env.assertOk(env.cmd('ft.add', 'idx', '1', '1', 'replace', 'if',
                           '@bar == 234', 'fields', 'foo', 'hello', 'bar', '123'))

    # Ensure that conditionals are ignored if the document doesn't exist
    env.assertOk(env.cmd('FT.ADD', 'idx', '666', '1',
                           'IF', '@bar > 42', 'FIELDS', 'bar', '15'))
    # Ensure that it fails if we try again, because it already exists
    env.assertEqual('NOADD', env.cmd('FT.ADD', 'idx', '666', '1',
                                       'REPLACE', 'IF', '@bar > 42', 'FIELDS', 'bar', '15'))
    # Ensure that it fails because we're not using 'REPLACE'
    with env.assertResponseError():
        env.assertOk(env.cmd('FT.ADD', 'idx', '666', '1',
                               'IF', '@bar > 42', 'FIELDS', 'bar', '15'))

def testUnionIdList(env):
    # Regression test for https://github.com/RediSearch/RediSearch/issues/306
    r = env
    N = 100
    env.assertOk(r.execute_command(
        "ft.create", "test", 'ON', 'HASH',
        "SCHEMA",  "tags", "TAG", "waypoint", "GEO"))
    env.assertOk(r.execute_command(
        "ft.add", "test", "1", "1", "FIELDS", "tags", "alberta", "waypoint", "-113.524,53.5244"))
    env.assertOk(r.execute_command(
        "ft.add", "test", "2", "1", "FIELDS", "tags", "ontario", "waypoint", "-79.395,43.661667"))

    r.cmd('ft.search', 'test', '@tags:{ontario}')

    res = r.execute_command(
        'ft.search', 'test', "@waypoint:[-113.52 53.52 20 mi]|@tags:{ontario}", 'nocontent')
    env.assertEqual(res, [2L, '1', '2'])

def testAttributes(env):
    env.assertOk(env.cmd('ft.create', 'idx','ON', 'HASH',
                         'schema', 'title', 'text', 'body', 'text'))
    env.assertOk(env.cmd('ft.add', 'idx', 'doc1', 1.0, 'fields',
                                            'title', 't1 t2', 'body', 't3 t4 t5'))
    env.assertOk(env.cmd('ft.add', 'idx', 'doc2', 1.0, 'fields',
                           'body', 't1 t2', 'title', 't3 t5'))

    res = env.cmd(
        'ft.search', 'idx', '(@title:(t1 t2) => {$weight: 0.2}) |(@body:(t1 t2) => {$weight: 0.5})', 'nocontent')
    env.assertListEqual([2L, 'doc2', 'doc1'], res)
    res = env.cmd(
        'ft.search', 'idx', '(@title:(t1 t2) => {$weight: 2.5}) |(@body:(t1 t2) => {$weight: 0.5})', 'nocontent')
    env.assertListEqual([2L, 'doc1', 'doc2'], res)

    res = env.cmd(
        'ft.search', 'idx', '(t3 t5) => {$slop: 4}', 'nocontent')
    env.assertListEqual([2L, 'doc2', 'doc1'], res)
    res = env.cmd(
        'ft.search', 'idx', '(t5 t3) => {$slop: 0}', 'nocontent')
    env.assertListEqual([1L, 'doc2'], res)
    res = env.cmd(
        'ft.search', 'idx', '(t5 t3) => {$slop: 0; $inorder:true}', 'nocontent')
    env.assertListEqual([0], res)

def testUnion(env):
    N = 100
    r = env
    env.assertOk(r.execute_command(
        'ft.create', 'idx','ON', 'HASH', 'schema', 'f', 'text'))
    for i in range(N):

        env.assertOk(r.execute_command('ft.add', 'idx', 'doc%d' % i, 1.0, 'fields',
                                        'f', 'hello world' if i % 2 == 0 else 'hallo werld'))

    for _ in r.retry_with_rdb_reload():
        waitForIndex(r, 'idx')
        res = r.execute_command(
            'ft.search', 'idx', 'hello|hallo', 'nocontent', 'limit', '0', '100')
        env.assertEqual(N + 1, len(res))
        env.assertEqual(N, res[0])

        res = r.execute_command(
            'ft.search', 'idx', 'hello|world', 'nocontent', 'limit', '0', '100')
        env.assertEqual(51, len(res))
        env.assertEqual(50, res[0])

        res = r.execute_command('ft.search', 'idx', '(hello|hello)(world|world)',
                                'nocontent', 'verbatim', 'limit', '0', '100')
        env.assertEqual(51, len(res))
        env.assertEqual(50, res[0])

        res = r.execute_command(
            'ft.search', 'idx', '(hello|hallo)(werld|world)', 'nocontent', 'verbatim', 'limit', '0', '100')
        env.assertEqual(101, len(res))
        env.assertEqual(100, res[0])

        res = r.execute_command(
            'ft.search', 'idx', '(hallo|hello)(world|werld)', 'nocontent', 'verbatim', 'limit', '0', '100')
        env.assertEqual(101, len(res))
        env.assertEqual(100, res[0])

        res = r.execute_command(
            'ft.search', 'idx', '(hello|werld)(hallo|world)', 'nocontent', 'verbatim', 'limit', '0', '100')
        env.assertEqual(101, len(res))
        env.assertEqual(100, res[0])

        res = r.execute_command(
            'ft.search', 'idx', '(hello|hallo) world', 'nocontent', 'verbatim', 'limit', '0', '100')
        env.assertEqual(51, len(res))
        env.assertEqual(50, res[0])

        res = r.execute_command(
            'ft.search', 'idx', '(hello world)|((hello world)|(hallo world|werld) | hello world werld)',
            'nocontent', 'verbatim', 'limit', '0', '100')
        env.assertEqual(101, len(res))
        env.assertEqual(100, res[0])

def testSearch(env):
    r = env
    r.expect('ft.create', 'idx', 'ON', 'HASH',
             'schema', 'title', 'text', 'weight', 10.0, 'body', 'text').ok()
    r.expect('ft.add', 'idx', 'doc1', 0.5,
             'fields','title', 'hello world', 'body', 'lorem ist ipsum').ok()
    r.expect('ft.add', 'idx', 'doc2', 1.0,
             'fields', 'title', 'hello another world', 'body', 'lorem ist ipsum lorem lorem').ok()
    # order of documents might change after reload
    for _ in r.retry_with_rdb_reload():
        waitForIndex(env, 'idx')
        res = r.execute_command('ft.search', 'idx', 'hello')
        expected = [2L, 'doc2', ['title', 'hello another world', 'body', 'lorem ist ipsum lorem lorem'],
                    'doc1', ['title', 'hello world', 'body', 'lorem ist ipsum']]
        env.assertEqual(toSortedFlatList(res), toSortedFlatList(expected))

        # Test empty query
        res = r.execute_command('ft.search', 'idx', '')
        env.assertListEqual([0], res)

        # Test searching with no content
        res = r.execute_command(
            'ft.search', 'idx', 'hello', 'nocontent')
        env.assertTrue(len(res) == 3)
        expected = ['doc2', 'doc1']
        env.assertEqual(res[0], 2L)
        for item in expected:
            env.assertIn(item, res)

        # Test searching WITHSCORES
        res = r.execute_command('ft.search', 'idx', 'hello', 'WITHSCORES')
        env.assertEqual(len(res), 7)
        env.assertEqual(res[0], 2L)
        for item in expected:
            env.assertIn(item, res)
        env.assertTrue(float(res[2]) > 0)
        env.assertTrue(float(res[5]) > 0)

        # Test searching WITHSCORES NOCONTENT
        res = r.execute_command('ft.search', 'idx', 'hello', 'WITHSCORES', 'NOCONTENT')
        env.assertEqual(len(res), 5)
        env.assertEqual(res[0], 2L)
        for item in expected:
            env.assertIn(item, res)
        env.assertTrue(float(res[2]) > 0)
        env.assertTrue(float(res[4]) > 0)

def testGet(env):
    r = env
    env.assertOk(r.execute_command(
        'ft.create', 'idx', 'ON', 'HASH',
        'schema', 'foo', 'text', 'bar', 'text'))

    env.expect('ft.get').error().contains("wrong number of arguments")
    env.expect('ft.get', 'idx').error().contains("wrong number of arguments")
    env.expect('ft.get', 'idx', 'foo', 'bar').error().contains("wrong number of arguments")
    env.expect('ft.mget').error().contains("wrong number of arguments")
    env.expect('ft.mget', 'idx').error().contains("wrong number of arguments")
    env.expect('ft.mget', 'fake_idx').error().contains("wrong number of arguments")

    env.expect('ft.get fake_idx foo').error().contains("Unknown Index name")
    env.expect('ft.mget fake_idx foo').error().contains("Unknown Index name")

    for i in range(100):
        env.assertOk(r.execute_command('ft.add', 'idx', 'doc%d' % i, 1.0, 'fields',
                                        'foo', 'hello world', 'bar', 'wat wat'))

    for i in range(100):
        res = r.execute_command('ft.get', 'idx', 'doc%d' % i)
        env.assertIsNotNone(res)
        env.assertEqual(set(['foo', 'hello world', 'bar', 'wat wat']), set(res))
        env.assertIsNone(r.execute_command(
            'ft.get', 'idx', 'doc%dsdfsd' % i))
    env.expect('ft.get', 'no_idx', 'doc0').error().contains("Unknown Index name")

    rr = r.execute_command(
        'ft.mget', 'idx', *('doc%d' % i for i in range(100)))
    env.assertEqual(len(rr), 100)
    for res in rr:
        env.assertIsNotNone(res)
        env.assertEqual(set(['foo', 'hello world', 'bar', 'wat wat']), set(res))
    rr = r.execute_command(
        'ft.mget', 'idx', *('doc-%d' % i for i in range(100)))
    env.assertEqual(len(rr), 100)
    for res in rr:
        env.assertIsNone(res)

    # Verify that when a document is deleted, GET returns NULL
    r.cmd('ft.del', 'idx', 'doc10') # But we still keep the document
    r.cmd('ft.del', 'idx', 'doc11')
    assert r.cmd('ft.del', 'idx', 'coverage') == 0
    res = r.cmd('ft.get', 'idx', 'doc10')
    r.assertEqual(None, res)
    res = r.cmd('ft.mget', 'idx', 'doc10')
    r.assertEqual([None], res)
    res = r.cmd('ft.mget', 'idx', 'doc10', 'doc11', 'doc12')
    r.assertIsNone(res[0])
    r.assertIsNone(res[1])
    r.assertTrue(not not res[2])

    env.expect('ft.add idx doc 0.1 language arabic payload redislabs fields foo foo').ok()
    env.expect('ft.get idx doc').equal(['foo', 'foo'])
    res = env.cmd('hgetall doc')
    env.assertEqual(set(res), set(['foo', 'foo', '__score', '0.1', '__language', 'arabic', '__payload', 'redislabs']))


def testDelete(env):
    r = env
    env.assertOk(r.execute_command(
        'ft.create', 'idx', 'ON', 'HASH', 'schema', 'f', 'text'))

    for i in range(100):
        env.assertOk(r.execute_command('ft.add', 'idx', 'doc%d' % i, 1.0, 'fields',
                                        'f', 'hello world'))

    env.expect('ft.del', 'fake_idx', 'doc1').error()

    for i in range(100):
        # the doc hash should exist now
        r.expect('ft.get', 'idx', 'doc%d' % i).notRaiseError()
        # Delete the actual docs only half of the time
        env.assertEqual(1, r.execute_command(
           'ft.del', 'idx', 'doc%d' % i, 'DD' if i % 2 == 0 else ''))
        # second delete should return 0
        env.assertEqual(0, r.execute_command(
            'ft.del', 'idx', 'doc%d' % i))
        # second delete should return 0

        # TODO: return 0 if doc wasn't found
        #env.assertEqual(0, r.execute_command(
        #    'ft.del', 'idx', 'doc%d' % i))

        # After del with DD the doc hash should not exist
        if i % 2 == 0:
            env.assertFalse(r.exists('doc%d' % i))
        else:
            r.expect('ft.get', 'idx', 'doc%d' % i).notRaiseError()
        res = r.execute_command(
            'ft.search', 'idx', 'hello', 'nocontent', 'limit', 0, 100)
        env.assertNotIn('doc%d' % i, res)
        env.assertEqual(res[0], 100 - i - 1)
        env.assertEqual(len(res), 100 - i)

        # test reinsertion
        env.assertOk(r.execute_command('ft.add', 'idx', 'doc%d' % i, 1.0, 'fields',
                                        'f', 'hello world'))
        res = r.execute_command(
            'ft.search', 'idx', 'hello', 'nocontent', 'limit', 0, 100)
        env.assertIn('doc%d' % i, res)
        env.assertEqual(1, r.execute_command(
            'ft.del', 'idx', 'doc%d' % i))
    for _ in r.retry_with_rdb_reload():
        waitForIndex(env, 'idx')
        did = 'rrrr'
        env.assertOk(r.execute_command('ft.add', 'idx', did, 1, 'fields',
                                        'f', 'hello world'))
        env.assertEqual(1, r.execute_command('ft.del', 'idx', did))
        env.assertEqual(0, r.execute_command('ft.del', 'idx', did))
        env.assertOk(r.execute_command('ft.add', 'idx', did, 1, 'fields',
                                        'f', 'hello world'))
        env.assertEqual(1, r.execute_command('ft.del', 'idx', did))
        env.assertEqual(0, r.execute_command('ft.del', 'idx', did))

def testReplace(env):
    r = env

    env.assertOk(r.execute_command(
        'ft.create', 'idx', 'ON', 'HASH', 'schema', 'f', 'text'))

    env.assertOk(r.execute_command('ft.add', 'idx', 'doc1', 1.0, 'fields',
                                    'f', 'hello world'))
    env.assertOk(r.execute_command('ft.add', 'idx', 'doc2', 1.0, 'fields',
                                    'f', 'hello world'))
    res = r.execute_command(
        'ft.search', 'idx', 'hello world')
    env.assertEqual(2, res[0])

    with env.assertResponseError():
        # make sure we can't insert a doc twice
        res = r.execute_command('ft.add', 'idx', 'doc1', 1.0, 'fields',
                                'f', 'hello world')

    # now replace doc1 with a different content
    env.assertOk(r.execute_command('ft.add', 'idx', 'doc1', 1.0, 'replace', 'fields',
                                    'f', 'goodbye universe'))

    for _ in r.retry_with_rdb_reload():
        waitForIndex(env, 'idx')
        # make sure the query for hello world does not return the replaced
        # document
        res = r.execute_command(
            'ft.search', 'idx', 'hello world', 'nocontent')
        env.assertEqual(1, res[0])
        env.assertEqual('doc2', res[1])

        # search for the doc's new content
        res = r.execute_command(
            'ft.search', 'idx', 'goodbye universe', 'nocontent')
        env.assertEqual(1, res[0])
        env.assertEqual('doc1', res[1])

def testDrop(env):
    r = env
    env.assertOk(r.execute_command(
        'ft.create', 'idx', 'ON', 'HASH', 'schema', 'f', 'text', 'n', 'numeric', 't', 'tag', 'g', 'geo'))

    for i in range(100):
        env.assertOk(r.execute_command('ft.add', 'idx', 'doc%d' % i, 1.0, 'fields',
                                        'f', 'hello world', 'n', 666, 't', 'foo bar',
                                        'g', '19.04,47.497'))
    keys = r.keys('*')
    env.assertGreaterEqual(len(keys), 100)

    env.assertOk(r.execute_command('ft.drop', 'idx'))
    keys = r.keys('*')

    env.assertEqual(0, len(keys))
    env.flush()

    # Now do the same with KEEPDOCS
    env.assertOk(r.execute_command(
        'ft.create', 'idx', 'ON', 'HASH',
        'schema', 'f', 'text', 'n', 'numeric', 't', 'tag', 'g', 'geo'))

    for i in range(100):
        env.assertOk(r.execute_command('ft.add', 'idx', 'doc%d' % i, 1.0, 'fields',
                                        'f', 'hello world', 'n', 666, 't', 'foo bar',
                                        'g', '19.04,47.497'))
    keys = r.keys('*')
    env.assertGreaterEqual(len(keys), 100)

    if not env.is_cluster():
        env.assertOk(r.execute_command('ft.drop', 'idx', 'KEEPDOCS'))
        keys = r.keys('*')
        env.assertListEqual(['doc0', 'doc1', 'doc10', 'doc11', 'doc12', 'doc13', 'doc14', 'doc15', 'doc16', 'doc17', 'doc18', 'doc19', 'doc2', 'doc20', 'doc21', 'doc22', 'doc23', 'doc24', 'doc25', 'doc26', 'doc27', 'doc28', 'doc29', 'doc3', 'doc30', 'doc31', 'doc32', 'doc33', 'doc34', 'doc35', 'doc36', 'doc37', 'doc38', 'doc39', 'doc4', 'doc40', 'doc41', 'doc42', 'doc43', 'doc44', 'doc45', 'doc46', 'doc47', 'doc48', 'doc49', 'doc5', 'doc50', 'doc51', 'doc52', 'doc53',
                              'doc54', 'doc55', 'doc56', 'doc57', 'doc58', 'doc59', 'doc6', 'doc60', 'doc61', 'doc62', 'doc63', 'doc64', 'doc65', 'doc66', 'doc67', 'doc68', 'doc69', 'doc7', 'doc70', 'doc71', 'doc72', 'doc73', 'doc74', 'doc75', 'doc76', 'doc77', 'doc78', 'doc79', 'doc8', 'doc80', 'doc81', 'doc82', 'doc83', 'doc84', 'doc85', 'doc86', 'doc87', 'doc88', 'doc89', 'doc9', 'doc90', 'doc91', 'doc92', 'doc93', 'doc94', 'doc95', 'doc96', 'doc97', 'doc98', 'doc99'], sorted(keys))

    env.expect('FT.DROP', 'idx', 'KEEPDOCS', '666').error().contains("wrong number of arguments")

def testDelete(env):
    r = env
    r.expect('ft.create', 'idx', 'ON', 'HASH', 'schema', 'f', 'text', 'n', 'numeric', 't', 'tag', 'g', 'geo').ok()

    for i in range(100):
        r.expect('ft.add', 'idx', 'doc%d' % i, 1.0,
                 'fields', 'f', 'hello world', 'n', 666, 't', 'foo bar',
                 'g', '19.04,47.497').ok()
    keys = r.keys('*')
    env.assertGreaterEqual(len(keys), 100)

    r.expect('FT.DROPINDEX', 'idx', 'dd').ok()
    keys = r.keys('*')

    env.assertEqual(0, len(keys))
    env.flush()

    # Now do the same with KEEPDOCS
    env.expect('ft.create', 'idx', 'ON', 'HASH',
               'schema', 'f', 'text', 'n', 'numeric', 't', 'tag', 'g', 'geo').ok()

    for i in range(100):
        r.expect('ft.add', 'idx', 'doc%d' % i, 1.0,
                 'fields', 'f', 'hello world', 'n', 666, 't', 'foo bar',
                 'g', '19.04,47.497').ok()
    keys = r.keys('*')
    env.assertGreaterEqual(len(keys), 100)

    if not env.is_cluster():
        r.expect('FT.DROPINDEX', 'idx').ok()
        keys = r.keys('*')
        env.assertListEqual(sorted("doc%d" %k for k in range(100)), sorted(keys))

    env.expect('FT.DROPINDEX', 'idx', 'dd', '666').error().contains("wrong number of arguments")

def testCustomStopwords(env):
    r = env
    # Index with default stopwords
    env.assertOk(r.execute_command(
        'ft.create', 'idx', 'ON', 'HASH', 'schema', 'foo', 'text'))

    # Index with custom stopwords
    env.assertOk(r.execute_command('ft.create', 'idx2', 'ON', 'HASH', 'stopwords', 2, 'hello', 'world',
                                    'schema', 'foo', 'text'))
    assertInfoField(env, 'idx2', 'stopwords_list', ['hello', 'world'])

    # Index with NO stopwords
    env.assertOk(r.execute_command('ft.create', 'idx3', 'ON', 'HASH', 'stopwords', 0,
                                    'schema', 'foo', 'text'))
    assertInfoField(env, 'idx3', 'stopwords_list', [])

    # 2nd Index with NO stopwords - check global is used and freed
    env.assertOk(r.execute_command('ft.create', 'idx4', 'ON', 'HASH', 'stopwords', 0,
                                    'schema', 'foo', 'text'))

    #for idx in ('idx', 'idx2', 'idx3'):
    env.assertOk(r.execute_command(
        'ft.add', 'idx', 'doc1', 1.0, 'fields', 'foo', 'hello world'))
    env.assertOk(r.execute_command(
        'ft.add', 'idx', 'doc2', 1.0, 'fields', 'foo', 'to be or not to be'))

    for _ in r.retry_with_rdb_reload():
        waitForIndex(r, 'idx')
        # Normal index should return results just for 'hello world'
        env.assertEqual([1, 'doc1'],  r.execute_command(
            'ft.search', 'idx', 'hello world', 'nocontent'))
        env.assertEqual([0],  r.execute_command(
            'ft.search', 'idx', 'to be or not', 'nocontent'))

        # Custom SW index should return results just for 'to be or not'
        env.assertEqual([0],  r.execute_command(
            'ft.search', 'idx2', 'hello world', 'nocontent'))
        env.assertEqual([1, 'doc2'],  r.execute_command(
            'ft.search', 'idx2', 'to be or not', 'nocontent'))

        # No SW index should return results for both
        env.assertEqual([1, 'doc1'],  r.execute_command(
            'ft.search', 'idx3', 'hello world', 'nocontent'))
        env.assertEqual([1, 'doc2'],  r.execute_command(
            'ft.search', 'idx3', 'to be or not', 'nocontent'))

def testStopwords(env):
    # This test was taken from Python's tests, and failed due to some changes
    # made earlier
    env.cmd('ft.create', 'idx', 'ON', 'HASH', 'stopwords', 3, 'foo',
             'bar', 'baz', 'schema', 'txt', 'text')
    env.cmd('ft.add', 'idx', 'doc1', 1.0, 'fields', 'txt', 'foo bar')
    env.cmd('ft.add', 'idx', 'doc2', 1.0, 'fields', 'txt', 'hello world')

    r1 = env.cmd('ft.search', 'idx', 'foo bar', 'nocontent')
    r2 = env.cmd('ft.search', 'idx', 'foo bar hello world', 'nocontent')
    env.assertEqual(0, r1[0])
    env.assertEqual(1, r2[0])

def testNoStopwords(env):
    # This test taken from Java's test suite
    env.cmd('ft.create', 'idx', 'ON', 'HASH', 'schema', 'title', 'text')
    for i in range(100):
        env.cmd('ft.add', 'idx', 'doc{}'.format(i), 1.0, 'fields',
                 'title', 'hello world' if i % 2 == 0 else 'hello worlds')

    res = env.cmd('ft.search', 'idx', 'hello a world', 'NOCONTENT')
    env.assertEqual(100, res[0])

    res = env.cmd('ft.search', 'idx', 'hello a world',
                   'VERBATIM', 'NOCONTENT')
    env.assertEqual(50, res[0])

    res = env.cmd('ft.search', 'idx', 'hello a world', 'NOSTOPWORDS')
    env.assertEqual(0, res[0])

def testOptional(env):
    r = env
    env.assertOk(r.execute_command(
        'ft.create', 'idx', 'ON', 'HASH', 'schema', 'foo', 'text'))
    env.assertOk(r.execute_command('ft.add', 'idx',
                                    'doc1', 1.0, 'fields', 'foo', 'hello wat woot'))
    env.assertOk(r.execute_command('ft.add', 'idx', 'doc2',
                                    1.0, 'fields', 'foo', 'hello world woot'))
    env.assertOk(r.execute_command('ft.add', 'idx', 'doc3',
                                    1.0, 'fields', 'foo', 'hello world werld'))

    expected = [3L, 'doc1', 'doc2', 'doc3']
    res = r.execute_command('ft.search', 'idx', 'hello', 'nocontent')
    env.assertEqual(res, expected)
    res = r.execute_command(
        'ft.search', 'idx', 'hello world', 'nocontent', 'scorer', 'DISMAX')
    env.assertEqual([2L, 'doc2', 'doc3'], res)
    res = r.execute_command(
        'ft.search', 'idx', 'hello ~world', 'nocontent', 'scorer', 'DISMAX')
    env.assertEqual(res, expected)
    res = r.execute_command(
        'ft.search', 'idx', 'hello ~world ~werld', 'nocontent', 'scorer', 'DISMAX')
    env.assertEqual(res, expected)
    res = r.execute_command(
        'ft.search', 'idx', '~world ~werld hello', 'withscores', 'nocontent', 'scorer', 'DISMAX')
    env.assertEqual(res, [3L, 'doc3', '3', 'doc2', '2', 'doc1', '1'])

def testExplain(env):

    r = env
    env.assertOk(r.execute_command(
        'ft.create', 'idx', 'ON', 'HASH',
        'schema', 'foo', 'text', 'bar', 'numeric', 'sortable'))
    q = '(hello world) "what what" hello|world @bar:[10 100]|@bar:[200 300]'
    res = r.execute_command('ft.explain', 'idx', q)
    # print res.replace('\n', '\\n')
    # expected = """INTERSECT {\n  UNION {\n    hello\n    +hello(expanded)\n  }\n  UNION {\n    world\n    +world(expanded)\n  }\n  EXACT {\n    what\n    what\n  }\n  UNION {\n    UNION {\n      hello\n      +hello(expanded)\n    }\n    UNION {\n      world\n      +world(expanded)\n    }\n  }\n  UNION {\n    NUMERIC {10.000000 <= @bar <= 100.000000}\n    NUMERIC {200.000000 <= @bar <= 300.000000}\n  }\n}\n"""
    # expected = """INTERSECT {\n  UNION {\n    hello\n    <HL(expanded)\n    +hello(expanded)\n  }\n  UNION {\n    world\n    <ARLT(expanded)\n    +world(expanded)\n  }\n  EXACT {\n    what\n    what\n  }\n  UNION {\n    UNION {\n      hello\n      <HL(expanded)\n      +hello(expanded)\n    }\n    UNION {\n      world\n      <ARLT(expanded)\n      +world(expanded)\n    }\n  }\n  UNION {\n    NUMERIC {10.000000 <= @bar <= 100.000000}\n    NUMERIC {200.000000 <= @bar <= 300.000000}\n  }\n}\n"""
    expected = """INTERSECT {\n  UNION {\n    hello\n    +hello(expanded)\n  }\n  UNION {\n    world\n    +world(expanded)\n  }\n  EXACT {\n    what\n    what\n  }\n  UNION {\n    UNION {\n      hello\n      +hello(expanded)\n    }\n    UNION {\n      world\n      +world(expanded)\n    }\n  }\n  UNION {\n    NUMERIC {10.000000 <= @bar <= 100.000000}\n    NUMERIC {200.000000 <= @bar <= 300.000000}\n  }\n}\n"""
    env.assertEqual(res, expected)


    # expected = ['INTERSECT {', '  UNION {', '    hello', '    <HL(expanded)', '    +hello(expanded)', '  }', '  UNION {', '    world', '    <ARLT(expanded)', '    +world(expanded)', '  }', '  EXACT {', '    what', '    what', '  }', '  UNION {', '    UNION {', '      hello', '      <HL(expanded)', '      +hello(expanded)', '    }', '    UNION {', '      world', '      <ARLT(expanded)', '      +world(expanded)', '    }', '  }', '  UNION {', '    NUMERIC {10.000000 <= @bar <= 100.000000}', '    NUMERIC {200.000000 <= @bar <= 300.000000}', '  }', '}', '']
    if env.is_cluster():
        raise unittest.SkipTest()
    res = env.cmd('ft.explainCli', 'idx', q)
    expected = ['INTERSECT {', '  UNION {', '    hello', '    +hello(expanded)', '  }', '  UNION {', '    world', '    +world(expanded)', '  }', '  EXACT {', '    what', '    what', '  }', '  UNION {', '    UNION {', '      hello', '      +hello(expanded)', '    }', '    UNION {', '      world', '      +world(expanded)', '    }', '  }', '  UNION {', '    NUMERIC {10.000000 <= @bar <= 100.000000}', '    NUMERIC {200.000000 <= @bar <= 300.000000}', '  }', '}', '']
    env.assertEqual(expected, res)

def testNoIndex(env):
    r = env
    env.assertOk(r.execute_command(
        'ft.create', 'idx', 'ON', 'HASH', 'schema',
        'foo', 'text',
        'num', 'numeric', 'sortable', 'noindex',
        'extra', 'text', 'noindex', 'sortable'))

    if not env.isCluster():
        # to specific check on cluster, todo : change it to be generic enough
        res = env.cmd('ft.info', 'idx')
        env.assertEqual(res[7][1][7], 'NOINDEX')
        env.assertEqual(res[7][2][9], 'NOINDEX')

    env.assertOk(r.execute_command('ft.add', 'idx', 'doc1', '0.1', 'fields',
                                    'foo', 'hello world', 'num', 1, 'extra', 'hello lorem ipsum'))
    res = r.execute_command(
        'ft.search', 'idx', 'hello world', 'nocontent')
    env.assertListEqual([1, 'doc1'], res)
    res = r.execute_command(
        'ft.search', 'idx', 'lorem ipsum', 'nocontent')
    env.assertListEqual([0], res)
    res = r.execute_command(
        'ft.search', 'idx', '@extra:hello', 'nocontent')
    env.assertListEqual([0], res)
    res = r.execute_command(
        'ft.search', 'idx', '@num:[1 1]', 'nocontent')
    env.assertListEqual([0], res)

def testPartial(env):
    r = env
    env.assertOk(r.execute_command(
        'ft.create', 'idx', 'ON', 'HASH',  'SCORE_FIELD', '__score',
        'schema',
        'foo', 'text',
        'num', 'numeric', 'sortable', 'noindex',
        'extra', 'text', 'noindex'))
    # print r.execute_command('ft.info', 'idx')

    env.assertOk(r.execute_command('ft.add', 'idx', 'doc1', '0.1', 'fields',
                                    'foo', 'hello world', 'num', 1, 'extra', 'lorem ipsum'))
    env.assertOk(r.execute_command('ft.add', 'idx', 'doc2', '0.1', 'fields',
                                    'foo', 'hello world', 'num', 2, 'extra', 'abba'))
    res = r.execute_command('ft.search', 'idx', 'hello world',
                            'sortby', 'num', 'asc', 'nocontent', 'withsortkeys')
    env.assertListEqual([2L, 'doc1', '#1', 'doc2', '#2'], res)
    res = r.execute_command('ft.search', 'idx', 'hello world',
                            'sortby', 'num', 'desc', 'nocontent', 'withsortkeys')
    env.assertListEqual([2L, 'doc2', '#2', 'doc1', '#1'], res)

    # Updating non indexed fields doesn't affect search results
    env.assertOk(r.execute_command('ft.add', 'idx', 'doc1', '0.1', 'replace', 'partial',
                                    'fields', 'num', 3, 'extra', 'jorem gipsum'))
    env.expect('ft.add', 'idx', 'doc12', '0.1', 'replace', 'partial',
                                    'fields', 'num1', 'redis').equal('OK')

    res = r.execute_command(
        'ft.search', 'idx', 'hello world', 'sortby', 'num', 'desc',)
    assertResultsEqual(env, [2L, 'doc1', ['foo', 'hello world', 'num', '3','extra', 'jorem gipsum'],
        'doc2', ['foo', 'hello world', 'num', '2', 'extra', 'abba']], res)
    res = r.execute_command(
        'ft.search', 'idx', 'hello', 'nocontent', 'withscores')
    # Updating only indexed field affects search results
    env.assertOk(r.execute_command('ft.add', 'idx', 'doc1', '0.1', 'replace', 'partial',
                                    'fields', 'foo', 'wat wet'))
    res = r.execute_command(
        'ft.search', 'idx', 'hello world', 'nocontent')
    env.assertListEqual([1L, 'doc2'], res)
    res = r.execute_command('ft.search', 'idx', 'wat', 'nocontent')
    env.assertListEqual([1L, 'doc1'], res)

    # Test updating of score and no fields
    res = r.execute_command(
        'ft.search', 'idx', 'wat', 'nocontent', 'withscores')
    env.assertLess(float(res[2]), 1)
    # env.assertListEqual([1L, 'doc1'], res)
    env.assertOk(r.execute_command('ft.add', 'idx',
                                    'doc1', '1.0', 'replace', 'partial', 'fields'))
    res = r.execute_command(
        'ft.search', 'idx', 'wat', 'nocontent', 'withscores')
    # We reindex though no new fields, just score is updated. this effects score
    env.assertEqual(float(res[2]), 1)

    # Test updating payloads
    res = r.execute_command(
        'ft.search', 'idx', 'wat', 'nocontent', 'withpayloads')
    env.assertIsNone(res[2])
    env.assertOk(r.execute_command('ft.add', 'idx', 'doc1', '1.0',
                                    'replace', 'partial', 'payload', 'foobar', 'fields'))
    res = r.execute_command(
        'ft.search', 'idx', 'wat', 'nocontent', 'withpayloads')
    env.assertEqual('foobar', res[2])

def testPaging(env):
    r = env
    env.assertOk(r.execute_command(
        'ft.create', 'idx', 'ON', 'HASH', 'schema', 'foo', 'text', 'bar', 'numeric', 'sortable'))
    N = 100
    for i in range(N):
        env.assertOk(r.execute_command('ft.add', 'idx', '%d' % i, 1, 'fields',
                                        'foo', 'hello', 'bar', i))

    chunk = 7
    offset = 0
    while True:

        res = r.execute_command(
            'ft.search', 'idx', 'hello', 'nocontent', 'sortby', 'bar', 'desc', 'limit', offset, chunk)
        env.assertEqual(res[0], N)

        if offset + chunk > N:
            env.assertTrue(len(res) - 1 <= chunk)
            break
        env.assertEqual(len(res), chunk + 1)
        for n, id in enumerate(res[1:]):
            env.assertEqual(int(id), N - 1 - (offset + n))
        offset += chunk
        chunk = random.randrange(1, 10)
    res = r.execute_command(
        'ft.search', 'idx', 'hello', 'nocontent', 'sortby', 'bar', 'asc', 'limit', N, 10)
    env.assertEqual(res[0], N)
    env.assertEqual(len(res), 1)

    with env.assertResponseError():
        r.execute_command(
            'ft.search', 'idx', 'hello', 'nocontent', 'limit', 0, -1)
    with env.assertResponseError():
        r.execute_command(
            'ft.search', 'idx', 'hello', 'nocontent', 'limit', -1, 10)
    with env.assertResponseError():
        r.execute_command(
            'ft.search', 'idx', 'hello', 'nocontent', 'limit', 0, 2000000)

def testPrefix(env):
    r = env
    env.assertOk(r.execute_command(
        'ft.create', 'idx', 'ON', 'HASH', 'schema', 'foo', 'text'))
    N = 100
    for i in range(N):
        env.assertOk(r.execute_command('ft.add', 'idx', 'doc%d' % i, 1.0, 'fields',
                                        'foo', 'constant term%d' % (random.randrange(0, 5))))
    for _ in r.retry_with_rdb_reload():
        waitForIndex(r, 'idx')
        res = r.execute_command(
            'ft.search', 'idx', 'constant term', 'nocontent')
        env.assertEqual([0], res)
        res = r.execute_command(
            'ft.search', 'idx', 'constant term*', 'nocontent')
        env.assertEqual(N, res[0])
        res = r.execute_command(
            'ft.search', 'idx', 'const* term*', 'nocontent')
        env.assertEqual(N, res[0])
        res = r.execute_command(
            'ft.search', 'idx', 'constant term1*', 'nocontent')
        env.assertGreater(res[0], 2)
        res = r.execute_command(
            'ft.search', 'idx', 'const* -term*', 'nocontent')
        env.assertEqual([0], res)
        res = r.execute_command(
            'ft.search', 'idx', 'constant term9*', 'nocontent')
        env.assertEqual([0], res)

def testSortBy(env):
    r = env
    env.assertOk(r.execute_command(
        'ft.create', 'idx', 'ON', 'HASH', 'schema', 'foo', 'text', 'sortable', 'bar', 'numeric', 'sortable'))
    N = 100
    for i in range(N):
        env.assertOk(r.execute_command('ft.add', 'idx', 'doc%d' % i, 1.0, 'fields',
                                        'foo', 'hello%03d world' % i, 'bar', 100 - i))
    for _ in r.retry_with_rdb_reload():
        waitForIndex(r, 'idx')
        res = r.execute_command(
            'ft.search', 'idx', 'world', 'nocontent', 'sortby', 'foo')
        env.assertEqual([100L, 'doc0', 'doc1', 'doc2', 'doc3',
                          'doc4', 'doc5', 'doc6', 'doc7', 'doc8', 'doc9'], res)
        res = r.execute_command(
            'ft.search', 'idx', 'world', 'nocontent', 'sortby', 'foo', 'desc')
        env.assertEqual([100L, 'doc99', 'doc98', 'doc97', 'doc96',
                          'doc95', 'doc94', 'doc93', 'doc92', 'doc91', 'doc90'], res)
        res = r.execute_command(
            'ft.search', 'idx', 'world', 'nocontent', 'sortby', 'bar', 'desc')
        env.assertEqual([100L, 'doc0', 'doc1', 'doc2', 'doc3',
                          'doc4', 'doc5', 'doc6', 'doc7', 'doc8', 'doc9'], res)
        res = r.execute_command(
            'ft.search', 'idx', 'world', 'nocontent', 'sortby', 'bar', 'asc')
        env.assertEqual([100L, 'doc99', 'doc98', 'doc97', 'doc96',
                          'doc95', 'doc94', 'doc93', 'doc92', 'doc91', 'doc90'], res)

        res = r.execute_command('ft.search', 'idx', 'world', 'nocontent',
                                'sortby', 'bar', 'desc', 'withscores', 'limit', '2', '5')
        env.assertEqual(
            [100L, 'doc2', '1', 'doc3', '1', 'doc4', '1', 'doc5', '1', 'doc6', '1'], res)

        res = r.execute_command('ft.search', 'idx', 'world', 'nocontent',
                                'sortby', 'bar', 'desc', 'withsortkeys', 'limit', 0, 5)
        env.assertListEqual(
            [100L, 'doc0', '#100', 'doc1', '#99', 'doc2', '#98', 'doc3', '#97', 'doc4', '#96'], res)
        res = r.execute_command('ft.search', 'idx', 'world', 'nocontent',
                                'sortby', 'foo', 'desc', 'withsortkeys', 'limit', 0, 5)
        env.assertListEqual([100L, 'doc99', '$hello099 world', 'doc98', '$hello098 world', 'doc97', '$hello097 world', 'doc96',
                              '$hello096 world', 'doc95', '$hello095 world'], res)

def testSortByWithoutSortable(env):
    r = env
    env.assertOk(r.execute_command(
        'ft.create', 'idx', 'schema', 'foo', 'text', 'bar', 'numeric', 'baz', 'text', 'sortable'))
    N = 100
    for i in range(N):
        env.assertOk(r.execute_command('ft.add', 'idx', 'doc%d' % i, 1.0, 'fields',
                                        'foo', 'hello%03d world' % i, 'bar', 100 - i))
    for _ in r.retry_with_rdb_reload():
        waitForIndex(r, 'idx')

        # test text
        res = r.execute_command(
            'ft.search', 'idx', 'world', 'nocontent', 'sortby', 'foo')
        env.assertEqual([100L, 'doc0', 'doc1', 'doc2', 'doc3',
                          'doc4', 'doc5', 'doc6', 'doc7', 'doc8', 'doc9'], res)
        res = r.execute_command(
            'ft.search', 'idx', 'world', 'nocontent', 'sortby', 'foo', 'desc')
        env.assertEqual([100L, 'doc99', 'doc98', 'doc97', 'doc96',
                          'doc95', 'doc94', 'doc93', 'doc92', 'doc91', 'doc90'], res)
        res = r.execute_command('ft.search', 'idx', 'world', 'nocontent',
                                'sortby', 'foo', 'desc', 'withsortkeys', 'limit', 0, 5)
        env.assertListEqual([100L, 'doc99', '$hello099 world', 'doc98', '$hello098 world', 'doc97', '$hello097 world', 'doc96',
                              '$hello096 world', 'doc95', '$hello095 world'], res)

        # test numeric
        res = r.execute_command(
            'ft.search', 'idx', 'world', 'nocontent', 'sortby', 'bar', 'desc')
        env.assertEqual([100L, 'doc0', 'doc1', 'doc2', 'doc3',
                          'doc4', 'doc5', 'doc6', 'doc7', 'doc8', 'doc9'], res)
        res = r.execute_command(
            'ft.search', 'idx', 'world', 'nocontent', 'sortby', 'bar', 'asc')
        env.assertEqual([100L, 'doc99', 'doc98', 'doc97', 'doc96',
                          'doc95', 'doc94', 'doc93', 'doc92', 'doc91', 'doc90'], res)

        res = r.execute_command('ft.search', 'idx', 'world', 'nocontent',
                                'sortby', 'bar', 'desc', 'withscores', 'limit', '2', '5')
        env.assertEqual(
            [100L, 'doc2', '1', 'doc3', '1', 'doc4', '1', 'doc5', '1', 'doc6', '1'], res)

        res = r.execute_command('ft.search', 'idx', 'world', 'nocontent',
                                'sortby', 'bar', 'desc', 'withsortkeys', 'limit', 0, 5)
        env.assertListEqual(
            [100L, 'doc0', '#100', 'doc1', '#99', 'doc2', '#98', 'doc3', '#97', 'doc4', '#96'], res)

def testNot(env):
    r = env
    env.assertOk(r.execute_command(
        'ft.create', 'idx', 'ON', 'HASH', 'schema', 'foo', 'text'))
    N = 10
    for i in range(N):
        env.assertOk(r.execute_command('ft.add', 'idx', 'doc%d' % i, 1.0, 'fields',
                                        'foo', 'constant term%d' % (random.randrange(0, 5))))

    for i in range(5):
        inclusive = r.execute_command(
            'ft.search', 'idx', 'constant term%d' % i, 'nocontent', 'limit', 0, N)

        exclusive = r.execute_command(
            'ft.search', 'idx', 'constant -term%d' % i, 'nocontent', 'limit', 0, N)
        exclusive2 = r.execute_command(
            'ft.search', 'idx', '-(term%d)' % i, 'nocontent', 'limit', 0, N)
        exclusive3 = r.execute_command(
            'ft.search', 'idx', '(-term%d) (constant)' % i, 'nocontent', 'limit', 0, N)

        env.assertNotEqual(inclusive[0], N)
        env.assertEqual(inclusive[0] + exclusive[0], N)
        env.assertEqual(exclusive3[0], exclusive2[0])
        env.assertEqual(exclusive3[0], exclusive[0])

        s1, s2, s3, s4 = set(inclusive[1:]), set(
            exclusive[1:]), set(exclusive2[1:]), set(exclusive3[1:])
        env.assertTrue(s1.difference(s2) == s1)
        env.assertTrue(s1.difference(s3) == s1)
        env.assertTrue(s1.difference(s4) == s1)
        env.assertTrue(s2 == s3)
        env.assertTrue(s2 == s4)
        env.assertTrue(s2.intersection(s1) == set())
        env.assertTrue(s3.intersection(s1) == set())
        env.assertTrue(s4.intersection(s1) == set())

    # NOT on a non existing term
    env.assertEqual(r.execute_command(
        'ft.search', 'idx', 'constant -dasdfasdf', 'nocontent')[0], N)
    # not on env term
    env.assertEqual(r.execute_command(
        'ft.search', 'idx', 'constant -constant', 'nocontent'), [0])

    env.assertEqual(r.execute_command(
        'ft.search', 'idx', 'constant -(term0|term1|term2|term3|term4|nothing)', 'nocontent'), [0])
    # env.assertEqual(r.execute_command('ft.search', 'idx', 'constant -(term1 term2)', 'nocontent')[0], N)

def testNestedIntersection(env):
    r = env
    env.assertOk(r.execute_command(
        'ft.create', 'idx', 'ON', 'HASH',
        'schema', 'a', 'text', 'b', 'text', 'c', 'text', 'd', 'text'))
    for i in range(20):
        env.assertOk(r.execute_command('ft.add', 'idx', 'doc%d' % i, 1.0, 'fields',
                                        'a', 'foo', 'b', 'bar', 'c', 'baz', 'd', 'gaz'))
    res = [
        r.execute_command('ft.search', 'idx',
                          'foo bar baz gaz', 'nocontent'),
        r.execute_command('ft.search', 'idx',
                          '@a:foo @b:bar @c:baz @d:gaz', 'nocontent'),
        r.execute_command('ft.search', 'idx',
                          '@b:bar @a:foo @c:baz @d:gaz', 'nocontent'),
        r.execute_command('ft.search', 'idx',
                          '@c:baz @b:bar @a:foo @d:gaz', 'nocontent'),
        r.execute_command('ft.search', 'idx',
                          '@d:gaz @c:baz @b:bar @a:foo', 'nocontent'),
        r.execute_command(
            'ft.search', 'idx', '@a:foo (@b:bar (@c:baz @d:gaz))', 'nocontent'),
        r.execute_command(
            'ft.search', 'idx', '@c:baz (@a:foo (@b:bar (@c:baz @d:gaz)))', 'nocontent'),
        r.execute_command(
            'ft.search', 'idx', '@b:bar (@a:foo (@c:baz @d:gaz))', 'nocontent'),
        r.execute_command(
            'ft.search', 'idx', '@d:gaz (@a:foo (@c:baz @b:bar))', 'nocontent'),
        r.execute_command('ft.search', 'idx',
                          'foo (bar baz gaz)', 'nocontent'),
        r.execute_command('ft.search', 'idx',
                          'foo (bar (baz gaz))', 'nocontent'),
        r.execute_command('ft.search', 'idx',
                          'foo (bar (foo bar) (foo bar))', 'nocontent'),
        r.execute_command('ft.search', 'idx',
                          'foo (foo (bar baz (gaz)))', 'nocontent'),
        r.execute_command('ft.search', 'idx', 'foo (foo (bar (baz (gaz (foo bar (gaz))))))', 'nocontent')]

    for i, r in enumerate(res):
        # print i, res[0], r
        env.assertListEqual(res[0], r)

def testInKeys(env):
    r = env
    env.assertOk(r.execute_command(
        'ft.create', 'idx', 'ON', 'HASH', 'schema', 'foo', 'text'))

    for i in range(200):
        env.assertOk(r.execute_command('ft.add', 'idx', 'doc%d' % i, 1.0, 'fields',
                                        'foo', 'hello world'))

    for _ in r.retry_with_rdb_reload():
        waitForIndex(env, 'idx')
        for keys in (
            ['doc%d' % i for i in range(10)], ['doc%d' % i for i in range(0, 30, 2)], [
                'doc%d' % i for i in range(99, 0, -5)]
        ):
            res = r.execute_command(
                'ft.search', 'idx', 'hello world', 'NOCONTENT', 'LIMIT', 0, 100, 'INKEYS', len(keys), *keys)
            env.assertEqual(len(keys), res[0])
            env.assertTrue(all((k in res for k in keys)))

        env.assertEqual(0, r.execute_command(
            'ft.search', 'idx', 'hello world', 'NOCONTENT', 'LIMIT', 0, 100, 'INKEYS', 3, 'foo', 'bar', 'baz')[0])

    with env.assertResponseError():
        env.cmd('ft.search', 'idx', 'hello', 'INKEYS', 99)
    with env.assertResponseError():
        env.cmd('ft.search', 'idx', 'hello', 'INKEYS', -1)
    with env.assertResponseError():
        env.cmd('ft.search', 'idx', 'hello', 'inkeys', 4, 'foo')

def testSlopInOrder(env):
    r = env
    env.assertOk(r.execute_command(
        'ft.create', 'idx', 'ON', 'HASH', 'schema', 'title', 'text'))
    env.assertOk(r.execute_command('ft.add', 'idx', 'doc1', 1, 'fields',
                                    'title', 't1 t2'))
    env.assertOk(r.execute_command('ft.add', 'idx', 'doc2', 1, 'fields',
                                    'title', 't1 t3 t2'))
    env.assertOk(r.execute_command('ft.add', 'idx', 'doc3', 1, 'fields',
                                    'title', 't1 t3 t4 t2'))
    env.assertOk(r.execute_command('ft.add', 'idx', 'doc4', 1, 'fields',
                                    'title', 't1 t3 t4 t5 t2'))

    res = r.execute_command(
        'ft.search', 'idx', 't1|t4 t3|t2', 'slop', '0', 'inorder', 'nocontent')
    env.assertEqual({'doc3', 'doc4', 'doc2', 'doc1'}, set(res[1:]))
    res = r.execute_command(
        'ft.search', 'idx', 't2 t1', 'slop', '0', 'nocontent')
    env.assertEqual(1, res[0])
    env.assertEqual('doc1', res[1])
    env.assertEqual(0, r.execute_command(
        'ft.search', 'idx', 't2 t1', 'slop', '0', 'inorder')[0])
    env.assertEqual(1, r.execute_command(
        'ft.search', 'idx', 't1 t2', 'slop', '0', 'inorder')[0])

    env.assertEqual(2, r.execute_command(
        'ft.search', 'idx', 't1 t2', 'slop', '1', 'inorder')[0])
    env.assertEqual(3, r.execute_command(
        'ft.search', 'idx', 't1 t2', 'slop', '2', 'inorder')[0])
    env.assertEqual(4, r.execute_command(
        'ft.search', 'idx', 't1 t2', 'slop', '3', 'inorder')[0])
    env.assertEqual(4, r.execute_command(
        'ft.search', 'idx', 't1 t2', 'inorder')[0])
    env.assertEqual(0, r.execute_command(
        'ft.search', 'idx', 't t1', 'inorder')[0])
    env.assertEqual(2, r.execute_command(
        'ft.search', 'idx', 't1 t2 t3 t4')[0])
    env.assertEqual(0, r.execute_command(
        'ft.search', 'idx', 't1 t2 t3 t4', 'inorder')[0])


def testSlopInOrderIssue1986(env):
    r = env
    # test with qsort optimization on intersect iterator
    env.assertOk(r.execute_command(
        'ft.create', 'idx', 'ON', 'HASH', 'schema', 'title', 'text'))

    env.assertOk(r.execute_command('ft.add', 'idx', 'doc1', 1, 'fields',
                                    'title', 't1 t2'))
    env.assertOk(r.execute_command('ft.add', 'idx', 'doc2', 1, 'fields',
                                    'title', 't2 t1'))
    env.assertOk(r.execute_command('ft.add', 'idx', 'doc3', 1, 'fields',
                                    'title', 't1'))

    # before fix, both queries returned `doc2`
    env.assertEqual([1L, 'doc2', ['title', 't2 t1']], r.execute_command(
        'ft.search', 'idx', 't2 t1', 'slop', '0', 'inorder'))
    env.assertEqual([1L, 'doc1', ['title', 't1 t2']], r.execute_command(
        'ft.search', 'idx', 't1 t2', 'slop', '0', 'inorder'))

def testExact(env):
    r = env
    env.assertOk(r.execute_command(
        'ft.create', 'idx', 'ON', 'HASH',
        'schema', 'title', 'text', 'weight', 10.0, 'body', 'text'))
    env.assertOk(r.execute_command('ft.add', 'idx', 'doc1', 0.5, 'fields',
                                    'title', 'hello world',
                                    'body', 'lorem ist ipsum'))
    env.assertOk(r.execute_command('ft.add', 'idx', 'doc2', 1.0, 'fields',
                                    'title', 'hello another world',
                                    'body', 'lorem ist ipsum lorem lorem'))

    res = r.execute_command(
        'ft.search', 'idx', '"hello world"', 'verbatim')
    env.assertEqual(3, len(res))
    env.assertEqual(1, res[0])
    env.assertEqual("doc1", res[1])

    res = r.execute_command(
        'ft.search', 'idx', "hello \"another world\"", 'verbatim')
    env.assertEqual(3, len(res))
    env.assertEqual(1, res[0])
    env.assertEqual("doc2", res[1])


def testGeoErrors(env):
    env.expect('flushall')
    env.expect('ft.create idx ON HASH schema name text location geo').equal('OK')
    env.expect('ft.add idx hotel 1.0 fields name hill location -0.1757,51.5156').equal('OK')
    env.expect('ft.search idx hilton geofilter location -0.1757 51.5156 1 km').equal([0L])

    # Insert error - works fine with out of keyspace implementation
    # env.expect('ft.add', 'idx', 'hotel1', 1, 'fields', 'name', '_hotel1', 'location', '1, 1').error()   \
    #        .contains('Could not index geo value')

    # Query errors
    env.expect('ft.search idx hilton geofilter location lon 51.5156 1 km').error()   \
            .contains('Bad arguments for <lon>: Could not convert argument to expected type')
    env.expect('ft.search idx hilton geofilter location 51.5156 lat 1 km').error()   \
            .contains('Bad arguments for <lat>: Could not convert argument to expected type')
    env.expect('ft.search idx hilton geofilter location -0.1757 51.5156 radius km').error()   \
            .contains('Bad arguments for <radius>: Could not convert argument to expected type')
    env.expect('ft.search idx hilton geofilter location -0.1757 51.5156 1 fake').error()   \
            .contains('Unknown distance unit fake')
    env.expect('ft.search idx hilton geofilter location -0.1757 51.5156 1').error()   \
            .contains('GEOFILTER requires 5 arguments')

def testGeo(env):
    r = env
    gsearch = lambda query, lon, lat, dist, unit='km': r.execute_command(
        'ft.search', 'idx', query, 'geofilter', 'location', lon, lat, dist, unit, 'LIMIT', 0, 20)

    gsearch_inline = lambda query, lon, lat, dist, unit='km': r.execute_command(
        'ft.search', 'idx', '{} @location:[{} {} {} {}]'.format(query,  lon, lat, dist, unit), 'LIMIT', 0, 20)

    env.assertOk(r.execute_command('ft.create', 'idx', 'ON', 'HASH',
                                    'schema', 'name', 'text', 'location', 'geo'))

    for i, hotel in enumerate(hotels):
        env.assertOk(r.execute_command('ft.add', 'idx', 'hotel{}'.format(i), 1.0, 'fields', 'name',
                                        hotel[0], 'location', '{},{}'.format(hotel[2], hotel[1])))

    for _ in r.retry_with_rdb_reload():
        waitForIndex(env, 'idx')
        res = r.execute_command('ft.search', 'idx', 'hilton')
        env.assertEqual(len(hotels), res[0])

        res = gsearch('hilton', "-0.1757", "51.5156", '1')
        env.assertEqual(3, res[0])
        env.assertIn('hotel2', res)
        env.assertIn('hotel21', res)
        env.assertIn('hotel79', res)
        res2 = gsearch_inline('hilton', "-0.1757", "51.5156", '1')
        env.assertListEqual(sorted(res), sorted(res2))

        res = gsearch('hilton', "-0.1757", "51.5156", '10')
        env.assertEqual(14, res[0])

        res2 = gsearch('hilton', "-0.1757", "51.5156", '10000', 'm')
        env.assertListEqual(sorted(res), sorted(res2))
        res2 = gsearch_inline('hilton', "-0.1757", "51.5156", '10')
        env.assertListEqual(sorted(res), sorted(res2))

        res = gsearch('heathrow', -0.44155, 51.45865, '10', 'm')
        env.assertEqual(1, res[0])
        env.assertEqual('hotel94', res[1])
        res2 = gsearch_inline(
            'heathrow', -0.44155, 51.45865, '10', 'm')
        env.assertListEqual(sorted(res), sorted(res2))

        res = gsearch('heathrow', -0.44155, 51.45865, '10', 'km')
        env.assertEqual(5, res[0])
        env.assertIn('hotel94', res)
        res2 = gsearch_inline(
            'heathrow', -0.44155, 51.45865, '10', 'km')
        env.assertEqual(5, res2[0])
        env.assertListEqual(sorted(res), sorted(res2))

        res = gsearch('heathrow', -0.44155, 51.45865, '5', 'km')
        env.assertEqual(3, res[0])
        env.assertIn('hotel94', res)
        res2 = gsearch_inline(
            'heathrow', -0.44155, 51.45865, '5', 'km')
        env.assertListEqual(sorted(res), sorted(res2))

def testTagErrors(env):
    env.expect("ft.create", "test", 'ON', 'HASH',
                "SCHEMA",  "tags", "TAG").equal('OK')
    env.expect("ft.add", "test", "1", "1", "FIELDS", "tags", "alberta").equal('OK')
    env.expect("ft.add", "test", "2", "1", "FIELDS", "tags", "ontario. alberta").equal('OK')

def testGeoDeletion(env):
    if env.is_cluster():
        raise unittest.SkipTest()
        # Can't properly test if deleted on cluster

    env.expect('ft.config', 'set', 'FORK_GC_CLEAN_THRESHOLD', 0).ok()
    env.cmd('ft.create', 'idx', 'ON', 'HASH', 'schema',
            'g1', 'geo', 'g2', 'geo', 't1', 'text')
    env.cmd('ft.add', 'idx', 'doc1', 1.0, 'fields',
            'g1', "-0.1757,51.5156",
            'g2', "-0.1757,51.5156",
            't1', "hello")
    env.cmd('ft.add', 'idx', 'doc2', 1.0, 'fields',
            'g1', "-0.1757,51.5156",
            'g2', "-0.1757,51.5156",
            't1', "hello")
    env.cmd('ft.add', 'idx', 'doc3', 1.0, 'fields',
            'g1', "-0.1757,51.5156",
            't1', "hello")

    # keys are: "geo:idx/g1" and "geo:idx/g2"
    env.assertEqual(3, len(env.cmd('FT.DEBUG DUMP_NUMIDX idx g1')[0]))
    env.assertEqual(2, len(env.cmd('FT.DEBUG DUMP_NUMIDX idx g2')[0]))

    # Remove the first doc
    env.cmd('ft.del', 'idx', 'doc1')
    for _ in range(100):
        forceInvokeGC(env, 'idx')
    env.assertEqual(2, len(env.cmd('FT.DEBUG DUMP_NUMIDX idx g1')[0]))
    env.assertEqual(1, len(env.cmd('FT.DEBUG DUMP_NUMIDX idx g2')[0]))

    # Replace the other one:
    env.cmd('ft.add', 'idx', 'doc2', 1.0,
            'replace', 'fields',
            't1', 'just text here')
    for _ in range(100):
        forceInvokeGC(env, 'idx')
    env.assertEqual(1, len(env.cmd('FT.DEBUG DUMP_NUMIDX idx g1')[0]))
    env.assertEqual(0, len(env.cmd('FT.DEBUG DUMP_NUMIDX idx g2')[0]))

def testInfields(env):
    r = env
    env.assertOk(r.execute_command(
        'ft.create', 'idx', 'ON', 'HASH',
        'schema', 'title', 'text', 'weight', 10.0, 'body', 'text', 'weight', 1.0))
    env.assertOk(r.execute_command('ft.add', 'idx', 'doc1', 0.5, 'fields',
                                    'title', 'hello world',
                                    'body', 'lorem ipsum'))

    env.assertOk(r.execute_command('ft.add', 'idx', 'doc2', 1.0, 'fields',
                                    'title', 'hello world lorem ipsum',
                                    'body', 'hello world'))

    res = r.execute_command(
        'ft.search', 'idx', 'hello world', 'verbatim', "infields", 1, "title", "nocontent")
    env.assertEqual(3, len(res))
    env.assertEqual(2, res[0])
    env.assertEqual("doc2", res[1])
    env.assertEqual("doc1", res[2])

    res = r.execute_command(
        'ft.search', 'idx', 'hello world', 'verbatim', "infields", 1, "body", "nocontent")
    env.assertEqual(2, len(res))
    env.assertEqual(1, res[0])
    env.assertEqual("doc2", res[1])

    res = r.execute_command(
        'ft.search', 'idx', 'hello', 'verbatim', "infields", 1, "body", "nocontent")
    env.assertEqual(2, len(res))
    env.assertEqual(1, res[0])
    env.assertEqual("doc2", res[1])

    res = r.execute_command(
        'ft.search', 'idx',  '\"hello world\"', 'verbatim', "infields", 1, "body", "nocontent")

    env.assertEqual(2, len(res))
    env.assertEqual(1, res[0])
    env.assertEqual("doc2", res[1])

    res = r.execute_command(
        'ft.search', 'idx', '\"lorem ipsum\"', 'verbatim', "infields", 1, "body", "nocontent")
    env.assertEqual(2, len(res))
    env.assertEqual(1, res[0])
    env.assertEqual("doc1", res[1])

    res = r.execute_command(
        'ft.search', 'idx', 'lorem ipsum', "infields", 2, "body", "title", "nocontent")
    env.assertEqual(3, len(res))
    env.assertEqual(2, res[0])
    env.assertEqual("doc2", res[1])
    env.assertEqual("doc1", res[2])

def testScorerSelection(env):
    r = env
    env.assertOk(r.execute_command(
        'ft.create', 'idx', 'ON', 'HASH', 'schema', 'title', 'text', 'body', 'text'))

    # this is the default scorer
    res = r.execute_command(
        'ft.search', 'idx', 'foo', 'scorer', 'TFIDF')
    env.assertEqual(res, [0])
    with env.assertResponseError():
        res = r.execute_command(
            'ft.search', 'idx', 'foo', 'scorer', 'NOSUCHSCORER')

def testFieldSelectors(env):
    r = env
    env.assertOk(r.execute_command(
        'ft.create', 'idx', 'ON', 'HASH', 'PREFIX', 1, 'doc',
        'schema', 'TiTle', 'text', 'BoDy', 'text', "יוניקוד", 'text', 'field.with,punct', 'text'))
    #todo: document as breaking change, ft.add fields name are not case insentive
    env.assertOk(r.execute_command('ft.add', 'idx', 'doc1', 1, 'fields',
                                    'TiTle', 'hello world', 'BoDy', 'foo bar', 'יוניקוד', 'unicode', 'field.with,punct', 'punt'))
    env.assertOk(r.execute_command('ft.add', 'idx', 'doc2', 0.5, 'fields',
                                    'BoDy', 'hello world', 'TiTle', 'foo bar', 'יוניקוד', 'unicode', 'field.with,punct', 'punt'))

    res = r.execute_command(
        'ft.search', 'idx', '@TiTle:hello world', 'nocontent')
    env.assertEqual(res, [1, 'doc1'])
    res = r.execute_command(
        'ft.search', 'idx', '@BoDy:hello world', 'nocontent')
    env.assertEqual(res, [1, 'doc2'])

    res = r.execute_command(
        'ft.search', 'idx', '@BoDy:hello @TiTle:world', 'nocontent')
    env.assertEqual(res, [0])

    res = r.execute_command(
        'ft.search', 'idx', '@BoDy:hello world @TiTle:world', 'nocontent')
    env.assertEqual(res, [0])
    res = r.execute_command(
        'ft.search', 'idx', '@BoDy:(hello|foo) @TiTle:(world|bar)', 'nocontent')
    env.assertEqual(sorted(res), sorted([2, 'doc1', 'doc2']))

    res = r.execute_command(
        'ft.search', 'idx', '@BoDy:(hello|foo world|bar)', 'nocontent')
    env.assertEqual(sorted(res), sorted([2, 'doc1', 'doc2']))

    res = r.execute_command(
        'ft.search', 'idx', '@BoDy|TiTle:(hello world)', 'nocontent')
    env.assertEqual(sorted(res), sorted([2, 'doc1', 'doc2']))

    res = r.execute_command(
        'ft.search', 'idx', '@יוניקוד:(unicode)', 'nocontent')
    env.assertEqual(sorted(res), sorted([2, 'doc1', 'doc2']))

    res = r.execute_command(
        'ft.search', 'idx', '@field\\.with\\,punct:(punt)', 'nocontent')
    env.assertEqual(sorted(res), sorted([2, 'doc1', 'doc2']))

def testStemming(env):
    r = env
    env.assertOk(r.execute_command(
        'ft.create', 'idx', 'ON', 'HASH', 'schema', 'title', 'text'))
    env.assertOk(r.execute_command('ft.add', 'idx', 'doc1', 0.5, 'fields',
                                    'title', 'hello kitty'))
    env.assertOk(r.execute_command('ft.add', 'idx', 'doc2', 1.0, 'fields',
                                    'title', 'hello kitties'))

    res = r.execute_command(
        'ft.search', 'idx', 'hello kitty', "nocontent")
    env.assertEqual(3, len(res))
    env.assertEqual(2, res[0])

    res = r.execute_command(
        'ft.search', 'idx', 'hello kitty', "nocontent", "verbatim")
    env.assertEqual(2, len(res))
    env.assertEqual(1, res[0])

    # test for unknown language
    with env.assertResponseError():
        res = r.execute_command(
            'ft.search', 'idx', 'hello kitty', "nocontent", "language", "foofoofian")

def testExpander(env):
    r = env
    env.assertOk(r.execute_command(
        'ft.create', 'idx', 'ON', 'HASH', 'schema', 'title', 'text'))
    env.assertOk(r.execute_command('ft.add', 'idx', 'doc1', 0.5, 'fields',
                                    'title', 'hello kitty'))
    res = r.execute_command(
        'ft.search', 'idx', 'kitties',
        "nocontent",
        "expander", "SBSTEM"
        )
    env.assertEqual(2, len(res))
    env.assertEqual(1, res[0])

    res = r.execute_command(
        'ft.search', 'idx', 'kitties', "nocontent", "expander", "noexpander")
    env.assertEqual(1, len(res))
    env.assertEqual(0, res[0])

    res = r.execute_command(
        'ft.search', 'idx', 'kitti', "nocontent")
    env.assertEqual(2, len(res))
    env.assertEqual(1, res[0])

    res = r.execute_command(
        'ft.search', 'idx', 'kitti', "nocontent", 'verbatim')
    env.assertEqual(1, len(res))
    env.assertEqual(0, res[0])

    # Calling a stem directly works even with VERBATIM.
    # You need to use the + prefix escaped
    res = r.execute_command(
        'ft.search', 'idx', '\\+kitti', "nocontent", 'verbatim')
    env.assertEqual(2, len(res))
    env.assertEqual(1, res[0])

def testNumericRange(env):
    r = env
    env.assertOk(r.execute_command(
        'ft.create', 'idx', 'ON', 'HASH', 'schema', 'title', 'text', 'score', 'numeric', 'price', 'numeric'))

    env.expect('ft.search', 'idx', 'hello kitty', 'filter', 'score', 5).error().contains("FILTER requires 3 arguments")
    env.expect('ft.search', 'idx', 'hello kitty', 'filter', 'score', 5, 'inf').error().contains("Bad upper range: inf")
    env.expect('ft.search', 'idx', 'hello kitty', 'filter', 'score', 'inf', 5).error().contains("Bad lower range: inf")

    for i in xrange(100):
        env.assertOk(r.execute_command('ft.add', 'idx', 'doc%d' % i, 1, 'fields',
                                        'title', 'hello kitty', 'score', i, 'price', 100 + 10 * i))

    for _ in r.retry_with_rdb_reload():
        waitForIndex(env, 'idx')
        res = r.execute_command('ft.search', 'idx', 'hello kitty', "nocontent",
                                "filter", "score", 0, 100)

        env.assertEqual(11, len(res))
        env.assertEqual(100, res[0])

        res = r.execute_command('ft.search', 'idx', 'hello kitty', "nocontent",
                                "filter", "score", 0, 50)
        env.assertEqual(51, res[0])

        res = r.execute_command('ft.search', 'idx', 'hello kitty', 'verbatim', "nocontent", "limit", 0, 100,
                                "filter", "score", "(0", "(50")

        env.assertEqual(49, res[0])
        res = r.execute_command('ft.search', 'idx', 'hello kitty', "nocontent",
                                "filter", "score", "-inf", "+inf")
        env.assertEqual(100, res[0])

        # test multi filters
        scrange = (19, 90)
        prrange = (290, 385)
        res = r.execute_command('ft.search', 'idx', 'hello kitty',
                                "filter", "score", scrange[
                                    0], scrange[1],
                                "filter", "price", prrange[0], prrange[1])

        # print res
        for doc in res[2::2]:

            sc = int(doc[doc.index('score') + 1])
            pr = int(doc[doc.index('price') + 1])

            env.assertTrue(sc >= scrange[0] and sc <= scrange[1])
            env.assertGreaterEqual(pr, prrange[0])
            env.assertLessEqual(pr, prrange[1])

        env.assertEqual(10, res[0])

        res = r.execute_command('ft.search', 'idx', 'hello kitty',
                                "filter", "score", "19", "90",
                                "filter", "price", "90", "185")

        env.assertEqual(0, res[0])

        # Test numeric ranges as part of query syntax
        res = r.execute_command(
            'ft.search', 'idx', 'hello kitty @score:[0 100]', "nocontent")

        env.assertEqual(11, len(res))
        env.assertEqual(100, res[0])

        res = r.execute_command(
            'ft.search', 'idx', 'hello kitty  @score:[0 50]', "nocontent")
        env.assertEqual(51, res[0])
        res = r.execute_command(
            'ft.search', 'idx', 'hello kitty @score:[(0 (50]', 'verbatim', "nocontent")
        env.assertEqual(49, res[0])
        res = r.execute_command(
            'ft.search', 'idx', '@score:[(0 (50]', 'verbatim', "nocontent")
        env.assertEqual(49, res[0])
        res = r.execute_command(
            'ft.search', 'idx', 'hello kitty -@score:[(0 (50]', 'verbatim', "nocontent")
        env.assertEqual(51, res[0])
        res = r.execute_command(
            'ft.search', 'idx', 'hello kitty @score:[-inf +inf]', "nocontent")
        env.assertEqual(100, res[0])

def testPayload(env):
    r = env
    env.expect('ft.create', 'idx', 'ON', 'HASH', 'PAYLOAD_FIELD', '__payload', 'schema', 'f', 'text').ok()
    for i in range(10):
        r.expect('ft.add', 'idx', '%d' % i, 1.0,
                 'payload', 'payload %d' % i,
                 'fields', 'f', 'hello world').ok()

    for x in r.retry_with_rdb_reload():
        waitForIndex(env, 'idx')
        res = r.execute_command('ft.search', 'idx', 'hello world')
        r.assertEqual(21, len(res))

        res = r.execute_command('ft.search', 'idx', 'hello world', 'withpayloads')
        r.assertEqual(31, len(res))
        r.assertEqual(10, res[0])
        for i in range(1, 30, 3):
            r.assertEqual(res[i + 1], 'payload %s' % res[i])

def testGarbageCollector(env):
    env.skipOnCluster()
    if env.moduleArgs is not None and 'GC_POLICY FORK' in env.moduleArgs:
        # this test is not relevent for fork gc cause its not cleaning the last block
        raise unittest.SkipTest()
    N = 100
    r = env
    r.expect('ft.create', 'idx', 'ON', 'HASH', 'schema', 'foo', 'text').ok()
    waitForIndex(r, 'idx')
    for i in range(N):
        r.expect('ft.add', 'idx', 'doc%d' % i, 1.0,
                 'fields', 'foo', ' '.join(('term%d' % random.randrange(0, 10) for i in range(10)))).ok()

    def get_stats(r):
        res = r.execute_command('ft.info', 'idx')
        d = {res[i]: res[i + 1] for i in range(0, len(res), 2)}
        gc_stats = {d['gc_stats'][x]: float(
            d['gc_stats'][x + 1]) for x in range(0, len(d['gc_stats']), 2)}
        d['gc_stats'] = gc_stats
        return d

    stats = get_stats(r)
    if 'current_hz' in stats['gc_stats']:
        env.assertGreater(stats['gc_stats']['current_hz'], 8)
    env.assertEqual(0, stats['gc_stats']['bytes_collected'])
    env.assertGreater(int(stats['num_records']), 0)

    initialIndexSize = float(stats['inverted_sz_mb']) * 1024 * 1024
    for i in range(N):
        r.expect('ft.del', 'idx', 'doc%d' % i).equal(1)

    for _ in range(100):
        # gc is random so we need to do it long enough times for it to work
        forceInvokeGC(env, 'idx')

    stats = get_stats(r)

    env.assertEqual(0, int(stats['num_docs']))
    env.assertEqual(0, int(stats['num_records']))
    if not env.is_cluster():
        env.assertEqual(100, int(stats['max_doc_id']))
        if 'current_hz' in stats['gc_stats']:
            env.assertGreater(stats['gc_stats']['current_hz'], 30)
        currentIndexSize = float(stats['inverted_sz_mb']) * 1024 * 1024
        # print initialIndexSize, currentIndexSize,
        # stats['gc_stats']['bytes_collected']
        env.assertGreater(initialIndexSize, currentIndexSize)
        env.assertGreater(stats['gc_stats'][
            'bytes_collected'], currentIndexSize)

    for i in range(10):

        res = r.execute_command('ft.search', 'idx', 'term%d' % i)
        env.assertEqual([0], res)

def testReturning(env):
    env.assertCmdOk('ft.create', 'idx', 'ON', 'HASH', 'schema',
                     'f1', 'text',
                     'f2', 'text',
                     'n1', 'numeric', 'sortable',
                     'f3', 'text')
    for i in range(10):
        env.assertCmdOk('ft.add', 'idx', 'DOC_{0}'.format(i), 1.0, 'fields',
                         'f2', 'val2', 'f1', 'val1', 'f3', 'val3',
                         'n1', i)

    # RETURN 0. Simplest case
    for x in env.retry_with_reload():
        waitForIndex(env, 'idx')
        res = env.cmd('ft.search', 'idx', 'val*', 'return', '0')
        env.assertEqual(11, len(res))
        env.assertEqual(10, res[0])
        for r in res[1:]:
            env.assertTrue(r.startswith('DOC_'))

    for field in ('f1', 'f2', 'f3', 'n1'):
        res = env.cmd('ft.search', 'idx', 'val*', 'return', 1, field)
        env.assertEqual(21, len(res))
        env.assertEqual(10, res[0])
        for pair in grouper(res[1:], 2):
            docname, fields = pair
            env.assertEqual(2, len(fields))
            env.assertEqual(field, fields[0])
            env.assertTrue(docname.startswith('DOC_'))

    # Test that we don't return SORTBY fields if they weren't specified
    # also in RETURN
    res = env.cmd('ft.search', 'idx', 'val*', 'return', 1, 'f1',
        'sortby', 'n1', 'ASC')
    row = res[2]
    # get the first result
    env.assertEqual(['f1', 'val1'], row)

    # Test when field is not found
    res = env.cmd('ft.search', 'idx', 'val*', 'return', 1, 'nonexist')
    env.assertEqual(21, len(res))
    env.assertEqual(10, res[0])

    # # Test that we don't crash if we're given the wrong number of fields
    with env.assertResponseError():
        res = env.cmd('ft.search', 'idx', 'val*', 'return', 700, 'nonexist')

def _test_create_options_real(env, *options):
    options = [x for x in options if x]
    has_offsets = 'NOOFFSETS' not in options
    has_fields = 'NOFIELDS' not in options
    has_freqs = 'NOFREQS' not in options

    try:
        env.cmd('ft.drop', 'idx')
        # RS 2.0 ft.drop does not remove documents
        env.flush()
    except Exception as e:
        pass

    options = ['idx'] + options + ['ON', 'HASH', 'schema', 'f1', 'text', 'f2', 'text']
    env.assertCmdOk('ft.create', *options)
    for i in range(10):
        env.assertCmdOk('ft.add', 'idx', 'doc{}'.format(
            i), 0.5, 'fields', 'f1', 'value for {}'.format(i))

    # Query
#     res = env.cmd('ft.search', 'idx', "value for 3")
#     if not has_offsets:
#         env.assertIsNone(res)
#     else:
#         env.assertIsNotNone(res)

    # Frequencies:
    env.assertCmdOk('ft.add', 'idx', 'doc100',
                     1.0, 'fields', 'f1', 'foo bar')
    env.assertCmdOk('ft.add', 'idx', 'doc200', 1.0,
                     'fields', 'f1', ('foo ' * 10) + ' bar')
    res = env.cmd('ft.search', 'idx', 'foo')
    env.assertEqual(2, res[0])
    if has_offsets:
        docname = res[1]
        if has_freqs:
            # changed in minminheap PR. TODO: remove
            env.assertEqual('doc100', docname)
        else:
            env.assertEqual('doc100', docname)

    env.assertCmdOk('ft.add', 'idx', 'doc300',
                     1.0, 'fields', 'f1', 'Hello')
    res = env.cmd('ft.search', 'idx', '@f2:Hello')
    if has_fields:
        env.assertEqual(1, len(res))
    else:
        env.assertEqual(3, len(res))

def testCreationOptions(env):
    from itertools import combinations
    for x in range(1, 5):
        for combo in combinations(('NOOFFSETS', 'NOFREQS', 'NOFIELDS', ''), x):
            _test_create_options_real(env, *combo)

    env.expect('ft.create', 'idx').error()

def testInfoCommand(env):
    from itertools import combinations
    r = env
    env.assertOk(r.execute_command(
        'ft.create', 'idx', 'ON', 'HASH', 'NOFIELDS', 'schema', 'title', 'text'))
    N = 50
    for i in xrange(N):
        env.assertOk(r.execute_command('ft.add', 'idx', 'doc%d' % i, 1, 'replace', 'fields',
                                        'title', 'hello term%d' % i))
    for _ in r.retry_with_rdb_reload():
        waitForIndex(env, 'idx')

        res = r.execute_command('ft.info', 'idx')
        d = {res[i]: res[i + 1] for i in range(0, len(res), 2)}

        env.assertEqual(d['index_name'], 'idx')
        env.assertEqual(d['index_options'], ['NOFIELDS'])
        env.assertListEqual(
            d['attributes'], [['identifier', 'title', 'attribute', 'title', 'type', 'TEXT', 'WEIGHT', '1']])

        if not env.is_cluster():
            env.assertEquals(int(d['num_docs']), N)
            env.assertEquals(int(d['num_terms']), N + 1)
            env.assertEquals(int(d['max_doc_id']), N)
            env.assertEquals(int(d['records_per_doc_avg']), 2)
            env.assertEquals(int(d['num_records']), N * 2)

            env.assertGreater(float(d['offset_vectors_sz_mb']), 0)
            env.assertGreater(float(d['key_table_size_mb']), 0)
            env.assertGreater(float(d['inverted_sz_mb']), 0)
            env.assertGreater(float(d['bytes_per_record_avg']), 0)
            env.assertGreater(float(d['doc_table_size_mb']), 0)

    for x in range(1, 5):
        for combo in combinations(('NOOFFSETS', 'NOFREQS', 'NOFIELDS', ''), x):
            combo = list(filter(None, combo))
            options = combo + ['schema', 'f1', 'text']
            try:
                env.cmd('ft.drop', 'idx')
            except:
                pass
            env.assertCmdOk('ft.create', 'idx', 'ON', 'HASH', *options)
            info = env.cmd('ft.info', 'idx')
            ix = info.index('index_options')
            env.assertFalse(ix == -1)

            opts = info[ix + 1]
            # make sure that an empty opts string returns no options in
            # info
            if not combo:
                env.assertListEqual([], opts)

            for option in filter(None, combo):
                env.assertTrue(option in opts)

def testNoStem(env):
    env.cmd('ft.create', 'idx', 'ON', 'HASH',
            'schema', 'body', 'text', 'name', 'text', 'nostem')
    if not env.isCluster():
        # todo: change it to be more generic to pass on is_cluster
        res = env.cmd('ft.info', 'idx')
        env.assertEqual(res[7][1][8], 'NOSTEM')
    for _ in env.retry_with_reload():
        waitForIndex(env, 'idx')
        try:
            env.cmd('ft.del', 'idx', 'doc')
        except redis.ResponseError:
            pass

        # Insert a document
        env.assertCmdOk('ft.add', 'idx', 'doc', 1.0, 'fields',
                         'body', "located",
                         'name', "located")

        # Now search for the fields
        res_body = env.cmd('ft.search', 'idx', '@body:location')
        res_name = env.cmd('ft.search', 'idx', '@name:location')
        env.assertEqual(0, res_name[0])
        env.assertEqual(1, res_body[0])

def testSortbyMissingField(env):
    # GH Issue 131
    env.cmd('ft.create', 'ix', 'ON', 'HASH', 'schema', 'txt',
             'text', 'num', 'numeric', 'sortable')
    env.cmd('ft.add', 'ix', 'doc1', 1.0, 'fields', 'txt', 'foo')
    env.cmd('ft.search', 'ix', 'foo', 'sortby', 'num')

def testParallelIndexing(env):
    # GH Issue 207
    env.cmd('ft.create', 'idx', 'ON', 'HASH', 'schema', 'txt', 'text')
    from threading import Thread
    env.getConnection()
    ndocs = 100

    def runner(tid):
        cli = env.getConnection()
        for num in range(ndocs):
            cli.execute_command('ft.add', 'idx', 'doc{}_{}'.format(tid, num), 1.0,
                                'fields', 'txt', 'hello world' * 20)
    ths = []
    for tid in range(10):
        ths.append(Thread(target=runner, args=(tid,)))

    [th.start() for th in ths]
    [th.join() for th in ths]
    res = env.cmd('ft.info', 'idx')
    d = {res[i]: res[i + 1] for i in range(0, len(res), 2)}
    env.assertEqual(1000, int(d['num_docs']))

def testDoubleAdd(env):
    # Tests issue #210
    env.cmd('ft.create', 'idx', 'ON', 'HASH', 'schema', 'txt', 'text')
    env.cmd('ft.add', 'idx', 'doc1', 1.0, 'fields', 'txt', 'hello world')
    with env.assertResponseError():
        env.cmd('ft.add', 'idx', 'doc1', 1.0,
                 'fields', 'txt', 'goodbye world')

    env.assertEqual('hello world', env.cmd('ft.get', 'idx', 'doc1')[1])
    env.assertEqual(0, env.cmd('ft.search', 'idx', 'goodbye')[0])
    env.assertEqual(1, env.cmd('ft.search', 'idx', 'hello')[0])

    # Now with replace
    env.cmd('ft.add', 'idx', 'doc1', 1.0, 'replace',
             'fields', 'txt', 'goodbye world')
    env.assertEqual(1, env.cmd('ft.search', 'idx', 'goodbye')[0])
    env.assertEqual(0, env.cmd('ft.search', 'idx', 'hello')[0])
    env.assertEqual('goodbye world', env.cmd('ft.get', 'idx', 'doc1')[1])

def testConcurrentErrors(env):
    from multiprocessing import Process
    import random

    env.cmd('ft.create', 'idx', 'ON', 'HASH', 'schema', 'txt', 'text')
    docs_per_thread = 100
    num_threads = 50

    docIds = ['doc{}'.format(x) for x in range(docs_per_thread)]

    def thrfn():
        myIds = docIds[::]
        random.shuffle(myIds)
        cli = env.getConnection()
        with cli.pipeline(transaction=False) as pl:
            for x in myIds:
                pl.execute_command('ft.add', 'idx', x, 1.0,
                                   'fields', 'txt', ' hello world ' * 50)
            try:
                pl.execute()
            except Exception as e:
                pass
                # print e

    thrs = [Process(target=thrfn) for x in range(num_threads)]
    [th.start() for th in thrs]
    [th.join() for th in thrs]
    res = env.cmd('ft.info', 'idx')
    d = {res[i]: res[i + 1] for i in range(0, len(res), 2)}
    env.assertEqual(100, int(d['num_docs']))

def testBinaryKeys(env):
    env.cmd('ft.create', 'idx', 'ON', 'HASH', 'schema', 'txt', 'text')
    # Insert a document
    env.cmd('ft.add', 'idx', 'Hello', 1.0, 'fields', 'txt', 'NoBin match')
    env.cmd('ft.add', 'idx', 'Hello\x00World', 1.0, 'fields', 'txt', 'Bin match')
    for _ in env.reloading_iterator():
        waitForIndex(env, 'idx')
        exp = [2L, 'Hello\x00World', ['txt', 'Bin match'], 'Hello', ['txt', 'NoBin match']]
        res = env.cmd('ft.search', 'idx', 'match')
        for r in res:
            env.assertIn(r, exp)

def testNonDefaultDb(env):
    if env.is_cluster():
        raise unittest.SkipTest()

    # Should be ok
    env.cmd('FT.CREATE', 'idx1', 'ON', 'HASH', 'schema', 'txt', 'text')
    try:
        env.cmd('SELECT 1')
    except redis.ResponseError:
        return

    # Should fail
    with env.assertResponseError():
        env.cmd('FT.CREATE', 'idx2', 'ON', 'HASH', 'schema', 'txt', 'text')

def testDuplicateNonspecFields(env):
    env.expect('FT.CREATE', 'idx', 'ON', 'HASH', 'schema', 'txt', 'text').ok()
    env.expect('FT.ADD', 'idx', 'doc', 1.0, 'fields',
                'txt', 'foo', 'f1', 'f1val', 'f1', 'f1val2', 'F1', 'f1Val3').ok()
    res = env.cmd('ft.get', 'idx', 'doc')
    res = {res[i]: res[i + 1] for i in range(0, len(res), 2)}
    env.assertTrue(res['f1'] in ('f1val', 'f1val2'))
    env.assertEqual('f1Val3', res['F1'])

def testDuplicateFields(env):
    # As of RS 2.0 it is allowed. only latest field will be saved and indexed
    env.cmd('FT.CREATE', 'idx', 'ON', 'HASH',
            'SCHEMA', 'txt', 'TEXT', 'num', 'NUMERIC', 'SORTABLE')

    env.expect('FT.ADD', 'idx', 'doc', 1.0, 'FIELDS',
        'txt', 'foo', 'txt', 'bar', 'txt', 'baz').ok()
    env.expect('FT.SEARCH idx *').equal([1L, 'doc', ['txt', 'baz']])

def testDuplicateSpec(env):
    with env.assertResponseError():
        env.cmd('FT.CREATE', 'idx', 'ON', 'HASH',
                'SCHEMA', 'f1', 'text', 'n1', 'numeric', 'f1', 'text')

def testSortbyMissingFieldSparse(env):
    # Note, the document needs to have one present sortable field in
    # order for the indexer to give it a sort vector
    env.cmd('ft.create', 'idx', 'ON', 'HASH',
            'SCHEMA', 'lastName', 'text', 'SORTABLE', 'firstName', 'text', 'SORTABLE')
    env.cmd('ft.add', 'idx', 'doc1', 1.0, 'fields', 'lastName', 'mark')
    res = env.cmd('ft.search', 'idx', 'mark', 'WITHSORTKEYS', "SORTBY",
                   "firstName", "ASC", "limit", 0, 100)
    # commented because we don't filter out exclusive sortby fields
    # env.assertEqual([1L, 'doc1', None, ['lastName', 'mark']], res)

def testLuaAndMulti(env):
    env.skip() # addhash isn't supported
    if env.is_cluster():
        raise unittest.SkipTest()
    # Ensure we can work in Lua and Multi environments without crashing
    env.cmd('FT.CREATE', 'idx', 'ON', 'HASH', 'SCHEMA', 'f1', 'text', 'n1', 'numeric')
    env.cmd('HMSET', 'hashDoc', 'f1', 'v1', 'n1', 4)
    env.cmd('HMSET', 'hashDoc2', 'f1', 'v1', 'n1', 5)

    r = env.getConnection()

    r.eval("return redis.call('ft.add', 'idx', 'doc1', 1.0, 'fields', 'f1', 'bar')", "0")
    r.eval("return redis.call('ft.addhash', 'idx', 'hashDoc', 1.0)", 0)

    # Try in a pipeline:
    with r.pipeline(transaction=True) as pl:
        pl.execute_command('ft.add', 'idx', 'doc2',
                           1.0, 'fields', 'f1', 'v3')
        pl.execute_command('ft.add', 'idx', 'doc3',
                           1.0, 'fields', 'f1', 'v4')
        pl.execute_command('ft.addhash', 'idx', 'hashdoc2', 1.0)
    pl.execute()

def testLanguageField(env):
    env.cmd('FT.CREATE', 'idx', 'ON', 'HASH', 'SCHEMA', 'language', 'TEXT')
    env.cmd('FT.ADD', 'idx', 'doc1', 1.0,
             'FIELDS', 'language', 'gibberish')
    res = env.cmd('FT.SEARCH', 'idx', 'gibberish')
    env.assertEqual([1L, 'doc1', ['language', 'gibberish']], res)
    # The only way I can verify that LANGUAGE is parsed twice is ensuring we
    # provide a wrong language. This is much easier to test than trying to
    # figure out how a given word is stemmed
    with env.assertResponseError():
        env.cmd('FT.ADD', 'idx', 'doc1', 1.0, 'LANGUAGE',
                 'blah', 'FIELDS', 'language', 'gibber')

def testUninitSortvector(env):
    # This would previously crash
    env.cmd('FT.CREATE', 'idx', 'ON', 'HASH', 'SCHEMA', 'f1', 'TEXT')
    for x in range(2000):
        env.cmd('FT.ADD', 'idx', 'doc{}'.format(
            x), 1.0, 'FIELDS', 'f1', 'HELLO')

    env.broadcast('SAVE')
    for x in range(10):
        env.broadcast('DEBUG RELOAD')


def normalize_row(row):
    return to_dict(row)


def assertAggrowsEqual(env, exp, got):
    env.assertEqual(exp[0], got[0])
    env.assertEqual(len(exp), len(got))

    # and now, it's just free form:
    exp = sorted(to_dict(x) for x in exp[1:])
    got = sorted(to_dict(x) for x in got[1:])
    env.assertEqual(exp, got)

def assertResultsEqual(env, exp, got, inorder=True):
    from pprint import pprint
    # pprint(exp)
    # pprint(got)
    env.assertEqual(exp[0], got[0])
    env.assertEqual(len(exp), len(got))

    exp = list(grouper(exp[1:], 2))
    got = list(grouper(got[1:], 2))

    for x in range(len(exp)):
        exp_did, exp_fields = exp[x]
        got_did, got_fields = got[x]
        env.assertEqual(exp_did, got_did, message="at position {}".format(x))
        got_fields = to_dict(got_fields)
        exp_fields = to_dict(exp_fields)
        env.assertEqual(exp_fields, got_fields, message="at position {}".format(x))

def testAlterIndex(env):
    env.cmd('FT.CREATE', 'idx', 'ON', 'HASH', 'SCHEMA', 'f1', 'TEXT')
    env.cmd('FT.ADD', 'idx', 'doc1', 1.0, 'FIELDS', 'f1', 'hello', 'f2', 'world')
    env.cmd('FT.ALTER', 'idx', 'SCHEMA', 'ADD', 'f2', 'TEXT')
    waitForIndex(env, 'idx')
    env.cmd('FT.ADD', 'idx', 'doc2', 1.0, 'FIELDS', 'f1', 'hello', 'f2', 'world')

    # RS 2.0 reindex and after reload both documents are found
    # for _ in env.retry_with_reload():
    res = env.cmd('FT.SEARCH', 'idx', 'world')
    env.assertEqual(toSortedFlatList(res), toSortedFlatList([2L, 'doc2', ['f1', 'hello', 'f2', 'world'], 'doc1', ['f1', 'hello', 'f2', 'world']]))
    # env.assertEqual([1, 'doc2', ['f1', 'hello', 'f2', 'world']], ret)

    env.cmd('FT.ALTER', 'idx', 'SCHEMA', 'ADD', 'f3', 'TEXT', 'SORTABLE')
    for x in range(10):
        env.cmd('FT.ADD', 'idx', 'doc{}'.format(x + 3), 1.0,
                 'FIELDS', 'f1', 'hello', 'f3', 'val{}'.format(x))

    for _ in env.retry_with_reload():
        waitForIndex(env, 'idx')
        # Test that sortable works
        res = env.cmd('FT.SEARCH', 'idx', 'hello', 'SORTBY', 'f3', 'DESC')
        exp = [12, 'doc12', ['f1', 'hello', 'f3', 'val9'], 'doc11', ['f1', 'hello', 'f3', 'val8'],
                   'doc10', ['f1', 'hello', 'f3', 'val7'], 'doc9',  ['f1', 'hello', 'f3', 'val6'],
                   'doc8',  ['f1', 'hello', 'f3', 'val5'], 'doc7',  ['f1', 'hello', 'f3', 'val4'],
                   'doc6',  ['f1', 'hello', 'f3', 'val3'], 'doc5',  ['f1', 'hello', 'f3', 'val2'],
                   'doc4',  ['f1', 'hello', 'f3', 'val1'], 'doc3',  ['f1', 'hello', 'f3', 'val0']]
        assertResultsEqual(env, exp, res)

    # Test that we can add a numeric field
    env.cmd('FT.ALTER', 'idx', 'SCHEMA', 'ADD', 'n1', 'NUMERIC')
    env.cmd('FT.ADD', 'idx', 'docN1', 1.0, 'FIELDS', 'n1', 50)
    env.cmd('FT.ADD', 'idx', 'docN2', 1.0, 'FIELDS', 'n1', 250)
    for _ in env.retry_with_reload():
        waitForIndex(env, 'idx')
        res = env.cmd('FT.SEARCH', 'idx', '@n1:[0 100]')
        env.assertEqual([1, 'docN1', ['n1', '50']], res)

    env.expect('FT.ALTER', 'idx', 'SCHEMA', 'NOT_ADD', 'f2', 'TEXT').error()
    env.expect('FT.ALTER', 'idx', 'SCHEMA', 'ADD').error()
    env.expect('FT.ALTER', 'idx', 'SCHEMA', 'ADD', 'f2').error()
    env.expect('FT.ALTER', 'idx', 'ADD', 'SCHEMA', 'f2', 'TEXT').error()
    env.expect('FT.ALTER', 'idx', 'f2', 'TEXT').error()

def testAlterValidation(env):
    # Test that constraints for ALTER comand
    env.cmd('FT.CREATE', 'idx1', 'ON', 'HASH', 'SCHEMA', 'f0', 'TEXT')
    for x in range(1, 32):
        env.cmd('FT.ALTER', 'idx1', 'SCHEMA', 'ADD', 'f{}'.format(x), 'TEXT')
    # OK for now.

    # Should be too many indexes
    env.assertRaises(redis.ResponseError, env.cmd, 'FT.ALTER',
                      'idx1', 'SCHEMA', 'ADD', 'tooBig', 'TEXT')

    env.cmd('FT.CREATE', 'idx2', 'MAXTEXTFIELDS', 'ON', 'HASH', 'SCHEMA', 'f0', 'TEXT')
    # print env.cmd('FT.INFO', 'idx2')
    for x in range(1, 50):
        env.cmd('FT.ALTER', 'idx2', 'SCHEMA', 'ADD', 'f{}'.format(x + 1), 'TEXT')

    env.cmd('FT.ADD', 'idx2', 'doc1', 1.0, 'FIELDS', 'f50', 'hello')
    for _ in env.retry_with_reload():
        waitForIndex(env, 'idx2')
        ret = env.cmd('FT.SEARCH', 'idx2', '@f50:hello')
        env.assertEqual([1, 'doc1', ['f50', 'hello']], ret)

    env.cmd('FT.CREATE', 'idx3', 'ON', 'HASH', 'SCHEMA', 'f0', 'text')
    # Try to alter the index with garbage
    env.assertRaises(redis.ResponseError, env.cmd, 'FT.ALTER', 'idx3',
                      'SCHEMA', 'ADD', 'f1', 'TEXT', 'f2', 'garbage')
    ret = to_dict(env.cmd('ft.info', 'idx3'))
    env.assertEqual(1, len(ret['attributes']))

    env.assertRaises(redis.ResponseError, env.cmd, 'FT.ALTER',
                      'nonExist', 'SCHEMA', 'ADD', 'f1', 'TEXT')

    # test with no fields!
    env.assertRaises(redis.ResponseError, env.cmd, 'FT.ALTER', 'idx2', 'SCHEMA', 'ADD')

    # test with no fields!
    env.assertRaises(redis.ResponseError, env.cmd, 'FT.ALTER', 'idx2', 'SCHEMA', 'ADD')

def testIssue366_2(env):
    # FT.CREATE atest SCHEMA textfield TEXT numfield NUMERIC
    # FT.ADD atest anId 1 PAYLOAD '{"hello":"world"}' FIELDS textfield sometext numfield 1234
    # FT.ADD atest anId 1 PAYLOAD '{"hello":"world2"}' REPLACE PARTIAL FIELDS numfield 1111
    # shutdown
    env.cmd('FT.CREATE', 'idx1', 'ON', 'HASH',
            'SCHEMA', 'textfield', 'TEXT', 'numfield', 'NUMERIC')
    env.cmd('FT.ADD', 'idx1', 'doc1', 1, 'PAYLOAD', '{"hello":"world"}',
             'FIELDS', 'textfield', 'sometext', 'numfield', 1234)
    env.cmd('ft.add', 'idx1', 'doc1', 1,
             'PAYLOAD', '{"hello":"world2"}',
             'REPLACE', 'PARTIAL',
             'FIELDS', 'textfield', 'sometext', 'numfield', 1111)
    for _ in env.retry_with_reload():
        pass  #

def testIssue654(env):
    # Crashes during FILTER
    env.cmd('ft.create', 'idx', 'ON', 'HASH', 'schema', 'id', 'numeric')
    env.cmd('ft.add', 'idx', 1, 1, 'fields', 'id', 1)
    env.cmd('ft.add', 'idx', 2, 1, 'fields', 'id', 2)
    res = env.cmd('ft.search', 'idx', '*', 'filter', '@version', 0, 2)

def testReplaceReload(env):
    env.cmd('FT.CREATE', 'idx2', 'ON', 'HASH',
            'SCHEMA', 'textfield', 'TEXT', 'numfield', 'NUMERIC')
    # Create a document and then replace it.
    env.cmd('FT.ADD', 'idx2', 'doc2', 1.0, 'FIELDS', 'textfield', 's1', 'numfield', 99)
    env.cmd('FT.ADD', 'idx2', 'doc2', 1.0, 'REPLACE', 'PARTIAL',
             'FIELDS', 'textfield', 's100', 'numfield', 990)
    env.dump_and_reload()
    # RDB Should still be fine

    env.cmd('FT.ADD', 'idx2', 'doc2', 1.0, 'REPLACE', 'PARTIAL',
             'FIELDS', 'textfield', 's200', 'numfield', 1090)
    doc = to_dict(env.cmd('FT.GET', 'idx2', 'doc2'))
    env.assertEqual('s200', doc['textfield'])
    env.assertEqual('1090', doc['numfield'])


# command = 'FT.CREATE idx SCHEMA '
# for i in range(255):
#     command += 't%d NUMERIC SORTABLE ' % i
# command = command[:-1]
# r.execute_command(command)
# r.execute_command('save')
# // reload from ...
# r.execute_command('FT.ADD idx doc1 1.0 FIELDS t0 1')
def testIssue417(env):
    command = ['ft.create', 'idx', 'ON', 'HASH', 'schema']
    for x in range(255):
        command += ['t{}'.format(x), 'numeric', 'sortable']
    command = command[:-1]
    env.cmd(*command)
    for _ in env.reloading_iterator():
        waitForIndex(env, 'idx')
        try:
            env.execute_command('FT.ADD', 'idx', 'doc1', '1.0', 'FIELDS', 't0', '1')
        except redis.ResponseError as e:
            env.assertTrue('already' in e.message.lower())

# >FT.CREATE myIdx SCHEMA title TEXT WEIGHT 5.0 body TEXT url TEXT
# >FT.ADD myIdx doc1 1.0 FIELDS title "hello world" body "lorem ipsum" url "www.google.com"
# >FT.SEARCH myIdx "no-as"
# Could not connect to Redis at 127.0.0.1:6379: Connection refused
# >FT.SEARCH myIdx "no-as"
# (error) Unknown Index name
def testIssue422(env):
    env.cmd('ft.create', 'myIdx', 'ON', 'HASH', 'schema',
             'title', 'TEXT', 'WEIGHT', '5.0',
             'body', 'TEXT',
             'url', 'TEXT')
    env.cmd('ft.add', 'myIdx', 'doc1', '1.0', 'FIELDS', 'title', 'hello world', 'bod', 'lorem ipsum', 'url', 'www.google.com')
    rv = env.cmd('ft.search', 'myIdx', 'no-as')
    env.assertEqual([0], rv)

def testIssue446(env):
    env.cmd('ft.create', 'myIdx', 'ON', 'HASH', 'schema',
             'title', 'TEXT', 'SORTABLE')
    env.cmd('ft.add', 'myIdx', 'doc1', '1.0', 'fields', 'title', 'hello world', 'body', 'lorem ipsum', 'url', '"www.google.com')
    rv = env.cmd('ft.search', 'myIdx', 'hello', 'limit', '0', '0')
    env.assertEqual([1], rv)

    # Related - issue 635
    env.cmd('ft.add', 'myIdx', 'doc2', '1.0', 'fields', 'title', 'hello')
    rv = env.cmd('ft.search', 'myIdx', 'hello', 'limit', '0', '0')
    env.assertEqual([2], rv)

def testTimeout(env):
    env.skipOnCluster()
    num_range = 1000
    env.cmd('ft.config', 'set', 'timeout', '1')
    env.cmd('ft.config', 'set', 'maxprefixexpansions', num_range)
    env.cmd('ft.create', 'myIdx', 'schema', 't', 'TEXT')
    for i in range(num_range):
        env.expect('HSET', 'doc%d'%i, 't', 'aa' + str(i))

    env.expect('ft.search', 'myIdx', 'aa*|aa*|aa*|aa* aa*', 'limit', '0', '0').noEqual([num_range])

    env.expect('ft.config', 'set', 'on_timeout', 'fail').ok()
    env.expect('ft.search', 'myIdx', 'aa*|aa*|aa*|aa* aa*', 'limit', '0', '0') \
                .contains('Timeout limit was reached')

    res = env.cmd('ft.search', 'myIdx', 'aa*|aa*|aa*|aa* aa*', 'timeout', 1000)
    env.assertEqual(res[0], num_range)

    # test erroneous params
    env.expect('ft.search', 'myIdx', 'aa*|aa*|aa*|aa* aa*', 'timeout').error()
    env.expect('ft.search', 'myIdx', 'aa*|aa*|aa*|aa* aa*', 'timeout', -1).error()
    env.expect('ft.search', 'myIdx', 'aa*|aa*|aa*|aa* aa*', 'timeout', 'STR').error()


    # check no time w/o sorter/grouper
    res = env.cmd('FT.AGGREGATE', 'myIdx', 'aa*|aa*',
                                        'LOAD', 1, 't',
                                        'APPLY', 'contains(@t, "a1")', 'AS', 'contain1',
                                        'APPLY', 'contains(@t, "a1")', 'AS', 'contain2',
                                        'APPLY', 'contains(@t, "a1")', 'AS', 'contain3')
    env.assertEqual(res[0], 1L)

    # test grouper
    env.expect('FT.AGGREGATE', 'myIdx', 'aa*|aa*',
                                        'LOAD', 1, 't',
                                        'GROUPBY', 1, '@t',
                                        'APPLY', 'contains(@t, "a1")', 'AS', 'contain1',
                                        'APPLY', 'contains(@t, "a1")', 'AS', 'contain2',
                                        'APPLY', 'contains(@t, "a1")', 'AS', 'contain3') \
                                        .contains('Timeout limit was reached')

    # test sorter
    env.expect('FT.AGGREGATE', 'myIdx', 'aa*|aa*',
                                        'LOAD', 1, 't',
                                        'SORTBY', 1, '@t',
                                        'APPLY', 'contains(@t, "a1")', 'AS', 'contain1',
                                        'APPLY', 'contains(@t, "a1")', 'AS', 'contain2',
                                        'APPLY', 'contains(@t, "a1")', 'AS', 'contain3') \
                                        .contains('Timeout limit was reached')

    # test cursor
    res = env.cmd('FT.AGGREGATE', 'myIdx', 'aa*', 'WITHCURSOR', 'count', 50, 'timeout', 500)
    l = len(res[0]) - 1 # do not count the number of results (the first element in the results)
    cursor = res[1]

    time.sleep(0.01)
    while cursor != 0:
        r, cursor = env.cmd('FT.CURSOR', 'READ', 'myIdx', str(cursor))
        l += (len(r) - 1)
    env.assertEqual(l, 1000)


    # restore old configuration
    env.cmd('ft.config', 'set', 'timeout', '500')
    env.cmd('ft.config', 'set', 'maxprefixexpansions', 200)

def testAlias(env):
    conn = getConnectionByEnv(env)
    env.cmd('ft.create', 'idx', 'ON', 'HASH', 'PREFIX', 1, 'doc1', 'schema', 't1', 'text')
    env.cmd('ft.create', 'idx2', 'ON', 'HASH', 'PREFIX', 1, 'doc2', 'schema', 't1', 'text')

    env.expect('ft.aliasAdd', 'myIndex').raiseError()
    env.expect('ft.aliasupdate', 'fake_alias', 'imaginary_alias', 'Too_many_args').raiseError()
    env.cmd('ft.aliasAdd', 'myIndex', 'idx')
    env.cmd('ft.add', 'myIndex', 'doc1', 1.0, 'fields', 't1', 'hello')
    r = env.cmd('ft.search', 'idx', 'hello')
    env.assertEqual([1, 'doc1', ['t1', 'hello']], r)
    r2 = env.cmd('ft.search', 'myIndex', 'hello')
    env.assertEqual(r, r2)

    # try to add the same alias again; should be an error
    env.expect('ft.aliasAdd', 'myIndex', 'idx2').raiseError()
    env.expect('ft.aliasAdd', 'alias2', 'idx').notRaiseError()
    # now delete the index
    env.cmd('ft.drop', 'myIndex')
    # RS2 does not delete doc on ft.drop
    conn.execute_command('DEL', 'doc1')

    # index list should be cleared now. This can be tested by trying to alias
    # the old alias to different index
    env.cmd('ft.aliasAdd', 'myIndex', 'idx2')
    env.cmd('ft.aliasAdd', 'alias2', 'idx2')
    env.cmd('ft.add', 'myIndex', 'doc2', 1.0, 'fields', 't1', 'hello')
    r = env.cmd('ft.search', 'alias2', 'hello')
    env.assertEqual([1L, 'doc2', ['t1', 'hello']], r)

    # check that aliasing one alias to another returns an error. This will
    # end up being confusing
    env.expect('ft.aliasAdd', 'alias3', 'myIndex').raiseError()

    # check that deleting the alias works as expected
    env.expect('ft.aliasDel', 'myIndex').notRaiseError()
    env.expect('ft.search', 'myIndex', 'foo').raiseError()

    # create a new index and see if we can use the old name
    env.cmd('ft.create', 'idx3', 'ON', 'HASH', 'PREFIX', 1, 'doc3', 'schema', 't1', 'text')
    env.cmd('ft.add', 'idx3', 'doc3', 1.0, 'fields', 't1', 'foo')
    env.cmd('ft.aliasAdd', 'myIndex', 'idx3')
    # also, check that this works in rdb save
    for _ in env.retry_with_rdb_reload():
        waitForIndex(env, 'myIndex')
        r = env.cmd('ft.search', 'myIndex', 'foo')
        env.assertEqual([1L, 'doc3', ['t1', 'foo']], r)

    # Check that we can move an alias from one index to another
    env.cmd('ft.aliasUpdate', 'myIndex', 'idx2')
    r = env.cmd('ft.search', 'myIndex', "hello")
    env.assertEqual([1L, 'doc2', ['t1', 'hello']], r)

    # Test that things like ft.get, ft.aggregate, etc. work
    r = env.cmd('ft.get', 'myIndex', 'doc2')
    env.assertEqual(['t1', 'hello'], r)

    r = env.cmd('ft.aggregate', 'myIndex', 'hello', 'LOAD', '1', '@t1')
    env.assertEqual([1, ['t1', 'hello']], r)

    # Test update
    env.expect('ft.aliasAdd', 'updateIndex', 'idx3')
    env.expect('ft.aliasUpdate', 'updateIndex', 'fake_idx')

    r = env.cmd('ft.del', 'idx2', 'doc2')
    env.assertEqual(1, r)
    env.expect('ft.aliasdel').raiseError()
    env.expect('ft.aliasdel', 'myIndex', 'yourIndex').raiseError()
    env.expect('ft.aliasdel', 'non_existing_alias').raiseError()


def testNoCreate(env):
    env.cmd('ft.create', 'idx', 'ON', 'HASH', 'schema', 'f1', 'text')
    env.expect('ft.add', 'idx', 'schema', 'f1').raiseError()
    env.expect('ft.add', 'idx', 'doc1', 1, 'nocreate', 'fields', 'f1', 'hello').raiseError()
    env.expect('ft.add', 'idx', 'doc1', 1, 'replace', 'nocreate', 'fields', 'f1', 'hello').raiseError()
    env.expect('ft.add', 'idx', 'doc1', 1, 'replace', 'fields', 'f1', 'hello').notRaiseError()
    env.expect('ft.add', 'idx', 'doc1', 1, 'replace', 'nocreate', 'fields', 'f1', 'world').notRaiseError()

def testSpellCheck(env):
    env.cmd('FT.CREATE', 'idx', 'ON', 'HASH', 'SCHEMA', 'report', 'TEXT')
    env.cmd('FT.ADD', 'idx', 'doc1', 1.0, 'FIELDS', 'report', 'report content')
    rv = env.cmd('FT.SPELLCHECK', 'idx', '111111')
    env.assertEqual([['TERM', '111111', []]], rv)
    if not env.isCluster():
        rv = env.cmd('FT.SPELLCHECK', 'idx', '111111', 'FULLSCOREINFO')
        env.assertEqual([1L, ['TERM', '111111', []]], rv)

# Standalone functionality
def testIssue484(env):
# Issue with split
# 127.0.0.1:6379> ft.drop productSearch1
# OK
# 127.0.0.1:6379> "FT.CREATE" "productSearch1" "NOSCOREIDX" "SCHEMA" "productid" "TEXT" "categoryid" "TEXT"  "color" "TEXT" "timestamp" "NUMERIC"
# OK
# 127.0.0.1:6379> "FT.ADD" "productSearch1" "GUID1" "1.0" "REPLACE" "FIELDS" "productid" "1" "categoryid" "cars" "color" "blue" "categoryType" 0
# OK
# 127.0.0.1:6379> "FT.ADD" "productSearch1" "GUID2" "1.0" "REPLACE" "FIELDS" "productid" "1" "categoryid" "small cars" "color" "white" "categoryType" 0
# OK
# 127.0.0.1:6379> "FT.ADD" "productSearch1" "GUID3" "1.0" "REPLACE" "FIELDS" "productid" "2" "categoryid" "Big cars" "color" "white" "categoryType" 0
# OK
# 127.0.0.1:6379> "FT.ADD" "productSearch1" "GUID4" "1.0" "REPLACE" "FIELDS" "productid" "2" "categoryid" "Big cars" "color" "green" "categoryType" 0
# OK
# 127.0.0.1:6379> "FT.ADD" "productSearch1" "GUID5" "1.0" "REPLACE" "FIELDS" "productid" "3" "categoryid" "cars" "color" "blue" "categoryType" 0
# OK
# 127.0.0.1:6379>  FT.AGGREGATE productSearch1 * load 2 @color @categoryid APPLY "split(format(\"%s-%s\",@color,@categoryid),\"-\")" as value GROUPBY 1 @value REDUCE COUNT 0 as value_count
    env.cmd('ft.create', 'productSearch1', 'noscoreidx', 'ON', 'HASH', 'schema', 'productid',
            'text', 'categoryid', 'text', 'color', 'text', 'timestamp', 'numeric')
    env.cmd('ft.add', 'productSearch1', 'GUID1', '1.0', 'REPLACE', 'FIELDS', 'productid', '1', 'categoryid', 'cars', 'color', 'blue', 'categoryType', 0)
    env.cmd('ft.add', 'productSearch1', 'GUID2', '1.0', 'REPLACE', 'FIELDS', 'productid', '1', 'categoryid', 'small cars', 'color', 'white', 'categoryType', 0)
    env.cmd('ft.add', 'productSearch1', 'GUID3', '1.0', 'REPLACE', 'FIELDS', 'productid', '2', 'categoryid', 'Big cars', 'color', 'white', 'categoryType', 0)
    env.cmd('ft.add', 'productSearch1', 'GUID4', '1.0', 'REPLACE', 'FIELDS', 'productid', '2', 'categoryid', 'Big cars', 'color', 'green', 'categoryType', 0)
    env.cmd('ft.add', 'productSearch1', 'GUID5', '1.0', 'REPLACE', 'FIELDS', 'productid', '3', 'categoryid', 'cars', 'color', 'blue', 'categoryType', 0)
    res = env.cmd('FT.AGGREGATE', 'productSearch1', '*',
        'load', '2', '@color', '@categoryid',
        'APPLY', 'split(format("%s-%s",@color,@categoryid),"-")', 'as', 'value',
        'GROUPBY', '1', '@value',
        'REDUCE', 'COUNT', '0', 'as', 'value_count',
        'SORTBY', '4', '@value_count', 'DESC', '@value', 'ASC')
    expected = [6, ['value', 'white', 'value_count', '2'], ['value', 'cars', 'value_count', '2'], ['value', 'small cars', 'value_count', '1'], ['value', 'blue', 'value_count', '2'], ['value', 'Big cars', 'value_count', '2'], ['value', 'green', 'value_count', '1']]
    assertAggrowsEqual(env, expected, res)
    for var in expected:
        env.assertIn(var, res)

def testIssue501(env):
    env.cmd('FT.CREATE', 'incidents', 'ON', 'HASH', 'SCHEMA', 'report', 'TEXT')
    env.cmd('FT.ADD', 'incidents', 'doc1', 1.0, 'FIELDS', 'report', 'report content')
    env.cmd('FT.DICTADD', 'slang', 'timmies', 'toque', 'toonie', 'serviette', 'kerfuffle', 'chesterfield')
    rv = env.cmd('FT.SPELLCHECK', 'incidents', 'qqqqqqqqqqqqqqqqqqqqqqqqqqqqqqqqqqqqqqqqqqqqqqqqqqqqqqqqqqqqqqqqqqqqqqqqqqqqqqqqqqqqqqqqqqqqqqqqqqqqq',
        'TERMS', 'INCLUDE', 'slang', 'TERMS', 'EXCLUDE', 'slang')
    env.assertEqual("qqqqqqqqqqqqqqqqqqqqqqqqqqqqqqqqqqqqqqqqqqqqqqqqqqqqqqqqqqqqqqqqqqqqqqqqqqqqqqqqqqqqqqqqqqqqqqqqqqqqq", rv[0][1])
    env.assertEqual([], rv[0][2])

    env.expect('FT.SPELLCHECK', 'incidents', 'qqqqqqqqqqqqqqqqqqqqqqqqqqqqqqqqqqqqqqqqqqqqqqqqqqqqqqqqqqqqqqqqqqqqqqqqqqqqqqqqqqqqqqqqqqqqqqqqqqqqq',
        'TERMS', 'FAKE_COMMAND', 'slang').error()

def testIssue589(env):
    env.cmd('FT.CREATE', 'incidents', 'ON', 'HASH', 'SCHEMA', 'report', 'TEXT')
    env.cmd('FT.ADD', 'incidents', 'doc1', 1.0, 'FIELDS', 'report', 'report content')
    env.expect('FT.SPELLCHECK', 'incidents', 'report :').error().contains("Syntax error at offset")

def testIssue621(env):
    env.expect('ft.create', 'test', 'ON', 'HASH', 'SCHEMA', 'uuid', 'TAG', 'title', 'TEXT').equal('OK')
    env.expect('ft.add', 'test', 'a', '1', 'REPLACE', 'PARTIAL', 'FIELDS', 'uuid', 'foo', 'title', 'bar').equal('OK')
    env.expect('ft.add', 'test', 'a', '1', 'REPLACE', 'PARTIAL', 'FIELDS', 'title', 'bar').equal('OK')
    res = env.cmd('ft.search', 'test', '@uuid:{foo}')
    env.assertEqual(toSortedFlatList(res), toSortedFlatList([1L, 'a', ['uuid', 'foo', 'title', 'bar']]))

# Server crash on doc names that conflict with index keys #666
# again this test is not relevant cause index is out of key space
# def testIssue666(env):
#     # We cannot reliably determine that any error will occur in cluster mode
#     # because of the key name
#     env.skipOnCluster()

#     env.cmd('ft.create', 'foo', 'schema', 'bar', 'text')
#     env.cmd('ft.add', 'foo', 'mydoc', 1, 'fields', 'bar', 'one two three')

#     # crashes here
#     with env.assertResponseError():
#         env.cmd('ft.add', 'foo', 'ft:foo/two', '1', 'fields', 'bar', 'four five six')
#     # try with replace:
#     with env.assertResponseError():
#         env.cmd('ft.add', 'foo', 'ft:foo/two', '1', 'REPLACE',
#             'FIELDS', 'bar', 'four five six')
#     with env.assertResponseError():
#         env.cmd('ft.add', 'foo', 'idx:foo', '1', 'REPLACE',
#             'FIELDS', 'bar', 'four five six')

#     env.cmd('ft.add', 'foo', 'mydoc1', 1, 'fields', 'bar', 'four five six')

# 127.0.0.1:6379> flushdb
# OK
# 127.0.0.1:6379> ft.create foo SCHEMA bar text
# OK
# 127.0.0.1:6379> ft.add foo mydoc 1 FIELDS bar "one two three"
# OK
# 127.0.0.1:6379> keys *
# 1) "mydoc"
# 2) "ft:foo/one"
# 3) "idx:foo"
# 4) "ft:foo/two"
# 5) "ft:foo/three"
# 127.0.0.1:6379> ft.add foo "ft:foo/two" 1 FIELDS bar "four five six"
# Could not connect to Redis at 127.0.0.1:6379: Connection refused

def testPrefixDeletedExpansions(env):
    env.skipOnCluster()

    env.cmd('ft.create', 'idx', 'ON', 'HASH', 'schema', 'txt1', 'text', 'tag1', 'tag')
    # get the number of maximum expansions
    maxexpansions = int(env.cmd('ft.config', 'get', 'MAXEXPANSIONS')[0][1])

    for x in range(maxexpansions):
        env.cmd('ft.add', 'idx', 'doc{}'.format(x), 1, 'fields',
                'txt1', 'term{}'.format(x), 'tag1', 'tag{}'.format(x))

    for x in range(maxexpansions):
        env.cmd('ft.del', 'idx', 'doc{}'.format(x))

    env.cmd('ft.add', 'idx', 'doc_XXX', 1, 'fields', 'txt1', 'termZZZ', 'tag1', 'tagZZZ')

    # r = env.cmd('ft.search', 'idx', 'term*')
    # print(r)
    # r = env.cmd('ft.search', 'idx', '@tag1:{tag*}')
    # print(r)

    tmax = time.time() + 0.5  # 250ms max
    iters = 0
    while time.time() < tmax:
        iters += 1
        forceInvokeGC(env, 'idx')
        r = env.cmd('ft.search', 'idx', '@txt1:term* @tag1:{tag*}')
        if r[0]:
            break

    # print 'did {} iterations'.format(iters)
    r = env.cmd('ft.search', 'idx', '@txt1:term* @tag1:{tag*}')
    env.assertEqual(toSortedFlatList([1, 'doc_XXX', ['txt1', 'termZZZ', 'tag1', 'tagZZZ']]), toSortedFlatList(r))


def testOptionalFilter(env):
    env.cmd('ft.create', 'idx', 'ON', 'HASH', 'schema', 't1', 'text')
    for x in range(100):
        env.cmd('ft.add', 'idx', 'doc_{}'.format(x), 1, 'fields', 't1', 'hello world word{}'.format(x))

    env.cmd('ft.explain', 'idx', '(~@t1:word20)')
    # print(r)

    r = env.cmd('ft.search', 'idx', '~(word20 => {$weight: 2.0})')


def testIssue736(env):
    #for new RS 2.0 ft.add does not return certian errors
    env.skip()
    # 1. create the schema, we need a tag field
    env.cmd('ft.create', 'idx', 'ON', 'HASH',
            'schema', 't1', 'text', 'n2', 'numeric', 't2', 'tag')
    # 2. create a single document to initialize at least one RSAddDocumentCtx
    env.cmd('ft.add', 'idx', 'doc1', 1, 'fields', 't1', 'hello', 't2', 'foo, bar')
    # 3. create a second document with many filler fields to force a realloc:
    extra_fields = []
    for x in range(20):
        extra_fields += ['nidx_fld{}'.format(x), 'val{}'.format(x)]
    extra_fields += ['n2', 'not-a-number', 't2', 'random, junk']
    with env.assertResponseError():
        env.cmd('ft.add', 'idx', 'doc2', 1, 'fields', *extra_fields)

def testCriteriaTesterDeactivated():
    env = Env(moduleArgs='_MAX_RESULTS_TO_UNSORTED_MODE 1')
    env.cmd('ft.create', 'idx', 'ON', 'HASH', 'schema', 't1', 'text')
    env.cmd('ft.add', 'idx', 'doc1', 1, 'fields', 't1', 'hello1 hey hello2')
    env.cmd('ft.add', 'idx', 'doc2', 1, 'fields', 't1', 'hello2 hey')
    env.cmd('ft.add', 'idx', 'doc3', 1, 'fields', 't1', 'hey')
    
    expected_res = sorted([2L, 'doc1', ['t1', 'hello1 hey hello2'], 'doc2', ['t1', 'hello2 hey']])
    actual_res = sorted(env.cmd('ft.search', 'idx', '(hey hello1)|(hello2 hey)'))
    env.assertEqual(expected_res, actual_res)

def testIssue828(env):
    env.cmd('ft.create', 'beers', 'ON', 'HASH', 'SCHEMA',
        'name', 'TEXT', 'PHONETIC', 'dm:en',
        'style', 'TAG', 'SORTABLE',
        'abv', 'NUMERIC', 'SORTABLE')
    rv = env.cmd("FT.ADD", "beers", "802", "1.0",
        "FIELDS", "index", "25", "abv", "0.049",
        "name", "Hell or High Watermelon Wheat (2009)",
        "style", "Fruit / Vegetable Beer")
    env.assertEqual('OK', rv)

def testIssue862(env):
    env.cmd('ft.create', 'idx', 'ON', 'HASH', 'SCHEMA', 'test', 'TEXT', 'SORTABLE')
    rv = env.cmd("FT.ADD", "idx", "doc1", "1.0", "FIELDS", "test", "foo")
    env.assertEqual('OK', rv)
    env.cmd("FT.SEARCH", "idx", "foo", 'WITHSORTKEYS')
    env.assertTrue(env.isUp())

def testIssue_884(env):
    env.expect('FT.create', 'idx', 'ON', 'HASH', 'STOPWORDS', '0', 'SCHEMA', 'title', 'text', 'weight',
               '50', 'subtitle', 'text', 'weight', '10', 'author', 'text', 'weight',
               '10', 'description', 'text', 'weight', '20').equal('OK')

    env.expect('FT.ADD', 'idx', 'doc4', '1.0', 'FIELDS', 'title', 'mohsin conversation the conversation tahir').equal('OK')
    env.expect('FT.ADD', 'idx', 'doc3', '1.0', 'FIELDS', 'title', 'Fareham Civilization Church - Sermons and conversations mohsin conversation the').equal('OK')
    env.expect('FT.ADD', 'idx', 'doc2', '1.0', 'FIELDS', 'title', 'conversation the conversation - a drama about conversation, the science of conversation.').equal('OK')
    env.expect('FT.ADD', 'idx', 'doc1', '1.0', 'FIELDS', 'title', 'mohsin conversation with the mohsin').equal('OK')

    expected = [2L, 'doc2', ['title', 'conversation the conversation - a drama about conversation, the science of conversation.'], 'doc4', ['title', 'mohsin conversation the conversation tahir']]
    res = env.cmd('FT.SEARCH', 'idx', '@title:(conversation) (@title:(conversation the conversation))=>{$inorder: true;$slop: 0}')
    env.assertEquals(len(expected), len(res))
    for v in expected:
        env.assertContains(v, res)

def testIssue_848(env):
    env.expect('FT.CREATE', 'idx', 'ON', 'HASH', 'SCHEMA', 'test1', 'TEXT', 'SORTABLE').equal('OK')
    env.expect('FT.ADD', 'idx', 'doc1', '1.0', 'FIELDS', 'test1', 'foo').equal('OK')
    env.expect('FT.ALTER', 'idx', 'SCHEMA', 'ADD', 'test2', 'TEXT', 'SORTABLE').equal('OK')
    env.expect('FT.ADD', 'idx', 'doc2', '1.0', 'FIELDS', 'test1', 'foo', 'test2', 'bar').equal('OK')
    env.expect('FT.SEARCH', 'idx', 'foo', 'SORTBY', 'test2', 'ASC').equal([2L, 'doc1', ['test1', 'foo'], 'doc2', ['test2', 'bar', 'test1', 'foo']])

def testMod_309(env):
    env.expect('FT.CREATE', 'idx', 'ON', 'HASH', 'SCHEMA', 'test', 'TEXT', 'SORTABLE').equal('OK')
    conn = getConnectionByEnv(env)
    for i in range(100000):
        conn.execute_command('HSET', 'doc%d'%i, 'test', 'foo')
    res = env.cmd('FT.AGGREGATE', 'idx', 'foo')
    env.assertEqual(len(res), 100001)

    # test with cursor
    env.skipOnCluster()
    res = env.cmd('FT.AGGREGATE', 'idx', 'foo', 'WITHCURSOR')
    l = len(res[0]) - 1 # do not count the number of results (the first element in the results)
    cursor = res[1]
    while cursor != 0:
        r, cursor = env.cmd('FT.CURSOR', 'READ', 'idx', str(cursor))
        l += len(r) - 1
    env.assertEqual(l, 100000)

def testIssue_865(env):
    env.expect('FT.CREATE', 'idx', 'ON', 'HASH', 'SCHEMA', '1', 'TEXT', 'SORTABLE').equal('OK')
    env.expect('ft.add', 'idx', 'doc1', '1.0', 'FIELDS', '1', 'foo1').equal('OK')
    env.expect('ft.add', 'idx', 'doc2', '1.0', 'FIELDS', '1', 'foo2').equal('OK')
    env.expect('ft.search', 'idx', 'foo*', 'SORTBY', '1', 'ASC').equal([2, 'doc1', ['1', 'foo1'], 'doc2', ['1', 'foo2']])
    env.expect('ft.search', 'idx', 'foo*', 'SORTBY', '1', 'DESC').equal([2, 'doc2', ['1', 'foo2'], 'doc1', ['1', 'foo1']])
    env.expect('ft.search', 'idx', 'foo*', 'SORTBY', '1', 'bad').error()
    env.expect('ft.search', 'idx', 'foo*', 'SORTBY', 'bad', 'bad').error()
    env.expect('ft.search', 'idx', 'foo*', 'SORTBY', 'bad').error()
    env.expect('ft.search', 'idx', 'foo*', 'SORTBY').error()

def testIssue_779(env):
    # FT.ADD should return NOADD and not change the doc if value < same_value, but it returns OK and makes the change.
    # Note that "greater than" ">" does not have the same bug.

    env.cmd('FT.CREATE idx2 ON HASH SCHEMA ot1 TAG')
    env.cmd('FT.ADD idx2 doc2 1.0 FIELDS newf CAT ot1 4001')
    res = env.cmd('FT.GET idx2 doc2')
    env.assertEqual(toSortedFlatList(res), toSortedFlatList(["newf", "CAT", "ot1", "4001"]))

    # NOADD is expected since 4001 is not < 4000, and no updates to the doc2 is expected as a result
    env.expect('FT.ADD idx2 doc2 1.0 REPLACE PARTIAL if @ot1<4000 FIELDS newf DOG ot1 4000', 'NOADD')
    res = env.cmd('FT.GET idx2 doc2')
    env.assertEqual(toSortedFlatList(res), toSortedFlatList(["newf", "CAT", "ot1", "4001"]))

    # OK is expected since 4001 < 4002 and the doc2 is updated
    env.expect('FT.ADD idx2 doc2 1.0 REPLACE PARTIAL if @ot1<4002 FIELDS newf DOG ot1 4002').equal('OK')
    res = env.cmd('FT.GET idx2 doc2')
    env.assertEqual(toSortedFlatList(res), toSortedFlatList(["newf", "DOG", "ot1", "4002"]))

    # OK is NOT expected since 4002 is not < 4002
    # We expect NOADD and doc2 update; however, we get OK and doc2 updated
    # After fix, @ot1 implicitly converted to a number, thus we expect NOADD
    env.expect('FT.ADD idx2 doc2 1.0 REPLACE PARTIAL if @ot1<4002 FIELDS newf FISH ot1 4002').equal('NOADD')
    env.expect('FT.ADD idx2 doc2 1.0 REPLACE PARTIAL if to_number(@ot1)<4002 FIELDS newf FISH ot1 4002').equal('NOADD')
    env.expect('FT.ADD idx2 doc2 1.0 REPLACE PARTIAL if @ot1<to_str(4002) FIELDS newf FISH ot1 4002').equal('NOADD')
    res = env.cmd('FT.GET idx2 doc2')
    env.assertEqual(toSortedFlatList(res), toSortedFlatList(["newf", "DOG", "ot1", "4002"]))

    # OK and doc2 update is expected since 4002 < 4003
    env.expect('FT.ADD idx2 doc2 1.0 REPLACE PARTIAL if @ot1<4003 FIELDS newf HORSE ot1 4003').equal('OK')
    res = env.cmd('FT.GET idx2 doc2')
    env.assertEqual(toSortedFlatList(res), toSortedFlatList(["newf", "HORSE", "ot1", "4003"]))

    # Expect NOADD since 4003 is not > 4003
    env.expect('FT.ADD idx2 doc2 1.0 REPLACE PARTIAL if @ot1>4003 FIELDS newf COW ot1 4003').equal('NOADD')
    env.expect('FT.ADD idx2 doc2 1.0 REPLACE PARTIAL if 4003<@ot1 FIELDS newf COW ot1 4003').equal('NOADD')

    # Expect OK and doc2 updated since 4003 > 4002
    env.expect('FT.ADD idx2 doc2 1.0 REPLACE PARTIAL if @ot1>4002 FIELDS newf PIG ot1 4002').equal('OK')
    res = env.cmd('FT.GET idx2 doc2')
    env.assertEqual(toSortedFlatList(res), toSortedFlatList(["newf", "PIG", "ot1", "4002"]))

    # Syntax errors
    env.expect('FT.ADD idx2 doc2 1.0 REPLACE PARTIAL if @ot1<4-002 FIELDS newf DOG ot1 4002').contains('Syntax error')
    env.expect('FT.ADD idx2 doc2 1.0 REPLACE PARTIAL if @ot1<to_number(4-002) FIELDS newf DOG ot1 4002').contains('Syntax error')

def testUnknownSymbolErrorOnConditionalAdd(env):
    env.expect('FT.CREATE idx ON HASH SCHEMA f1 TAG f2 NUMERIC NOINDEX f3 TAG NOINDEX').ok()
    env.expect('ft.add idx doc1 1.0 REPLACE PARTIAL IF @f1<awfwaf FIELDS f1 foo f2 1 f3 boo').ok()
    env.expect('ft.add idx doc1 1.0 REPLACE PARTIAL IF @f1<awfwaf FIELDS f1 foo f2 1 f3 boo').error()

def testWrongResultsReturnedBySkipOptimization(env):
    env.expect('FT.CREATE', 'idx', 'ON', 'HASH', 'SCHEMA', 'f1', 'TEXT', 'f2', 'TEXT').equal('OK')
    env.expect('ft.add', 'idx', 'doc1', '1.0', 'FIELDS', 'f1', 'foo', 'f2', 'bar').equal('OK')
    env.expect('ft.add', 'idx', 'doc2', '1.0', 'FIELDS', 'f1', 'moo', 'f2', 'foo').equal('OK')
    env.expect('ft.search', 'idx', 'foo @f2:moo').equal([0L])

def testErrorWithApply(env):
    env.expect('FT.CREATE', 'idx', 'ON', 'HASH', 'SCHEMA', 'test', 'TEXT', 'SORTABLE').equal('OK')
    env.expect('FT.ADD', 'idx', 'doc1', '1.0', 'FIELDS', 'test', 'foo bar').equal('OK')
    err = env.cmd('FT.AGGREGATE', 'idx', '*', 'LOAD', '1', '@test', 'APPLY', 'split()')[1]
    env.assertEqual(str(err[0]), 'Invalid number of arguments for split')

def testSummerizeWithAggregateRaiseError(env):
    env.expect('FT.CREATE', 'idx', 'ON', 'HASH', 'SCHEMA', 'test', 'TEXT', 'SORTABLE').equal('OK')
    env.expect('ft.add', 'idx', 'doc1', '1.0', 'FIELDS', 'test', 'foo1').equal('OK')
    env.expect('ft.add', 'idx', 'doc2', '1.0', 'FIELDS', 'test', 'foo2').equal('OK')
    env.expect('ft.aggregate', 'idx', 'foo2', 'SUMMARIZE', 'FIELDS', '1', 'test',
               'GROUPBY', '1', '@test', 'REDUCE', 'COUNT', '0').error()

def testSummerizeHighlightParseError(env):
    env.expect('FT.CREATE', 'idx', 'ON', 'HASH', 'SCHEMA', 'test', 'TEXT', 'SORTABLE').equal('OK')
    env.expect('ft.add', 'idx', 'doc1', '1.0', 'FIELDS', 'test', 'foo1').equal('OK')
    env.expect('ft.add', 'idx', 'doc2', '1.0', 'FIELDS', 'test', 'foo2').equal('OK')
    env.expect('ft.search', 'idx', 'foo2', 'SUMMARIZE', 'FIELDS', 'WITHSCORES').error()
    env.expect('ft.search', 'idx', 'foo2', 'HIGHLIGHT', 'FIELDS', 'WITHSCORES').error()

def testCursorBadArgument(env):
    env.expect('FT.CREATE', 'idx', 'ON', 'HASH', 'SCHEMA', 'test', 'TEXT').equal('OK')
    env.expect('ft.add', 'idx', 'doc1', '1.0', 'FIELDS', 'test', 'foo1').equal('OK')
    env.expect('ft.add', 'idx', 'doc2', '1.0', 'FIELDS', 'test', 'foo2').equal('OK')
    env.expect('ft.aggregate', 'idx', '*',
               'GROUPBY', '1', '@test', 'REDUCE', 'COUNT', '0',
               'WITHCURSOR', 'COUNT', 'BAD').error()

def testLimitBadArgument(env):
    env.expect('FT.CREATE', 'idx', 'ON', 'HASH', 'SCHEMA', 'test', 'TEXT', 'SORTABLE').equal('OK')
    env.expect('ft.add', 'idx', 'doc1', '1.0', 'FIELDS', 'test', 'foo1').equal('OK')
    env.expect('ft.add', 'idx', 'doc2', '1.0', 'FIELDS', 'test', 'foo2').equal('OK')
    env.expect('ft.search', 'idx', '*', 'LIMIT', '1').error()

def testOnTimeoutBadArgument(env):
    env.expect('FT.CREATE', 'idx', 'ON', 'HASH', 'SCHEMA', 'test', 'TEXT').equal('OK')
    env.expect('ft.add', 'idx', 'doc1', '1.0', 'FIELDS', 'test', 'foo1').equal('OK')
    env.expect('ft.add', 'idx', 'doc2', '1.0', 'FIELDS', 'test', 'foo2').equal('OK')
    env.expect('ft.search', 'idx', '*', 'ON_TIMEOUT', 'bad').error()

def testAggregateSortByWrongArgument(env):
    env.expect('FT.CREATE', 'idx', 'ON', 'HASH', 'SCHEMA', 'test', 'TEXT', 'SORTABLE').equal('OK')
    env.expect('ft.add', 'idx', 'doc1', '1.0', 'FIELDS', 'test', 'foo1').equal('OK')
    env.expect('ft.add', 'idx', 'doc2', '1.0', 'FIELDS', 'test', 'foo2').equal('OK')
    env.expect('ft.aggregate', 'idx', '*', 'SORTBY', 'bad').error()

def testAggregateSortByMaxNumberOfFields(env):
    env.expect('FT.CREATE', 'idx', 'ON', 'HASH', 'SCHEMA',
               'test1', 'TEXT', 'SORTABLE',
               'test2', 'TEXT', 'SORTABLE',
               'test3', 'TEXT', 'SORTABLE',
               'test4', 'TEXT', 'SORTABLE',
               'test5', 'TEXT', 'SORTABLE',
               'test6', 'TEXT', 'SORTABLE',
               'test7', 'TEXT', 'SORTABLE',
               'test8', 'TEXT', 'SORTABLE',
               'test9', 'TEXT', 'SORTABLE'
               ).equal('OK')
    env.expect('ft.add', 'idx', 'doc1', '1.0', 'FIELDS', 'test', 'foo1').equal('OK')
    env.expect('ft.add', 'idx', 'doc2', '1.0', 'FIELDS', 'test', 'foo2').equal('OK')
    env.expect('ft.aggregate', 'idx', '*', 'SORTBY', '9', *['@test%d' % (i + 1) for i in range(9)]).error()
    args = ['@test%d' % (i + 1) for i in range(8)] + ['bad']
    env.expect('ft.aggregate', 'idx', '*', 'SORTBY', '9', *args).error()
    args = ['@test%d' % (i + 1) for i in range(8)] + ['ASC', 'MAX', 'bad']
    env.expect('ft.aggregate', 'idx', '*', 'SORTBY', '9', *args).error()
    args = ['@test%d' % (i + 1) for i in range(8)] + ['ASC', 'MAX']
    env.expect('ft.aggregate', 'idx', '*', 'SORTBY', '9', *args).error()

def testNumericFilterError(env):
    env.expect('FT.CREATE', 'idx', 'ON', 'HASH', 'SCHEMA', 'test', 'NUMERIC', 'SORTABLE').equal('OK')
    env.expect('ft.add', 'idx', 'doc1', '1.0', 'FIELDS', 'test', '1').equal('OK')
    env.expect('ft.search', 'idx', '*', 'FILTER', 'test', 'bad', '2').error()
    env.expect('ft.search', 'idx', '*', 'FILTER', 'test', '0', 'bad').error()
    env.expect('ft.search', 'idx', '*', 'FILTER', 'test', '0').error()
    env.expect('ft.search', 'idx', '*', 'FILTER', 'test', 'bad').error()
    env.expect('ft.search', 'idx', '*', 'FILTER', 'test', '0', '2', 'FILTER', 'test', '0', 'bla').error()

def testGeoFilterError(env):
    env.expect('FT.CREATE', 'idx', 'ON', 'HASH', 'SCHEMA', 'test', 'NUMERIC', 'SORTABLE').equal('OK')
    env.expect('ft.add', 'idx', 'doc1', '1.0', 'FIELDS', 'test', '1').equal('OK')
    env.expect('ft.search', 'idx', '*', 'GEOFILTER', 'test', '1').error()
    env.expect('ft.search', 'idx', '*', 'GEOFILTER', 'test', 'bad' , '2', '3', 'km').error()
    env.expect('ft.search', 'idx', '*', 'GEOFILTER', 'test', '1' , 'bad', '3', 'km').error()
    env.expect('ft.search', 'idx', '*', 'GEOFILTER', 'test', '1' , '2', 'bad', 'km').error()
    env.expect('ft.search', 'idx', '*', 'GEOFILTER', 'test', '1' , '2', '3', 'bad').error()

def testReducerError(env):
    env.expect('FT.CREATE', 'idx', 'ON', 'HASH', 'SCHEMA', 'test', 'NUMERIC', 'SORTABLE').equal('OK')
    env.expect('ft.add', 'idx', 'doc1', '1.0', 'FIELDS', 'test', '1').equal('OK')
    env.expect('ft.aggregate', 'idx', '*', 'GROUPBY', '1', '@test', 'REDUCE', 'COUNT', 'bad').error()
    env.expect('ft.aggregate', 'idx', '*', 'GROUPBY', '1', '@test', 'REDUCE', 'COUNT', '0', 'as').error()

def testGroupbyError(env):
    env.expect('FT.CREATE', 'idx', 'ON', 'HASH', 'SCHEMA', 'test', 'NUMERIC', 'SORTABLE').equal('OK')
    env.expect('ft.add', 'idx', 'doc1', '1.0', 'FIELDS', 'test', '1').equal('OK')
    env.expect('ft.aggregate', 'idx', '*', 'GROUPBY', '1', '@test', 'REDUCE').error()
    if not env.isCluster(): # todo: remove once fix on coordinator
        env.expect('ft.aggregate', 'idx', '*', 'GROUPBY', '1', '@test1').error()
    env.expect('ft.aggregate', 'idx', '*', 'GROUPBY', '1', '@test', 'REDUCE', 'bad', '0').error()
    if not env.isCluster(): # todo: remove once fix on coordinator
        env.expect('ft.aggregate', 'idx', '*', 'GROUPBY', '1', '@test', 'REDUCE', 'SUM', '1', '@test1').error()

def testGroupbyWithSort(env):
    env.expect('FT.CREATE', 'idx', 'ON', 'HASH', 'SCHEMA', 'test', 'NUMERIC', 'SORTABLE').equal('OK')
    env.expect('ft.add', 'idx', 'doc1', '1.0', 'FIELDS', 'test', '1').equal('OK')
    env.expect('ft.add', 'idx', 'doc2', '1.0', 'FIELDS', 'test', '1').equal('OK')
    env.expect('ft.add', 'idx', 'doc3', '1.0', 'FIELDS', 'test', '2').equal('OK')
    env.expect('ft.aggregate', 'idx', '*', 'SORTBY', '2', '@test', 'ASC',
               'GROUPBY', '1', '@test', 'REDUCE', 'COUNT', '0', 'as', 'count').equal([2L, ['test', '2', 'count', '1'], ['test', '1', 'count', '2']])

def testApplyError(env):
    env.expect('FT.CREATE', 'idx', 'ON', 'HASH', 'SCHEMA', 'test', 'TEXT').equal('OK')
    env.expect('ft.add', 'idx', 'doc1', '1.0', 'FIELDS', 'test', 'foo').equal('OK')
    env.expect('ft.aggregate', 'idx', '*', 'APPLY', 'split(@test)', 'as').error()

def testLoadError(env):
    env.expect('FT.CREATE', 'idx', 'ON', 'HASH', 'SCHEMA', 'test', 'TEXT', 'SORTABLE').equal('OK')
    env.expect('ft.add', 'idx', 'doc1', '1.0', 'FIELDS', 'test', 'foo').equal('OK')
    env.expect('ft.aggregate', 'idx', '*', 'LOAD').error()
    env.expect('ft.aggregate', 'idx', '*', 'LOAD', 'bad').error()
    env.expect('ft.aggregate', 'idx', '*', 'LOAD', 'bad', 'test').error()
    env.expect('ft.aggregate', 'idx', '*', 'LOAD', '2', 'test').error()
    env.expect('ft.aggregate', 'idx', '*', 'LOAD', '2', '@test').error()

def testMissingArgsError(env):
    env.expect('FT.CREATE', 'idx', 'ON', 'HASH', 'SCHEMA', 'test', 'TEXT').equal('OK')
    env.expect('ft.add', 'idx', 'doc1', '1.0', 'FIELDS', 'test', 'foo').equal('OK')
    env.expect('ft.aggregate', 'idx').error()

def testUnexistsScorer(env):
    env.expect('FT.CREATE', 'idx', 'ON', 'HASH', 'SCHEMA', 'test', 'TEXT', 'SORTABLE').equal('OK')
    env.expect('ft.add', 'idx', 'doc1', '1.0', 'FIELDS', 'test', 'foo').equal('OK')
    env.expect('ft.search', 'idx', '*', 'SCORER', 'bad').error()

def testHighlightWithUnknowsProperty(env):
    env.expect('FT.CREATE', 'idx', 'ON', 'HASH', 'SCHEMA', 'test', 'TEXT').equal('OK')
    env.expect('ft.add', 'idx', 'doc1', '1.0', 'FIELDS', 'test', 'foo').equal('OK')
    env.expect('ft.aggregate', 'idx', '*', 'HIGHLIGHT', 'FIELDS', '1', 'test1').error()

def testBadFilterExpression(env):
    env.expect('FT.CREATE', 'idx', 'ON', 'HASH', 'SCHEMA', 'test', 'TEXT').equal('OK')
    env.expect('ft.add', 'idx', 'doc1', '1.0', 'FIELDS', 'test', 'foo').equal('OK')
    env.expect('ft.aggregate', 'idx', '*', 'LOAD', '1', '@test', 'FILTER', 'blabla').error()
    if not env.isCluster(): # todo: remove once fix on coordinator
        env.expect('ft.aggregate', 'idx', '*', 'LOAD', '1', '@test', 'FILTER', '@test1 > 1').error()

def testWithSortKeysOnNoneSortableValue(env):
    env.expect('FT.CREATE', 'idx', 'ON', 'HASH', 'SCHEMA', 'test', 'TEXT').equal('OK')
    env.expect('ft.add', 'idx', 'doc1', '1.0', 'FIELDS', 'test', 'foo').equal('OK')
    env.expect('ft.search', 'idx', '*', 'WITHSORTKEYS', 'SORTBY', 'test').equal([1L, 'doc1', '$foo', ['test', 'foo']])

def testWithWithRawIds(env):
    env.skipOnCluster() # todo: remove once fix on coordinator
    env.expect('FT.CREATE', 'idx', 'ON', 'HASH', 'SCHEMA', 'test', 'TEXT').equal('OK')
    waitForIndex(env, 'idx')
    env.expect('ft.add', 'idx', 'doc1', '1.0', 'FIELDS', 'test', 'foo').equal('OK')
    env.expect('ft.search', 'idx', '*', 'WITHRAWIDS').equal([1L, 'doc1', 1L, ['test', 'foo']])

def testUnkownIndex(env):
    env.skipOnCluster() # todo: remove once fix on coordinator
    env.expect('ft.aggregate').error()
    env.expect('ft.aggregate', 'idx', '*').error()
    env.expect('ft.aggregate', 'idx', '*', 'WITHCURSOR').error()

def testExplainError(env):
    env.expect('FT.CREATE', 'idx', 'ON', 'HASH', 'SCHEMA', 'test', 'TEXT').equal('OK')
    env.expect('FT.EXPLAIN', 'idx', '(').error()

def testBadCursor(env):
    env.expect('FT.CURSOR', 'READ', 'idx').error()
    env.expect('FT.CURSOR', 'READ', 'idx', '1111').error()
    env.expect('FT.CURSOR', 'READ', 'idx', 'bad').error()
    env.expect('FT.CURSOR', 'DROP', 'idx', '1111').error()
    env.expect('FT.CURSOR', 'bad', 'idx', '1111').error()

def testGroupByWithApplyError(env):
    env.expect('FT.CREATE', 'idx', 'ON', 'HASH', 'SCHEMA', 'test', 'TEXT').equal('OK')
    env.expect('ft.add', 'idx', 'doc1', '1.0', 'FIELDS', 'test', 'foo').equal('OK')
    err = env.cmd('FT.AGGREGATE', 'idx', '*', 'APPLY', 'split()', 'GROUPBY', '1', '@test', 'REDUCE', 'COUNT', '0', 'AS', 'count')[1]
    assertEqualIgnoreCluster(env, str(err[0]), 'Invalid number of arguments for split')

def testSubStrErrors(env):
    env.expect('FT.CREATE', 'idx', 'ON', 'HASH', 'SCHEMA', 'test', 'TEXT').equal('OK')
    env.expect('ft.add', 'idx', 'doc1', '1.0', 'FIELDS', 'test', 'foo').equal('OK')

    err = env.cmd('ft.aggregate', 'idx', '*', 'LOAD', '1', '@test', 'APPLY', 'matched_terms()', 'as', 'a', 'APPLY', 'substr(@a,0,4)')[1]
    assertEqualIgnoreCluster(env, type(err[0]), redis.exceptions.ResponseError)

    env.cmd('ft.aggregate', 'idx', '*', 'LOAD', '1', '@test2', 'APPLY', 'substr("test",3,-2)', 'as', 'a')
    env.cmd('ft.aggregate', 'idx', '*', 'LOAD', '1', '@test2', 'APPLY', 'substr("test",3,1000)', 'as', 'a')
    env.cmd('ft.aggregate', 'idx', '*', 'LOAD', '1', '@test2', 'APPLY', 'substr("test",-1,2)', 'as', 'a')
    env.cmd('ft.aggregate', 'idx', '*', 'LOAD', '1', '@test2', 'APPLY', 'substr("test")', 'as', 'a')
    env.cmd('ft.aggregate', 'idx', '*', 'LOAD', '1', '@test2', 'APPLY', 'substr(1)', 'as', 'a')
    env.cmd('ft.aggregate', 'idx', '*', 'LOAD', '1', '@test2', 'APPLY', 'substr("test", "test")', 'as', 'a')
    env.cmd('ft.aggregate', 'idx', '*', 'LOAD', '1', '@test2', 'APPLY', 'substr("test", "test", "test")', 'as', 'a')
    env.cmd('ft.aggregate', 'idx', '*', 'LOAD', '1', '@test2', 'APPLY', 'substr("test", "-1", "-1")', 'as', 'a')
    env.assertTrue(env.isUp())

def testToUpperLower(env):
    env.expect('FT.CREATE', 'idx', 'ON', 'HASH', 'SCHEMA', 'test', 'TEXT').equal('OK')
    env.expect('ft.add', 'idx', 'doc1', '1.0', 'FIELDS', 'test', 'foo').equal('OK')
    env.expect('ft.aggregate', 'idx', '*', 'LOAD', '1', '@test', 'APPLY', 'lower(@test)', 'as', 'a').equal([1L, ['test', 'foo', 'a', 'foo']])
    env.expect('ft.aggregate', 'idx', '*', 'LOAD', '1', '@test', 'APPLY', 'lower("FOO")', 'as', 'a').equal([1L, ['test', 'foo', 'a', 'foo']])
    env.expect('ft.aggregate', 'idx', '*', 'LOAD', '1', '@test', 'APPLY', 'upper(@test)', 'as', 'a').equal([1L, ['test', 'foo', 'a', 'FOO']])
    env.expect('ft.aggregate', 'idx', '*', 'LOAD', '1', '@test', 'APPLY', 'upper("foo")', 'as', 'a').equal([1L, ['test', 'foo', 'a', 'FOO']])

    err = env.cmd('ft.aggregate', 'idx', '*', 'LOAD', '1', '@test', 'APPLY', 'upper()', 'as', 'a')[1]
    assertEqualIgnoreCluster(env, type(err[0]), redis.exceptions.ResponseError)
    err = env.cmd('ft.aggregate', 'idx', '*', 'LOAD', '1', '@test', 'APPLY', 'lower()', 'as', 'a')[1]
    assertEqualIgnoreCluster(env, type(err[0]), redis.exceptions.ResponseError)

    env.expect('ft.aggregate', 'idx', '*', 'LOAD', '1', '@test', 'APPLY', 'upper(1)', 'as', 'a').equal([1L, ['test', 'foo', 'a', None]])
    env.expect('ft.aggregate', 'idx', '*', 'LOAD', '1', '@test', 'APPLY', 'lower(1)', 'as', 'a').equal([1L, ['test', 'foo', 'a', None]])

    assertEqualIgnoreCluster(env, type(err[0]), redis.exceptions.ResponseError)
    err = env.cmd('ft.aggregate', 'idx', '*', 'LOAD', '1', '@test', 'APPLY', 'upper(1,2)', 'as', 'a')[1]
    assertEqualIgnoreCluster(env, type(err[0]), redis.exceptions.ResponseError)
    err = env.cmd('ft.aggregate', 'idx', '*', 'LOAD', '1', '@test', 'APPLY', 'lower(1,2)', 'as', 'a')[1]
    assertEqualIgnoreCluster(env, type(err[0]), redis.exceptions.ResponseError)

def testMatchedTerms(env):
    env.expect('FT.CREATE', 'idx', 'ON', 'HASH', 'SCHEMA', 'test', 'TEXT').equal('OK')
    env.expect('ft.add', 'idx', 'doc1', '1.0', 'FIELDS', 'test', 'foo').equal('OK')
    env.expect('ft.aggregate', 'idx', '*', 'LOAD', '1', '@test', 'APPLY', 'matched_terms()', 'as', 'a').equal([1L, ['test', 'foo', 'a', None]])
    env.expect('ft.aggregate', 'idx', 'foo', 'LOAD', '1', '@test', 'APPLY', 'matched_terms()', 'as', 'a').equal([1L, ['test', 'foo', 'a', ['foo']]])
    env.expect('ft.aggregate', 'idx', 'foo', 'LOAD', '1', '@test', 'APPLY', 'matched_terms(100)', 'as', 'a').equal([1L, ['test', 'foo', 'a', ['foo']]])
    env.expect('ft.aggregate', 'idx', 'foo', 'LOAD', '1', '@test', 'APPLY', 'matched_terms(-100)', 'as', 'a').equal([1L, ['test', 'foo', 'a', ['foo']]])
    env.expect('ft.aggregate', 'idx', 'foo', 'LOAD', '1', '@test', 'APPLY', 'matched_terms("test")', 'as', 'a').equal([1L, ['test', 'foo', 'a', ['foo']]])

def testStrFormatError(env):
    env.expect('FT.CREATE', 'idx', 'ON', 'HASH', 'SCHEMA', 'test', 'TEXT').equal('OK')
    env.expect('ft.add', 'idx', 'doc1', '1.0', 'FIELDS', 'test', 'foo').equal('OK')
    err = env.cmd('ft.aggregate', 'idx', 'foo', 'LOAD', '1', '@test', 'APPLY', 'format()', 'as', 'a')[1]
    assertEqualIgnoreCluster(env, type(err[0]), redis.exceptions.ResponseError)

    err = env.cmd('ft.aggregate', 'idx', 'foo', 'LOAD', '1', '@test', 'APPLY', 'format("%s")', 'as', 'a')[1]
    assertEqualIgnoreCluster(env, type(err[0]), redis.exceptions.ResponseError)

    err = env.cmd('ft.aggregate', 'idx', 'foo', 'LOAD', '1', '@test', 'APPLY', 'format("%", "test")', 'as', 'a')[1]
    assertEqualIgnoreCluster(env, type(err[0]), redis.exceptions.ResponseError)

    err = env.cmd('ft.aggregate', 'idx', 'foo', 'LOAD', '1', '@test', 'APPLY', 'format("%b", "test")', 'as', 'a')[1]
    assertEqualIgnoreCluster(env, type(err[0]), redis.exceptions.ResponseError)

    err = env.cmd('ft.aggregate', 'idx', 'foo', 'LOAD', '1', '@test', 'APPLY', 'format(5)', 'as', 'a')[1]
    assertEqualIgnoreCluster(env, type(err[0]), redis.exceptions.ResponseError)

    env.expect('ft.aggregate', 'idx', 'foo', 'LOAD', '1', '@test', 'APPLY', 'upper(1)', 'as', 'b', 'APPLY', 'format("%s", @b)', 'as', 'a').equal([1L, ['test', 'foo', 'b', None, 'a', '(null)']])

    # working example
    env.expect('ft.aggregate', 'idx', 'foo', 'APPLY', 'format("%%s-test", "test")', 'as', 'a').equal([1L, ['a', '%s-test']])
    env.expect('ft.aggregate', 'idx', 'foo', 'APPLY', 'format("%s-test", "test")', 'as', 'a').equal([1L, ['a', 'test-test']])

def testTimeFormatError(env):
    env.expect('FT.CREATE', 'idx', 'ON', 'HASH', 'SCHEMA', 'test', 'NUMERIC').equal('OK')
    env.expect('ft.add', 'idx', 'doc1', '1.0', 'FIELDS', 'test', '12234556').equal('OK')

    err = env.cmd('ft.aggregate', 'idx', '@test:[0..inf]', 'LOAD', '1', '@test', 'APPLY', 'timefmt()', 'as', 'a')[1]
    assertEqualIgnoreCluster(env, type(err[0]), redis.exceptions.ResponseError)

    if not env.isCluster(): # todo: remove once fix on coordinator
        env.expect('ft.aggregate', 'idx', '@test:[0..inf]', 'LOAD', '1', '@test', 'APPLY', 'timefmt(@test1)', 'as', 'a').error()

    env.cmd('ft.aggregate', 'idx', '@test:[0..inf]', 'LOAD', '1', '@test', 'APPLY', 'timefmt(@test)', 'as', 'a')

    env.assertTrue(env.isUp())

    err = env.cmd('ft.aggregate', 'idx', '@test:[0..inf]', 'LOAD', '1', '@test', 'APPLY', 'timefmt(@test, 4)', 'as', 'a')[1]
    assertEqualIgnoreCluster(env, type(err[0]), redis.exceptions.ResponseError)

    env.expect('ft.aggregate', 'idx', '@test:[0..inf]', 'LOAD', '1', '@test', 'APPLY', 'timefmt("awfawf")', 'as', 'a').equal([1L, ['test', '12234556', 'a', None]])

    env.expect('ft.aggregate', 'idx', '@test:[0..inf]', 'LOAD', '1', '@test', 'APPLY', 'timefmt(235325153152356426246246246254)', 'as', 'a').equal([1L, ['test', '12234556', 'a', None]])

    env.expect('ft.aggregate', 'idx', '@test:[0..inf]', 'LOAD', '1', '@test', 'APPLY', 'timefmt(@test, "%s")' % ('d' * 2048), 'as', 'a').equal([1L, ['test', '12234556', 'a', None]])

    env.expect('ft.aggregate', 'idx', '@test:[0..inf]', 'LOAD', '1', '@test', 'APPLY', 'hour("not_number")', 'as', 'a').equal([1L, ['test', '12234556', 'a', None]])
    env.expect('ft.aggregate', 'idx', '@test:[0..inf]', 'LOAD', '1', '@test', 'APPLY', 'minute("not_number")', 'as', 'a').equal([1L, ['test', '12234556', 'a', None]])
    env.expect('ft.aggregate', 'idx', '@test:[0..inf]', 'LOAD', '1', '@test', 'APPLY', 'day("not_number")', 'as', 'a').equal([1L, ['test', '12234556', 'a', None]])
    env.expect('ft.aggregate', 'idx', '@test:[0..inf]', 'LOAD', '1', '@test', 'APPLY', 'month("not_number")', 'as', 'a').equal([1L, ['test', '12234556', 'a', None]])
    env.expect('ft.aggregate', 'idx', '@test:[0..inf]', 'LOAD', '1', '@test', 'APPLY', 'dayofweek("not_number")', 'as', 'a').equal([1L, ['test', '12234556', 'a', None]])
    env.expect('ft.aggregate', 'idx', '@test:[0..inf]', 'LOAD', '1', '@test', 'APPLY', 'dayofmonth("not_number")', 'as', 'a').equal([1L, ['test', '12234556', 'a', None]])
    env.expect('ft.aggregate', 'idx', '@test:[0..inf]', 'LOAD', '1', '@test', 'APPLY', 'dayofyear("not_number")', 'as', 'a').equal([1L, ['test', '12234556', 'a', None]])
    env.expect('ft.aggregate', 'idx', '@test:[0..inf]', 'LOAD', '1', '@test', 'APPLY', 'year("not_number")', 'as', 'a').equal([1L, ['test', '12234556', 'a', None]])
    env.expect('ft.aggregate', 'idx', '@test:[0..inf]', 'LOAD', '1', '@test', 'APPLY', 'monthofyear("not_number")', 'as', 'a').equal([1L, ['test', '12234556', 'a', None]])

def testMonthOfYear(env):
    env.expect('FT.CREATE', 'idx', 'ON', 'HASH', 'SCHEMA', 'test', 'NUMERIC').equal('OK')
    env.expect('ft.add', 'idx', 'doc1', '1.0', 'FIELDS', 'test', '12234556').equal('OK')

    env.expect('ft.aggregate', 'idx', '@test:[0..inf]', 'LOAD', '1', '@test', 'APPLY', 'monthofyear(@test)', 'as', 'a').equal([1L, ['test', '12234556', 'a', '4']])

    err = env.cmd('ft.aggregate', 'idx', '@test:[0..inf]', 'LOAD', '1', '@test', 'APPLY', 'monthofyear(@test, 112)', 'as', 'a')[1]
    assertEqualIgnoreCluster(env, type(err[0]), redis.exceptions.ResponseError)

    err = env.cmd('ft.aggregate', 'idx', '@test:[0..inf]', 'LOAD', '1', '@test', 'APPLY', 'monthofyear()', 'as', 'a')[1]
    assertEqualIgnoreCluster(env, type(err[0]), redis.exceptions.ResponseError)

    env.expect('ft.aggregate', 'idx', '@test:[0..inf]', 'LOAD', '1', '@test', 'APPLY', 'monthofyear("bad")', 'as', 'a').equal([1L, ['test', '12234556', 'a', None]])

def testParseTime(env):
    conn = getConnectionByEnv(env)
    conn.execute_command('FT.CREATE', 'idx', 'SCHEMA', 'test', 'TAG')
    conn.execute_command('HSET', 'doc1', 'test', '20210401')

    # check for errors
    err = conn.execute_command('ft.aggregate', 'idx', '*', 'LOAD', '1', '@test', 'APPLY', 'parsetime()', 'as', 'a')[1]
    assertEqualIgnoreCluster(env, type(err[0]), redis.exceptions.ResponseError)

    err = conn.execute_command('ft.aggregate', 'idx', '*', 'LOAD', '1', '@test', 'APPLY', 'parsetime(11)', 'as', 'a')[1]
    assertEqualIgnoreCluster(env, type(err[0]), redis.exceptions.ResponseError)

    err = conn.execute_command('ft.aggregate', 'idx', '*', 'LOAD', '1', '@test', 'APPLY', 'parsetime(11,22)', 'as', 'a')[1]
    assertEqualIgnoreCluster(env, type(err[0]), redis.exceptions.ResponseError)

    # valid test
    res = conn.execute_command('ft.aggregate', 'idx', '*', 'LOAD', '1', '@test', 'APPLY', 'parsetime(@test, "%Y%m%d")', 'as', 'a')
    assertEqualIgnoreCluster(env, res, [1L, ['test', '20210401', 'a', '1617235200']])

def testMathFunctions(env):
    env.expect('FT.CREATE', 'idx', 'ON', 'HASH', 'SCHEMA', 'test', 'NUMERIC').equal('OK')
    env.expect('ft.add', 'idx', 'doc1', '1.0', 'FIELDS', 'test', '12234556').equal('OK')

    env.expect('ft.aggregate', 'idx', '@test:[0..inf]', 'LOAD', '1', '@test', 'APPLY', 'exp(@test)', 'as', 'a').equal([1L, ['test', '12234556', 'a', 'inf']])
    env.expect('ft.aggregate', 'idx', '@test:[0..inf]', 'LOAD', '1', '@test', 'APPLY', 'ceil(@test)', 'as', 'a').equal([1L, ['test', '12234556', 'a', '12234556']])

def testErrorOnOpperation(env):
    env.expect('FT.CREATE', 'idx', 'ON', 'HASH', 'SCHEMA', 'test', 'NUMERIC').equal('OK')
    env.expect('ft.add', 'idx', 'doc1', '1.0', 'FIELDS', 'test', '12234556').equal('OK')

    err = env.cmd('ft.aggregate', 'idx', '@test:[0..inf]', 'LOAD', '1', '@test', 'APPLY', '1 + split()', 'as', 'a')[1]
    assertEqualIgnoreCluster(env, type(err[0]), redis.exceptions.ResponseError)

    err = env.cmd('ft.aggregate', 'idx', '@test:[0..inf]', 'LOAD', '1', '@test', 'APPLY', 'split() + 1', 'as', 'a')[1]
    assertEqualIgnoreCluster(env, type(err[0]), redis.exceptions.ResponseError)

    err = env.cmd('ft.aggregate', 'idx', '@test:[0..inf]', 'LOAD', '1', '@test', 'APPLY', '"bad" + "bad"', 'as', 'a')[1]
    assertEqualIgnoreCluster(env, type(err[0]), redis.exceptions.ResponseError)

    err = env.cmd('ft.aggregate', 'idx', '@test:[0..inf]', 'LOAD', '1', '@test', 'APPLY', 'split("bad" + "bad")', 'as', 'a')[1]
    assertEqualIgnoreCluster(env, type(err[0]), redis.exceptions.ResponseError)

    err = env.cmd('ft.aggregate', 'idx', '@test:[0..inf]', 'LOAD', '1', '@test', 'APPLY', '!(split("bad" + "bad"))', 'as', 'a')[1]
    assertEqualIgnoreCluster(env, type(err[0]), redis.exceptions.ResponseError)

    err = env.cmd('ft.aggregate', 'idx', '@test:[0..inf]', 'APPLY', '!@test', 'as', 'a')[1]
    assertEqualIgnoreCluster(env, type(err[0]), redis.exceptions.ResponseError)


def testSortkeyUnsortable(env):
    env.cmd('ft.create', 'idx', 'ON', 'HASH', 'schema', 'test', 'text')
    env.cmd('ft.add', 'idx', 'doc1', 1, 'fields', 'test', 'foo')
    rv = env.cmd('ft.aggregate', 'idx', 'foo', 'withsortkeys',
        'load', '1', '@test',
        'sortby', '1', '@test')
    env.assertEqual([1, '$foo', ['test', 'foo']], rv)


def testIssue919(env):
    # This only works if the missing field has a lower sortable index
    # than the present field..
    env.cmd('ft.create', 'idx', 'ON', 'HASH',
            'schema', 't1', 'text', 'sortable', 'n1', 'numeric', 'sortable')
    env.cmd('ft.add', 'idx', 'doc1', 1, 'fields', 'n1', 42)
    rv = env.cmd('ft.search', 'idx', '*', 'sortby', 't1', 'desc')
    env.assertEqual([1L, 'doc1', ['n1', '42']], rv)


def testIssue1074(env):
    # Ensure that sortable fields are returned in their string form from the
    # document
    env.cmd('ft.create', 'idx', 'ON', 'HASH',
            'schema', 't1', 'text', 'n1', 'numeric', 'sortable')
    env.cmd('ft.add', 'idx', 'doc1', 1, 'fields', 't1', 'hello', 'n1', 1581011976800)
    rv = env.cmd('ft.search', 'idx', '*', 'sortby', 'n1')
    env.assertEqual([1L, 'doc1', ['n1', '1581011976800', 't1', 'hello']], rv)

def testIssue1085(env):
    env.skipOnCluster()
    env.cmd('FT.CREATE issue1085 ON HASH SCHEMA foo TEXT SORTABLE bar NUMERIC SORTABLE')
    for i in range(1, 10):
        env.cmd('FT.ADD issue1085 document_%d 1 REPLACE FIELDS foo foo%d bar %d' % (i, i, i))
    res = env.cmd('FT.SEARCH', 'issue1085', '@bar:[8 8]')
    env.assertEqual(toSortedFlatList(res), toSortedFlatList([1L, 'document_8', ['foo', 'foo8', 'bar', '8']]))

    for i in range(1, 10):
        env.cmd('FT.ADD issue1085 document_8 1 REPLACE FIELDS foo foo8 bar 8')

    forceInvokeGC(env, 'issue1085')

    res = env.cmd('FT.SEARCH', 'issue1085', '@bar:[8 8]')
    env.assertEqual(toSortedFlatList(res), toSortedFlatList([1, 'document_8', ['foo', 'foo8', 'bar', '8']]))


def grouper(iterable, n, fillvalue=None):
    "Collect data into fixed-length chunks or blocks"
    from itertools import izip_longest
    # grouper('ABCDEFG', 3, 'x') --> ABC DEF Gxx
    args = [iter(iterable)] * n
    return izip_longest(fillvalue=fillvalue, *args)


def to_dict(r):
    return {r[i]: r[i + 1] for i in range(0, len(r), 2)}

def testInfoError(env):
    env.expect('ft.info', 'no_idx').error()

def testIndexNotRemovedFromCursorListAfterRecreated(env):
    env.expect('FT.CREATE idx ON HASH SCHEMA f1 TEXT').ok()
    env.expect('FT.AGGREGATE idx * WITHCURSOR').equal([[0], 0])
    env.expect('FT.CREATE idx ON HASH SCHEMA f1 TEXT').error()
    env.expect('FT.AGGREGATE idx * WITHCURSOR').equal([[0], 0])

def testHindiStemmer(env):
    env.cmd('FT.CREATE', 'idxTest', 'LANGUAGE_FIELD', '__language', 'SCHEMA', 'body', 'TEXT')
    env.cmd('FT.ADD', 'idxTest', 'doc1', 1.0, 'LANGUAGE', 'hindi', 'FIELDS', 'body', u'अँगरेजी अँगरेजों अँगरेज़')
    res = env.cmd('FT.SEARCH', 'idxTest', u'अँगरेज़')
    res1 = {res[2][i]:res[2][i + 1] for i in range(0, len(res[2]), 2)}
    env.assertEqual(u'अँगरेजी अँगरेजों अँगरेज़', unicode(res1['body'], 'utf-8'))

def testMOD507(env):
    env.skipOnCluster()
    env.expect('ft.create idx ON HASH SCHEMA t1 TEXT').ok()

    for i in range(50):
        env.expect('ft.add idx doc-%d 1.0 FIELDS t1 foo' % i).ok()

    for i in range(50):
        env.expect('del doc-%d' % i).equal(1)

    res = env.cmd('FT.SEARCH', 'idx', '*', 'WITHSCORES', 'SUMMARIZE', 'FRAGS', '1', 'LEN', '25', 'HIGHLIGHT', 'TAGS', "<span style='background-color:yellow'>", "</span>")

    # from redisearch 2.0, docs are removed from index when `DEL` is called
    env.assertEqual(len(res), 1)

def testUnseportedSortableTypeErrorOnTags(env):
    env.skipOnCluster()
    env.expect('FT.CREATE idx ON HASH SCHEMA f1 TEXT SORTABLE f2 NUMERIC SORTABLE NOINDEX f3 TAG SORTABLE NOINDEX f4 TEXT SORTABLE NOINDEX').ok()
    env.expect('FT.ADD idx doc1 1.0 FIELDS f1 foo1 f2 1 f3 foo1 f4 foo1').ok()
    env.expect('FT.ADD idx doc1 1.0 REPLACE PARTIAL FIELDS f2 2 f3 foo2 f4 foo2').ok()
    res = env.cmd('HGETALL doc1')
    env.assertEqual(toSortedFlatList(res), toSortedFlatList(['f1', 'foo1', 'f2', '2', 'f3', 'foo2', 'f4', 'foo2', '__score', '1.0']))
    res = env.cmd('FT.SEARCH idx *')
    env.assertEqual(toSortedFlatList(res), toSortedFlatList([1L, 'doc1', ['f1', 'foo1', 'f2', '2', 'f3', 'foo2', 'f4', 'foo2']]))


def testIssue1158(env):
    env.cmd('FT.CREATE idx ON HASH SCHEMA txt1 TEXT txt2 TEXT txt3 TEXT')

    env.cmd('FT.ADD idx doc1 1.0 FIELDS txt1 10 txt2 num1')
    res = env.cmd('FT.GET idx doc1')
    env.assertEqual(toSortedFlatList(res), toSortedFlatList(['txt1', '10', 'txt2', 'num1']))

    # only 1st checked (2nd returns an error)
    env.expect('FT.ADD idx doc1 1.0 REPLACE PARTIAL if @txt1||to_number(@txt2)<5 FIELDS txt1 5').equal('OK')
    env.expect('FT.ADD idx doc1 1.0 REPLACE PARTIAL if @txt3&&to_number(@txt2)<5 FIELDS txt1 5').equal('NOADD')

    # both are checked
    env.expect('FT.ADD idx doc1 1.0 REPLACE PARTIAL if to_number(@txt1)>11||to_number(@txt1)>42 FIELDS txt2 num2').equal('NOADD')
    env.expect('FT.ADD idx doc1 1.0 REPLACE PARTIAL if to_number(@txt1)>11||to_number(@txt1)<42 FIELDS txt2 num2').equal('OK')
    env.expect('FT.ADD idx doc1 1.0 REPLACE PARTIAL if to_number(@txt1)>11&&to_number(@txt1)>42 FIELDS txt2 num2').equal('NOADD')
    env.expect('FT.ADD idx doc1 1.0 REPLACE PARTIAL if to_number(@txt1)>11&&to_number(@txt1)<42 FIELDS txt2 num2').equal('NOADD')
    res = env.cmd('FT.GET idx doc1')
    env.assertEqual(toSortedFlatList(res), toSortedFlatList(['txt1', '5', 'txt2', 'num2']))

def testIssue1159(env):
    env.cmd('FT.CREATE idx ON HASH SCHEMA f1 TAG')
    for i in range(1000):
        env.cmd('FT.add idx doc%d 1.0 FIELDS f1 foo' % i)

def testIssue1169(env):
    env.cmd('FT.CREATE idx ON HASH SCHEMA txt1 TEXT txt2 TEXT')
    env.cmd('FT.ADD idx doc1 1.0 FIELDS txt1 foo')

    env.expect('FT.AGGREGATE idx foo GROUPBY 1 @txt1 REDUCE FIRST_VALUE 1 @txt2 as test').equal([1L, ['txt1', 'foo', 'test', None]])

def testIssue1184(env):
    env.skipOnCluster()

    field_types = ['TEXT', 'NUMERIC', 'TAG']
    env.assertOk(env.execute_command('ft.config', 'set', 'FORK_GC_CLEAN_THRESHOLD', 0))
    for ft in field_types:
        env.assertOk(env.execute_command('FT.CREATE idx ON HASH SCHEMA  field ' + ft))

        res = env.execute_command('ft.info', 'idx')
        d = {res[i]: res[i + 1] for i in range(0, len(res), 2)}
        env.assertEqual(d['inverted_sz_mb'], '0')
        env.assertEqual(d['num_records'], '0')


        value = '42'
        env.assertOk(env.execute_command('FT.ADD idx doc0 1 FIELD field ' + value))
        doc = env.cmd('FT.SEARCH idx *')
        env.assertEqual(doc, [1L, 'doc0', ['field', value]])

        res = env.execute_command('ft.info', 'idx')
        d = {res[i]: res[i + 1] for i in range(0, len(res), 2)}
        env.assertGreater(d['inverted_sz_mb'], '0')
        env.assertEqual(d['num_records'], '1')

        env.assertEqual(env.execute_command('FT.DEL idx doc0'), 1)

        forceInvokeGC(env, 'idx')

        res = env.execute_command('ft.info', 'idx')
        d = {res[i]: res[i + 1] for i in range(0, len(res), 2)}
        env.assertEqual(d['inverted_sz_mb'], '0')
        env.assertEqual(d['num_records'], '0')

        env.cmd('FT.DROP idx')
        env.cmd('DEL doc0')

def testIndexListCommand(env):
    env.expect('FT.CREATE idx1 ON HASH SCHEMA n NUMERIC').ok()
    env.expect('FT.CREATE idx2 ON HASH SCHEMA n NUMERIC').ok()
    res = env.cmd('FT._LIST')
    env.assertEqual(set(res), set(['idx1', 'idx2']))
    env.expect('FT.DROP idx1').ok()
    env.expect('FT._LIST').equal(['idx2'])
    env.expect('FT.CREATE idx3 ON HASH SCHEMA n NUMERIC').ok()
    res = env.cmd('FT._LIST')
    env.assertEqual(set(res), set(['idx2', 'idx3']))


def testIssue1208(env):
    env.cmd('FT.CREATE idx ON HASH SCHEMA n NUMERIC')
    env.cmd('FT.ADD idx doc1 1 FIELDS n 1.0321e5')
    env.cmd('FT.ADD idx doc2 1 FIELDS n 101.11')
    env.cmd('FT.ADD idx doc3 1 FIELDS n 0.0011')
    env.expect('FT.SEARCH', 'idx', '@n:[1.1432E3 inf]').equal([1L, 'doc1', ['n', '1.0321e5']])
    env.expect('FT.SEARCH', 'idx', '@n:[-1.12E-3 1.12E-1]').equal([1L, 'doc3', ['n', '0.0011']])
    res = [3L, 'doc1', ['n', '1.0321e5'], 'doc2', ['n', '101.11'], 'doc3', ['n', '0.0011']]
    env.expect('FT.SEARCH', 'idx', '@n:[-inf inf]').equal(res)

    env.expect('FT.ADD idx doc3 1 REPLACE PARTIAL IF @n>42e3 FIELDS n 100').equal('NOADD')
    env.expect('FT.ADD idx doc3 1 REPLACE PARTIAL IF @n<42e3 FIELDS n 100').ok()
    # print env.cmd('FT.SEARCH', 'idx', '@n:[-inf inf]')

def testFieldsCaseSensetive(env):
    # this test will not pass on coordinator coorently as if one shard return empty results coordinator
    # will not reflect the errors
    env.skipOnCluster()
    conn = getConnectionByEnv(env)
    env.cmd('FT.CREATE idx ON HASH SCHEMA n NUMERIC f TEXT t TAG g GEO')

    # make sure text fields are case sesitive
    conn.execute_command('hset', 'doc1', 'F', 'test')
    conn.execute_command('hset', 'doc2', 'f', 'test')
    env.expect('ft.search idx @f:test').equal([1L, 'doc2', ['f', 'test']])
    env.expect('ft.search idx @F:test').equal([0])

    # make sure numeric fields are case sesitive
    conn.execute_command('hset', 'doc3', 'N', '1.0')
    conn.execute_command('hset', 'doc4', 'n', '1.0')
    env.expect('ft.search', 'idx', '@n:[0 2]').equal([1L, 'doc4', ['n', '1.0']])
    env.expect('ft.search', 'idx', '@N:[0 2]').equal([0])

    # make sure tag fields are case sesitive
    conn.execute_command('hset', 'doc5', 'T', 'tag')
    conn.execute_command('hset', 'doc6', 't', 'tag')
    env.expect('ft.search', 'idx', '@t:{tag}').equal([1L, 'doc6', ['t', 'tag']])
    env.expect('ft.search', 'idx', '@T:{tag}').equal([0])

    # make sure geo fields are case sesitive
    conn.execute_command('hset', 'doc8', 'G', '-113.524,53.5244')
    conn.execute_command('hset', 'doc9', 'g', '-113.524,53.5244')
    env.expect('ft.search', 'idx', '@g:[-113.52 53.52 20 mi]').equal([1L, 'doc9', ['g', '-113.524,53.5244']])
    env.expect('ft.search', 'idx', '@G:[-113.52 53.52 20 mi]').equal([0])

    # make sure search filter are case sensitive
    env.expect('ft.search', 'idx', '@n:[0 2]', 'FILTER', 'n', 0, 2).equal([1L, 'doc4', ['n', '1.0']])
    env.expect('ft.search', 'idx', '@n:[0 2]', 'FILTER', 'N', 0, 2).equal([0])

    # make sure RETURN are case sensitive
    env.expect('ft.search', 'idx', '@n:[0 2]', 'RETURN', '1', 'n').equal([1L, 'doc4', ['n', '1']])
    env.expect('ft.search', 'idx', '@n:[0 2]', 'RETURN', '1', 'N').equal([1L, 'doc4', []])

    # make sure SORTBY are case sensitive
    conn.execute_command('hset', 'doc7', 'n', '1.1')
    env.expect('ft.search', 'idx', '@n:[0 2]', 'SORTBY', 'n').equal([2L, 'doc4', ['n', '1.0'], 'doc7', ['n', '1.1']])
    env.expect('ft.search', 'idx', '@n:[0 2]', 'SORTBY', 'N').error().contains('not loaded nor in schema')

    # make sure aggregation load are case sensitive
    env.expect('ft.aggregate', 'idx', '@n:[0 2]', 'LOAD', '1', '@n').equal([1L, ['n', '1'], ['n', '1.1']])
    env.expect('ft.aggregate', 'idx', '@n:[0 2]', 'LOAD', '1', '@N').equal([1L, [], []])

    # make sure aggregation apply are case sensitive
    env.expect('ft.aggregate', 'idx', '@n:[0 2]', 'LOAD', '1', '@n', 'apply', '@n', 'as', 'r').equal([1L, ['n', '1', 'r', '1'], ['n', '1.1', 'r', '1.1']])
    env.expect('ft.aggregate', 'idx', '@n:[0 2]', 'LOAD', '1', '@n', 'apply', '@N', 'as', 'r').error().contains('not loaded in pipeline')

    # make sure aggregation filter are case sensitive
    env.expect('ft.aggregate', 'idx', '@n:[0 2]', 'LOAD', '1', '@n', 'filter', '@n==1.0').equal([1L, ['n', '1']])
    env.expect('ft.aggregate', 'idx', '@n:[0 2]', 'LOAD', '1', '@n', 'filter', '@N==1.0').error().contains('not loaded in pipeline')

    # make sure aggregation groupby are case sensitive
    env.expect('ft.aggregate', 'idx', '@n:[0 2]', 'LOAD', '1', '@n', 'groupby', '1', '@n', 'reduce', 'count', 0, 'as', 'count').equal([2L, ['n', '1', 'count', '1'], ['n', '1.1', 'count', '1']])
    env.expect('ft.aggregate', 'idx', '@n:[0 2]', 'LOAD', '1', '@n', 'groupby', '1', '@N', 'reduce', 'count', 0, 'as', 'count').error().contains('No such property')

    # make sure aggregation sortby are case sensitive
    env.expect('ft.aggregate', 'idx', '@n:[0 2]', 'LOAD', '1', '@n', 'sortby', '1', '@n').equal([2L, ['n', '1'], ['n', '1.1']])
    env.expect('ft.aggregate', 'idx', '@n:[0 2]', 'LOAD', '1', '@n', 'sortby', '1', '@N').error().contains('not loaded')

def testSortedFieldsCaseSensetive(env):
    # this test will not pass on coordinator coorently as if one shard return empty results coordinator
    # will not reflect the errors
    env.skipOnCluster()
    conn = getConnectionByEnv(env)
    env.cmd('FT.CREATE idx ON HASH SCHEMA n NUMERIC SORTABLE f TEXT SORTABLE t TAG SORTABLE g GEO SORTABLE')

    # make sure text fields are case sesitive
    conn.execute_command('hset', 'doc1', 'F', 'test')
    conn.execute_command('hset', 'doc2', 'f', 'test')
    env.expect('ft.search idx @f:test').equal([1L, 'doc2', ['f', 'test']])
    env.expect('ft.search idx @F:test').equal([0])

    # make sure numeric fields are case sesitive
    conn.execute_command('hset', 'doc3', 'N', '1.0')
    conn.execute_command('hset', 'doc4', 'n', '1.0')
    env.expect('ft.search', 'idx', '@n:[0 2]').equal([1L, 'doc4', ['n', '1.0']])
    env.expect('ft.search', 'idx', '@N:[0 2]').equal([0])

    # make sure tag fields are case sesitive
    conn.execute_command('hset', 'doc5', 'T', 'tag')
    conn.execute_command('hset', 'doc6', 't', 'tag')
    env.expect('ft.search', 'idx', '@t:{tag}').equal([1L, 'doc6', ['t', 'tag']])
    env.expect('ft.search', 'idx', '@T:{tag}').equal([0])

    # make sure geo fields are case sesitive
    conn.execute_command('hset', 'doc8', 'G', '-113.524,53.5244')
    conn.execute_command('hset', 'doc9', 'g', '-113.524,53.5244')
    env.expect('ft.search', 'idx', '@g:[-113.52 53.52 20 mi]').equal([1L, 'doc9', ['g', '-113.524,53.5244']])
    env.expect('ft.search', 'idx', '@G:[-113.52 53.52 20 mi]').equal([0])

    # make sure search filter are case sensitive
    env.expect('ft.search', 'idx', '@n:[0 2]', 'FILTER', 'n', 0, 2).equal([1L, 'doc4', ['n', '1.0']])
    env.expect('ft.search', 'idx', '@n:[0 2]', 'FILTER', 'N', 0, 2).equal([0])

    # make sure RETURN are case sensitive
    env.expect('ft.search', 'idx', '@n:[0 2]', 'RETURN', '1', 'n').equal([1L, 'doc4', ['n', '1']])
    env.expect('ft.search', 'idx', '@n:[0 2]', 'RETURN', '1', 'N').equal([1L, 'doc4', []])

    # make sure SORTBY are case sensitive
    conn.execute_command('hset', 'doc7', 'n', '1.1')
    env.expect('ft.search', 'idx', '@n:[0 2]', 'SORTBY', 'n').equal([2L, 'doc4', ['n', '1.0'], 'doc7', ['n', '1.1']])
    env.expect('ft.search', 'idx', '@n:[0 2]', 'SORTBY', 'N').error().contains('not loaded nor in schema')

    # make sure aggregation apply are case sensitive
    env.expect('ft.aggregate', 'idx', '@n:[0 2]', 'apply', '@n', 'as', 'r').equal([1L, ['n', '1', 'r', '1'], ['n', '1.1', 'r', '1.1']])
    env.expect('ft.aggregate', 'idx', '@n:[0 2]', 'apply', '@N', 'as', 'r').error().contains('not loaded in pipeline')

    # make sure aggregation filter are case sensitive
    env.expect('ft.aggregate', 'idx', '@n:[0 2]', 'filter', '@n==1.0').equal([1L, ['n', '1']])
    env.expect('ft.aggregate', 'idx', '@n:[0 2]', 'filter', '@N==1.0').error().contains('not loaded in pipeline')

    # make sure aggregation groupby are case sensitive
    env.expect('ft.aggregate', 'idx', '@n:[0 2]', 'groupby', '1', '@n', 'reduce', 'count', 0, 'as', 'count').equal([2L, ['n', '1', 'count', '1'], ['n', '1.1', 'count', '1']])
    env.expect('ft.aggregate', 'idx', '@n:[0 2]', 'groupby', '1', '@N', 'reduce', 'count', 0, 'as', 'count').error().contains('No such property')

    # make sure aggregation sortby are case sensitive
    env.expect('ft.aggregate', 'idx', '@n:[0 2]', 'sortby', '1', '@n').equal([2L, ['n', '1'], ['n', '1.1']])
    env.expect('ft.aggregate', 'idx', '@n:[0 2]', 'sortby', '1', '@N').error().contains('not loaded')

def testScoreLangPayloadAreReturnedIfCaseNotMatchToSpecialFields(env):
    conn = getConnectionByEnv(env)
    env.cmd('FT.CREATE idx ON HASH SCHEMA n NUMERIC SORTABLE')
    conn.execute_command('hset', 'doc1', 'n', '1.0', '__Language', 'eng', '__Score', '1', '__Payload', '10')
    res = env.cmd('ft.search', 'idx', '@n:[0 2]')
    env.assertEqual(toSortedFlatList(res), toSortedFlatList([1L, 'doc1', ['n', '1.0', '__Language', 'eng', '__Score', '1', '__Payload', '10']]))

def testReturnSameFieldDifferentCase(env):
    conn = getConnectionByEnv(env)
    env.cmd('FT.CREATE idx ON HASH SCHEMA n NUMERIC SORTABLE N NUMERIC SORTABLE')
    conn.execute_command('hset', 'doc1', 'n', '1.0', 'N', '2.0')
    env.expect('ft.search', 'idx', '@n:[0 2]', 'RETURN', '2', 'n', 'N').equal([1L, 'doc1', ['n', '1', 'N', '2']])

def testCreateIfNX(env):
    env.expect('FT._CREATEIFNX idx ON HASH SCHEMA n NUMERIC SORTABLE N NUMERIC SORTABLE').ok()
    env.expect('FT._CREATEIFNX idx ON HASH SCHEMA n NUMERIC SORTABLE N NUMERIC SORTABLE').ok()

def testDropIfX(env):
    env.expect('FT._DROPIFX idx').ok()

def testDeleteIfX(env):
    env.expect('FT._DROPINDEXIFX idx').ok()

def testAlterIfNX(env):
    env.expect('FT.CREATE idx ON HASH SCHEMA n NUMERIC').ok()
    env.expect('FT._ALTERIFNX idx SCHEMA ADD n1 NUMERIC').ok()
    env.expect('FT._ALTERIFNX idx SCHEMA ADD n1 NUMERIC').ok()
    res = env.cmd('ft.info idx')
    res = {res[i]: res[i + 1] for i in range(0, len(res), 2)}['attributes']
    env.assertEqual(res, [['identifier', 'n', 'attribute', 'n', 'type', 'NUMERIC'],
                          ['identifier', 'n1', 'attribute', 'n1', 'type', 'NUMERIC']])

def testAliasAddIfNX(env):
    env.expect('FT.CREATE idx ON HASH SCHEMA n NUMERIC').ok()
    env.expect('FT._ALIASADDIFNX a1 idx').ok()
    env.expect('FT._ALIASADDIFNX a1 idx').ok()

def testAliasDelIfX(env):
    env.expect('FT._ALIASDELIFX a1').ok()

def testEmptyDoc(env):
    conn = getConnectionByEnv(env)
    env.expect('FT.CREATE idx SCHEMA t TEXT').ok()
    env.expect('FT.ADD idx doc1 1 FIELDS t foo').ok()
    env.expect('FT.ADD idx doc2 1 FIELDS t foo').ok()
    env.expect('FT.ADD idx doc3 1 FIELDS t foo').ok()
    env.expect('FT.ADD idx doc4 1 FIELDS t foo').ok()
    env.expect('FT.SEARCH idx * limit 0 0').equal([4])
    conn.execute_command('DEL', 'doc1')
    conn.execute_command('DEL', 'doc3')
    env.expect('FT.SEARCH idx *').equal([2L, 'doc2', ['t', 'foo'], 'doc4', ['t', 'foo']])

def testRED47209(env):
    conn = getConnectionByEnv(env)
    env.expect('FT.CREATE idx SCHEMA t TEXT').ok()
    conn.execute_command('hset', 'doc1', 't', 'foo')
    if env.isCluster():
        # on cluster we have WITHSCORES set unconditionally for FT.SEARCH
        res = [1L, 'doc1', ['t', 'foo']]
    else:
        res = [1L, 'doc1', None, ['t', 'foo']]
    env.expect('FT.SEARCH idx foo WITHSORTKEYS LIMIT 0 1').equal(res)

def testInvertedIndexWasEntirelyDeletedDuringCursor():
    env = Env(moduleArgs='GC_POLICY FORK FORK_GC_CLEAN_THRESHOLD 1')

    env.skipOnCluster()

    env.expect('FT.CREATE idx SCHEMA t TEXT').ok()
    env.expect('HSET doc1 t foo').equal(1)
    env.expect('HSET doc2 t foo').equal(1)

    res, cursor = env.cmd('FT.AGGREGATE idx foo WITHCURSOR COUNT 1')
    env.assertEqual(res, [1L, []])

    # delete both documents and run the GC to clean 'foo' inverted index
    env.expect('DEL doc1').equal(1)
    env.expect('DEL doc2').equal(1)

    forceInvokeGC(env, 'idx')

    # make sure the inverted index was cleaned
    env.expect('FT.DEBUG DUMP_INVIDX idx foo').error().contains('not find the inverted index')

    # read from the cursor
    res, cursor = env.cmd('FT.CURSOR READ idx %d' % cursor)

    env.assertEqual(res, [0L])
    env.assertEqual(cursor, 0)

def testNegativeOnly(env):
    conn = getConnectionByEnv(env)
    env.expect('FT.CREATE idx SCHEMA t TEXT').ok()
    conn.execute_command('HSET', 'doc1', 'not', 'foo')

    env.expect('FT.SEARCH idx *').equal([1L, 'doc1', ['not', 'foo']])
    env.expect('FT.SEARCH', 'idx', '-bar').equal([1L, 'doc1', ['not', 'foo']])

def testNotOnly(env):
  conn = getConnectionByEnv(env)
  conn.execute_command('FT.CREATE', 'idx', 'SCHEMA', 'txt1', 'TEXT')
  conn.execute_command('HSET', 'a', 'txt1', 'hello', 'txt2', 'world')
  conn.execute_command('HSET', 'b', 'txt1', 'world', 'txt2', 'hello')
<<<<<<< HEAD
  env.assertEqual(toSortedFlatList(env.cmd('ft.search idx !world')), toSortedFlatList([1L, 'b', ['txt1', 'world', 'txt2', 'hello']]))
=======
  env.expect('ft.search idx !world').equal([1L, 'b', ['txt1', 'world', 'txt2', 'hello']])
>>>>>>> 65fa63e8

def testServerVersion(env):
    env.assertTrue(server_version_at_least(env, "6.0.0"))

def testSchemaWithAs(env):
  conn = getConnectionByEnv(env)
  # sanity
  conn.execute_command('FT.CREATE', 'idx', 'SCHEMA', 'txt', 'AS', 'foo', 'TEXT')
  conn.execute_command('HSET', 'a', 'txt', 'hello')
  conn.execute_command('HSET', 'b', 'foo', 'world')
  
  for _ in env.retry_with_rdb_reload():
    env.expect('ft.search idx @txt:hello').equal([0L])
    env.expect('ft.search idx @txt:world').equal([0L])
    env.expect('ft.search idx @foo:hello').equal([1L, 'a', ['txt', 'hello']])
    env.expect('ft.search idx @foo:world').equal([0L])

    # RETURN from schema
    env.expect('ft.search idx hello RETURN 1 txt').equal([1L, 'a', ['txt', 'hello']])
    env.expect('ft.search idx hello RETURN 1 foo').equal([1L, 'a', ['foo', 'hello']])
    env.expect('ft.search idx hello RETURN 3 txt AS baz').equal([1L, 'a', ['baz', 'hello']])
    env.expect('ft.search idx hello RETURN 3 foo AS baz').equal([1L, 'a', ['baz', 'hello']])
    env.expect('ft.search idx hello RETURN 6 txt AS baz txt AS bar').equal([1L, 'a', ['baz', 'hello', 'bar', 'hello']])
    env.expect('ft.search idx hello RETURN 6 txt AS baz txt AS baz').equal([1L, 'a', ['baz', 'hello']])

    # RETURN outside of schema
    conn.execute_command('HSET', 'a', 'not_in_schema', '42')
    res = conn.execute_command('HGETALL', 'a')
    env.assertEqual(res, {'txt': 'hello', 'not_in_schema': '42'})
    env.expect('ft.search idx hello RETURN 3 not_in_schema AS txt2').equal([1L, 'a', ['txt2', '42']])
    env.expect('ft.search idx hello RETURN 1 not_in_schema').equal([1L, 'a', ['not_in_schema', '42']])
    env.expect('ft.search idx hello').equal([1L, 'a', ['txt', 'hello', 'not_in_schema', '42']])

    env.expect('ft.search idx hello RETURN 3 not_exist as txt2').equal([1L, 'a', []])
    env.expect('ft.search idx hello RETURN 1 not_exist').equal([1L, 'a', []])

    env.expect('ft.search idx hello RETURN 3 txt as as').error().contains('Alias for RETURN cannot be `AS`')
    
    # LOAD for FT.AGGREGATE
    # for path - can rename
    env.expect('ft.aggregate', 'idx', 'hello', 'LOAD', '1', '@txt').equal([1L, ['txt', 'hello']])
    env.expect('ft.aggregate', 'idx', 'hello', 'LOAD', '3', '@txt', 'AS', 'txt1').equal([1L, ['txt1', 'hello']])

    # for name - cannot rename
    env.expect('ft.aggregate', 'idx', 'hello', 'LOAD', '1', '@foo').equal([1L, ['foo', 'hello']])
    env.expect('ft.aggregate', 'idx', 'hello', 'LOAD', '3', '@foo', 'AS', 'foo1').equal([1L, ['foo1', 'hello']])
    
    # for for not in schema - can rename
    env.expect('ft.aggregate', 'idx', 'hello', 'LOAD', '1', '@not_in_schema').equal([1L, ['not_in_schema', '42']])
    env.expect('ft.aggregate', 'idx', 'hello', 'LOAD', '3', '@not_in_schema', 'AS', 'NIS').equal([1L, ['NIS', '42']])

    conn.execute_command('HDEL', 'a', 'not_in_schema')

def testSchemaWithAs_Alter(env):
  conn = getConnectionByEnv(env)
  # sanity
  conn.execute_command('FT.CREATE', 'idx', 'SCHEMA', 'txt', 'AS', 'foo', 'TEXT')
  conn.execute_command('HSET', 'a', 'txt', 'hello')
  conn.execute_command('HSET', 'b', 'foo', 'world')
  
  # FT.ALTER
  conn.execute_command('FT.ALTER', 'idx', 'SCHEMA', 'ADD', 'foo', 'AS', 'bar', 'TEXT')
  waitForIndex(env, 'idx')
  env.expect('ft.search idx @bar:hello').equal([0L])
  env.expect('ft.search idx @bar:world').equal([1L, 'b', ['foo', 'world']])
  env.expect('ft.search idx @foo:world').equal([0L])

def testSchemaWithAs_Duplicates(env):
    conn = getConnectionByEnv(env)
    
    conn.execute_command('HSET', 'a', 'txt', 'hello')

    # Error if field name is duplicated
    res = env.expect('FT.CREATE', 'conflict1', 'SCHEMA', 'txt1', 'AS', 'foo', 'TEXT', 'txt2', 'AS', 'foo', 'TAG') \
                                                                .error().contains('Duplicate field in schema - foo')
    # Success if field path is duplicated
    res = env.expect('FT.CREATE', 'conflict2', 'SCHEMA', 'txt', 'AS', 'foo1', 'TEXT',
                                                        'txt', 'AS', 'foo2', 'TEXT').ok()
    waitForIndex(env, 'conflict2')
    env.expect('ft.search conflict2 @foo1:hello').equal([1L, 'a', ['txt', 'hello']])
    env.expect('ft.search conflict2 @foo2:hello').equal([1L, 'a', ['txt', 'hello']])
    env.expect('ft.search conflict2 @foo1:world').equal([0L])
    env.expect('ft.search conflict2 @foo2:world').equal([0L])

def testMod1407(env):
    conn = getConnectionByEnv(env)

    env.expect('FT.CREATE', 'idx', 'SCHEMA', 'limit', 'TEXT', 'LimitationTypeID', 'TAG', 'LimitationTypeDesc', 'TEXT').ok()
    
    conn.execute_command('HSET', 'doc1', 'limit', 'foo1', 'LimitationTypeID', 'boo1', 'LimitationTypeDesc', 'doo1')
    conn.execute_command('HSET', 'doc2', 'limit', 'foo2', 'LimitationTypeID', 'boo2', 'LimitationTypeDesc', 'doo2')

    env.expect('FT.AGGREGATE', 'idx', '*', 'SORTBY', '3', '@limit', '@LimitationTypeID', 'ASC').equal([2L, ['limit', 'foo1', 'LimitationTypeID', 'boo1'], ['limit', 'foo2', 'LimitationTypeID', 'boo2']])

    # make sure the crashed query is not crashing anymore
    env.expect('FT.AGGREGATE', 'idx', '*', 'GROUPBY', '2', 'LLimitationTypeID', 'LLimitationTypeDesc', 'REDUCE', 'COUNT', '0')

    # make sure correct query not crashing and return the right results
    env.expect('FT.AGGREGATE', 'idx', '*', 'GROUPBY', '2', '@LimitationTypeID', '@LimitationTypeDesc', 'REDUCE', 'COUNT', '0').equal([2L, ['LimitationTypeID', 'boo2', 'LimitationTypeDesc', 'doo2', '__generated_aliascount', '1'], ['LimitationTypeID', 'boo1', 'LimitationTypeDesc', 'doo1', '__generated_aliascount', '1']])

def testMod1452(env):
    if not env.isCluster():
        # this test is only relevant on cluster
        env.skip()

    conn = getConnectionByEnv(env)

    env.expect('FT.CREATE', 'idx', 'SCHEMA', 't', 'TEXT').ok()
    
    conn.execute_command('HSET', 'doc1', 't', 'foo')

    # here we only check that its not crashing
    env.expect('FT.AGGREGATE', 'idx', '*', 'GROUPBY', '1', 'foo', 'REDUCE', 'FIRST_VALUE', 3, '@not_exists', 'BY', '@foo')
<<<<<<< HEAD


def test_mod1548(env):
    conn = getConnectionByEnv(env)

    env.expect('FT.CREATE', 'idx', 'ON', 'JSON', 'SCHEMA', '$["prod:id"]', 'AS', 'prod:id', 'TEXT', '$.prod:id', 'AS', 'prod:id_unsupported', 'TEXT', '$.name', 'AS', 'name', 'TEXT', '$.categories', 'AS', 'categories', 'TAG', 'SEPARATOR' ,',').ok()
    waitForIndex(env, 'idx')

    res = conn.execute_command('JSON.SET', 'prod:1', '$', '{"prod:id": "35114964", "SKU": "35114964", "name":"foo", "categories":"abcat0200000"}')
    env.assertOk(res)
    res = conn.execute_command('JSON.SET', 'prod:2', '$', '{"prod:id": "35114965", "SKU": "35114965", "name":"bar", "categories":"abcat0200000"}')
    env.assertOk(res)

    # Supported jsonpath
    res = conn.execute_command('FT.SEARCH', 'idx', '@categories:{abcat0200000}', 'RETURN', '1', 'name')
    env.assertEqual(res,  [2L, 'prod:1', ['name', 'foo'], 'prod:2', ['name', 'bar']])

    # Supported jsonpath (actual path contains a colon using the bracket notation)
    res = conn.execute_command('FT.SEARCH', 'idx', '@categories:{abcat0200000}', 'RETURN', '1', 'prod:id')
    env.assertEqual(res,  [2L, 'prod:1', ['prod:id', '35114964'], 'prod:2', ['prod:id', '35114965']])

    # Currently unsupported jsonpath (actual path contains a colon using the dot notation)
    res = conn.execute_command('FT.SEARCH', 'idx', '@categories:{abcat0200000}', 'RETURN', '1', 'prod:id_unsupported')
    env.assertEqual(res, [2L, 'prod:1', [], 'prod:2', []])

def testSearchMultiSortBy(env):
    conn = getConnectionByEnv(env)
    env.execute_command('FT.CREATE', 'msb_idx', 'SCHEMA', 't1', 'TEXT', 't2', 'TEXT')    
    conn.execute_command('hset', 'doc1', 't1', 'a', 't2', 'a')
    conn.execute_command('hset', 'doc2', 't1', 'a', 't2', 'b')
    conn.execute_command('hset', 'doc3', 't1', 'a', 't2', 'c')  
    conn.execute_command('hset', 'doc4', 't1', 'b', 't2', 'a')
    conn.execute_command('hset', 'doc5', 't1', 'b', 't2', 'b')
    conn.execute_command('hset', 'doc6', 't1', 'b', 't2', 'c')  
    conn.execute_command('hset', 'doc7', 't1', 'c', 't2', 'a')
    conn.execute_command('hset', 'doc8', 't1', 'c', 't2', 'b')
    conn.execute_command('hset', 'doc9', 't1', 'c', 't2', 'c')

    # t1 ASC t2 ASC
    res = [9L, 'doc1', ['t1', 'a', 't2', 'a'], 'doc2', ['t1', 'a', 't2', 'b'], 'doc3', ['t1', 'a', 't2', 'c'],
               'doc4', ['t1', 'b', 't2', 'a'], 'doc5', ['t1', 'b', 't2', 'b'], 'doc6', ['t1', 'b', 't2', 'c'],
               'doc7', ['t1', 'c', 't2', 'a'], 'doc8', ['t1', 'c', 't2', 'b'], 'doc9', ['t1', 'c', 't2', 'c']]
    env.expect('FT.SEARCH', 'msb_idx', '*',
                'MSORTBY', '4', '@t1', 'ASC', '@t2', 'ASC').equal(res)

    # t1 DESC t2 ASC
    res = [9L, 'doc7', ['t1', 'c', 't2', 'a'], 'doc8', ['t1', 'c', 't2', 'b'], 'doc9', ['t1', 'c', 't2', 'c'],
               'doc4', ['t1', 'b', 't2', 'a'], 'doc5', ['t1', 'b', 't2', 'b'], 'doc6', ['t1', 'b', 't2', 'c'],
               'doc1', ['t1', 'a', 't2', 'a'], 'doc2', ['t1', 'a', 't2', 'b'], 'doc3', ['t1', 'a', 't2', 'c']]
    env.expect('FT.SEARCH', 'msb_idx', '*',
                'MSORTBY', '4', '@t1', 'DESC', '@t2', 'ASC').equal(res)

    # t2 ASC t1 ASC
    res = [9L, 'doc1', ['t2', 'a', 't1', 'a'], 'doc4', ['t2', 'a', 't1', 'b'], 'doc7', ['t2', 'a', 't1', 'c'],
               'doc2', ['t2', 'b', 't1', 'a'], 'doc5', ['t2', 'b', 't1', 'b'], 'doc8', ['t2', 'b', 't1', 'c'],
               'doc3', ['t2', 'c', 't1', 'a'], 'doc6', ['t2', 'c', 't1', 'b'], 'doc9', ['t2', 'c', 't1', 'c']]
    env.expect('FT.SEARCH', 'msb_idx', '*',
                'MSORTBY', '4', '@t2', 'ASC', '@t1', 'ASC').equal(res)

    # t2 ASC t1 DESC
    res = [9L, 'doc7', ['t2', 'a', 't1', 'c'], 'doc4', ['t2', 'a', 't1', 'b'], 'doc1', ['t2', 'a', 't1', 'a'],
               'doc8', ['t2', 'b', 't1', 'c'], 'doc5', ['t2', 'b', 't1', 'b'], 'doc2', ['t2', 'b', 't1', 'a'],
               'doc9', ['t2', 'c', 't1', 'c'], 'doc6', ['t2', 'c', 't1', 'b'], 'doc3', ['t2', 'c', 't1', 'a']]
    env.expect('FT.SEARCH', 'msb_idx', '*',
                'MSORTBY', '4', '@t2', 'ASC', '@t1', 'DESC').equal(res)

    # check error if both sortby and multisortby are used
    env.expect('FT.SEARCH', 'msb_idx', '*',
                'SORTBY', 't1',
                'MSORTBY', '4', '@t2', 'ASC', '@t1', 'DESC') \
                .error() \
                .contains('Multiple SORTBY steps are not allowed. Sort multiple fields in a single step')

    env.expect('FT.SEARCH', 'msb_idx', '*',
                'MSORTBY', '4', '@t2', 'ASC', '@t1', 'DESC',
                'SORTBY', 't1') \
                .error() \
                .contains('Multiple SORTBY steps are not allowed. Sort multiple fields in a single step')
=======
>>>>>>> 65fa63e8
<|MERGE_RESOLUTION|>--- conflicted
+++ resolved
@@ -7,11 +7,7 @@
 import time
 from RLTest import Env
 from includes import *
-<<<<<<< HEAD
 from common import *
-=======
-from common import getConnectionByEnv, waitForIndex, toSortedFlatList, assertInfoField, server_version_at_least, module_version_at_least
->>>>>>> 65fa63e8
 
 # this tests is not longer relevant
 # def testAdd(env):
@@ -3264,11 +3260,7 @@
   conn.execute_command('FT.CREATE', 'idx', 'SCHEMA', 'txt1', 'TEXT')
   conn.execute_command('HSET', 'a', 'txt1', 'hello', 'txt2', 'world')
   conn.execute_command('HSET', 'b', 'txt1', 'world', 'txt2', 'hello')
-<<<<<<< HEAD
   env.assertEqual(toSortedFlatList(env.cmd('ft.search idx !world')), toSortedFlatList([1L, 'b', ['txt1', 'world', 'txt2', 'hello']]))
-=======
-  env.expect('ft.search idx !world').equal([1L, 'b', ['txt1', 'world', 'txt2', 'hello']])
->>>>>>> 65fa63e8
 
 def testServerVersion(env):
     env.assertTrue(server_version_at_least(env, "6.0.0"))
@@ -3382,8 +3374,6 @@
 
     # here we only check that its not crashing
     env.expect('FT.AGGREGATE', 'idx', '*', 'GROUPBY', '1', 'foo', 'REDUCE', 'FIRST_VALUE', 3, '@not_exists', 'BY', '@foo')
-<<<<<<< HEAD
-
 
 def test_mod1548(env):
     conn = getConnectionByEnv(env)
@@ -3460,6 +3450,4 @@
                 'MSORTBY', '4', '@t2', 'ASC', '@t1', 'DESC',
                 'SORTBY', 't1') \
                 .error() \
-                .contains('Multiple SORTBY steps are not allowed. Sort multiple fields in a single step')
-=======
->>>>>>> 65fa63e8
+                .contains('Multiple SORTBY steps are not allowed. Sort multiple fields in a single step')