--- conflicted
+++ resolved
@@ -1700,11 +1700,11 @@
 
 def testSortbyMissingField(env):
     # GH Issue 131
-    # 
+    #
     env.cmd('ft.create', 'ix', 'ON', 'HASH', 'schema', 'txt',
              'text', 'num', 'numeric', 'sortable')
     env.cmd('ft.add', 'ix', 'doc1', 1.0, 'fields', 'txt', 'foo', 'noexist', 3.14)
-    
+
     env.expect('ft.search', 'ix', 'foo', 'sortby', 'num')                       \
         .equal([1, 'doc1', ['txt', 'foo', 'noexist', '3.14']])
     env.expect('ft.search', 'ix', 'foo', 'sortby', 'noexist').error()           \
@@ -2130,7 +2130,7 @@
                 'APPLY', 'geodistance(@geo, "0.11,-0.11")', 'AS', 'geodistance4',
                 'APPLY', 'geodistance(@geo, "0.1,-0.1")', 'AS', 'geodistance5')
     env.assertLess(len(res[1:]), num_range)
-    
+
     # test grouper
     env.expect('FT.AGGREGATE', 'myIdx', 'aa*|aa*',
                'LOAD', 1, 't',
@@ -3538,7 +3538,7 @@
         conn.execute_command('FT.CONFIG', 'SET', '_FREE_RESOURCE_ON_THREAD', 'false')
 
     # ensure freeing resources on a 2nd thread is quicker
-    # than freeing it on the main thread    
+    # than freeing it on the main thread
     # (skip this check point on CI since it is not guaranteed)
     if not CI:
         env.assertLess(results[0], results[1])
@@ -3583,8 +3583,6 @@
     for i in range(1001):
         env.expect('ft.add', 'idx', 'doc%i' % i, '1.0', 'FIELDS', 'test', 'foo').equal('OK')
     env.expect('ft.search', 'idx', '((~foo) foo) | ((~foo) foo)', 'LIMIT', '0', '0').equal([1001])
-<<<<<<< HEAD
-=======
 
 def test_RED_86036(env):
     env.skipOnCluster()
@@ -3594,5 +3592,4 @@
     res = env.execute_command('FT.PROFILE', 'idx', 'search', 'query', '*', 'INKEYS', '2', 'doc0', 'doc999')
     res = res[1][3][1][7] # get the list iterator profile
     env.assertEqual(res[1], 'ID-LIST')
-    env.assertLess(res[5], 3)
->>>>>>> 886e6aa6
+    env.assertLess(res[5], 3)