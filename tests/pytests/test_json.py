--- conflicted
+++ resolved
@@ -371,16 +371,10 @@
     conn.execute_command('json.set', 'A:SFO', '$', sfo)
 
     info = env.cmd('FT.INFO airports')
-<<<<<<< HEAD
-    env.assertEqual(info[0:2], ['index_name', 'airports'])
-    env.assertEqual(info[5][0:2], ['key_type', 'JSON'])
-    env.assertEqual(info[7], [['iata', 'type', 'TAG', 'SEPARATOR', '', 'SORTABLE'],
-=======
     env.assertEqual(slice_at(info, 'index_name')[0], 'airports')
     env.assertEqual(slice_at(slice_at(info, 'index_definition')[0], 'key_type')[0], 'JSON')
     env.assertEqual(slice_at(info, 'fields')[0],
                              [['iata', 'type', 'TAG', 'SEPARATOR', ',', 'SORTABLE'],
->>>>>>> 751eaf33
                               ['iata_txt', 'type', 'TEXT', 'WEIGHT', '1', 'NOSTEM'],
                               ['name', 'type', 'TEXT', 'WEIGHT', '1', 'NOSTEM'],
                               ['location', 'type', 'GEO']])
