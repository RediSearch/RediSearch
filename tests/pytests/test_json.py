# -*- coding: utf-8 -*-

import json
import bz2
import numpy as np

from common import *
from includes import *
from RLTest import Env


GAMES_JSON = os.path.join(os.path.dirname(os.path.abspath(__file__)), 'games.json.bz2')

doc1_content = r'''{"string": "gotcha1",
                "null": null,
                "boolT": true,
                "boolN": true,
                "int": 972,
                "flt": 9.72,
                "geo": "1.23,4.56",
                "obj": {"int": 1, "string": "gotcha6","c": null},
                "complex_arr": [42, null, -1.2, false, {"nested_array":["sub", "array", "gotcha2"]}, {"nested_obj": "gotcha3"}, "gotcha4"],
                "scalar_arr": [42, null, -1.2, false, "gotcha5"],
                "string_arr": ["a", "b", "c", "d", "e", "f", "gotcha6"],
                "vector": [1, 2, 3, 0.1, 0.2, 0.3]
            }'''


@no_msan
def testSearchUpdatedContent(env):
    conn = getConnectionByEnv(env)

    # TODO: test when rejson module is loaded after search
    # TODO: test when rejson module is loaded before search
    # TODO: test when rejson module is not loaded (fail gracefully with error messages)

    # Set a value before index is defined
    plain_val_1_raw = r'{"t":"rex","n":12}'
    plain_val_1 = '['+plain_val_1_raw+']'
    res = conn.execute_command('json.get', 'doc:1', '$')
    env.assertEqual(res, None)
    conn.execute_command('json.set', 'doc:1', '$', plain_val_1_raw)
    res = conn.execute_command('json.get', 'doc:1', '$')
    env.assertEqual(json.loads(res), json.loads(plain_val_1))
    res = conn.execute_command('json.get', 'doc:1', '.')
    env.assertEqual(json.loads(res), json.loads(plain_val_1_raw))

    # Index creation
    env.execute_command('FT.CREATE', 'idx1', 'ON', 'JSON', 'SCHEMA',
                        '$.t', 'AS', 'labelT', 'TEXT', '$.n', 'AS', 'labelN', 'NUMERIC')
    waitForIndex(env, 'idx1')

    # No results before ingestion
    env.expect('ft.search', 'idx1', 'rice*').equal([0])

    # Set another value after index was defined
    plain_val_2_raw = r'{"t":"riceratops","n":9}'
    plain_val_2 = '[' + plain_val_2_raw + ']'

    conn.execute_command('json.set', 'doc:2', '$', plain_val_2_raw)
    res = conn.execute_command('json.get', 'doc:2', '$')
    env.assertEqual(json.loads(res), json.loads(plain_val_2))
    res = conn.execute_command('json.get', 'doc:2', '.')
    env.assertEqual(json.loads(res), json.loads(plain_val_2_raw))
    res = conn.execute_command('json.get', 'doc:2', '$.n')
    env.assertEqual(res, '[9]')
    res = conn.execute_command('json.get', 'doc:2', '.n')
    env.assertEqual(res, '9')
    res = conn.execute_command('json.get', 'doc:2', '$.t')
    env.assertEqual(res, '["riceratops"]')
    res = conn.execute_command('json.get', 'doc:2', '.t')
    env.assertEqual(res, '"riceratops"')

    # Test updated values are found
    expected = [2, 'doc:1', ['$', json.loads(plain_val_1_raw)], 'doc:2', ['$', json.loads(plain_val_2_raw)]]
    res = env.cmd('ft.search', 'idx1', '*')
    res[2][1] = json.loads(res[2][1])
    res[4][1] = json.loads(res[4][1])
    env.assertEqual(res, expected)

    expected = [1, 'doc:1', ['$', json.loads(plain_val_1_raw)]]
    res = env.cmd('ft.search', 'idx1', 're*')
    res[2][1] = json.loads(res[2][1])
    env.assertEqual(res, expected)

    # TODO: Why does the following result look like that? (1 count and 2 arrays of result pairs)
    res = env.execute_command('ft.aggregate', 'idx1', '*', 'LOAD', '1', 'labelT')
    env.assertEqual(toSortedFlatList(res), toSortedFlatList([1, ['labelT', 'rex'], ['labelT', 'riceratops']]))
    env.expect('ft.aggregate', 'idx1', 're*', 'LOAD', '1', 'labelT').equal([1, ['labelT', 'rex']])

    res = env.execute_command('ft.aggregate', 'idx1', '*', 'LOAD', '1', 'labelT')

    # Update an existing text value
    plain_text_val_3_raw = '"hescelosaurus"'
    plain_text_val_3 = '[' +plain_text_val_3_raw + ']'

    env.expect('json.set', 'doc:1', '$.t', plain_text_val_3_raw).ok()
    env.expect('json.get', 'doc:1', '$.t').equal(plain_text_val_3)

    # Update an existing int value
    plain_int_val_3 = '13'
    int_incrby_3 = '2'
    plain_int_res_val_3 = str(int(plain_int_val_3) + int(int_incrby_3))
    env.expect('json.set', 'doc:1', '$.n', plain_int_val_3).ok()
    # test JSON.NUMINCRBY
    env.expect('json.numincrby', 'doc:1', '$.n', int_incrby_3).equal('[' + plain_int_res_val_3 + ']')

    expected = [1, 'doc:1', ['$', json.loads(r'{"t":"hescelosaurus","n":' + plain_int_res_val_3 + '}')]]
    res = env.cmd('ft.search', 'idx1', 'he*')
    res[2][1] = json.loads(res[2][1])
    env.assertEqual(res, expected)

    expected = [1, 'doc:2', ['$', json.loads('{"t":"riceratops","n":9}')]]
    res = env.cmd('ft.search', 'idx1', 'riceratops', 'RETURN', '1', '$')
    res[2][1] = json.loads(res[2][1])
    env.assertEqual(res, expected)

    env.expect('ft.search', 'idx1', 'riceratops', 'RETURN', '1', '$.n').equal([1, 'doc:2', ['$.n', '9']])
    env.expect('ft.search', 'idx1', 'riceratops', 'RETURN', '1', '$.t').equal([1, 'doc:2', ['$.t', 'riceratops']])


# FIXME: Test PREFIX, SORTBY, NOSTEM, Fuzzy, Pagination, Limit 0 0, Score - Need to repeat all search testing as done on hash?
# FIXME: Test Aggregate - Need to repeat all aggregate testing as done on hash?

# TODO: Check null values
# TODO: Check arrays
# TODO: Check Object/Map

@no_msan
@skip
def testHandleUnindexedTypes(env):
    # TODO: Ignore and resume indexing when encountering an Object/Array/null
    # TODO: Except for array of only scalars which is defined as a TAG in the schema
    # ... FT.CREATE idx SCHEMA $.arr TAG

    env.expect('JSON.SET', 'doc:1', '$', doc1_content).ok()

    env.expect('FT.CREATE', 'idx', 'ON', 'JSON', 'SCHEMA',
                        '$.string', 'AS', 'string', 'TEXT',
                        '$.null', 'AS', 'nil', 'TEXT',
                        '$.boolT', 'AS', 'boolT', 'TEXT',
                        '$.boolN', 'AS', 'boolN', 'NUMERIC',
                        '$.int', 'AS', 'int', 'NUMERIC',
                        '$.flt', 'AS', 'flt', 'NUMERIC',
                        '$.geo', 'AS', 'geo', 'GEO',
                        '$.obj', 'AS', 'obj', 'TEXT',
                        '$.complex_arr', 'AS', 'complex_arr', 'TEXT',
                        '$.scalar_arr', 'AS', 'scalar_arr', 'TAG',
                        '$.int_arr', 'AS', 'int_arr', 'TAG',
                        '$.vector', 'AS', 'vec', 'VECTOR', 'HNSW', '6', 'TYPE', 'FLOAT32', 'DIM', '2','DISTANCE_METRIC', 'L2'
                        ).ok()
    waitForIndex(env, 'idx')
    # FIXME: Why does the following search return zero results?
    env.expect('ft.search', 'idx', '*', 'RETURN', '2', 'string', 'int_arr')\
        .equal([1, 'doc:1', ['string', '"gotcha1"', 'int_arr', ["a", "b", "c", "d", "e", "f", "gotcha6"]]])

    # TODO: test TAGVALS ?
    pass

@no_msan
def testReturnAllTypes(env):
    # Test returning all JSON types
    # (even if some of them are not able to be indexed/found,
    # they can be returned together with other fields which are indexed)

    env.expect('JSON.SET', 'doc:1', '$', doc1_content).ok()
    env.execute_command('FT.CREATE', 'idx', 'ON', 'JSON', 'SCHEMA', '$.string', 'AS', 'string', 'TEXT')

    # TODO: Make sure TAG can be used as a label in "FT.SEARCH idx "*" RETURN $.t As Tag"
    pass

@no_msan
def testOldJsonPathSyntax(env):
    # Make sure root path '.' is working
    # For example, '$.t' should also work as '.t' and 't'
    pass

@no_msan
def testNoContent(env):
    # Test NOCONTENT
    env.execute_command('FT.CREATE', 'idx', 'ON', 'JSON', 'SCHEMA', '$.t', 'TEXT', '$.flt', 'NUMERIC')
    env.execute_command('JSON.SET', 'doc:1', '$', r'{"t":"riceratops","n":"9072","flt":97.2}')
    env.expect('ft.search', 'idx', 're*', 'NOCONTENT').equal([0])
    env.expect('ft.search', 'idx', 'ri*', 'NOCONTENT').equal([1, 'doc:1'])

@no_msan
def testDocNoFullSchema(env):
    # Test NOCONTENT
    env.cmd('FT.CREATE', 'idx', 'ON', 'JSON', 'SCHEMA', '$.t1', 'TEXT', '$.t2', 'TEXT')
    env.cmd('JSON.SET', 'doc:1', '$', r'{"t1":"riceratops"}')
    env.expect('ft.search', 'idx', 're*', 'NOCONTENT').equal([0])
    env.expect('ft.search', 'idx', 'ri*', 'NOCONTENT').equal([1, 'doc:1'])

@no_msan
def testReturnRoot(env):
    # Test NOCONTENT
    env.execute_command('FT.CREATE', 'idx', 'ON', 'JSON', 'SCHEMA', '$.t', 'TEXT')
    env.execute_command('JSON.SET', 'doc:1', '$', r'{"t":"foo"}')
    env.expect('ft.search', 'idx', 'foo', 'RETURN', '1', '$').equal([1, 'doc:1', ['$', '{"t":"foo"}']])

@no_msan
def testNonEnglish(env):
    # Test json in non-English languages
    env.execute_command('FT.CREATE', 'idx1', 'ON', 'JSON', 'SCHEMA', '$.t', 'AS', 'labelT', 'TEXT', '$.n', 'AS',
                        'labelN', 'NUMERIC')
    japanese_value_1 = 'ドラゴン'
    japanese_doc_value_raw = r'{"t":"' + japanese_value_1 + r'","n":5}'
    japanese_doc_value = [ json.loads(japanese_doc_value_raw) ]

    env.expect('json.set', 'doc:4', '$', japanese_doc_value_raw).ok()
    env.assertEqual(json.loads(env.cmd('json.get', 'doc:4', '$')), japanese_doc_value)
    env.assertEqual(json.loads(env.cmd('json.get', 'doc:4', '.')), json.loads(japanese_doc_value_raw))
    env.expect('json.get', 'doc:4', '$.t').equal('["' + japanese_value_1 + '"]')
    env.expect('json.get', 'doc:4', '.t').equal('"' + japanese_value_1 + '"')

    chinese_value_1_raw = r'{"t":"踪迹","n":5}'
    chinese_value_1 = [ json.loads(chinese_value_1_raw)]
    env.expect('json.set', 'doc:5', '$', chinese_value_1_raw).ok()
    env.assertEqual(json.loads(env.cmd('json.get', 'doc:5', '$')), chinese_value_1)
    env.assertEqual(json.loads(env.cmd('json.get', 'doc:5', '.')), json.loads(chinese_value_1_raw))

    env.expect('ft.search', 'idx1', '*', 'RETURN', '3', '$.t', 'AS', 'MyReturnLabel') \
        .equal([2,
                'doc:4', ['MyReturnLabel', 'ドラゴン'],
                'doc:5', ['MyReturnLabel', '踪迹']])

@no_msan
def testSet(env):
    # JSON.SET (either set the entire key or a sub-value)
    # Can also do multiple changes/side-effects, such as converting an object to a scalar
    env.execute_command('FT.CREATE', 'idx', 'ON', 'JSON', 'SCHEMA', '$.t', 'TEXT')
    env.execute_command('JSON.SET', 'doc:1', '$', r'{"t":"ReJSON"}')

    res = [1, 'doc:1', ['$', '{"t":"ReJSON"}']]
    env.expect('ft.search', 'idx', 'rejson').equal(res)
    env.expect('ft.search', 'idx', 'ReJSON').equal(res)
    env.expect('ft.search', 'idx', 're*').equal(res)
    env.expect('ft.search', 'idx', 're*', 'NOCONTENT').equal([1, 'doc:1'])

@no_msan
def testDel(env):
    conn = getConnectionByEnv(env)

    # JSON.DEL and JSON.FORGET
    env.execute_command('FT.CREATE', 'idx', 'ON', 'JSON', 'SCHEMA', '$.t', 'TEXT')
    conn.execute_command('JSON.SET', 'doc:1', '$', r'{"t":"ReJSON"}')
    conn.execute_command('JSON.SET', 'doc:2', '$', r'{"t":"RediSearch"}')
    env.expect('ft.search', 'idx', 're*', 'NOCONTENT').equal([2, 'doc:1', 'doc:2'])
    res = conn.execute_command('JSON.DEL', 'doc:2', '$.t')
    env.assertEqual(res, 1)
    env.expect('ft.search', 'idx', 're*', 'NOCONTENT').equal([1, 'doc:1'])
    res = conn.execute_command('JSON.FORGET', 'doc:1', '$.t')
    env.assertEqual(res, 1)
    env.expect('ft.search', 'idx', 're*', 'NOCONTENT').equal([0])

@no_msan
def testToggle(env):
    # JSON.TOGGLE
    env.expect('FT.CREATE', 'idx', 'ON', 'JSON', 'SCHEMA',
               '$.boolT', 'AS', 'boolT', 'TAG').ok()
    env.expect('JSON.SET', 'doc:1', '$', r'{"boolT":false}').ok()
    env.expect('ft.search', 'idx', '*').equal([1, 'doc:1', ['$', '{"boolT":false}']])
    env.expect('JSON.TOGGLE','doc:1','$.boolT').equal([1])
    env.expect('ft.search', 'idx', '*').equal([1, 'doc:1', ['$', '{"boolT":true}']])

@no_msan
def testStrappend(env):
    # JSON.STRAPPEND

    env.execute_command('FT.CREATE', 'idx', 'ON', 'JSON', 'SCHEMA', '$.t', 'TEXT')
    env.execute_command('JSON.SET', 'doc:1', '$', r'{"t":"Redis"}')
    env.expect('json.get', 'doc:1', '$').equal('[{"t":"Redis"}]')
    env.expect('ft.search', 'idx', '*').equal([1, 'doc:1', ['$', '{"t":"Redis"}']])
    env.expect('ft.search', 'idx', 'Redis').equal([1, 'doc:1', ['$', '{"t":"Redis"}']])
    env.execute_command('JSON.STRAPPEND', 'doc:1', '.t', '"Labs"')
    env.expect('json.get', 'doc:1', '$').equal('[{"t":"RedisLabs"}]')
    env.expect('ft.search', 'idx', '*').equal([1, 'doc:1', ['$', '{"t":"RedisLabs"}']])
    env.expect('ft.search', 'idx', 'RedisLabs').equal([1, 'doc:1', ['$', '{"t":"RedisLabs"}']])
    env.expect('ft.search', 'idx', 'Redis').equal([0])

@no_msan
def testArrayCommands(env):
    conn = getConnectionByEnv(env)
    env.execute_command('FT.CREATE', 'idx', 'ON', 'JSON',
                        'SCHEMA', '$.tag[*]', 'AS', 'tag', 'TAG')

    env.assertOk(conn.execute_command('JSON.SET', 'doc:1', '$', '{"tag":["foo"]}'))
    env.assertEqual(conn.execute_command('JSON.ARRAPPEND', 'doc:1', '$.tag', '"bar"'), [2])
    env.assertEqual(conn.execute_command('JSON.GET', 'doc:1', '$.tag[*]'), '["foo","bar"]')
    env.assertEqual(conn.execute_command('JSON.ARRLEN', 'doc:1', '$.tag'), [2])
    res = [1, 'doc:1', ['$', '{"tag":["foo","bar"]}']]
    env.expect('FT.SEARCH', 'idx', '@tag:{foo}').equal(res)
    env.expect('FT.SEARCH', 'idx', '@tag:{bar}').equal(res)
    env.expect('FT.SEARCH', 'idx', '@tag:{baz}').equal([0])

    # use JSON.ARRINSERT
    env.assertEqual(conn.execute_command('JSON.ARRINSERT', 'doc:1', '$.tag', '2', '"baz"'), [3])
    env.assertEqual(conn.execute_command('JSON.GET', 'doc:1', '$.tag[*]'), '["foo","bar","baz"]')
    env.assertEqual(conn.execute_command('JSON.ARRLEN', 'doc:1', '$.tag'), [3])
    res = [1, 'doc:1', ['$', '{"tag":["foo","bar","baz"]}']]
    env.expect('FT.SEARCH', 'idx', '@tag:{foo}').equal(res)
    env.expect('FT.SEARCH', 'idx', '@tag:{bar}').equal(res)
    env.expect('FT.SEARCH', 'idx', '@tag:{baz}').equal(res)

    # use JSON.ARRPOP
    env.assertEqual(conn.execute_command('JSON.ARRPOP', 'doc:1', '$.tag', '1'), ['"bar"'])
    env.assertEqual(conn.execute_command('JSON.GET', 'doc:1', '$.tag[*]'), '["foo","baz"]')
    env.assertEqual(conn.execute_command('JSON.ARRLEN', 'doc:1', '$.tag'), [2])
    res = [1, 'doc:1', ['$', '{"tag":["foo","baz"]}']]
    env.expect('FT.SEARCH', 'idx', '@tag:{foo}').equal(res)
    env.expect('FT.SEARCH', 'idx', '@tag:{bar}').equal([0])
    env.expect('FT.SEARCH', 'idx', '@tag:{baz}').equal(res)

    # use JSON.ARRTRIM
    env.assertEqual(conn.execute_command('JSON.ARRINSERT', 'doc:1', '$.tag', '0', '"1"'), [3])
    env.assertEqual(conn.execute_command('JSON.ARRINSERT', 'doc:1', '$.tag', '0', '"2"'), [4])
    env.assertEqual(conn.execute_command('JSON.ARRAPPEND', 'doc:1', '$.tag', '"3"', '"4"'), [6])
    env.assertEqual(conn.execute_command('JSON.ARRLEN', 'doc:1', '$.tag'), [6])

    env.assertEqual(conn.execute_command('JSON.ARRTRIM', 'doc:1', '$.tag', '2', '3'), [2])
    env.assertEqual(conn.execute_command('JSON.GET', 'doc:1', '$.tag[*]'), '["foo","baz"]')
    env.assertEqual(conn.execute_command('JSON.ARRLEN', 'doc:1', '$.tag'), [2])
    env.expect('FT.SEARCH', 'idx', '@tag:{1}').equal([0])
    env.expect('FT.SEARCH', 'idx', '@tag:{foo}').equal(res)
    env.expect('FT.SEARCH', 'idx', '@tag:{baz}').equal(res)

@no_msan
def testArrayCommands_withVector(env):
    env = Env(moduleArgs='DEFAULT_DIALECT 2')
    conn = getConnectionByEnv(env)
    dim = 2

    for data_type in ['FLOAT32', 'FLOAT64']:
        conn.execute_command('FT.CREATE', 'idx', 'ON', 'JSON',
                            'SCHEMA', '$.v', 'AS', 'vec', 'VECTOR', 'FLAT', '6', 'TYPE', data_type, 'DIM', dim, 'DISTANCE_METRIC', 'L2')

        env.assertOk(conn.execute_command('JSON.SET', 'doc:1', '$', '{"v":[1]}'))
        env.assertEqual(conn.execute_command('JSON.ARRAPPEND', 'doc:1', '$.v', '2'), [2])
        env.assertEqual(conn.execute_command('JSON.GET', 'doc:1', '$.v'), '[[1,2]]')
        env.assertEqual(conn.execute_command('JSON.GET', 'doc:1', '$.v[*]'), '[1,2]')
        env.assertEqual(conn.execute_command('JSON.ARRLEN', 'doc:1', '$.v'), [2])
        res = [1, 'doc:1', ['$', '{"v":[1,2]}']]
        waitForIndex(env, 'idx')
        env.expect('FT.SEARCH', 'idx', '*').equal(res)
        query_vec = create_np_array_typed([1]*dim, data_type)
        env.expect('FT.SEARCH', 'idx', '*=>[KNN 1 @vec $B]', 'PARAMS', '2', 'B', query_vec.tobytes(), 'RETURN', '1', '$').equal(res)

        # use JSON.ARRINSERT
        env.assertEqual(conn.execute_command('JSON.ARRINSERT', 'doc:1', '$.v', '2', '3'), [3])
        env.assertEqual(conn.execute_command('JSON.GET', 'doc:1', '$.v[*]'), '[1,2,3]')
        env.assertEqual(conn.execute_command('JSON.ARRLEN', 'doc:1', '$.v'), [3])
        waitForIndex(env, 'idx')
        # Index should be empty as the vector length doesn't match the dimension of the field.
        env.expect('FT.SEARCH', 'idx', '*').equal([0])
        env.expect('FT.SEARCH', 'idx', '*=>[KNN 1 @vec $B]', 'PARAMS', '2', 'B', query_vec.tobytes(), 'RETURN', '1', '$').equal([0])

        # use JSON.ARRPOP
        env.assertEqual(conn.execute_command('JSON.ARRPOP', 'doc:1', '$.v', '1'), ['2'])
        env.assertEqual(conn.execute_command('JSON.GET', 'doc:1', '$.v[*]'), '[1,3]')
        env.assertEqual(conn.execute_command('JSON.ARRLEN', 'doc:1', '$.v'), [2])
        res = [1, 'doc:1', ['$', '{"v":[1,3]}']]
        waitForIndex(env, 'idx')
        # Index should have one doc as the vector length now matches the dimension of the field.
        env.expect('FT.SEARCH', 'idx', '*').equal(res)
        env.expect('FT.SEARCH', 'idx', '*=>[KNN 1 @vec $B]', 'PARAMS', '2', 'B', query_vec.tobytes(), 'RETURN', '1', '$').equal(res)

        # use JSON.ARRTRIM
        env.assertEqual(conn.execute_command('JSON.ARRINSERT', 'doc:1', '$.v', '0', '"a"'), [3])
        env.assertEqual(conn.execute_command('JSON.ARRINSERT', 'doc:1', '$.v', '0', '"b"'), [4])
        env.assertEqual(conn.execute_command('JSON.ARRAPPEND', 'doc:1', '$.v', '"c"', '"d"'), [6])
        env.assertEqual(conn.execute_command('JSON.ARRLEN', 'doc:1', '$.v'), [6])
        waitForIndex(env, 'idx')
        # Index should be empty again as the vector length doesn't match the dimension of the field.
        env.expect('FT.SEARCH', 'idx', '*').equal([0])
        env.expect('FT.SEARCH', 'idx', '*=>[KNN 1 @vec $B]', 'PARAMS', '2', 'B', query_vec.tobytes(), 'RETURN', '1', '$').equal([0])

        env.assertEqual(conn.execute_command('JSON.ARRTRIM', 'doc:1', '$.v', '2', '3'), [2])
        env.assertEqual(conn.execute_command('JSON.GET', 'doc:1', '$.v[*]'), '[1,3]')
        env.assertEqual(conn.execute_command('JSON.ARRLEN', 'doc:1', '$.v'), [2])
        waitForIndex(env, 'idx')
        # Index should have one doc again as the vector length now matches the dimension of the field.
        env.expect('FT.SEARCH', 'idx', '*').equal(res)
        env.expect('FT.SEARCH', 'idx', '*=>[KNN 1 @vec $B]', 'PARAMS', '2', 'B', query_vec.tobytes(), 'RETURN', '1', '$').equal(res)

        env.assertEqual(conn.execute_command('JSON.NUMINCRBY', 'doc:1', '$.v[0]', '1'), '[2]')
        env.assertEqual(conn.execute_command('JSON.GET', 'doc:1', '$.v[*]'), '[2,3]')
        env.assertEqual(conn.execute_command('JSON.ARRLEN', 'doc:1', '$.v'), [2])
        res = [1, 'doc:1', ['$', '{"v":[2,3]}']]
        waitForIndex(env, 'idx')
        # Index should have one doc, and its vector should be updated.
        env.expect('FT.SEARCH', 'idx', '*').equal(res)
        env.expect('FT.SEARCH', 'idx', '*=>[KNN 1 @vec $B]', 'PARAMS', '2', 'B', query_vec.tobytes(), 'RETURN', '1', '$').equal(res)

        env.assertEqual(conn.execute_command('JSON.SET', 'doc:1', '$.v[1]', 'true'), 'OK')
        env.assertEqual(conn.execute_command('JSON.GET', 'doc:1', '$.v[*]'), '[2,true]')
        waitForIndex(env, 'idx')
        # Index should be empty as some of the vector's elements are not numeric.
        env.expect('FT.SEARCH', 'idx', '*').equal([0])
        env.expect('FT.SEARCH', 'idx', '*=>[KNN 1 @vec $B]', 'PARAMS', '2', 'B', query_vec.tobytes(), 'RETURN', '1', '$').equal([0])

        conn.execute_command('FT.DROPINDEX', 'idx', 'DD')

@no_msan
def testRootValues(env):
    # Search all JSON types as a top-level element
    # FIXME:
    pass

@no_msan
def testAsTag(env):
    res = env.execute_command('FT.CREATE', 'idx', 'ON', 'JSON',
                              'SCHEMA', '$.tag', 'AS', 'tag', 'TAG', 'SEPARATOR', ',')

    env.expect('JSON.SET', 'doc:1', '$', '{"tag":"foo,bar,baz"}').ok()

    env.expect('JSON.GET', 'doc:1', '$').equal('[{"tag":"foo,bar,baz"}]')
    env.expect('JSON.GET', 'doc:1', '$.tag').equal('["foo,bar,baz"]')

    res = [1, 'doc:1', ['$', '{"tag":"foo,bar,baz"}']]
    env.expect('FT.SEARCH', 'idx', '@tag:{foo}').equal(res)
    env.expect('FT.SEARCH', 'idx', '@tag:{bar}').equal(res)
    env.expect('FT.SEARCH', 'idx', '@tag:{baz}').equal(res)

    env.expect('FT.SEARCH', 'idx', '@tag:{foo\\,bar\\,baz}').equal([0])

@no_msan
def testMultiValueTag(env):
    conn = getConnectionByEnv(env)

    # Index with Tag for array with multi-values
    res = env.execute_command('FT.CREATE', 'idx', 'ON', 'JSON',
                              'SCHEMA', '$.tag[*]', 'AS', 'tag', 'TAG', 'SEPARATOR', ',')

    # multivalue without a separator
    #
    env.assertOk(conn.execute_command('JSON.SET', 'doc:1', '$', '{"tag":["foo", "bar", "baz"]}'))
    env.assertOk(conn.execute_command('JSON.SET', 'doc:2', '$', '{"tag":["foo, bar", "baz"]}'))
    env.assertOk(conn.execute_command('JSON.SET', 'doc:3', '$', '{"tag":["foo, bar, baz"]}'))

    env.assertEqual(conn.execute_command('JSON.GET', 'doc:1', '$'), '[{"tag":["foo","bar","baz"]}]')
    env.assertEqual(conn.execute_command('JSON.GET', 'doc:1', '$.tag'), '[["foo","bar","baz"]]')
    env.assertEqual(conn.execute_command('JSON.GET', 'doc:1', '$.tag[*]'), '["foo","bar","baz"]')

    env.assertEqual(conn.execute_command('JSON.GET', 'doc:2', '$'), '[{"tag":["foo, bar","baz"]}]')
    env.assertEqual(conn.execute_command('JSON.GET', 'doc:2', '$.tag'), '[["foo, bar","baz"]]')
    env.assertEqual(conn.execute_command('JSON.GET', 'doc:2', '$.tag[*]'), '["foo, bar","baz"]')

    env.assertEqual(conn.execute_command('JSON.GET', 'doc:3', '$'), '[{"tag":["foo, bar, baz"]}]')
    env.assertEqual(conn.execute_command('JSON.GET', 'doc:3', '$.tag'), '[["foo, bar, baz"]]')
    env.assertEqual(conn.execute_command('JSON.GET', 'doc:3', '$.tag[*]'), '["foo, bar, baz"]')

    res = [3, 'doc:1', ['$', '{"tag":["foo","bar","baz"]}'],
               'doc:2', ['$', '{"tag":["foo, bar","baz"]}'],
               'doc:3', ['$', '{"tag":["foo, bar, baz"]}']]
    env.expect('FT.SEARCH', 'idx', '@tag:{foo}').equal(res)
    env.expect('FT.SEARCH', 'idx', '@tag:{bar}').equal(res)
    env.expect('FT.SEARCH', 'idx', '@tag:{baz}').equal(res)
    env.expect('FT.SEARCH', 'idx', '@tag:{foo/,bar/,baz}').equal([0])

@no_msan
def testMultiValueTag_Recursive_Decent(env):
    conn = getConnectionByEnv(env)
    env.execute_command('FT.CREATE', 'idx', 'ON', 'JSON',
                        'SCHEMA', '$..name', 'AS', 'name', 'TAG')
    conn.execute_command('JSON.SET', 'doc:1', '$', '{"name":"foo", "in" : {"name":"bar"}}')

    res = [1, 'doc:1', ['$', '{"name":"foo","in":{"name":"bar"}}']]
    env.expect('FT.SEARCH', 'idx', '@name:{foo}').equal(res)
    env.expect('FT.SEARCH', 'idx', '@name:{bar}').equal(res)

@no_msan
def testMultiValueErrors(env):
    # Multi-value is unsupported with the following
    env.execute_command('FT.CREATE', 'idxvector', 'ON', 'JSON',
                        'SCHEMA', '$.vec', 'AS', 'vec', 'VECTOR', 'FLAT', '6', 'TYPE', 'FLOAT32', 'DIM', '3','DISTANCE_METRIC', 'L2')

    env.expect('JSON.SET', 'doc:1', '$', '{"text":["foo, bar","baz"],                       \
                                           "num":[1,2,3,3.14],                              \
                                           "vec":[[1],[2,3],[3.14]],                              \
                                           "geo":["1.234, 4.321", "0.123, 3.210"]}').ok()

    # test non-tag non-text indexes fail to index multivalue
    indexes = ['idxvector']
    for index in indexes:
        res_actual = env.cmd('FT.INFO', index)
        res_actual = {res_actual[i]: res_actual[i + 1] for i in range(0, len(res_actual), 2)}
        env.assertEqual(str(res_actual['hash_indexing_failures']), '1')

@no_msan
def add_values(env, number_of_iterations=1):
    res = env.execute_command('FT.CREATE', 'games', 'ON', 'JSON',
                              'SCHEMA', '$.title', 'TEXT', 'SORTABLE',
                              '$.brand', 'TEXT', 'NOSTEM', 'SORTABLE',
                              )  # ,'$.description', 'AS', 'description', 'TEXT', 'price', 'NUMERIC',
    # 'categories', 'TAG')

    conn = getConnectionByEnv(env)
    for i in range(number_of_iterations):
        fp = bz2.BZ2File(GAMES_JSON, 'r')
        for line in fp:
            obj = json.loads(line)
            id = obj['asin'] + (str(i) if i > 0 else '')
            del obj['asin']
            b = obj.get('brand')
            obj['brand'] = str(b) if b else ""
            # FIXME: When NUMERIC is restored, restore 'price'
            del obj['price']
            # obj['price'] = obj.get('price') or 0
            str_val = json.dumps(obj)
            cmd = ['JSON.SET', id, '$', str_val]
            conn.execute_command(*cmd)
        fp.close()

@no_msan
def testAggregate(env):
    add_values(env)

    cmd = ['ft.aggregate', 'games', '*',
           'GROUPBY', '1', '@$.brand',
           'REDUCE', 'count', '0', 'AS', 'count',
           'SORTBY', 2, '@count', 'desc',
           'LIMIT', '0', '5'
           ]
    env.expect(*cmd).equal([292, ['$.brand', '', 'count', '1518'],
                                  ['$.brand', 'Mad Catz', 'count', '43'],
                                  ['$.brand', 'Generic', 'count', '40'],
                                  ['$.brand', 'SteelSeries', 'count', '37'],
                                  ['$.brand', 'Logitech', 'count', '35']])
    # FIXME: Test FT.AGGREGATE params - or alternatively reuse test_aggregate.py to also run on json content

@no_msan
def testDemo(env):
    conn = getConnectionByEnv(env)

    # Set a value before index is defined
    tlv = r'{"iata":"TLV","name":"Ben Gurion International Airport","location":"34.8866997,32.01139832"}'
    sfo = r'{"iata":"SFO","name":"San Francisco International Airport","location":"-122.375,37.6189995"}'
    tlv_doc = [1, 'A:TLV', ['$', json.loads(tlv)]]
    sfo_doc = [1, 'A:SFO', ['$', json.loads(sfo)]]

    conn.execute_command('json.set', 'A:TLV', '$', tlv)
    conn.execute_command('json.set', 'A:SFO', '$', sfo)

    env.expect('FT.CREATE airports ON JSON SCHEMA $.iata AS iata TAG                          \
                                                  $.iata AS iata_txt TEXT NOSTEM              \
                                                  $.name AS name TEXT NOSTEM PHONETIC dm:en   \
                                                  $.location AS location GEO').ok()

    conn.execute_command('json.set', 'A:TLV', '$', tlv)
    conn.execute_command('json.set', 'A:SFO', '$', sfo)

    info = env.cmd('FT.INFO airports')
    env.assertEqual(slice_at(info, 'index_name')[0], 'airports')
    env.assertEqual(slice_at(slice_at(info, 'index_definition')[0], 'key_type')[0], 'JSON')
    env.assertEqual(slice_at(info, 'attributes')[0],
        [['identifier', '$.iata', 'attribute', 'iata', 'type', 'TAG', 'SEPARATOR', ''],
         ['identifier', '$.iata', 'attribute', 'iata_txt', 'type', 'TEXT', 'WEIGHT', '1', 'NOSTEM'],
         ['identifier', '$.name', 'attribute', 'name', 'type', 'TEXT', 'WEIGHT', '1', 'NOSTEM'],
         ['identifier', '$.location', 'attribute', 'location', 'type', 'GEO']])
    env.assertEqual(int(slice_at(info, 'num_docs')[0]), 2)

    res = env.cmd('FT.SEARCH', 'airports', 'TLV')
    res[2][1] = json.loads(res[2][1])
    env.assertEqual(res, tlv_doc)

    res = env.cmd('FT.SEARCH', 'airports', 'TL*')
    res[2][1] = json.loads(res[2][1])
    env.assertEqual(res, tlv_doc)

    res = env.cmd('FT.SEARCH', 'airports', 'sen frensysclo')
    res[2][1] = json.loads(res[2][1])
    env.assertEqual(res, sfo_doc)

    res = env.cmd('FT.SEARCH', 'airports', '@location:[-122.41 37.77 100 km]')
    res[2][1] = json.loads(res[2][1])
    env.assertEqual(res, sfo_doc)

    env.expect('FT.SEARCH', 'airports', 'sfo', 'RETURN', '1', '$.name') \
        .equal([1, 'A:SFO', ['$.name', 'San Francisco International Airport']])

    expected_res = [1, ['iata', 'SFO', '$', '{"iata":"SFO","name":"San Francisco International Airport","location":"-122.375,37.6189995"}']]
    res = env.cmd('FT.AGGREGATE', 'airports', 'sfo', 'LOAD', '1', '$', 'SORTBY', '1', '@iata')
    env.assertEqual(toSortedFlatList(res), toSortedFlatList(expected_res))

    res =env.cmd('FT.AGGREGATE', 'airports', 'sfo', 'SORTBY', '1', '@iata', 'LOAD', '1', '$')
    env.assertEqual(toSortedFlatList(res), toSortedFlatList(expected_res))

@no_msan
def testIndexSeparation(env):
    # Test results from different indexes do not mix (either JSON with JSON and JSON with HASH)
    env.expect('HSET', 'hash:1', 't', 'telmatosaurus', 'n', '9', 'f', '9.72').equal(3)
    env.execute_command('FT.CREATE', 'idxHash', 'ON', 'HASH', 'SCHEMA', 't', 'TEXT', 'n', 'NUMERIC', 'f', 'NUMERIC')
    waitForIndex(env, 'idxHash')
    env.execute_command('FT.CREATE', 'idxJson', 'ON', 'JSON', 'SCHEMA', '$.t', 'TEXT', '$.flt', 'NUMERIC')
    waitForIndex(env, 'idxJson')
    env.execute_command('JSON.SET', 'doc:1', '$', r'{"t":"riceratops","t2":"telmatosaurus","n":9072,"flt":97.2}')
    env.execute_command('FT.CREATE', 'idxJson2', 'ON', 'JSON', 'SCHEMA', '$.t2', 'TEXT', '$.flt', 'NUMERIC')
    waitForIndex(env, 'idxJson2')

    # FIXME: Probably a bug where HASH key is found when searching a JSON index
    env.expect('FT.SEARCH', 'idxJson', '*', 'RETURN', '3', '$.t', 'AS', 'txt').equal(
        [1, 'doc:1', ['txt', 'riceratops']])
    env.expect('FT.SEARCH', 'idxJson2', '*', 'RETURN', '3', '$.t2', 'AS', 'txt').equal(
        [1, 'doc:1', ['txt', 'telmatosaurus']])
    env.expect('FT.SEARCH', 'idxHash', '*', 'RETURN', '3', 't', 'AS', 'txt').equal(
        [1, 'hash:1', ['txt', 'telmatosaurus']])

@no_msan
def testMapProjectionAsToSchemaAs(env):
    # Test that label defined in the schema can be used in the search query
    env.execute_command('FT.CREATE', 'idx', 'ON', 'JSON', 'SCHEMA', '$.t', 'AS', 'labelT', 'TEXT', '$.flt', 'AS',
                        'labelFlt', 'NUMERIC')
    env.execute_command('JSON.SET', 'doc:1', '$', r'{"t":"riceratops","n":"9072","flt":97.2}')

    env.expect('FT.SEARCH', 'idx', '*', 'RETURN', '1', 'labelT').equal(
        [1, 'doc:1', ['labelT', 'riceratops']])  # use $.t value

@no_msan
def testAsProjection(env):
    # Test RETURN and LOAD with label/alias from schema
    env.execute_command('FT.CREATE', 'idx', 'ON', 'JSON', 'SCHEMA', '$.t', 'TEXT', '$.flt', 'NUMERIC')
    env.execute_command('JSON.SET', 'doc:1', '$', r'{"t":"riceratops","n":"9072","flt":97.2, "sub":{"t":"rex"}}')

    # Test RETURN with label from schema
    env.expect('FT.SEARCH', 'idx', '*', 'RETURN', '3', '$.t', 'AS', 'txt').equal([1, 'doc:1', ['txt', 'riceratops']])
    # Test LOAD with label from schema
    env.expect('FT.AGGREGATE', 'idx', '*', 'LOAD', '3', '@$.t', 'AS', 'txt').equal([1, ['txt', 'riceratops']])

    # Test RETURN with label not from schema
    env.expect('FT.SEARCH', 'idx', '*', 'RETURN', '3', '$.n', 'AS', 'num').equal([1, 'doc:1', ['num', '9072']])
    # FIXME:: enable next line - why not found?
    #env.expect('FT.SEARCH', 'idx', '907*', 'RETURN', '3', '$.n', 'AS', 'num').equal([1, 'doc:1', ['num', '"9072"']])

    # Test LOAD with label not from schema
    env.expect('FT.AGGREGATE', 'idx', '*', 'LOAD', '6', '@$.n', 'AS', 'num', '$.sub.t', 'AS', 'subt').equal(
        [1, ['num', '9072', 'subt', 'rex']])
    # FIXME:: enable next line - why not found?
    # env.expect('FT.AGGREGATE', 'idx', '907*', 'LOAD', '3', '@$.n', 'AS', 'num').equal([1, ['num', '"9072"']])

    # TODO: Search for numeric field 'flt'

@no_msan
def testAsProjectionRedefinedLabel(env):
    conn = getConnectionByEnv(env)

    # Test redefining projection 'AS' label in query params RETURN and LOAD
    # FIXME: Should we fail SEARCH/AGGREGATE command with RETURN/LOAD alias duplication
    # (as with FT.CREATE)
    # BTW, iN SQLite, it is allowed, e.g., SELECT F1 AS Label1, F2 AS Label1 FROM doc;
    # (different values for fields F1 and F2 were retrieved with the same label Label1)

    # FIXME: Handle Numeric - In the following line, change '$.n' to: 'AS', 'labelN', 'NUMERIC'
    env.execute_command('FT.CREATE', 'idx2', 'ON', 'JSON', 'SCHEMA',
                        '$.t', 'AS', 'labelT', 'TEXT', '$.n', 'AS', 'labelN', 'TEXT')
    conn.execute_command('JSON.SET', 'doc:1', '$', r'{"t":"riceratops","n":"9072"}')

    # Allow redefining a new label for a field which has a label in the schema
    env.expect('ft.search', 'idx2', '*', 'RETURN', '3', '$.t', 'AS', 'MyOnTheFlyReturnLabel').equal(
        [1, 'doc:1', ['MyOnTheFlyReturnLabel', 'riceratops']])
    env.expect('ft.aggregate', 'idx2', '*', 'LOAD', '3', '@$.t', 'AS', 'MyOnTheFlyReturnLabel').equal(
        [1, ['MyOnTheFlyReturnLabel', 'riceratops']])

    # Allow redefining a label with existing label found in another field in the schema
    env.expect('ft.search', 'idx2', '*', 'RETURN', '3', '$.t', 'AS', 'labelN').equal(
        [1, 'doc:1', ['labelN', 'riceratops']])
    env.expect('ft.aggregate', 'idx2', '*', 'LOAD', '3', '@$.t', 'AS', 'labelN').equal(
        [1, ['labelN', 'riceratops']])

    # (?) Allow redefining a label with existing label found in another field in the schema,
    # together with just a label from the schema
    env.expect('ft.search', 'idx2', '*', 'RETURN', '4', '$.n', 'AS', 'labelT', 'labelT').equal(
        [1, 'doc:1', ['labelT', '9072']])

    # TODO: re-enable this
    if False: # UNSTABLE_TEST
        env.expect('ft.aggregate', 'idx2', '*', 'LOAD', '4', '@$.n', 'AS', 'labelT', 'labelT').equal(
            [1, ['labelT', '"9072"', 'labelT', 'riceratops']])

    env.expect('ft.search', 'idx2', '*', 'RETURN', '4', '$.n', 'AS', 'labelT', 'labelN').equal(
        [1, 'doc:1', ['labelT', '9072', 'labelN', '9072']])
    env.expect('ft.aggregate', 'idx2', '*', 'LOAD', '4', '@$.n', 'AS', 'labelT', 'labelN').equal(
        [1, ['labelT', '9072', 'labelN', '9072']])

@no_msan
def testNumeric(env):
    conn = getConnectionByEnv(env)
    env.execute_command('FT.CREATE', 'idx', 'ON', 'JSON', 'SCHEMA', '$.n', 'AS', 'n', 'NUMERIC', "$.f", 'AS', 'f', 'NUMERIC')
    conn.execute_command('JSON.SET', 'doc:1', '$', r'{"n":9, "f":9.72}')
    env.expect('FT.SEARCH', 'idx', '*', 'RETURN', '3', '$.n', 'AS', 'int').equal([1, 'doc:1', ['int', '9']])
    env.expect('FT.SEARCH', 'idx', '@n:[0 10]', 'RETURN', '3', '$.n', 'AS', 'int').equal([1, 'doc:1', ['int', '9']])
    env.expect('FT.SEARCH', 'idx', '@f:[9.5 9.9]', 'RETURN', '1', 'f') \
        .equal([1, 'doc:1', ['f', '9.72']])
    env.expect('FT.SEARCH', 'idx', '@f:[9.5 9.9]', 'RETURN', '3', '$.f', 'AS', 'flt') \
        .equal([1, 'doc:1', ['flt', '9.72']])

@no_msan
@skip
def testLanguage(env):
    # TODO: Check stemming? e.g., trad is stem of traduzioni and tradurre ?
    env.execute_command('FT.CREATE', 'idx', 'ON', 'JSON', 'LANGUAGE_FIELD', '$.lang', 'SCHEMA', '$.t', 'TEXT')
    env.execute_command('FT.CREATE', 'idx2', 'ON', 'JSON', 'LANGUAGE', 'Italian', 'SCHEMA', '$.domanda', 'TEXT')

    env.execute_command('JSON.SET', 'doc:1', '$', r'{"t":"traduzioni", "lang":"Italian"}')
    env.expect('ft.search', 'idx', 'tradu*', 'RETURN', '1', '$.t' ).equal([1, 'doc:1', ['$.t', '"traduzioni"']])

    env.execute_command('JSON.SET', 'doc:2', '$', r'{"domanda":"perché"}')
    env.expect('ft.search', 'idx2', 'per*', 'RETURN', '1', '$.domanda' ).equal([1, 'doc:2', ['$.domanda', '"perch\xc3\xa9"']])

@no_msan
def testDifferentType(env):
    conn = getConnectionByEnv(env)
    env.execute_command('FT.CREATE', 'hidx', 'ON', 'HASH', 'SCHEMA', '$.t', 'TEXT')
    env.execute_command('FT.CREATE', 'jidx', 'ON', 'JSON', 'SCHEMA', '$.t', 'TEXT')
    conn.execute_command('HSET', 'doc:1', '$.t', 'hello world')
    conn.execute_command('JSON.SET', 'doc:2', '$', r'{"t":"hello world"}')
    env.expect('FT.SEARCH', 'hidx', '*', 'NOCONTENT').equal([1, 'doc:1'])
    env.expect('FT.SEARCH', 'jidx', '*', 'NOCONTENT').equal([1, 'doc:2'])

@no_msan
def test_WrongJsonType(env):
    # test all possible errors in processing a field
    # we test that all documents failed to index
    conn = getConnectionByEnv(env)
    env.expect('FT.CREATE', 'idx', 'ON', 'JSON', 'SCHEMA',
        '$.object1', 'TEXT',
        '$.object2', 'TAG',
        '$.object3', 'NUMERIC',
        '$.object4', 'GEO',
        '$.object5', 'VECTOR', 'FLAT', '6', 'TYPE', 'FLOAT32', 'DIM', '2','DISTANCE_METRIC', 'L2',

        '$.array1', 'NUMERIC',
        '$.array2', 'GEO',
        '$.array3', 'VECTOR', 'FLAT', '6', 'TYPE', 'FLOAT32', 'DIM', '2','DISTANCE_METRIC', 'L2', # wrong sub-types

        '$.numeric1', 'TEXT',
        '$.numeric2', 'TAG',
        '$.numeric3', 'GEO',
        '$.numeric4', 'VECTOR', 'FLAT', '6', 'TYPE', 'FLOAT32', 'DIM', '2','DISTANCE_METRIC', 'L2',

        '$.bool1', 'TEXT',
        '$.bool2', 'NUMERIC',
        '$.bool3', 'GEO',
        '$.bool4', 'VECTOR', 'FLAT', '6', 'TYPE', 'FLOAT32', 'DIM', '2','DISTANCE_METRIC', 'L2',

        '$.geo1', 'NUMERIC',
        '$.geo2', 'VECTOR', 'FLAT', '6', 'TYPE', 'FLOAT32', 'DIM', '2','DISTANCE_METRIC', 'L2',

        '$.text1', 'NUMERIC',
        '$.text2', 'GEO',
        '$.text3', 'VECTOR', 'FLAT', '6', 'TYPE', 'FLOAT32', 'DIM', '2','DISTANCE_METRIC', 'L2').ok()

    env.assertOk(conn.execute_command('JSON.SET', 'doc', '$', '{"object1":{"1":"foo", "2":"bar"}}'))
    env.assertOk(conn.execute_command('JSON.SET', 'doc', '$', '{"object2":{"1":"foo", "2":"bar"}}'))
    env.assertOk(conn.execute_command('JSON.SET', 'doc', '$', '{"object3":{"1":"foo", "2":"bar"}}'))
    env.assertOk(conn.execute_command('JSON.SET', 'doc', '$', '{"object4":{"1":"foo", "2":"bar"}}'))
    env.assertOk(conn.execute_command('JSON.SET', 'doc', '$', '{"object5":{"1":"foo", "2":"bar"}}'))

    env.assertOk(conn.execute_command('JSON.SET', 'doc', '$', '{"array1":["foo", "bar"]}'))
    env.assertOk(conn.execute_command('JSON.SET', 'doc', '$', '{"array2":["foo", "bar"]}'))
    env.assertOk(conn.execute_command('JSON.SET', 'doc', '$', '{"array3":["foo", "bar"]}'))

    env.assertOk(conn.execute_command('JSON.SET', 'doc', '$', '{"numeric1":3.141}'))
    env.assertOk(conn.execute_command('JSON.SET', 'doc', '$', '{"numeric2":3.141}'))
    env.assertOk(conn.execute_command('JSON.SET', 'doc', '$', '{"numeric3":3.141}'))
    env.assertOk(conn.execute_command('JSON.SET', 'doc', '$', '{"numeric4":3.141}'))

    env.assertOk(conn.execute_command('JSON.SET', 'doc', '$', '{"bool1":true}'))
    env.assertOk(conn.execute_command('JSON.SET', 'doc', '$', '{"bool2":true}'))
    env.assertOk(conn.execute_command('JSON.SET', 'doc', '$', '{"bool3":true}'))
    env.assertOk(conn.execute_command('JSON.SET', 'doc', '$', '{"bool4":true}'))

    env.assertOk(conn.execute_command('JSON.SET', 'doc', '$', '{"geo1":"1.23,2.34"}'))
    env.assertOk(conn.execute_command('JSON.SET', 'doc', '$', '{"geo2":"1.23,2.34"}'))

    env.assertOk(conn.execute_command('JSON.SET', 'doc', '$', '{"text1":"foo"}'))
    env.assertOk(conn.execute_command('JSON.SET', 'doc', '$', '{"text2":"foo"}'))
    env.assertOk(conn.execute_command('JSON.SET', 'doc', '$', '{"text3":"foo"}'))

    # no field was indexed
    env.expect('FT.SEARCH', 'idx', '*').equal([0])

    # check indexing failed on all field in schema
    res = index_info(env, 'idx')
    env.assertEqual(int(res['hash_indexing_failures']), len(res['attributes']))

@no_msan
def testTagNoSeparetor(env):
    conn = getConnectionByEnv(env)

    env.cmd('FT.CREATE', 'idx', 'ON', 'JSON', 'SCHEMA',
                            '$.tag1', 'AS', 'tag_list', 'TAG',
                            '$.tag2[*]', 'AS', 'tag_array', 'TAG')
    env.assertOk(conn.execute_command('JSON.SET', 'doc:1', '$', '{"tag1":"foo,bar,baz"}'))
    env.assertOk(conn.execute_command('JSON.SET', 'doc:2', '$', '{"tag2":["foo","bar,baz"]}'))

    env.assertEqual(conn.execute_command('JSON.GET', 'doc:1', '$'), '[{"tag1":"foo,bar,baz"}]')
    env.assertEqual(conn.execute_command('JSON.GET', 'doc:1', '$.tag1'), '["foo,bar,baz"]')
    env.assertEqual(conn.execute_command('JSON.GET', 'doc:2', '$'), '[{"tag2":["foo","bar,baz"]}]')
    env.assertEqual(conn.execute_command('JSON.GET', 'doc:2', '$.tag2[*]'), '["foo","bar,baz"]')

    env.expect('FT.SEARCH', 'idx', '@tag_list:{foo\\,bar\\,baz}').equal([1, 'doc:1', ['$', '{"tag1":"foo,bar,baz"}']])
    env.expect('FT.SEARCH', 'idx', '@tag_array:{bar\\,baz}').equal([1, 'doc:2', ['$', '{"tag2":["foo","bar,baz"]}']])

@no_msan
def testMixedTagError(env):
    conn = getConnectionByEnv(env)
    env.cmd('FT.CREATE', 'idx1', 'ON', 'JSON', 'SCHEMA', '$.tag[*]', 'AS', 'tag', 'TAG')
    #field has a combination of a single tag, array and object
    env.assertOk(conn.execute_command('JSON.SET', 'doc1', '$', '{"tag":["good result",         \
                                                ["bad result"],         \
                                                {"another":"bad result"}]}'))
    env.expect('FT.SEARCH', 'idx1', '*').equal([0])

@no_msan
<<<<<<< HEAD
def testSortableTagError(env):
    env.expect('FT.CREATE', 'idx1', 'ON', 'JSON',                                   \
               'SCHEMA', '$.tag[*]', 'AS', 'idxtag', 'TAG', 'SORTABLE').error()     \
               .contains('On JSON, cannot set tag field to sortable - idxtag')

@no_msan
def testImplicitUNF(env):
    conn = getConnectionByEnv(env)
    env.expect('FT.CREATE', 'idx_json', 'ON', 'JSON', 'SCHEMA',  \
        '$.a', 'AS', 'a', 'TEXT', 'SORTABLE',               \
        '$.b', 'AS', 'b', 'TEXT', 'SORTABLE', 'UNF',        \
        '$.c', 'AS', 'c', 'TEXT').ok()
    info_res = index_info(env, 'idx_json')
    env.assertEqual(info_res['attributes'][0][-1], 'UNF') # UNF is implicit with SORTABLE on JSON
    env.assertEqual(info_res['attributes'][1][-1], 'UNF')
    env.assertNotEqual(info_res['attributes'][2][-1], 'UNF')

    env.expect('FT.CREATE', 'idx_hash', 'ON', 'HASH', 'SCHEMA',  \
        '$.a', 'AS', 'a', 'TEXT', 'SORTABLE',               \
        '$.b', 'AS', 'b', 'TEXT', 'SORTABLE', 'UNF',        \
        '$.c', 'AS', 'c', 'TEXT').ok()
    info_res = index_info(env, 'idx_hash')
    env.assertNotEqual(info_res['attributes'][0][-1], 'UNF')
    env.assertEqual(info_res['attributes'][1][-1], 'UNF')
    env.assertNotEqual(info_res['attributes'][2][-1], 'UNF')

@no_msan
=======
>>>>>>> 6b7a2b75
def testNotExistField(env):
    conn = getConnectionByEnv(env)
    env.execute_command('FT.CREATE', 'idx1', 'ON', 'JSON', 'SCHEMA', '$.t', 'AS', 't', 'TEXT')
    conn.execute_command('JSON.SET', 'doc1', '$', '{"t":"foo"}')
    env.expect('FT.SEARCH', 'idx1', '*', 'RETURN', 1, 'name').equal([1, 'doc1', []])

@no_msan
def testScoreField(env):
    conn = getConnectionByEnv(env)
    env.execute_command('FT.CREATE', 'permits1', 'ON', 'JSON', 'PREFIX', '1', 'tst:', 'SCORE_FIELD', '$._score', 'SCHEMA', '$._score', 'AS', '_score', 'NUMERIC', '$.description', 'AS', 'description', 'TEXT')
    env.execute_command('FT.CREATE', 'permits2', 'ON', 'JSON', 'PREFIX', '1', 'tst:', 'SCORE_FIELD', '$._score', 'SCHEMA', '$.description', 'AS', 'description', 'TEXT')
    env.assertOk(conn.execute_command('JSON.SET', 'tst:permit1', '$', r'{"_score":0.8, "description":"Fix the facade"}'))
    env.assertOk(conn.execute_command('JSON.SET', 'tst:permit2', '$', r'{"_score":0.7, "description":"Fix the facade"}'))
    env.assertOk(conn.execute_command('JSON.SET', 'tst:permit3', '$', r'{"_score":0.9, "description":"Fix the facade"}'))

    res = [3, 'tst:permit3', ['$', '{"_score":0.9,"description":"Fix the facade"}'],
               'tst:permit1', ['$', '{"_score":0.8,"description":"Fix the facade"}'],
               'tst:permit2', ['$', '{"_score":0.7,"description":"Fix the facade"}']]
    env.expect('FT.SEARCH', 'permits1', '*').equal(res)
    env.expect('FT.SEARCH', 'permits2', '*').equal(res)
    env.expect('FT.SEARCH', 'permits1', 'facade').equal(res)
    env.expect('FT.SEARCH', 'permits2', 'facade').equal(res)

@no_msan
def testMOD1853(env):
    # test numeric with 0 value
    conn = getConnectionByEnv(env)
    env.execute_command('FT.CREATE', 'idx', 'ON', 'JSON', 'SCHEMA', '$.sid', 'AS', 'sid', 'NUMERIC')
    env.assertOk(conn.execute_command('JSON.SET', 'json1', '$', r'{"sid":0}'))
    env.assertOk(conn.execute_command('JSON.SET', 'json2', '$', r'{"sid":1}'))
    res = [2, 'json1', ['sid', '0', '$', '{"sid":0}'], 'json2', ['sid', '1', '$', '{"sid":1}']]
    env.expect('FT.SEARCH', 'idx', '@sid:[0 1]', 'SORTBY', 'sid').equal(res)

@no_msan
def testTagArrayLowerCase(env):
    # test tag field change string to lower case independent of separator
    conn = getConnectionByEnv(env)

    env.assertOk(conn.execute_command('JSON.SET', 'json1', '$', r'{"attributes":[{"name":"Brand1","value":"Vivo"}]}'))
    env.assertOk(conn.execute_command('JSON.SET', 'json2', '$', r'{"attributes":[{"name":"Brand2","value":"Ext,vivo"}]}'))
    res =  [1, 'json1', ['$', '{"attributes":[{"name":"Brand1","value":"Vivo"}]}']]

    env.execute_command('FT.CREATE', 'idx1', 'ON', 'JSON', 'SCHEMA', '$.attributes[*].value', 'AS', 'attrs', 'TAG')
    waitForIndex(env, 'idx1')
    env.expect('FT.SEARCH', 'idx1', '@attrs:{Vivo}').equal(res)
    env.expect('FT.SEARCH', 'idx1', '@attrs:{vivo}').equal(res)

    env.execute_command('FT.CREATE', 'idx2', 'ON', 'JSON', 'SCHEMA', '$.attributes[*].value', 'AS', 'attrs', 'TAG', 'SEPARATOR', ',', '$.attributes[*].name', 'AS', 'name', 'TAG')
    waitForIndex(env, 'idx2')
    env.expect('FT.SEARCH', 'idx2', '@attrs:{Vivo}', 'SORTBY', 'name', 'NOCONTENT').equal([2, 'json1', 'json2'])
    env.expect('FT.SEARCH', 'idx2', '@attrs:{vivo}', 'SORTBY', 'name', 'NOCONTENT').equal([2, 'json1', 'json2'])

    env.execute_command('FT.CREATE', 'idx3', 'ON', 'JSON', 'SCHEMA', '$.attributes[*].value', 'AS', 'attrs', 'TAG', 'CASESENSITIVE')
    waitForIndex(env, 'idx3')
    env.expect('FT.SEARCH', 'idx3', '@attrs:{Vivo}').equal(res)
    env.expect('FT.SEARCH', 'idx3', '@attrs:{vivo}').equal([0])

    env.execute_command('FT.CREATE', 'idx4', 'ON', 'JSON', 'SCHEMA', '$.attributes[*].value', 'AS', 'attrs', 'TAG', 'SEPARATOR', ',', 'CASESENSITIVE')
    waitForIndex(env, 'idx4')
    env.expect('FT.SEARCH', 'idx4', '@attrs:{Vivo}', 'NOCONTENT').equal([1, 'json1'])
    env.expect('FT.SEARCH', 'idx4', '@attrs:{vivo}', 'NOCONTENT').equal([1, 'json2'])

def check_index_with_null(env, idx):
    expected = [5, 'doc1', ['sort', '1', '$', '{"sort":1,"num":null,"txt":"hello","tag":"world","geo":"1.23,4.56","vec":[0,1]}'],
                    'doc2', ['sort', '2', '$', '{"sort":2,"num":0.8,"txt":null,"tag":"world","geo":"1.23,4.56","vec":[0,1]}'],
                    'doc3', ['sort', '3', '$', '{"sort":3,"num":0.8,"txt":"hello","tag":null,"geo":"1.23,4.56","vec":[0,1]}'],
                    'doc4', ['sort', '4', '$', '{"sort":4,"num":0.8,"txt":"hello","tag":"world","geo":null,"vec":[0,1]}'],
                    'doc5', ['sort', '5', '$', '{"sort":5,"num":0.8,"txt":"hello","tag":"world","geo":"1.23,4.56","vec":null}']]

    res = env.execute_command('FT.SEARCH', idx, '*', 'SORTBY', "sort")
    env.assertEqual(res, expected, message = '{} * sort'.format(idx))
    
    res = env.execute_command('FT.SEARCH', idx, '@sort:[1 5]', 'SORTBY', "sort")
    env.assertEqual(res, expected, message = '{} [1 5] sort'.format(idx))

    info_res = index_info(env, idx)
    env.assertEqual(int(info_res['hash_indexing_failures']), 0)

@no_msan
def testNullValue(env):
    # check JSONType_Null is ignored, not failing
    conn = getConnectionByEnv(env)
    env.expect('FT.CREATE', 'idx', 'ON', 'JSON', 'SCHEMA', '$.num', 'AS', 'num', 'NUMERIC',
                                                           '$.sort', 'AS', 'sort', 'NUMERIC',
                                                           '$.txt', 'AS', 'txt', 'TEXT',
                                                           '$.tag', 'AS', 'tag', 'TAG',
                                                           '$.vec', 'AS', 'vec', 'VECTOR', 'FLAT', '6', 'TYPE', 'FLOAT32', 'DIM', '2','DISTANCE_METRIC', 'L2',
                                                           '$.geo', 'AS', 'geo', 'GEO').ok()

    env.expect('FT.CREATE', 'idx_sortable', 'ON', 'JSON', 'SCHEMA', '$.num', 'AS', 'num', 'NUMERIC', 'SORTABLE',
                                                                    '$.sort', 'AS', 'sort', 'NUMERIC', 'SORTABLE',
                                                                    '$.txt', 'AS', 'txt', 'TEXT', 'SORTABLE',
                                                                    '$.geo', 'AS', 'geo', 'GEO', 'SORTABLE').ok()

    env.expect('FT.CREATE', 'idx_separator', 'ON', 'JSON', 'SCHEMA', '$.sort', 'AS', 'sort', 'NUMERIC',
                                                                     '$.tag', 'AS', 'tag', 'TAG', 'SEPARATOR', '|').ok()

    env.expect('FT.CREATE', 'idx_casesensitive', 'ON', 'JSON', 'SCHEMA', '$.sort', 'AS', 'sort', 'NUMERIC',
                                                                         '$.tag', 'AS', 'tag', 'TAG', 'CASESENSITIVE').ok()

    conn.execute_command('JSON.SET', 'doc1', '$', r'{"sort":1, "num":null, "txt":"hello", "tag":"world", "geo":"1.23,4.56", "vec":[0,1]}')
    conn.execute_command('JSON.SET', 'doc2', '$', r'{"sort":2, "num":0.8, "txt":null, "tag":"world", "geo":"1.23,4.56", "vec":[0,1]}')
    conn.execute_command('JSON.SET', 'doc3', '$', r'{"sort":3, "num":0.8, "txt":"hello", "tag":null, "geo":"1.23,4.56", "vec":[0,1]}')
    conn.execute_command('JSON.SET', 'doc4', '$', r'{"sort":4, "num":0.8, "txt":"hello", "tag":"world", "geo":null, "vec":[0,1]}')
    conn.execute_command('JSON.SET', 'doc5', '$', r'{"sort":5, "num":0.8, "txt":"hello", "tag":"world", "geo":"1.23,4.56", "vec":null}')

    check_index_with_null(env, 'idx')
    check_index_with_null(env, 'idx_sortable')
    check_index_with_null(env, 'idx_separator')
    check_index_with_null(env, 'idx_casesensitive')

@no_msan
def testVector_empty_array(env):
    env = Env(moduleArgs='DEFAULT_DIALECT 2')
    conn = getConnectionByEnv(env)

    env.expect('FT.CREATE', 'idx', 'ON', 'JSON',
               'SCHEMA', '$.vec', 'AS', 'vec', 'VECTOR', 'FLAT', '6', 'TYPE', 'FLOAT32', 'DIM', '2','DISTANCE_METRIC', 'L2').ok()
    env.assertOk(conn.execute_command('JSON.SET', 'json1', '$', r'{"vec":[]}'))
    assertInfoField(env, 'idx', 'hash_indexing_failures', '1')

@no_msan
def testVector_correct_eval(env):
    env = Env(moduleArgs='DEFAULT_DIALECT 2')
    conn = getConnectionByEnv(env)
    dim = 2
    for data_type in ['FLOAT32', 'FLOAT64']:
        env.expect('FT.CREATE', 'idx', 'ON', 'JSON',
                   'SCHEMA', '$.vec', 'AS', 'vec', 'VECTOR', 'FLAT', '6', 'TYPE', data_type, 'DIM', dim, 'DISTANCE_METRIC', 'L2').ok()
        env.assertOk(conn.execute_command('JSON.SET', 'j1', '$', r'{"vec":[1,1]}'))
        env.assertOk(conn.execute_command('JSON.SET', 'j2', '$', r'{"vec":[1,-0.189207144]}'))
        env.assertOk(conn.execute_command('JSON.SET', 'j3', '$', r'{"vec":[2.772453851,1]}'))
        env.assertOk(conn.execute_command('JSON.SET', 'j4', '$', r'{"vec":[-1,1]}'))
        query_vec = create_np_array_typed([1]*dim, data_type)

        expected_res = [4, 'j1', ['score', spatial.distance.sqeuclidean(np.array([1, 1]), query_vec)],
                        'j2', ['score', spatial.distance.sqeuclidean(np.array([1, -0.189207144]), query_vec)],
                        'j3', ['score', spatial.distance.sqeuclidean(np.array([2.772453851, 1]), query_vec)],
                        'j4', ['score', spatial.distance.sqeuclidean(np.array([-1, 1]), query_vec)]]
        actual_res = env.expect('FT.SEARCH', 'idx', '*=>[KNN 4 @vec $b AS scores]', 'PARAMS', '2', 'b', query_vec.tobytes(),
                   'RETURN', '1', 'scores').res
        env.assertEqual(expected_res[0], actual_res[0], message=data_type)
        for i in range(1, len(expected_res), 2):
            # For each result, assert its id and its distance (use float equality)
            env.assertEqual(expected_res[i], actual_res[i], message=data_type)
            if data_type == 'FLOAT32':
                env.assertAlmostEqual(expected_res[i+1][1], float(actual_res[i+1][1]), 1E-6)
            else:  # data type is float64, expect higher precision
                env.assertAlmostEqual(expected_res[i+1][1], float(actual_res[i+1][1]), 1E-9)
        conn.execute_command('FT.DROPINDEX', 'idx', 'DD')


@no_msan
def testVector_bad_values(env):
    env = Env(moduleArgs='DEFAULT_DIALECT 2')
    conn = getConnectionByEnv(env)
    env.expect('FT.CREATE', 'idx', 'ON', 'JSON',
               'SCHEMA', '$.vec', 'AS', 'vec', 'VECTOR', 'FLAT', '6', 'TYPE', 'FLOAT64', 'DIM', '5','DISTANCE_METRIC', 'L2').ok()

    env.assertOk(conn.execute_command('JSON.SET', 'j1', '$', r'{"vec":[1,2,3,4,"ab"]}'))
    env.assertOk(conn.execute_command('JSON.SET', 'j2', '$', r'{"vec":[1,2,3,true,5]}'))
    env.assertOk(conn.execute_command('JSON.SET', 'j2', '$', r'{"vec":[1,2,null,4,5]}'))
    env.assertOk(conn.execute_command('JSON.SET', 'j3', '$', r'{"vec":[1,2,3,4]}'))
    env.assertOk(conn.execute_command('JSON.SET', 'j3', '$', r'{"vec":[1,2,3,4,5,6]}'))

    assertInfoField(env, 'idx', 'hash_indexing_failures', '5')
    assertInfoField(env, 'idx', 'num_docs', '0')

@no_msan
def testVector_delete(env):
    env = Env(moduleArgs='DEFAULT_DIALECT 2')
    conn = getConnectionByEnv(env)
    dim = 2

    for data_type in ['FLOAT32', 'FLOAT64']:
        env.expect('FT.CREATE', 'idx', 'ON', 'JSON',
                   'SCHEMA', '$.vec', 'AS', 'vec', 'VECTOR', 'HNSW', '6', 'TYPE', data_type, 'DIM', '2','DISTANCE_METRIC', 'L2').ok()

        env.assertOk(conn.execute_command('JSON.SET', 'j1', '$', r'{"vec":[0.1,0.1]}'))
        env.assertOk(conn.execute_command('JSON.SET', 'j2', '$', r'{"vec":[0.2,0.3]}'))
        env.assertOk(conn.execute_command('JSON.SET', 'j3', '$', r'{"vec":[0.3,0.3]}'))
        env.assertOk(conn.execute_command('JSON.SET', 'j4', '$', r'{"vec":[0.4,0.4]}'))
        env.assertOk(conn.execute_command('JSON.SET', 'j5', '$', r'{"vec":[0.5,0.5]}'))

        env.assertOk(conn.execute_command('JSON.SET', 'j6', '$', r'{"vec":[1,1]}'))
        blob = create_np_array_typed([1]*dim, data_type).tobytes()

        q = ['FT.SEARCH', 'idx', '*=>[KNN 6 @vec $b]', 'PARAMS', '2', 'b', blob, 'RETURN', '0', 'SORTBY', '__vec_score']
        env.expect(*q).equal([6, 'j6', 'j5', 'j4', 'j3', 'j2', 'j1'])

        q = ['FT.SEARCH', 'idx', '*=>[KNN 1 @vec $b]', 'PARAMS', '2', 'b', blob, 'RETURN', '0', 'SORTBY', '__vec_score']
        env.expect(*q).equal([1, 'j6'])

        env.assertEqual(conn.execute_command('JSON.DEL', 'j3'), 1)
        env.assertEqual(conn.execute_command('JSON.DEL', 'j4'), 1)
        env.assertEqual(conn.execute_command('JSON.DEL', 'j5'), 1)
        env.assertEqual(conn.execute_command('JSON.DEL', 'j6'), 1)

        env.expect(*q).equal([1, 'j2'])
        conn.execute_command('FT.DROPINDEX', 'idx', 'DD')

@no_msan
def testRedisCommands(env):
    env.skipOnCluster()

    env.execute_command('FT.CREATE', 'idx', 'ON', 'JSON', 'PREFIX', '1', 'doc:', 'SCHEMA', '$.t', 'TEXT', '$.flt', 'NUMERIC')
    env.execute_command('JSON.SET', 'doc:1', '$', r'{"t":"riceratops","n":"9072","flt":97.2}')
    env.expect('ft.search', 'idx', 'ri*', 'NOCONTENT').equal([1, 'doc:1'])

    # Test Redis COPY
    if server_version_at_least(env, "6.2.0"):
        env.execute_command('COPY', 'doc:1', 'doc:2')
        env.execute_command('COPY', 'doc:2', 'dos:3')
    else:
        env.execute_command('JSON.SET', 'doc:2', '$', r'{"t":"riceratops","n":"9072","flt":97.2}')
        env.execute_command('JSON.SET', 'dos:3', '$', r'{"t":"riceratops","n":"9072","flt":97.2}')
    
    env.expect('ft.search', 'idx', 'ri*', 'NOCONTENT').equal([2, 'doc:1', 'doc:2'])


    # Test Redis DEL
    env.execute_command('DEL', 'doc:1')
    env.expect('ft.search', 'idx', 'ri*', 'NOCONTENT').equal([1, 'doc:2'])

    # Test Redis RENAME
    env.execute_command('RENAME', 'dos:3', 'doc:3')
    env.expect('ft.search', 'idx', 'ri*', 'NOCONTENT').equal([2, 'doc:2', 'doc:3'])

    # Test Redis UNLINK
    env.execute_command('UNLINK', 'doc:3')
    env.expect('ft.search', 'idx', 'ri*', 'NOCONTENT').equal([1, 'doc:2'])

    # Test Redis EXPIRE
    env.execute_command('EXPIRE', 'doc:2', 1)
    time.sleep(1.1)
    env.expect('ft.search', 'idx', 'ri*', 'NOCONTENT').equal([0])<|MERGE_RESOLUTION|>--- conflicted
+++ resolved
@@ -812,13 +812,6 @@
     env.expect('FT.SEARCH', 'idx1', '*').equal([0])
 
 @no_msan
-<<<<<<< HEAD
-def testSortableTagError(env):
-    env.expect('FT.CREATE', 'idx1', 'ON', 'JSON',                                   \
-               'SCHEMA', '$.tag[*]', 'AS', 'idxtag', 'TAG', 'SORTABLE').error()     \
-               .contains('On JSON, cannot set tag field to sortable - idxtag')
-
-@no_msan
 def testImplicitUNF(env):
     conn = getConnectionByEnv(env)
     env.expect('FT.CREATE', 'idx_json', 'ON', 'JSON', 'SCHEMA',  \
@@ -840,8 +833,6 @@
     env.assertNotEqual(info_res['attributes'][2][-1], 'UNF')
 
 @no_msan
-=======
->>>>>>> 6b7a2b75
 def testNotExistField(env):
     conn = getConnectionByEnv(env)
     env.execute_command('FT.CREATE', 'idx1', 'ON', 'JSON', 'SCHEMA', '$.t', 'AS', 't', 'TEXT')
