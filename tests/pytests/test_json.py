# -*- coding: utf-8 -*-

import json
import bz2

from common import *
from includes import *


GAMES_JSON = os.path.join(os.path.dirname(os.path.abspath(__file__)), 'games.json.bz2')

doc1_content = r'''{"string": "gotcha1",
                "null": null,
                "boolT": true,
                "boolN": true,
                "int": 972,
                "flt": 9.72,
                "geo": "1.23,4.56",
                "obj": {"int": 1, "string": "gotcha6","c": null},
                "complex_arr": [42, null, -1.2, false, {"nested_array":["sub", "array", "gotcha2"]}, {"nested_obj": "gotcha3"}, "gotcha4"],
                "scalar_arr": [42, null, -1.2, false, "gotcha5"],
                "string_arr": ["a", "b", "c", "d", "e", "f", "gotcha6"]
            }'''


@no_msan
def testSearchUpdatedContent(env):
    conn = getConnectionByEnv(env)

    # TODO: test when rejson module is loaded after search
    # TODO: test when rejson module is loaded before search
    # TODO: test when rejson module is not loaded (fail gracefully with error messages)

    # Set a value before index is defined
    plain_val_1_raw = r'{"t":"rex","n":12}'
    plain_val_1 = '['+plain_val_1_raw+']'
    res = conn.execute_command('json.get', 'doc:1', '$')
    env.assertEqual(res, None)
    conn.execute_command('json.set', 'doc:1', '$', plain_val_1_raw)
    res = conn.execute_command('json.get', 'doc:1', '$')
    env.assertEqual(json.loads(res), json.loads(plain_val_1))
    res = conn.execute_command('json.get', 'doc:1', '.')
    env.assertEqual(json.loads(res), json.loads(plain_val_1_raw))

    # Index creation
    env.execute_command('FT.CREATE', 'idx1', 'ON', 'JSON', 'SCHEMA',
                        '$.t', 'AS', 'labelT', 'TEXT', '$.n', 'AS', 'labelN', 'NUMERIC')
    waitForIndex(env, 'idx1')

    # No results before ingestion
    env.expect('ft.search', 'idx1', 'rice*').equal([0])

    # Set another value after index was defined
    plain_val_2_raw = r'{"t":"riceratops","n":9}'
    plain_val_2 = '[' + plain_val_2_raw + ']'

    conn.execute_command('json.set', 'doc:2', '$', plain_val_2_raw)
    res = conn.execute_command('json.get', 'doc:2', '$')
    env.assertEqual(json.loads(res), json.loads(plain_val_2))
    res = conn.execute_command('json.get', 'doc:2', '.')
    env.assertEqual(json.loads(res), json.loads(plain_val_2_raw))
    res = conn.execute_command('json.get', 'doc:2', '$.n')
    env.assertEqual(res, '[9]')
    res = conn.execute_command('json.get', 'doc:2', '.n')
    env.assertEqual(res, '9')
    res = conn.execute_command('json.get', 'doc:2', '$.t')
    env.assertEqual(res, '["riceratops"]')
    res = conn.execute_command('json.get', 'doc:2', '.t')
    env.assertEqual(res, '"riceratops"')

    # Test updated values are found
    expected = [2, 'doc:1', ['$', json.loads(plain_val_1_raw)], 'doc:2', ['$', json.loads(plain_val_2_raw)]]
    res = env.cmd('ft.search', 'idx1', '*')
    res[2][1] = json.loads(res[2][1])
    res[4][1] = json.loads(res[4][1])
    env.assertEqual(res, expected)

    expected = [1, 'doc:1', ['$', json.loads(plain_val_1_raw)]]
    res = env.cmd('ft.search', 'idx1', 're*')
    res[2][1] = json.loads(res[2][1])
    env.assertEqual(res, expected)

    # TODO: Why does the following result look like that? (1 count and 2 arrays of result pairs)
    res = env.execute_command('ft.aggregate', 'idx1', '*', 'LOAD', '1', 'labelT')
    env.assertEqual(toSortedFlatList(res), toSortedFlatList([1, ['labelT', 'rex'], ['labelT', 'riceratops']]))
    env.expect('ft.aggregate', 'idx1', 're*', 'LOAD', '1', 'labelT').equal([1, ['labelT', 'rex']])

    res = env.execute_command('ft.aggregate', 'idx1', '*', 'LOAD', '1', 'labelT')

    # Update an existing text value
    plain_text_val_3_raw = '"hescelosaurus"'
    plain_text_val_3 = '[' +plain_text_val_3_raw + ']'

    env.expect('json.set', 'doc:1', '$.t', plain_text_val_3_raw).ok()
    env.expect('json.get', 'doc:1', '$.t').equal(plain_text_val_3)

    # Update an existing int value
    plain_int_val_3 = '13'
    int_incrby_3 = '2'
    plain_int_res_val_3 = str(int(plain_int_val_3) + int(int_incrby_3))
    env.expect('json.set', 'doc:1', '$.n', plain_int_val_3).ok()
    # test JSON.NUMINCRBY
    env.expect('json.numincrby', 'doc:1', '$.n', int_incrby_3).equal('[' + plain_int_res_val_3 + ']')

    expected = [1, 'doc:1', ['$', json.loads(r'{"t":"hescelosaurus","n":' + plain_int_res_val_3 + '}')]]
    res = env.cmd('ft.search', 'idx1', 'he*')
    res[2][1] = json.loads(res[2][1])
    env.assertEqual(res, expected)

    expected = [1, 'doc:2', ['$', json.loads('{"t":"riceratops","n":9}')]]
    res = env.cmd('ft.search', 'idx1', 'riceratops', 'RETURN', '1', '$')
    res[2][1] = json.loads(res[2][1])
    env.assertEqual(res, expected)

    env.expect('ft.search', 'idx1', 'riceratops', 'RETURN', '1', '$.n').equal([1, 'doc:2', ['$.n', '9']])
    env.expect('ft.search', 'idx1', 'riceratops', 'RETURN', '1', '$.t').equal([1, 'doc:2', ['$.t', 'riceratops']])


# FIXME: Test PREFIX, SORTBY, NOSTEM, Fuzzy, Pagination, Limit 0 0, Score - Need to repeat all search testing as done on hash?
# FIXME: Test Aggregate - Need to repeat all aggregate testing as done on hash?

# TODO: Check null values
# TODO: Check arrays
# TODO: Check Object/Map

@no_msan
@skip
def testHandleUnindexedTypes(env):
    # TODO: Ignore and resume indexing when encountering an Object/Array/null
    # TODO: Except for array of only scalars which is defined as a TAG in the schema
    # ... FT.CREATE idx SCHEMA $.arr TAG

    env.expect('JSON.SET', 'doc:1', '$', doc1_content).ok()

    env.expect('FT.CREATE', 'idx', 'ON', 'JSON', 'SCHEMA',
                        '$.string', 'AS', 'string', 'TEXT',
                        '$.null', 'AS', 'nil', 'TEXT',
                        '$.boolT', 'AS', 'boolT', 'TEXT',
                        '$.boolN', 'AS', 'boolN', 'NUMERIC',
                        '$.int', 'AS', 'int', 'NUMERIC',
                        '$.flt', 'AS', 'flt', 'NUMERIC',
                        '$.geo', 'AS', 'geo', 'GEO',
                        '$.obj', 'AS', 'obj', 'TEXT',
                        '$.complex_arr', 'AS', 'complex_arr', 'TEXT',
                        '$.scalar_arr', 'AS', 'scalar_arr', 'TAG',
                        '$.int_arr', 'AS', 'int_arr', 'TAG',
                        ).ok()
    waitForIndex(env, 'idx')
    # FIXME: Why does the following search return zero results?
    env.expect('ft.search', 'idx', '*', 'RETURN', '2', 'string', 'int_arr')\
        .equal([1, 'doc:1', ['string', '"gotcha1"', 'int_arr', ["a", "b", "c", "d", "e", "f", "gotcha6"]]])

    # TODO: test TAGVALS ?
    pass

@no_msan
def testReturnAllTypes(env):
    # Test returning all JSON types
    # (even if some of them are not able to be indexed/found,
    # they can be returned together with other fields which are indexed)

    env.expect('JSON.SET', 'doc:1', '$', doc1_content).ok()
    env.execute_command('FT.CREATE', 'idx', 'ON', 'JSON', 'SCHEMA', '$.string', 'AS', 'string', 'TEXT')

    # TODO: Make sure TAG can be used as a label in "FT.SEARCH idx "*" RETURN $.t As Tag"
    pass

@no_msan
def testOldJsonPathSyntax(env):
    # Make sure root path '.' is working
    # For example, '$.t' should also work as '.t' and 't'
    pass

@no_msan
def testNoContent(env):
    # Test NOCONTENT
    env.execute_command('FT.CREATE', 'idx', 'ON', 'JSON', 'SCHEMA', '$.t', 'TEXT', '$.flt', 'NUMERIC')
    env.execute_command('JSON.SET', 'doc:1', '$', r'{"t":"riceratops","n":"9072","flt":97.2}')
    env.expect('ft.search', 'idx', 're*', 'NOCONTENT').equal([0])
    env.expect('ft.search', 'idx', 'ri*', 'NOCONTENT').equal([1, 'doc:1'])

@no_msan
def testDocNoFullSchema(env):
    # Test NOCONTENT
    env.cmd('FT.CREATE', 'idx', 'ON', 'JSON', 'SCHEMA', '$.t1', 'TEXT', '$.t2', 'TEXT')
    env.cmd('JSON.SET', 'doc:1', '$', r'{"t1":"riceratops"}')
    env.expect('ft.search', 'idx', 're*', 'NOCONTENT').equal([0])
    env.expect('ft.search', 'idx', 'ri*', 'NOCONTENT').equal([1, 'doc:1'])

@no_msan
def testReturnRoot(env):
    # Test NOCONTENT
    env.execute_command('FT.CREATE', 'idx', 'ON', 'JSON', 'SCHEMA', '$.t', 'TEXT')
    env.execute_command('JSON.SET', 'doc:1', '$', r'{"t":"foo"}')
    env.expect('ft.search', 'idx', 'foo', 'RETURN', '1', '$').equal([1, 'doc:1', ['$', '{"t":"foo"}']])

@no_msan
def testNonEnglish(env):
    # Test json in non-English languages
    env.execute_command('FT.CREATE', 'idx1', 'ON', 'JSON', 'SCHEMA', '$.t', 'AS', 'labelT', 'TEXT', '$.n', 'AS',
                        'labelN', 'NUMERIC')
    japanese_value_1 = 'ドラゴン'
    japanese_doc_value_raw = r'{"t":"' + japanese_value_1 + r'","n":5}'
    japanese_doc_value = [ json.loads(japanese_doc_value_raw) ]

    env.expect('json.set', 'doc:4', '$', japanese_doc_value_raw).ok()
    env.assertEqual(json.loads(env.cmd('json.get', 'doc:4', '$')), japanese_doc_value)
    env.assertEqual(json.loads(env.cmd('json.get', 'doc:4', '.')), json.loads(japanese_doc_value_raw))
    env.expect('json.get', 'doc:4', '$.t').equal('["' + japanese_value_1 + '"]')
    env.expect('json.get', 'doc:4', '.t').equal('"' + japanese_value_1 + '"')

    chinese_value_1_raw = r'{"t":"踪迹","n":5}'
    chinese_value_1 = [ json.loads(chinese_value_1_raw)]
    env.expect('json.set', 'doc:5', '$', chinese_value_1_raw).ok()
    env.assertEqual(json.loads(env.cmd('json.get', 'doc:5', '$')), chinese_value_1)
    env.assertEqual(json.loads(env.cmd('json.get', 'doc:5', '.')), json.loads(chinese_value_1_raw))

    env.expect('ft.search', 'idx1', '*', 'RETURN', '3', '$.t', 'AS', 'MyReturnLabel') \
        .equal([2,
                'doc:4', ['MyReturnLabel', 'ドラゴン'],
                'doc:5', ['MyReturnLabel', '踪迹']])

@no_msan
def testSet(env):
    # JSON.SET (either set the entire key or a sub-value)
    # Can also do multiple changes/side-effects, such as converting an object to a scalar
    env.execute_command('FT.CREATE', 'idx', 'ON', 'JSON', 'SCHEMA', '$.t', 'TEXT')
    env.execute_command('JSON.SET', 'doc:1', '$', r'{"t":"ReJSON"}')

    res = [1, 'doc:1', ['$', '{"t":"ReJSON"}']]
    env.expect('ft.search', 'idx', 'rejson').equal(res)
    env.expect('ft.search', 'idx', 'ReJSON').equal(res)
    env.expect('ft.search', 'idx', 're*').equal(res)
    env.expect('ft.search', 'idx', 're*', 'NOCONTENT').equal([1, 'doc:1'])

@no_msan
def testDel(env):
    conn = getConnectionByEnv(env)

    # JSON.DEL and JSON.FORGET
    env.execute_command('FT.CREATE', 'idx', 'ON', 'JSON', 'SCHEMA', '$.t', 'TEXT')
    conn.execute_command('JSON.SET', 'doc:1', '$', r'{"t":"ReJSON"}')
    conn.execute_command('JSON.SET', 'doc:2', '$', r'{"t":"RediSearch"}')
    env.expect('ft.search', 'idx', 're*', 'NOCONTENT').equal([2, 'doc:1', 'doc:2'])
    res = conn.execute_command('JSON.DEL', 'doc:2', '$.t')
    env.assertEqual(res, 1)
    env.expect('ft.search', 'idx', 're*', 'NOCONTENT').equal([1, 'doc:1'])
    res = conn.execute_command('JSON.FORGET', 'doc:1', '$.t')
    env.assertEqual(res, 1)
    env.expect('ft.search', 'idx', 're*', 'NOCONTENT').equal([0])

@no_msan
def testToggle(env):
    # JSON.TOGGLE
    env.expect('FT.CREATE', 'idx', 'ON', 'JSON', 'SCHEMA',
               '$.boolT', 'AS', 'boolT', 'TAG').ok()
    env.expect('JSON.SET', 'doc:1', '$', r'{"boolT":false}').ok()
    env.expect('ft.search', 'idx', '*').equal([1, 'doc:1', ['$', '{"boolT":false}']])
    env.expect('JSON.TOGGLE','doc:1','$.boolT').equal([1])
    env.expect('ft.search', 'idx', '*').equal([1, 'doc:1', ['$', '{"boolT":true}']])

@no_msan
def testStrappend(env):
    # JSON.STRAPPEND

    env.execute_command('FT.CREATE', 'idx', 'ON', 'JSON', 'SCHEMA', '$.t', 'TEXT')
    env.execute_command('JSON.SET', 'doc:1', '$', r'{"t":"Redis"}')
    env.expect('json.get', 'doc:1', '$').equal('[{"t":"Redis"}]')
    env.expect('ft.search', 'idx', '*').equal([1, 'doc:1', ['$', '{"t":"Redis"}']])
    env.expect('ft.search', 'idx', 'Redis').equal([1, 'doc:1', ['$', '{"t":"Redis"}']])
    env.execute_command('JSON.STRAPPEND', 'doc:1', '.t', '"Labs"')
    env.expect('json.get', 'doc:1', '$').equal('[{"t":"RedisLabs"}]')
    env.expect('ft.search', 'idx', '*').equal([1, 'doc:1', ['$', '{"t":"RedisLabs"}']])
    env.expect('ft.search', 'idx', 'RedisLabs').equal([1, 'doc:1', ['$', '{"t":"RedisLabs"}']])
    env.expect('ft.search', 'idx', 'Redis').equal([0])

@no_msan
def testArrayCommands(env):
    conn = getConnectionByEnv(env)
    env.execute_command('FT.CREATE', 'idx', 'ON', 'JSON',
                        'SCHEMA', '$.tag[*]', 'AS', 'tag', 'TAG')

    env.assertOk(conn.execute_command('JSON.SET', 'doc:1', '$', '{"tag":["foo"]}'))
    env.assertEqual(conn.execute_command('JSON.ARRAPPEND', 'doc:1', '$.tag', '"bar"'), [2])
    env.assertEqual(conn.execute_command('JSON.GET', 'doc:1', '$.tag[*]'), '["foo","bar"]')
    env.assertEqual(conn.execute_command('JSON.ARRLEN', 'doc:1', '$.tag'), [2])
    res = [1, 'doc:1', ['$', '{"tag":["foo","bar"]}']]
    env.expect('FT.SEARCH', 'idx', '@tag:{foo}').equal(res)
    env.expect('FT.SEARCH', 'idx', '@tag:{bar}').equal(res)
    env.expect('FT.SEARCH', 'idx', '@tag:{baz}').equal([0])

    # use JSON.ARRINSERT
    env.assertEqual(conn.execute_command('JSON.ARRINSERT', 'doc:1', '$.tag', '2', '"baz"'), [3])
    env.assertEqual(conn.execute_command('JSON.GET', 'doc:1', '$.tag[*]'), '["foo","bar","baz"]')
    env.assertEqual(conn.execute_command('JSON.ARRLEN', 'doc:1', '$.tag'), [3])
    res = [1, 'doc:1', ['$', '{"tag":["foo","bar","baz"]}']]
    env.expect('FT.SEARCH', 'idx', '@tag:{foo}').equal(res)
    env.expect('FT.SEARCH', 'idx', '@tag:{bar}').equal(res)
    env.expect('FT.SEARCH', 'idx', '@tag:{baz}').equal(res)

    # use JSON.ARRPOP
    env.assertEqual(conn.execute_command('JSON.ARRPOP', 'doc:1', '$.tag', '1'), ['"bar"'])
    env.assertEqual(conn.execute_command('JSON.GET', 'doc:1', '$.tag[*]'), '["foo","baz"]')
    env.assertEqual(conn.execute_command('JSON.ARRLEN', 'doc:1', '$.tag'), [2])
    res = [1, 'doc:1', ['$', '{"tag":["foo","baz"]}']]
    env.expect('FT.SEARCH', 'idx', '@tag:{foo}').equal(res)
    env.expect('FT.SEARCH', 'idx', '@tag:{bar}').equal([0])
    env.expect('FT.SEARCH', 'idx', '@tag:{baz}').equal(res)

    # use JSON.ARRTRIM
    env.assertEqual(conn.execute_command('JSON.ARRINSERT', 'doc:1', '$.tag', '0', '"1"'), [3])
    env.assertEqual(conn.execute_command('JSON.ARRINSERT', 'doc:1', '$.tag', '0', '"2"'), [4])
    env.assertEqual(conn.execute_command('JSON.ARRAPPEND', 'doc:1', '$.tag', '"3"', '"4"'), [6])
    env.assertEqual(conn.execute_command('JSON.ARRLEN', 'doc:1', '$.tag'), [6])

    env.assertEqual(conn.execute_command('JSON.ARRTRIM', 'doc:1', '$.tag', '2', '3'), [2])
    env.assertEqual(conn.execute_command('JSON.GET', 'doc:1', '$.tag[*]'), '["foo","baz"]')
    env.assertEqual(conn.execute_command('JSON.ARRLEN', 'doc:1', '$.tag'), [2])
    env.expect('FT.SEARCH', 'idx', '@tag:{1}').equal([0])
    env.expect('FT.SEARCH', 'idx', '@tag:{foo}').equal(res)
    env.expect('FT.SEARCH', 'idx', '@tag:{baz}').equal(res)

@no_msan
def testRootValues(env):
    # Search all JSON types as a top-level element
    # FIXME:
    pass

@no_msan
def testAsTag(env):
    res = env.execute_command('FT.CREATE', 'idx', 'ON', 'JSON',
                              'SCHEMA', '$.tag', 'AS', 'tag', 'TAG', 'SEPARATOR', ',')

    env.expect('JSON.SET', 'doc:1', '$', '{"tag":"foo,bar,baz"}').ok()

    env.expect('JSON.GET', 'doc:1', '$').equal('[{"tag":"foo,bar,baz"}]')
    env.expect('JSON.GET', 'doc:1', '$.tag').equal('["foo,bar,baz"]')

    res = [1, 'doc:1', ['$', '{"tag":"foo,bar,baz"}']]
    env.expect('FT.SEARCH', 'idx', '@tag:{foo}').equal(res)
    env.expect('FT.SEARCH', 'idx', '@tag:{bar}').equal(res)
    env.expect('FT.SEARCH', 'idx', '@tag:{baz}').equal(res)

    env.expect('FT.SEARCH', 'idx', '@tag:{foo\\,bar\\,baz}').equal([0])

@no_msan
def testMultiValueTag(env):
    conn = getConnectionByEnv(env)

    # Index with Tag for array with multi-values
    res = env.execute_command('FT.CREATE', 'idx', 'ON', 'JSON',
                              'SCHEMA', '$.tag[*]', 'AS', 'tag', 'TAG', 'SEPARATOR', ',')

    # multivalue without a separator
    #
    env.assertOk(conn.execute_command('JSON.SET', 'doc:1', '$', '{"tag":["foo", "bar", "baz"]}'))
    env.assertOk(conn.execute_command('JSON.SET', 'doc:2', '$', '{"tag":["foo, bar", "baz"]}'))
    env.assertOk(conn.execute_command('JSON.SET', 'doc:3', '$', '{"tag":["foo, bar, baz"]}'))

    env.assertEqual(conn.execute_command('JSON.GET', 'doc:1', '$'), '[{"tag":["foo","bar","baz"]}]')
    env.assertEqual(conn.execute_command('JSON.GET', 'doc:1', '$.tag'), '[["foo","bar","baz"]]')
    env.assertEqual(conn.execute_command('JSON.GET', 'doc:1', '$.tag[*]'), '["foo","bar","baz"]')

    env.assertEqual(conn.execute_command('JSON.GET', 'doc:2', '$'), '[{"tag":["foo, bar","baz"]}]')
    env.assertEqual(conn.execute_command('JSON.GET', 'doc:2', '$.tag'), '[["foo, bar","baz"]]')
    env.assertEqual(conn.execute_command('JSON.GET', 'doc:2', '$.tag[*]'), '["foo, bar","baz"]')

    env.assertEqual(conn.execute_command('JSON.GET', 'doc:3', '$'), '[{"tag":["foo, bar, baz"]}]')
    env.assertEqual(conn.execute_command('JSON.GET', 'doc:3', '$.tag'), '[["foo, bar, baz"]]')
    env.assertEqual(conn.execute_command('JSON.GET', 'doc:3', '$.tag[*]'), '["foo, bar, baz"]')

    res = [3, 'doc:1', ['$', '{"tag":["foo","bar","baz"]}'],
               'doc:2', ['$', '{"tag":["foo, bar","baz"]}'],
               'doc:3', ['$', '{"tag":["foo, bar, baz"]}']]
    env.expect('FT.SEARCH', 'idx', '@tag:{foo}').equal(res)
    env.expect('FT.SEARCH', 'idx', '@tag:{bar}').equal(res)
    env.expect('FT.SEARCH', 'idx', '@tag:{baz}').equal(res)
    env.expect('FT.SEARCH', 'idx', '@tag:{foo/,bar/,baz}').equal([0])

@no_msan
def testMultiValueTag_Recursive_Decent(env):
    conn = getConnectionByEnv(env)
    env.execute_command('FT.CREATE', 'idx', 'ON', 'JSON',
                        'SCHEMA', '$..name', 'AS', 'name', 'TAG')
    conn.execute_command('JSON.SET', 'doc:1', '$', '{"name":"foo", "in" : {"name":"bar"}}')

    res = [1, 'doc:1', ['$', '{"name":"foo","in":{"name":"bar"}}']]
    env.expect('FT.SEARCH', 'idx', '@name:{foo}').equal(res)
    env.expect('FT.SEARCH', 'idx', '@name:{bar}').equal(res)

@no_msan
def testMultiValueErrors(env):
    # Index with Tag for array with multi-values
    env.execute_command('FT.CREATE', 'idxtext', 'ON', 'JSON',
                        'SCHEMA', '$.text', 'AS', 'text', 'TEXT')
    env.execute_command('FT.CREATE', 'idxnum', 'ON', 'JSON',
                        'SCHEMA', '$.num', 'AS', 'num', 'NUMERIC')
    env.execute_command('FT.CREATE', 'idxgeo', 'ON', 'JSON',
                        'SCHEMA', '$.geo', 'AS', 'geo', 'GEO')

    env.expect('JSON.SET', 'doc:1', '$', '{"text":["foo, bar","baz"],                       \
                                           "num":[1,2,3,3.14],                              \
                                           "geo":["1.234, 4.321", "0.123, 3.210"]}').ok()

    # test non-tag indexes fail to index multivalue
    indexes = ['idxtext', 'idxnum', 'idxgeo']
    for index in indexes:
        res_actual = env.cmd('FT.INFO', index)
        res_actual = {res_actual[i]: res_actual[i + 1] for i in range(0, len(res_actual), 2)}
        env.assertEqual(str(res_actual['hash_indexing_failures']), '1')

@no_msan
def add_values(env, number_of_iterations=1):
    res = env.execute_command('FT.CREATE', 'games', 'ON', 'JSON',
                              'SCHEMA', '$.title', 'TEXT', 'SORTABLE',
                              '$.brand', 'TEXT', 'NOSTEM', 'SORTABLE',
                              )  # ,'$.description', 'AS', 'description', 'TEXT', 'price', 'NUMERIC',
    # 'categories', 'TAG')

    conn = getConnectionByEnv(env)
    for i in range(number_of_iterations):
        fp = bz2.BZ2File(GAMES_JSON, 'r')
        for line in fp:
            obj = json.loads(line)
            id = obj['asin'] + (str(i) if i > 0 else '')
            del obj['asin']
            b = obj.get('brand')
            obj['brand'] = str(b) if b else ""
            # FIXME: When NUMERIC is restored, restore 'price'
            del obj['price']
            # obj['price'] = obj.get('price') or 0
            str_val = json.dumps(obj)
            cmd = ['JSON.SET', id, '$', str_val]
            conn.execute_command(*cmd)
        fp.close()

@no_msan
def testAggregate(env):
    add_values(env)

    cmd = ['ft.aggregate', 'games', '*',
           'GROUPBY', '1', '@$.brand',
           'REDUCE', 'count', '0', 'AS', 'count',
           'SORTBY', 2, '@count', 'desc',
           'LIMIT', '0', '5'
           ]
    env.expect(*cmd).equal([292, ['$.brand', '', 'count', '1518'],
                                  ['$.brand', 'mad catz', 'count', '43'],
                                  ['$.brand', 'generic', 'count', '40'],
                                  ['$.brand', 'steelseries', 'count', '37'],
                                  ['$.brand', 'logitech', 'count', '35']])
    # FIXME: Test FT.AGGREGATE params - or alternatively reuse test_aggregate.py to also run on json content

@no_msan
def testDemo(env):
    conn = getConnectionByEnv(env)

    # Set a value before index is defined
    tlv = r'{"iata":"TLV","name":"Ben Gurion International Airport","location":"34.8866997,32.01139832"}'
    sfo = r'{"iata":"SFO","name":"San Francisco International Airport","location":"-122.375,37.6189995"}'
    tlv_doc = [1, 'A:TLV', ['$', json.loads(tlv)]]
    sfo_doc = [1, 'A:SFO', ['$', json.loads(sfo)]]

    conn.execute_command('json.set', 'A:TLV', '$', tlv)
    conn.execute_command('json.set', 'A:SFO', '$', sfo)

    env.expect('FT.CREATE airports ON JSON SCHEMA $.iata AS iata TAG                          \
                                                  $.iata AS iata_txt TEXT NOSTEM              \
                                                  $.name AS name TEXT NOSTEM PHONETIC dm:en   \
                                                  $.location AS location GEO').ok()

    conn.execute_command('json.set', 'A:TLV', '$', tlv)
    conn.execute_command('json.set', 'A:SFO', '$', sfo)

    info = env.cmd('FT.INFO airports')
    env.assertEqual(slice_at(info, 'index_name')[0], 'airports')
    env.assertEqual(slice_at(slice_at(info, 'index_definition')[0], 'key_type')[0], 'JSON')
    env.assertEqual(slice_at(info, 'attributes')[0],
        [['identifier', '$.iata', 'attribute', 'iata', 'type', 'TAG', 'SEPARATOR', ''],
         ['identifier', '$.iata', 'attribute', 'iata_txt', 'type', 'TEXT', 'WEIGHT', '1', 'NOSTEM'],
         ['identifier', '$.name', 'attribute', 'name', 'type', 'TEXT', 'WEIGHT', '1', 'NOSTEM'],
         ['identifier', '$.location', 'attribute', 'location', 'type', 'GEO']])
    env.assertEqual(int(slice_at(info, 'num_docs')[0]), 2)

    res = env.cmd('FT.SEARCH', 'airports', 'TLV')
    res[2][1] = json.loads(res[2][1])
    env.assertEqual(res, tlv_doc)

    res = env.cmd('FT.SEARCH', 'airports', 'TL*')
    res[2][1] = json.loads(res[2][1])
    env.assertEqual(res, tlv_doc)

    res = env.cmd('FT.SEARCH', 'airports', 'sen frensysclo')
    res[2][1] = json.loads(res[2][1])
    env.assertEqual(res, sfo_doc)

    res = env.cmd('FT.SEARCH', 'airports', '@location:[-122.41 37.77 100 km]')
    res[2][1] = json.loads(res[2][1])
    env.assertEqual(res, sfo_doc)

    env.expect('FT.SEARCH', 'airports', 'sfo', 'RETURN', '1', '$.name') \
        .equal([1, 'A:SFO', ['$.name', 'San Francisco International Airport']])

    expected_res = [1, ['iata', 'SFO', '$', '{"iata":"SFO","name":"San Francisco International Airport","location":"-122.375,37.6189995"}']]
    res = env.cmd('FT.AGGREGATE', 'airports', 'sfo', 'LOAD', '1', '$', 'SORTBY', '1', '@iata')
    env.assertEqual(toSortedFlatList(res), toSortedFlatList(expected_res))

    res =env.cmd('FT.AGGREGATE', 'airports', 'sfo', 'SORTBY', '1', '@iata', 'LOAD', '1', '$')
    env.assertEqual(toSortedFlatList(res), toSortedFlatList(expected_res))

@no_msan
def testIndexSeparation(env):
    # Test results from different indexes do not mix (either JSON with JSON and JSON with HASH)
    env.expect('HSET', 'hash:1', 't', 'telmatosaurus', 'n', '9', 'f', '9.72').equal(3)
    env.execute_command('FT.CREATE', 'idxHash', 'ON', 'HASH', 'SCHEMA', 't', 'TEXT', 'n', 'NUMERIC', 'f', 'NUMERIC')
    waitForIndex(env, 'idxHash')
    env.execute_command('FT.CREATE', 'idxJson', 'ON', 'JSON', 'SCHEMA', '$.t', 'TEXT', '$.flt', 'NUMERIC')
    waitForIndex(env, 'idxJson')
    env.execute_command('JSON.SET', 'doc:1', '$', r'{"t":"riceratops","t2":"telmatosaurus","n":9072,"flt":97.2}')
    env.execute_command('FT.CREATE', 'idxJson2', 'ON', 'JSON', 'SCHEMA', '$.t2', 'TEXT', '$.flt', 'NUMERIC')
    waitForIndex(env, 'idxJson2')

    # FIXME: Probably a bug where HASH key is found when searching a JSON index
    env.expect('FT.SEARCH', 'idxJson', '*', 'RETURN', '3', '$.t', 'AS', 'txt').equal(
        [1, 'doc:1', ['txt', 'riceratops']])
    env.expect('FT.SEARCH', 'idxJson2', '*', 'RETURN', '3', '$.t2', 'AS', 'txt').equal(
        [1, 'doc:1', ['txt', 'telmatosaurus']])
    env.expect('FT.SEARCH', 'idxHash', '*', 'RETURN', '3', 't', 'AS', 'txt').equal(
        [1, 'hash:1', ['txt', 'telmatosaurus']])

@no_msan
def testMapProjectionAsToSchemaAs(env):
    # Test that label defined in the schema can be used in the search query
    env.execute_command('FT.CREATE', 'idx', 'ON', 'JSON', 'SCHEMA', '$.t', 'AS', 'labelT', 'TEXT', '$.flt', 'AS',
                        'labelFlt', 'NUMERIC')
    env.execute_command('JSON.SET', 'doc:1', '$', r'{"t":"riceratops","n":"9072","flt":97.2}')

    env.expect('FT.SEARCH', 'idx', '*', 'RETURN', '1', 'labelT').equal(
        [1, 'doc:1', ['labelT', 'riceratops']])  # use $.t value

@no_msan
def testAsProjection(env):
    # Test RETURN and LOAD with label/alias from schema
    env.execute_command('FT.CREATE', 'idx', 'ON', 'JSON', 'SCHEMA', '$.t', 'TEXT', '$.flt', 'NUMERIC')
    env.execute_command('JSON.SET', 'doc:1', '$', r'{"t":"riceratops","n":"9072","flt":97.2, "sub":{"t":"rex"}}')

    # Test RETURN with label from schema
    env.expect('FT.SEARCH', 'idx', '*', 'RETURN', '3', '$.t', 'AS', 'txt').equal([1, 'doc:1', ['txt', 'riceratops']])
    # Test LOAD with label from schema
    env.expect('FT.AGGREGATE', 'idx', '*', 'LOAD', '3', '@$.t', 'AS', 'txt').equal([1, ['txt', 'riceratops']])

    # Test RETURN with label not from schema
    env.expect('FT.SEARCH', 'idx', '*', 'RETURN', '3', '$.n', 'AS', 'num').equal([1, 'doc:1', ['num', '9072']])
    # FIXME:: enable next line - why not found?
    #env.expect('FT.SEARCH', 'idx', '907*', 'RETURN', '3', '$.n', 'AS', 'num').equal([1, 'doc:1', ['num', '"9072"']])

    # Test LOAD with label not from schema
    env.expect('FT.AGGREGATE', 'idx', '*', 'LOAD', '6', '@$.n', 'AS', 'num', '$.sub.t', 'AS', 'subt').equal(
        [1, ['num', '9072', 'subt', 'rex']])
    # FIXME:: enable next line - why not found?
    # env.expect('FT.AGGREGATE', 'idx', '907*', 'LOAD', '3', '@$.n', 'AS', 'num').equal([1, ['num', '"9072"']])

    # TODO: Search for numeric field 'flt'

@no_msan
def testAsProjectionRedefinedLabel(env):
    conn = getConnectionByEnv(env)

    # Test redefining projection 'AS' label in query params RETURN and LOAD
    # FIXME: Should we fail SEARCH/AGGREGATE command with RETURN/LOAD alias duplication
    # (as with FT.CREATE)
    # BTW, iN SQLite, it is allowed, e.g., SELECT F1 AS Label1, F2 AS Label1 FROM doc;
    # (different values for fields F1 and F2 were retrieved with the same label Label1)

    # FIXME: Handle Numeric - In the following line, change '$.n' to: 'AS', 'labelN', 'NUMERIC'
    env.execute_command('FT.CREATE', 'idx2', 'ON', 'JSON', 'SCHEMA',
                        '$.t', 'AS', 'labelT', 'TEXT', '$.n', 'AS', 'labelN', 'TEXT')
    conn.execute_command('JSON.SET', 'doc:1', '$', r'{"t":"riceratops","n":"9072"}')

    # Allow redefining a new label for a field which has a label in the schema
    env.expect('ft.search', 'idx2', '*', 'RETURN', '3', '$.t', 'AS', 'MyOnTheFlyReturnLabel').equal(
        [1, 'doc:1', ['MyOnTheFlyReturnLabel', 'riceratops']])
    env.expect('ft.aggregate', 'idx2', '*', 'LOAD', '3', '@$.t', 'AS', 'MyOnTheFlyReturnLabel').equal(
        [1, ['MyOnTheFlyReturnLabel', 'riceratops']])

    # Allow redefining a label with existing label found in another field in the schema
    env.expect('ft.search', 'idx2', '*', 'RETURN', '3', '$.t', 'AS', 'labelN').equal(
        [1, 'doc:1', ['labelN', 'riceratops']])
    env.expect('ft.aggregate', 'idx2', '*', 'LOAD', '3', '@$.t', 'AS', 'labelN').equal(
        [1, ['labelN', 'riceratops']])

    # (?) Allow redefining a label with existing label found in another field in the schema,
    # together with just a label from the schema
    env.expect('ft.search', 'idx2', '*', 'RETURN', '4', '$.n', 'AS', 'labelT', 'labelT').equal(
        [1, 'doc:1', ['labelT', '9072']])

    # TODO: re-enable this
    if False: # UNSTABLE_TEST
        env.expect('ft.aggregate', 'idx2', '*', 'LOAD', '4', '@$.n', 'AS', 'labelT', 'labelT').equal(
            [1, ['labelT', '"9072"', 'labelT', 'riceratops']])

    env.expect('ft.search', 'idx2', '*', 'RETURN', '4', '$.n', 'AS', 'labelT', 'labelN').equal(
        [1, 'doc:1', ['labelT', '9072', 'labelN', '9072']])
    env.expect('ft.aggregate', 'idx2', '*', 'LOAD', '4', '@$.n', 'AS', 'labelT', 'labelN').equal(
        [1, ['labelT', '9072', 'labelN', '9072']])

@no_msan
def testNumeric(env):
    conn = getConnectionByEnv(env)
    env.execute_command('FT.CREATE', 'idx', 'ON', 'JSON', 'SCHEMA', '$.n', 'AS', 'n', 'NUMERIC', "$.f", 'AS', 'f', 'NUMERIC')
    conn.execute_command('JSON.SET', 'doc:1', '$', r'{"n":9, "f":9.72}')
    env.expect('FT.SEARCH', 'idx', '*', 'RETURN', '3', '$.n', 'AS', 'int').equal([1, 'doc:1', ['int', '9']])
    env.expect('FT.SEARCH', 'idx', '@n:[0 10]', 'RETURN', '3', '$.n', 'AS', 'int').equal([1, 'doc:1', ['int', '9']])
    env.expect('FT.SEARCH', 'idx', '@f:[9.5 9.9]', 'RETURN', '1', 'f') \
        .equal([1, 'doc:1', ['f', '9.72']])
    env.expect('FT.SEARCH', 'idx', '@f:[9.5 9.9]', 'RETURN', '3', '$.f', 'AS', 'flt') \
        .equal([1, 'doc:1', ['flt', '9.72']])

@no_msan
@skip
def testLanguage(env):
    # TODO: Check stemming? e.g., trad is stem of traduzioni and tradurre ?
    env.execute_command('FT.CREATE', 'idx', 'ON', 'JSON', 'LANGUAGE_FIELD', '$.lang', 'SCHEMA', '$.t', 'TEXT')
    env.execute_command('FT.CREATE', 'idx2', 'ON', 'JSON', 'LANGUAGE', 'Italian', 'SCHEMA', '$.domanda', 'TEXT')

    env.execute_command('JSON.SET', 'doc:1', '$', r'{"t":"traduzioni", "lang":"Italian"}')
    env.expect('ft.search', 'idx', 'tradu*', 'RETURN', '1', '$.t' ).equal([1, 'doc:1', ['$.t', '"traduzioni"']])

    env.execute_command('JSON.SET', 'doc:2', '$', r'{"domanda":"perché"}')
    env.expect('ft.search', 'idx2', 'per*', 'RETURN', '1', '$.domanda' ).equal([1, 'doc:2', ['$.domanda', '"perch\xc3\xa9"']])

@no_msan
def testDifferentType(env):
    conn = getConnectionByEnv(env)
    env.execute_command('FT.CREATE', 'hidx', 'ON', 'HASH', 'SCHEMA', '$.t', 'TEXT')
    env.execute_command('FT.CREATE', 'jidx', 'ON', 'JSON', 'SCHEMA', '$.t', 'TEXT')
    conn.execute_command('HSET', 'doc:1', '$.t', 'hello world')
    conn.execute_command('JSON.SET', 'doc:2', '$', r'{"t":"hello world"}')
    env.expect('FT.SEARCH', 'hidx', '*', 'NOCONTENT').equal([1, 'doc:1'])
    env.expect('FT.SEARCH', 'jidx', '*', 'NOCONTENT').equal([1, 'doc:2'])

@no_msan
def test_WrongJsonType(env):
    # test all possible errors in processing a field
    # we test that all documents failed to index
    conn = getConnectionByEnv(env)
<<<<<<< HEAD
    wrong_types = ['object', 'array', 'null']
    env.execute_command('FT.CREATE', 'idx', 'ON', 'JSON', 'SCHEMA',
=======
    conn.execute_command('FT.CREATE', 'idx', 'ON', 'JSON', 'SCHEMA',
>>>>>>> 393bf06d
        '$.object1', 'TEXT',
        '$.object2', 'TAG',
        '$.object3', 'NUMERIC',
        '$.object4', 'GEO',

        '$.array1', 'TEXT',
        '$.array2', 'NUMERIC',
        '$.array3', 'GEO',

        '$.numeric1', 'TEXT',
        '$.numeric2', 'TAG',
        '$.numeric3', 'GEO',

        '$.bool1', 'TEXT',
        '$.bool2', 'NUMERIC',
        '$.bool3', 'GEO',

        '$.geo1', 'NUMERIC',

        '$.text1', 'NUMERIC',
        '$.text2', 'GEO')

    env.expect('JSON.SET', 'doc', '$', '{"object1":{"1":"foo", "2":"bar"}}').ok()
    env.expect('JSON.SET', 'doc', '$', '{"object2":{"1":"foo", "2":"bar"}}').ok()
    env.expect('JSON.SET', 'doc', '$', '{"object3":{"1":"foo", "2":"bar"}}').ok()
    env.expect('JSON.SET', 'doc', '$', '{"object4":{"1":"foo", "2":"bar"}}').ok()

    env.expect('JSON.SET', 'doc', '$', '{"array1":["foo", "bar"]}').ok()
    env.expect('JSON.SET', 'doc', '$', '{"array2":["foo", "bar"]}').ok()
    env.expect('JSON.SET', 'doc', '$', '{"array3":["foo", "bar"]}').ok()

    env.expect('JSON.SET', 'doc', '$', '{"numeric1":3.141}').ok()
    env.expect('JSON.SET', 'doc', '$', '{"numeric2":3.141}').ok()
    env.expect('JSON.SET', 'doc', '$', '{"numeric3":3.141}').ok()

    env.expect('JSON.SET', 'doc', '$', '{"bool1":true}').ok()
    env.expect('JSON.SET', 'doc', '$', '{"bool2":true}').ok()
    env.expect('JSON.SET', 'doc', '$', '{"bool3":true}').ok()

    env.expect('JSON.SET', 'doc', '$', '{"geo1":"1.23,2.34"}').ok()

    env.expect('JSON.SET', 'doc', '$', '{"text1":"foo"}').ok()
    env.expect('JSON.SET', 'doc', '$', '{"text2":"foo"}').ok()

    # no field was indexed
    env.expect('FT.SEARCH', 'idx', '*').equal([0])

    # check indexing failed on all field in schema
    res = index_info(env, 'idx')
    env.assertEqual(int(res['hash_indexing_failures']), len(res['attributes']))

@no_msan
def testTagNoSeparetor(env):
    conn = getConnectionByEnv(env)

    env.cmd('FT.CREATE', 'idx', 'ON', 'JSON', 'SCHEMA',
                            '$.tag1', 'AS', 'tag_list', 'TAG',
                            '$.tag2[*]', 'AS', 'tag_array', 'TAG')
    env.assertOk(conn.execute_command('JSON.SET', 'doc:1', '$', '{"tag1":"foo,bar,baz"}'))
    env.assertOk(conn.execute_command('JSON.SET', 'doc:2', '$', '{"tag2":["foo","bar,baz"]}'))

    env.assertEqual(conn.execute_command('JSON.GET', 'doc:1', '$'), '[{"tag1":"foo,bar,baz"}]')
    env.assertEqual(conn.execute_command('JSON.GET', 'doc:1', '$.tag1'), '["foo,bar,baz"]')
    env.assertEqual(conn.execute_command('JSON.GET', 'doc:2', '$'), '[{"tag2":["foo","bar,baz"]}]')
    env.assertEqual(conn.execute_command('JSON.GET', 'doc:2', '$.tag2[*]'), '["foo","bar,baz"]')

    env.expect('FT.SEARCH', 'idx', '@tag_list:{foo\\,bar\\,baz}').equal([1, 'doc:1', ['$', '{"tag1":"foo,bar,baz"}']])
    env.expect('FT.SEARCH', 'idx', '@tag_array:{bar\\,baz}').equal([1, 'doc:2', ['$', '{"tag2":["foo","bar,baz"]}']])

@no_msan
def testMixedTagError(env):
    conn = getConnectionByEnv(env)
    env.cmd('FT.CREATE', 'idx1', 'ON', 'JSON', 'SCHEMA', '$.tag[*]', 'AS', 'tag', 'TAG')
    #field has a combination of a single tag, array and object
    env.assertOk(conn.execute_command('JSON.SET', 'doc1', '$', '{"tag":["good result",         \
                                                ["bad result"],         \
                                                {"another":"bad result"}]}'))
    env.expect('FT.SEARCH', 'idx1', '*').equal([0])

@no_msan
def testSortableTagError(env):
    env.expect('FT.CREATE', 'idx1', 'ON', 'JSON',                                   \
               'SCHEMA', '$.tag[*]', 'AS', 'idxtag', 'TAG', 'SORTABLE').error()     \
               .contains('On JSON, cannot set tag field to sortable - idxtag')

@no_msan
def testNotExistField(env):
    conn = getConnectionByEnv(env)
    env.execute_command('FT.CREATE', 'idx1', 'ON', 'JSON', 'SCHEMA', '$.t', 'AS', 't', 'TEXT')
    conn.execute_command('JSON.SET', 'doc1', '$', '{"t":"foo"}')
    env.expect('FT.SEARCH', 'idx1', '*', 'RETURN', 1, 'name').equal([1, 'doc1', []])

@no_msan
def testScoreField(env):
    conn = getConnectionByEnv(env)
    env.execute_command('FT.CREATE', 'permits1', 'ON', 'JSON', 'PREFIX', '1', 'tst:', 'SCORE_FIELD', '$._score', 'SCHEMA', '$._score', 'AS', '_score', 'NUMERIC', '$.description', 'AS', 'description', 'TEXT')
    env.execute_command('FT.CREATE', 'permits2', 'ON', 'JSON', 'PREFIX', '1', 'tst:', 'SCORE_FIELD', '$._score', 'SCHEMA', '$.description', 'AS', 'description', 'TEXT')
    env.assertOk(conn.execute_command('JSON.SET', 'tst:permit1', '$', r'{"_score":0.8, "description":"Fix the facade"}'))
    env.assertOk(conn.execute_command('JSON.SET', 'tst:permit2', '$', r'{"_score":0.7, "description":"Fix the facade"}'))
    env.assertOk(conn.execute_command('JSON.SET', 'tst:permit3', '$', r'{"_score":0.9, "description":"Fix the facade"}'))

    res = [3, 'tst:permit3', ['$', '{"_score":0.9,"description":"Fix the facade"}'],
               'tst:permit1', ['$', '{"_score":0.8,"description":"Fix the facade"}'],
               'tst:permit2', ['$', '{"_score":0.7,"description":"Fix the facade"}']]
    env.expect('FT.SEARCH', 'permits1', '*').equal(res)
    env.expect('FT.SEARCH', 'permits2', '*').equal(res)
    env.expect('FT.SEARCH', 'permits1', 'facade').equal(res)
    env.expect('FT.SEARCH', 'permits2', 'facade').equal(res)

@no_msan
def testMOD1853(env):
    # test numeric with 0 value
    conn = getConnectionByEnv(env)
    env.execute_command('FT.CREATE', 'idx', 'ON', 'JSON', 'SCHEMA', '$.sid', 'AS', 'sid', 'NUMERIC')
    env.assertOk(conn.execute_command('JSON.SET', 'json1', '$', r'{"sid":0}'))
    env.assertOk(conn.execute_command('JSON.SET', 'json2', '$', r'{"sid":1}'))
    res = [2, 'json1', ['sid', '0', '$', '{"sid":0}'], 'json2', ['sid', '1', '$', '{"sid":1}']]
    env.expect('FT.SEARCH', 'idx', '@sid:[0 1]', 'SORTBY', 'sid').equal(res)

@no_msan
def testTagArrayLowerCase(env):
    # test tag field change string to lower case independent of separator
    conn = getConnectionByEnv(env)

    env.assertOk(conn.execute_command('JSON.SET', 'json1', '$', r'{"attributes":[{"name":"Brand1","value":"Vivo"}]}'))
    env.assertOk(conn.execute_command('JSON.SET', 'json2', '$', r'{"attributes":[{"name":"Brand2","value":"Ext,vivo"}]}'))
    res =  [1, 'json1', ['$', '{"attributes":[{"name":"Brand1","value":"Vivo"}]}']]

    env.execute_command('FT.CREATE', 'idx1', 'ON', 'JSON', 'SCHEMA', '$.attributes[*].value', 'AS', 'attrs', 'TAG')
    waitForIndex(env, 'idx1')
    env.expect('FT.SEARCH', 'idx1', '@attrs:{Vivo}').equal(res)
    env.expect('FT.SEARCH', 'idx1', '@attrs:{vivo}').equal(res)

    env.execute_command('FT.CREATE', 'idx2', 'ON', 'JSON', 'SCHEMA', '$.attributes[*].value', 'AS', 'attrs', 'TAG', 'SEPARATOR', ',', '$.attributes[*].name', 'AS', 'name', 'TAG')
    waitForIndex(env, 'idx2')
    env.expect('FT.SEARCH', 'idx2', '@attrs:{Vivo}', 'SORTBY', 'name', 'NOCONTENT').equal([2, 'json1', 'json2'])
    env.expect('FT.SEARCH', 'idx2', '@attrs:{vivo}', 'SORTBY', 'name', 'NOCONTENT').equal([2, 'json1', 'json2'])

    env.execute_command('FT.CREATE', 'idx3', 'ON', 'JSON', 'SCHEMA', '$.attributes[*].value', 'AS', 'attrs', 'TAG', 'CASESENSITIVE')
    waitForIndex(env, 'idx3')
    env.expect('FT.SEARCH', 'idx3', '@attrs:{Vivo}').equal(res)
    env.expect('FT.SEARCH', 'idx3', '@attrs:{vivo}').equal([0])

    env.execute_command('FT.CREATE', 'idx4', 'ON', 'JSON', 'SCHEMA', '$.attributes[*].value', 'AS', 'attrs', 'TAG', 'SEPARATOR', ',', 'CASESENSITIVE')
    waitForIndex(env, 'idx4')
<<<<<<< HEAD
    env.expect('FT.SEARCH', 'idx4', '@attrs:{Vivo}', 'NOCONTENT').equal([1, 'json1'])
    env.expect('FT.SEARCH', 'idx4', '@attrs:{vivo}', 'NOCONTENT').equal([1, 'json2'])
=======
    env.expect('FT.SEARCH', 'idx4', '@attrs:{Vivo}', 'NOCONTENT').equal([1L, 'json1'])
    env.expect('FT.SEARCH', 'idx4', '@attrs:{vivo}', 'NOCONTENT').equal([1L, 'json2'])

def check_index_with_null(env, idx):
    res = [4L, 'doc1', ['sort', '1', '$', '{"sort":1,"num":null,"txt":"hello","tag":"world","geo":"1.23,4.56"}'],
               'doc2', ['sort', '2', '$', '{"sort":2,"num":0.8,"txt":null,"tag":"world","geo":"1.23,4.56"}'],
               'doc3', ['sort', '3', '$', '{"sort":3,"num":0.8,"txt":"hello","tag":null,"geo":"1.23,4.56"}'],
               'doc4', ['sort', '4', '$', '{"sort":4,"num":0.8,"txt":"hello","tag":"world","geo":null}']]

    env.expect('FT.SEARCH', idx, '*', 'SORTBY', "sort").equal(res)
    env.expect('FT.SEARCH', idx, '@sort:[1 4]', 'SORTBY', "sort").equal(res)
    info_res = index_info(env, idx)
    env.assertEqual(int(info_res['hash_indexing_failures']), 0)

@no_msan
def testNullValue(env):
    # check JSONType_Null is ignored, not failing
    conn = getConnectionByEnv(env)
    conn.execute_command('FT.CREATE', 'idx', 'ON', 'JSON', 'SCHEMA', '$.num', 'AS', 'num', 'NUMERIC',
                                                                     '$.sort', 'AS', 'sort', 'NUMERIC',
                                                                     '$.txt', 'AS', 'txt', 'TEXT',
                                                                     '$.tag', 'AS', 'tag', 'TAG',
                                                                     '$.geo', 'AS', 'geo', 'GEO')

    conn.execute_command('FT.CREATE', 'idx_sortable', 'ON', 'JSON', 'SCHEMA', '$.num', 'AS', 'num', 'NUMERIC', 'SORTABLE',
                                                                     '$.sort', 'AS', 'sort', 'NUMERIC', 'SORTABLE',
                                                                     '$.txt', 'AS', 'txt', 'TEXT', 'SORTABLE',
                                                                     '$.geo', 'AS', 'geo', 'GEO', 'SORTABLE')

    conn.execute_command('FT.CREATE', 'idx_separator', 'ON', 'JSON', 'SCHEMA', '$.sort', 'AS', 'sort', 'NUMERIC',
                                                                               '$.tag', 'AS', 'tag', 'TAG', 'SEPARATOR', '|')

    conn.execute_command('FT.CREATE', 'idx_casesensitive', 'ON', 'JSON', 'SCHEMA', '$.sort', 'AS', 'sort', 'NUMERIC',
                                                                               '$.tag', 'AS', 'tag', 'TAG', 'CASESENSITIVE')

    conn.execute_command('JSON.SET', 'doc1', '$', r'{"sort":1, "num":null, "txt":"hello", "tag":"world", "geo":"1.23,4.56"}')
    conn.execute_command('JSON.SET', 'doc2', '$', r'{"sort":2, "num":0.8, "txt":null, "tag":"world", "geo":"1.23,4.56"}')
    conn.execute_command('JSON.SET', 'doc3', '$', r'{"sort":3, "num":0.8, "txt":"hello", "tag":null, "geo":"1.23,4.56"}')
    conn.execute_command('JSON.SET', 'doc4', '$', r'{"sort":4, "num":0.8, "txt":"hello", "tag":"world", "geo":null}')
    
    check_index_with_null(env, 'idx')
    check_index_with_null(env, 'idx_sortable')
    check_index_with_null(env, 'idx_separator')
    check_index_with_null(env, 'idx_casesensitive')
    
>>>>>>> 393bf06d
<|MERGE_RESOLUTION|>--- conflicted
+++ resolved
@@ -644,12 +644,7 @@
     # test all possible errors in processing a field
     # we test that all documents failed to index
     conn = getConnectionByEnv(env)
-<<<<<<< HEAD
-    wrong_types = ['object', 'array', 'null']
-    env.execute_command('FT.CREATE', 'idx', 'ON', 'JSON', 'SCHEMA',
-=======
     conn.execute_command('FT.CREATE', 'idx', 'ON', 'JSON', 'SCHEMA',
->>>>>>> 393bf06d
         '$.object1', 'TEXT',
         '$.object2', 'TAG',
         '$.object3', 'NUMERIC',
@@ -795,18 +790,14 @@
 
     env.execute_command('FT.CREATE', 'idx4', 'ON', 'JSON', 'SCHEMA', '$.attributes[*].value', 'AS', 'attrs', 'TAG', 'SEPARATOR', ',', 'CASESENSITIVE')
     waitForIndex(env, 'idx4')
-<<<<<<< HEAD
     env.expect('FT.SEARCH', 'idx4', '@attrs:{Vivo}', 'NOCONTENT').equal([1, 'json1'])
     env.expect('FT.SEARCH', 'idx4', '@attrs:{vivo}', 'NOCONTENT').equal([1, 'json2'])
-=======
-    env.expect('FT.SEARCH', 'idx4', '@attrs:{Vivo}', 'NOCONTENT').equal([1L, 'json1'])
-    env.expect('FT.SEARCH', 'idx4', '@attrs:{vivo}', 'NOCONTENT').equal([1L, 'json2'])
 
 def check_index_with_null(env, idx):
-    res = [4L, 'doc1', ['sort', '1', '$', '{"sort":1,"num":null,"txt":"hello","tag":"world","geo":"1.23,4.56"}'],
-               'doc2', ['sort', '2', '$', '{"sort":2,"num":0.8,"txt":null,"tag":"world","geo":"1.23,4.56"}'],
-               'doc3', ['sort', '3', '$', '{"sort":3,"num":0.8,"txt":"hello","tag":null,"geo":"1.23,4.56"}'],
-               'doc4', ['sort', '4', '$', '{"sort":4,"num":0.8,"txt":"hello","tag":"world","geo":null}']]
+    res = [4, 'doc1', ['sort', '1', '$', '{"sort":1,"num":null,"txt":"hello","tag":"world","geo":"1.23,4.56"}'],
+              'doc2', ['sort', '2', '$', '{"sort":2,"num":0.8,"txt":null,"tag":"world","geo":"1.23,4.56"}'],
+              'doc3', ['sort', '3', '$', '{"sort":3,"num":0.8,"txt":"hello","tag":null,"geo":"1.23,4.56"}'],
+              'doc4', ['sort', '4', '$', '{"sort":4,"num":0.8,"txt":"hello","tag":"world","geo":null}']]
 
     env.expect('FT.SEARCH', idx, '*', 'SORTBY', "sort").equal(res)
     env.expect('FT.SEARCH', idx, '@sort:[1 4]', 'SORTBY', "sort").equal(res)
@@ -838,10 +829,8 @@
     conn.execute_command('JSON.SET', 'doc2', '$', r'{"sort":2, "num":0.8, "txt":null, "tag":"world", "geo":"1.23,4.56"}')
     conn.execute_command('JSON.SET', 'doc3', '$', r'{"sort":3, "num":0.8, "txt":"hello", "tag":null, "geo":"1.23,4.56"}')
     conn.execute_command('JSON.SET', 'doc4', '$', r'{"sort":4, "num":0.8, "txt":"hello", "tag":"world", "geo":null}')
-    
+
     check_index_with_null(env, 'idx')
     check_index_with_null(env, 'idx_sortable')
     check_index_with_null(env, 'idx_separator')
     check_index_with_null(env, 'idx_casesensitive')
-    
->>>>>>> 393bf06d
