--- conflicted
+++ resolved
@@ -431,19 +431,11 @@
     info = env.cmd('FT.INFO airports')
     env.assertEqual(slice_at(info, 'index_name')[0], 'airports')
     env.assertEqual(slice_at(slice_at(info, 'index_definition')[0], 'key_type')[0], 'JSON')
-<<<<<<< HEAD
-    env.assertEqual(slice_at(info, 'fields')[0],
-                             [['iata', 'type', 'TAG', 'SEPARATOR', '', 'SORTABLE'],
-                              ['iata_txt', 'type', 'TEXT', 'WEIGHT', '1', 'NOSTEM'],
-                              ['name', 'type', 'TEXT', 'WEIGHT', '1', 'NOSTEM'],
-                              ['location', 'type', 'GEO']])
-=======
     env.assertEqual(slice_at(info, 'attributes')[0],
-        [['identifier', '$.iata', 'attribute', 'iata', 'type', 'TAG', 'SEPARATOR', ',', 'SORTABLE'],
+        [['identifier', '$.iata', 'attribute', 'iata', 'type', 'TAG', 'SEPARATOR', '', 'SORTABLE'],
          ['identifier', '$.iata', 'attribute', 'iata_txt', 'type', 'TEXT', 'WEIGHT', '1', 'NOSTEM'],
          ['identifier', '$.name', 'attribute', 'name', 'type', 'TEXT', 'WEIGHT', '1', 'NOSTEM'],
          ['identifier', '$.location', 'attribute', 'location', 'type', 'GEO']])
->>>>>>> b19e16f5
     env.assertEqual(int(slice_at(info, 'num_docs')[0]), 2)
 
     env.expect('FT.SEARCH', 'airports', 'TLV').equal(tlv_doc)
@@ -660,7 +652,7 @@
 
     # check indexing failed on all field in schema
     res = index_info(env, 'idx')
-    env.assertEqual(int(res['hash_indexing_failures']), len(res['fields']))
+    env.assertEqual(int(res['hash_indexing_failures']), len(res['attributes']))
 
 def testTagNoSeparetor(env):
     res = env.execute_command('FT.CREATE', 'idx', 'ON', 'JSON', 'SCHEMA',
