# -*- coding: utf-8 -*-
import json

import bz2

from common import getConnectionByEnv, waitForIndex
from includes import *

UNSTABLE_TESTS = os.getenv('UNSTABLE_TESTS', '0') == '1'

GAMES_JSON = os.path.join(os.path.dirname(os.path.abspath(__file__)), 'games.json.bz2')

doc1_content = r'''{"string": "gotcha1",
                "null": null,
                "boolT": true,
                "boolN": true,
                "int": 972,
                "flt": 9.72,
                "geo": "1.23,4.56",
                "obj": {"int": 1, "string": "gotcha6","c": null},
                "complex_arr": [42, null, -1.2, false, {"nested_array":["sub", "array", "gotcha2"]}, {"nested_obj": "gotcha3"}, "gotcha4"],
                "scalar_arr": [42, null, -1.2, false, "gotcha5"],
                "string_arr": ["a", "b", "c", "d", "e", "f", "gotcha6"]
            }'''

def testSearchUpdatedContent(env):
    conn = getConnectionByEnv(env)

    # TODO: test when rejson module is loaded after search
    # TODO: test when rejson module is loaded before search
    # TODO: test when rejson module is not loaded (fail gracefully with error messages)

    # Set a value before index is defined
    plain_val_1 = r'{"t":"rex","n":12}'
    env.expect('json.get', 'doc:1', '$').equal(None)
    env.expect('json.set', 'doc:1', '$', plain_val_1).ok()
    env.expect('json.get', 'doc:1', '$').equal(plain_val_1)

    # Index creation
    conn.execute_command('FT.CREATE', 'idx1', 'ON', 'JSON', 'SCHEMA', '$.t', 'AS', 'labelT', 'TEXT', '$.n', 'AS',
                         'labelN', 'NUMERIC')
    waitForIndex(env, 'idx1')

    # No results before ingestion
    env.expect('ft.search', 'idx1', 'rice*').equal([0L])

    # Set another value after index was defined
    plain_val_2 = r'{"t":"riceratops","n":9}'
    env.expect('json.set', 'doc:2', '$', plain_val_2).ok()
    env.expect('json.get', 'doc:2', '$').equal(plain_val_2)
    env.expect('json.get', 'doc:2', '$.n').equal('9')
    env.expect('json.get', 'doc:2', '$.t').equal('"riceratops"')

    # Test updated values are found
    env.expect('ft.search', 'idx1', '*').equal([2L, 'doc:1', ['$', plain_val_1], 'doc:2', ['$', plain_val_2]])
    env.expect('ft.search', 'idx1', 're*').equal([1L, 'doc:1', ['$', plain_val_1]])

    # TODO: Why does the following result look like that? (1 count and 2 arrays of result pairs)
    env.expect('ft.aggregate', 'idx1', '*', 'LOAD', '1', 'labelT').equal(
        [1L, ['labelT', '"rex"'], ['labelT', '"riceratops"']])
    env.expect('ft.aggregate', 'idx1', 're*', 'LOAD', '1', 'labelT').equal([1L, ['labelT', '"rex"']])

    res = env.execute_command('ft.aggregate', 'idx1', '*', 'LOAD', '1', 'labelT')

    # Update an existing text value
    plain_text_val_3 = '"hescelosaurus"'
    env.expect('json.set', 'doc:1', '$.t', plain_text_val_3).ok()
    env.expect('json.get', 'doc:1', '$.t').equal(plain_text_val_3)

    # Update an existing int value
    plain_int_val_3 = '13'
    int_incrby_3 = '2'
    plain_int_res_val_3 = str(int(plain_int_val_3) + int(int_incrby_3))
    env.expect('json.set', 'doc:1', '$.n', plain_int_val_3).ok()
    # test JSON.NUMINCRBY
    env.expect('json.numincrby', 'doc:1', '$.n', int_incrby_3).equal(plain_int_res_val_3)

    env.expect('ft.search', 'idx1', 'he*').equal(
        [1L, 'doc:1', ['$', r'{"t":"hescelosaurus","n":' + plain_int_res_val_3 + '}']])

    env.expect('ft.search', 'idx1', 'riceratops', 'RETURN', '1', '$').equal(
        [1L, 'doc:2', ['$', '{"t":"riceratops","n":9}']])
    env.expect('ft.search', 'idx1', 'riceratops', 'RETURN', '1', '$.n').equal([1L, 'doc:2', ['$.n', '9']])
    env.expect('ft.search', 'idx1', 'riceratops', 'RETURN', '1', '$.t').equal([1L, 'doc:2', ['$.t', '"riceratops"']])


# FIXME: Test PREFIX, SORTBY, NOSTEM, Fuzzy, Pagination, Limit 0 0, Score - Need to repeat all search testing as done on hash?
# FIXME: Test Aggregate - Need to repeat all aggregate testing as done on hash?

# TODO: Check null values
# TODO: Check arrays
# TODO: Check Object/Map

def testHandleUnindexedTypes(env):
    # TODO: Ignore and resume indexing when encountering an Object/Array/null
    # TODO: Except for array of only scalars which is defined as a TAG in the schema
    # ... FT.CREATE idx SCHEMA $.arr TAG
    if not UNSTABLE_TESTS:
        env.skip()
    env.expect('JSON.SET', 'doc:1', '$', doc1_content).ok()

    env.expect('FT.CREATE', 'idx', 'ON', 'JSON', 'SCHEMA',
                        '$.string', 'AS', 'string', 'TEXT',
                        '$.null', 'AS', 'nil', 'TEXT',
                        '$.boolT', 'AS', 'boolT', 'TEXT',
                        '$.boolN', 'AS', 'boolN', 'NUMERIC',
                        '$.int', 'AS', 'int', 'NUMERIC',
                        '$.flt', 'AS', 'flt', 'NUMERIC',
                        '$.geo', 'AS', 'geo', 'GEO',
                        '$.obj', 'AS', 'obj', 'TEXT',
                        '$.complex_arr', 'AS', 'complex_arr', 'TEXT',
                        '$.scalar_arr', 'AS', 'scalar_arr', 'TAG',
                        '$.int_arr', 'AS', 'int_arr', 'TAG',
                        ).ok()
    waitForIndex(env, 'idx')
    # FIXME: Why does the following search return zero results?
    env.expect('ft.search', 'idx', '*', 'RETURN', '2', 'string', 'int_arr')\
        .equal([1L, 'doc:1', ['string', '"gotcha1"', 'int_arr', ["a", "b", "c", "d", "e", "f", "gotcha6"]]])

    # TODO: test TAGVALS ?
    pass


def testReturnAllTypes(env):
    # Test returning all JSON types
    # (even if some of them are not able to be indexed/found,
    # they can be returned together with other fields which are indexed)

    env.expect('JSON.SET', 'doc:1', '$', doc1_content).ok()
    env.execute_command('FT.CREATE', 'idx', 'ON', 'JSON', 'SCHEMA', '$.string', 'AS', 'string', 'TEXT')


    # TODO: Make sure TAG can be used as a label in "FT.SEARCH idx "*" RETURN $.t As Tag"
    pass


def testOldJsonPathSyntax(env):
    # Make sure root path '.' is working
    # For example, '$.t' should also work as '.t' and 't'
    pass


def testNoContent(env):
    # Test NOCONTENT
    env.execute_command('FT.CREATE', 'idx', 'ON', 'JSON', 'SCHEMA', '$.t', 'TEXT', '$.flt', 'NUMERIC')
    waitForIndex(env, 'idx')
    env.execute_command('JSON.SET', 'doc:1', '$', r'{"t":"riceratops","n":"9072","flt":97.2}')
    env.expect('ft.search', 'idx', 're*', 'NOCONTENT').equal([0L])
    env.expect('ft.search', 'idx', 'ri*', 'NOCONTENT').equal([1L, 'doc:1'])


def testNonEnglish(env):
    # Test json in non-English languages
    env.execute_command('FT.CREATE', 'idx1', 'ON', 'JSON', 'SCHEMA', '$.t', 'AS', 'labelT', 'TEXT', '$.n', 'AS',
                        'labelN', 'NUMERIC')
    waitForIndex(env, 'idx1')
    japanese_value_1 = 'ドラゴン'
    japanese_doc_value = r'{"t":"' + japanese_value_1 + r'","n":5}'
    env.expect('json.set', 'doc:4', '$', japanese_doc_value).ok()
    env.expect('json.get', 'doc:4', '$').equal(japanese_doc_value)
    env.expect('json.get', 'doc:4', '$.t').equal('"' + japanese_value_1 + '"')

    chinese_value_1 = r'{"t":"踪迹","n":5}'
    env.expect('json.set', 'doc:5', '$', chinese_value_1).ok()
    env.expect('json.get', 'doc:5', '$').equal(chinese_value_1)

    env.expect('ft.search', 'idx1', '*', 'RETURN', '3', '$.t', 'AS', 'MyReturnLabel') \
        .equal([2L,
                'doc:4', ['MyReturnLabel', '"\xe3\x83\x89\xe3\x83\xa9\xe3\x82\xb4\xe3\x83\xb3"'],
                'doc:5', ['MyReturnLabel', '"\xe8\xb8\xaa\xe8\xbf\xb9"']])


def testSet(env):
    # JSON.SET (either set the entire key or a sub-value)
    # Can also do multiple changes/side-effects, such as converting an object to a scalar
    # FIXME:
    pass


def testDel(env):
    # JSON.DEL and JSON.FORGET
    # FIXME:
    pass


def testToggle(env):
    # JSON.TOGGLE
    # FIXME:
    pass


def testStrappend(env):
    # JSON.STRAPPEND
    # FIXME:
    pass


def testArrappend(env):
    # JSON.ARRAPPEND
    # FIXME:
    pass


def testArrInsert(env):
    # JSON.ARRINSERT
    # FIXME:
    pass


def testArrpop(env):
    # JSON.ARRPOP
    env.execute_command('FT.CREATE', 'idx1', 'ON', 'JSON', 'SCHEMA', '$.t', 'AS', 'labelT', 'TEXT')
    waitForIndex(env, 'idx1')
    env.expect('JSON.SET', 'doc:1', '$', '{"t":["foo", "bar", "back"]}').ok()
<<<<<<< HEAD
    # FIXME: Enable the following line: Should we search in array content? Need TAG for that?
    #env.expect('FT.SEARCH', 'idx1', 'ba*', 'RETURN', '1', 'labelT').equal([1L, 'doc:1', ['labelT', '"bar"']])
=======
    # FIXME: Why search for 'ba*' returns zero results?
    # env.expect('FT.SEARCH', 'idx1', 'ba*').equal([1L, 'doc:1', ['labelT', '"bar"']])
>>>>>>> 1939871a
    # FIXME: Why aggregate 'ba*' returns zero results?
    # env.expect('FT.AGGREGATE', 'idx1', 'ba*', 'LOAD', '3', '@$.t', 'AS', 't').equal([1L, ['t', '["foo","bar","back"]']])

    env.expect('FT.SEARCH', 'idx1', '*').equal([1L, 'doc:1', ['$', '{"t":["foo","bar","back"]}']])
    env.expect('FT.AGGREGATE', 'idx1', '*', 'LOAD', '3', '@$.t', 'AS', 't').equal([1L, ['t', '["foo","bar","back"]']])

    env.expect('JSON.ARRPOP', 'doc:1', '$.t').equal('"back"')
    env.expect('FT.SEARCH', 'idx1', '*').equal([1L, 'doc:1', ['$', '{"t":["foo","bar"]}']])
    env.expect('JSON.ARRPOP', 'doc:1', '$.t', 0).equal('"foo"')
    env.expect('FT.SEARCH', 'idx1', '*').equal([1L, 'doc:1', ['$', '{"t":["bar"]}']])


def testRootValues(env):
    # Search all JSON types as a top-level element
    # FIXME:
    pass


def testArrtrim(env):
    # json.arrtrim
    # FIXME:
    pass


def testAsTag(env):
    # Index with Tag for array with multi-values
    # FIXME:
    pass


def add_values(env, number_of_iterations=1):
    res = env.execute_command('FT.CREATE', 'games', 'ON', 'JSON',
                              'SCHEMA', '$.title', 'TEXT', 'SORTABLE',
                              '$.brand', 'TEXT', 'NOSTEM', 'SORTABLE',
                              )  # ,'$.description', 'AS', 'description', 'TEXT', 'price', 'NUMERIC',
    # 'categories', 'TAG')
    waitForIndex(env, 'games')

    for i in range(number_of_iterations):
        fp = bz2.BZ2File(GAMES_JSON, 'r')
        for line in fp:
            obj = json.loads(line)
            id = obj['asin'] + (str(i) if i > 0 else '')
            del obj['asin']
            b = obj.get('brand')
            obj['brand'] = str(b) if b else ""
            # FIXME: When NUMERIC is restored, restore 'price'
            del obj['price']
            # obj['price'] = obj.get('price') or 0
            str_val = json.dumps(obj)
            cmd = ['JSON.SET', id, '$', str_val]
            env.execute_command(*cmd)
        fp.close()


def testAggregate(env):
    add_values(env)

    cmd = ['ft.aggregate', 'games', '*',
           'GROUPBY', '1', '@$.brand',
           'REDUCE', 'count', '0', 'AS', 'count',
           'SORTBY', 2, '@count', 'desc',
           'LIMIT', '0', '5'
           ]
    env.expect(*cmd).equal([292L, ['$.brand', '""', 'count', '1518'],
                            ['$.brand', '"mad catz"', 'count', '43'],
                            ['$.brand', '"generic"', 'count', '40'],
                            ['$.brand', '"steelseries"', 'count', '37'],
                            ['$.brand', '"logitech"', 'count', '35']])
    # FIXME: Test FT.AGGREGATE params - or alternatively reuse test_aggregate.py to also run on json content


def testDemo(env):
    conn = getConnectionByEnv(env)

    # Set a value before index is defined
    tlv = r'{"iata":"TLV","name":"Ben Gurion International Airport","location":"34.8866997,32.01139832"}'
    sfo = r'{"iata":"SFO","name":"San Francisco International Airport","location":"-122.375,37.6189995"}'
    tlv_doc = [1L, 'A:TLV', ['$', tlv]]
    sfo_doc = [1L, 'A:SFO', ['$', sfo]]

    env.expect('json.set', 'A:TLV', '$', tlv).ok()
    env.expect('json.set', 'A:SFO', '$', sfo).ok()

    env.expect('FT.CREATE airports ON JSON SCHEMA $.iata AS iata TAG SORTABLE                 \
                                                  $.iata AS iata_txt TEXT NOSTEM              \
                                                  $.name AS name TEXT NOSTEM PHONETIC dm:en   \
                                                  $.location AS location GEO').ok()

    env.expect('json.set', 'A:TLV', '$', tlv).ok()
    env.expect('json.set', 'A:SFO', '$', sfo).ok()

    info = env.cmd('FT.INFO airports')
    env.assertEqual(info[0:2], ['index_name', 'airports'])
    env.assertEqual(info[5][0:2], ['key_type', 'JSON'])
    env.assertEqual(info[7], [['iata', 'type', 'TAG', 'SEPARATOR', ',', 'SORTABLE'],
                              ['iata_txt', 'type', 'TEXT', 'WEIGHT', '1', 'NOSTEM'],
                              ['name', 'type', 'TEXT', 'WEIGHT', '1', 'NOSTEM'],
                              ['location', 'type', 'GEO']])
    env.assertEqual(info[8:10], ['num_docs', '2'])

    env.expect('FT.SEARCH', 'airports', 'TLV').equal(tlv_doc)
    env.expect('FT.SEARCH', 'airports', 'TL*').equal(tlv_doc)
    env.expect('FT.SEARCH', 'airports', 'sen frensysclo').equal(sfo_doc)
    env.expect('FT.SEARCH', 'airports', '@location:[-122.41 37.77 100 km]').equal(sfo_doc)
    env.expect('FT.SEARCH', 'airports', 'sfo', 'RETURN', '1', '$.name') \
        .equal([1L, 'A:SFO', ['$.name', '"San Francisco International Airport"']])


def testIndexSeparation(env):
    # FIXME: hash key should not be returned by search on JSON index
    # FIXME: json doc should not be returned by search on HASH index
    # TODO: Add prefix to partition one JSON search from another JSON search

    if not UNSTABLE_TESTS:
        env.skip()

    # Test results from different indexes do not mix (either JSON with JSON and JSON with HASH)
    env.expect('HSET', 'hash:1', 't', 'telmatosaurus', 'n', '9', 'f', '9.72').equal(3)
    env.execute_command('FT.CREATE', 'idxHash', 'ON', 'HASH', 'SCHEMA', 't', 'TEXT', 'n', 'NUMERIC', 'f', 'NUMERIC')
    waitForIndex(env, 'idxHash')
    env.execute_command('FT.CREATE', 'idxJson', 'ON', 'JSON', 'SCHEMA', '$.t', 'TEXT', '$.flt', 'NUMERIC')
    waitForIndex(env, 'idxJson')
    env.execute_command('JSON.SET', 'doc:1', '$', r'{"t":"riceratops","t2":"telmatosaurus","n":9072,"flt":97.2}')
    env.execute_command('FT.CREATE', 'idxJson2', 'ON', 'JSON', 'SCHEMA', '$.t2', 'TEXT', '$.flt', 'NUMERIC')
    waitForIndex(env, 'idxJson2')

    # FIXME: Probably a bug where HASH key is found when searching a JSON index
    env.expect('FT.SEARCH', 'idxJson', '*', 'RETURN', '3', '$.t', 'AS', 'txt').equal(
        [1L, 'doc:1', ['txt', '"riceratops"']])
    env.expect('FT.SEARCH', 'idxJson2', '*', 'RETURN', '3', '$.t2', 'AS', 'txt').equal(
        [1L, 'doc:1', ['txt', '"telmatosaurus"']])
    env.expect('FT.SEARCH', 'idxHash', '*', 'RETURN', '3', 't', 'AS', 'txt').equal(
        [1L, 'hash:1', ['txt', '"telmatosaurus"']])


def testMapProjectionAsToSchemaAs(env):
    # Test that label defined in the schema can be used in the search query
    env.execute_command('FT.CREATE', 'idx', 'ON', 'JSON', 'SCHEMA', '$.t', 'AS', 'labelT', 'TEXT', '$.flt', 'AS',
                        'labelFlt', 'NUMERIC')
    waitForIndex(env, 'idx')
    env.execute_command('JSON.SET', 'doc:1', '$', r'{"t":"riceratops","n":"9072","flt":97.2}')

    env.expect('FT.SEARCH', 'idx', '*', 'RETURN', '1', 'labelT').equal(
        [1L, 'doc:1', ['labelT', '"riceratops"']])  # use $.t value


def testAsProjection(env):
    # Test RETURN and LOAD with label/alias from schema
    env.execute_command('FT.CREATE', 'idx', 'ON', 'JSON', 'SCHEMA', '$.t', 'TEXT', '$.flt', 'NUMERIC')
    waitForIndex(env, 'idx')
    env.execute_command('JSON.SET', 'doc:1', '$', r'{"t":"riceratops","n":"9072","flt":97.2, "sub":{"t":"rex"}}')

    # Test RETURN with label from schema
    env.expect('FT.SEARCH', 'idx', '*', 'RETURN', '3', '$.t', 'AS', 'txt').equal([1L, 'doc:1', ['txt', '"riceratops"']])
    # Test LOAD with label from schema
    env.expect('FT.AGGREGATE', 'idx', '*', 'LOAD', '3', '@$.t', 'AS', 'txt').equal([1L, ['txt', '"riceratops"']])

    # Test RETURN with label not from schema
    env.expect('FT.SEARCH', 'idx', '*', 'RETURN', '3', '$.n', 'AS', 'num').equal([1L, 'doc:1', ['num', '"9072"']])
    # FIXME:: enable next line - why not found?
    #env.expect('FT.SEARCH', 'idx', '907*', 'RETURN', '3', '$.n', 'AS', 'num').equal([1L, 'doc:1', ['num', '"9072"']])

    # Test LOAD with label not from schema
    env.expect('FT.AGGREGATE', 'idx', '*', 'LOAD', '6', '@$.n', 'AS', 'num', '$.sub.t', 'AS', 'subt').equal(
        [1L, ['num', '"9072"', 'subt', '"rex"']])
    # FIXME:: enable next line - why not found?
    # env.expect('FT.AGGREGATE', 'idx', '907*', 'LOAD', '3', '@$.n', 'AS', 'num').equal([1L, ['num', '"9072"']])

    # TODO: Search for numeric field 'flt'


def testAsProjectionRedefinedLabel(env):
    # Test redefining projection 'AS' label in query params RETURN and LOAD
    # FIXME: Should we fail SEARCH/AGGREGATE command with RETURN/LOAD alias duplication
    # (as with FT.CREATE)
    # BTW, iN SQLite, it is allowed, e.g., SELECT F1 AS Label1, F2 AS Label1 FROM doc;
<<<<<<< HEAD
    # (different values for fields F1 and F2 were retrieved with the same label Label1)
=======

>>>>>>> 1939871a
    # FIXME: Handle Numeric - In the following line, change '$.n' to: 'AS', 'labelN', 'NUMERIC'
    env.execute_command('FT.CREATE', 'idx2', 'ON', 'JSON', 'SCHEMA', '$.t', 'AS', 'labelT', 'TEXT', '$.n', 'AS',
                        'labelN', 'TEXT')
    waitForIndex(env, 'idx2')
    env.execute_command('JSON.SET', 'doc:1', '$', r'{"t":"riceratops","n":"9072"}')

    # Allow redefining a new label for a field which has a label in the schema
    env.expect('ft.search', 'idx2', '*', 'RETURN', '3', '$.t', 'AS', 'MyOnTheFlyReturnLabel').equal(
        [1L, 'doc:1', ['MyOnTheFlyReturnLabel', '"riceratops"']])
    env.expect('ft.aggregate', 'idx2', '*', 'LOAD', '3', '@$.t', 'AS', 'MyOnTheFlyReturnLabel').equal(
        [1L, ['MyOnTheFlyReturnLabel', '"riceratops"']])

    # Allow redefining a label with existing label found in another field in the schema
    env.expect('ft.search', 'idx2', '*', 'RETURN', '3', '$.t', 'AS', 'labelN').equal(
        [1L, 'doc:1', ['labelN', '"riceratops"']])
    env.expect('ft.aggregate', 'idx2', '*', 'LOAD', '3', '@$.t', 'AS', 'labelN').equal([1L, ['labelN', '"riceratops"']])

    # (?) Allow redefining a label with existing label found in another field in the schema, together with just a label from the schema
    env.expect('ft.search', 'idx2', '*', 'RETURN', '4', '$.n', 'AS', 'labelT', 'labelT').equal(
        [1L, 'doc:1', ['labelT', '"9072"']])
    env.expect('ft.aggregate', 'idx2', '*', 'LOAD', '4', '@$.n', 'AS', 'labelT', 'labelT').equal(
        [1L, ['labelT', '"9072"', 'labelT', '"riceratops"']])

    env.expect('ft.search', 'idx2', '*', 'RETURN', '4', '$.n', 'AS', 'labelT', 'labelN').equal(
        [1L, 'doc:1', ['labelT', '"9072"', 'labelN', '"9072"']])
    env.expect('ft.aggregate', 'idx2', '*', 'LOAD', '4', '@$.n', 'AS', 'labelT', 'labelN').equal(
        [1L, ['labelT', '"9072"', 'labelN', '"9072"']])


def testNumeric(env):
    # FIXME: Handle numeric
    if not UNSTABLE_TESTS:
        env.skip()

    env.execute_command('FT.CREATE', 'idx', 'ON', 'JSON', 'SCHEMA', '$.n', 'NUMERIC', "$.f", 'NUMERIC')
    waitForIndex(env, 'idx')
    env.execute_command('JSON.SET', 'doc:1', '$', r'{"n":9, "f":9.72}')
    env.expect('FT.SEARCH', 'idx', '@n:[0 10]', 'RETURN', '3', '$.n', 'AS', 'int').equal([1L, 'doc:1', ['$.n', 9]])
    env.expect('FT.SEARCH', 'idx', '@f:[9.5 9.9]', 'RETURN', '3', '$.f', 'AS', 'flt').equal(
        [1L, 'doc:1', ['flt', 9.72]])<|MERGE_RESOLUTION|>--- conflicted
+++ resolved
@@ -212,13 +212,10 @@
     env.execute_command('FT.CREATE', 'idx1', 'ON', 'JSON', 'SCHEMA', '$.t', 'AS', 'labelT', 'TEXT')
     waitForIndex(env, 'idx1')
     env.expect('JSON.SET', 'doc:1', '$', '{"t":["foo", "bar", "back"]}').ok()
-<<<<<<< HEAD
+
     # FIXME: Enable the following line: Should we search in array content? Need TAG for that?
     #env.expect('FT.SEARCH', 'idx1', 'ba*', 'RETURN', '1', 'labelT').equal([1L, 'doc:1', ['labelT', '"bar"']])
-=======
-    # FIXME: Why search for 'ba*' returns zero results?
-    # env.expect('FT.SEARCH', 'idx1', 'ba*').equal([1L, 'doc:1', ['labelT', '"bar"']])
->>>>>>> 1939871a
+
     # FIXME: Why aggregate 'ba*' returns zero results?
     # env.expect('FT.AGGREGATE', 'idx1', 'ba*', 'LOAD', '3', '@$.t', 'AS', 't').equal([1L, ['t', '["foo","bar","back"]']])
 
@@ -396,11 +393,8 @@
     # FIXME: Should we fail SEARCH/AGGREGATE command with RETURN/LOAD alias duplication
     # (as with FT.CREATE)
     # BTW, iN SQLite, it is allowed, e.g., SELECT F1 AS Label1, F2 AS Label1 FROM doc;
-<<<<<<< HEAD
     # (different values for fields F1 and F2 were retrieved with the same label Label1)
-=======
-
->>>>>>> 1939871a
+
     # FIXME: Handle Numeric - In the following line, change '$.n' to: 'AS', 'labelN', 'NUMERIC'
     env.execute_command('FT.CREATE', 'idx2', 'ON', 'JSON', 'SCHEMA', '$.t', 'AS', 'labelT', 'TEXT', '$.n', 'AS',
                         'labelN', 'TEXT')
