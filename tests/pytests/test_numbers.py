--- conflicted
+++ resolved
@@ -7,10 +7,7 @@
 from RLTest import Env
 import math
 
-def testOverrides(env):
-    env.skipOnCluster()
-
-<<<<<<< HEAD
+
 # MOD-5815 TEST
 def testUniqueSum(env):
 
@@ -178,45 +175,6 @@
         env.assertEqual(hashes_number, numeric_tree['numEntries'], message = "expected numEntries")
         env.assertEqual(0, numeric_tree['emptyLeaves'], message = "expected emptyLeaves")
         env.assertEqual(expected_root_max_depth, numeric_tree['RootMaxDepth'], message = "expected RootMaxDepth")
-
-=======
-    env.expect('ft.config', 'set', 'FORK_GC_CLEAN_THRESHOLD', 0).equal('OK')
-
-    env.expect('FT.CREATE', 'idx', 'SCHEMA', 'num', 'numeric').ok()
-
-    loops = 10
-    hashes_number = 10_000
-
-    # Build the tree to get its structure statistics
-    for i in range(hashes_number):
-        env.cmd('hset', f'{i}', 'num', f'{i}')
-
-    info = index_info(env, 'idx')
-    expected_inverted_sz_mb = round(float(info['inverted_sz_mb']), 4)
-    expected_root_max_depth = numeric_tree_summary(env, 'idx', 'num')['RootMaxDepth']
-
-    for i in range(loops):
-
-        # In each loop re-index 0, 1,...,`hashes_number`-1 entries with increasing values
-        for j in range(hashes_number):
-            env.cmd('hset', f'{j}', 'num', f'{j}')
-
-        # explicitly run gc to update spec stats and the inverted index number of entries.
-        forceInvokeGC(env, 'idx')
-
-        # num records should be equal to the number of indexed hashes.
-        info = index_info(env, 'idx')
-        env.assertEqual(hashes_number, int(info['num_records']), message = "expected ft.info:num_records")
-
-        # size in bytes shouldn't grow
-        env.assertEqual(expected_inverted_sz_mb, round(float(info['inverted_sz_mb']), 4), message = "expected ft.info:inverted_sz_mb")
-
-        # the tree depth was experimentally calculated, and should remain constant since we are using the same values.
-        numeric_tree = numeric_tree_summary(env, 'idx', 'num')
-        env.assertEqual(hashes_number, numeric_tree['numEntries'], message = "expected numEntries")
-        env.assertEqual(0, numeric_tree['emptyLeaves'], message = "expected emptyLeaves")
-        env.assertEqual(expected_root_max_depth, numeric_tree['RootMaxDepth'], message = "expected RootMaxDepth")
->>>>>>> 2ddcbb74
 
 def testCompression(env):
 	accuracy = 0.000001
