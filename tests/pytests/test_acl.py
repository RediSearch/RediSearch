--- conflicted
+++ resolved
@@ -159,28 +159,10 @@
         env.assertEqual(res, 1)
 
 def test_internal_commands(env):
-<<<<<<< HEAD
-    """Tests the internal commands' category"""
-
-    # Create a user with all command permissions (full keyspace and pubsub access)
-    env.expect('ACL', 'SETUSER', 'test', 'on', '>123', '~*', '&*', '+@all').ok()
-    env.expect('AUTH', 'test', '123').true()
-
-    # `test` user should be able to execute internal commands
-    env.expect('_FT.SEARCH', 'idx', '*').error().contains('No index exists with provided name idx')
-
-    # Remove the `_search_internal` permissions from the `test` user
-    env.expect('ACL', 'SETUSER', 'test', '-@_search_internal').ok()
-
-    # `test` user should still be able to run non-internal commands
-    env.expect('FT.CREATE', 'idx', 'SCHEMA', 't', 'TEXT').ok()
-    env.expect('FT.SEARCH', 'idx', '*').equal([0])
-=======
     """
     Tests that internal commands are not allowed for non-internal
     connections, and are by internal connections.
     """
->>>>>>> 853b8d13
 
     # Internal commands are treated as unknown commands for non-internal
     # connections
