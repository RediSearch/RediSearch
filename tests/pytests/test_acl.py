--- conflicted
+++ resolved
@@ -5,8 +5,6 @@
 READ_SEARCH_COMMANDS = ['FT.SEARCH', 'FT.AGGREGATE', 'FT.CURSOR', 'FT.CURSOR',
                  'FT.PROFILE', 'FT.SUGGET', 'FT.SUGLEN']
 WRITE_SEARCH_COMMANDS = ['FT.DROPINDEX', 'FT.SUGADD', 'FT.SUGDEL']
-<<<<<<< HEAD
-=======
 INTERNAL_SEARCH_COMMANDS = {
         '_FT.ALIASDEL': 'alias',
         '_FT.AGGREGATE': 'idx *',
@@ -39,7 +37,6 @@
         '_FT._DROPIFX': 'idx',
         '_FT.SAFEADD': 'idx doc:1 fields f1 val'
 }
->>>>>>> 3f2892d4
 
 def test_acl_category(env):
     """Test that the `search` category was added appropriately in module
@@ -73,9 +70,6 @@
     # Use a set since the order of the response is not consistent.
     env.assertEqual(set(res), set(commands))
 
-<<<<<<< HEAD
-    # Check that one of our commands is listed in a non-search category (sanity)
-=======
     # ---------------- internal search command category ----------------
     res = env.cmd('ACL', 'CAT', '_search_internal')
     commands = INTERNAL_SEARCH_COMMANDS.keys()
@@ -84,7 +78,6 @@
     env.assertEqual(set(res), set(commands))
 
     # Check that one of our commands is listed in a non-search category
->>>>>>> 3f2892d4
     res = env.cmd('ACL', 'CAT', 'read')
     env.assertTrue('FT.SEARCH' in res)
 
@@ -212,7 +205,6 @@
     connections, and are by internal connections.
     """
 
-<<<<<<< HEAD
     # Internal commands are treated as unknown commands for non-internal
     # connections
     env.expect('_FT.CREATE', 'idx', 'SCHEMA', 'title', 'TEXT').error().contains("unknown command")
@@ -223,7 +215,11 @@
     # Promote the connection to internal
     env.expect('DEBUG', 'MARK-INTERNAL-CLIENT').ok()
     env.expect('_FT.SEARCH', 'idx', '*').equal([0])
-=======
+
+    # `test` user should still be able to run non-internal commands
+    env.expect('FT.CREATE', 'idx', 'SCHEMA', 't', 'TEXT').ok()
+    env.expect('FT.SEARCH', 'idx', '*').equal([0])
+
     # Now `test` should not be able to execute RediSearch internal commands
     # `_FT.DEBUG` has only subcommands, so we check it separately.
     for command, args_or_args_list in INTERNAL_SEARCH_COMMANDS.items():
@@ -231,9 +227,8 @@
         for args in args_list:
             arg_list = args.split(' ')
             env.expect(command, *arg_list).error().contains("User test has no permissions to run")
->>>>>>> 3f2892d4
-
-@skip(redis_less_than="7.9.227")
+
+@skip(redis_less_than="8.0")
 def test_acl_key_permissions_validation(env):
     """Tests that the key permission validation works properly"""
 
