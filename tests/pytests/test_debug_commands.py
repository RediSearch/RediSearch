--- conflicted
+++ resolved
@@ -60,11 +60,8 @@
             'YIELDS_ON_LOAD_COUNTER',
             'BG_SCAN_CONTROLLER',
             'INDEXER_SLEEP_BEFORE_YIELD_MICROS',
-<<<<<<< HEAD
             'QUERY_CONTROLLER',
-=======
             'VECSIM_MOCK_TIMEOUT',
->>>>>>> 16035ece
             'FT.AGGREGATE',
             'FT.SEARCH',
         ]
