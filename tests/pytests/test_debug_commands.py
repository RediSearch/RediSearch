--- conflicted
+++ resolved
@@ -920,9 +920,8 @@
         env.assertEqual(attr['identifier'], f'FieldPath@{i}')
         env.assertEqual(attr['attribute'], f'Field@{i}')
         field_stats = to_dict(field_stats_list[i])
-<<<<<<< HEAD
-        env.assertEqual(field_stats['identifier'], 'name')
-        env.assertEqual(field_stats['attribute'], 'name')
+        env.assertEqual(field_stats['identifier'], f'FieldPath@{i}')
+        env.assertEqual(field_stats['attribute'], f'Field@{i}')
 
 @skip(cluster=True)
 def testPauseOnOOM(env: Env):
@@ -987,8 +986,4 @@
     env.expect('FT.CREATE', 'idx', 'SCHEMA', 'name', 'TEXT').ok()
     env.expect(bgScanCommand(), 'TERMINATE_BG_POOL').ok()
     # Check if the scan is finished
-    env.assertEqual(index_info(env, 'idx')['indexing'], 0)
-=======
-        env.assertEqual(field_stats['identifier'], f'FieldPath@{i}')
-        env.assertEqual(field_stats['attribute'], f'Field@{i}')
->>>>>>> 614b4400
+    env.assertEqual(index_info(env, 'idx')['indexing'], 0)