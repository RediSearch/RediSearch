--- conflicted
+++ resolved
@@ -53,11 +53,6 @@
             "DUMP_HNSW",
             "SET_MONITOR_EXPIRATION",
             "WORKERS",
-<<<<<<< HEAD
-            "INDEXES",
-            "INFO",
-            'GET_HIDE_USER_DATA_FROM_LOGS',
-=======
             'BG_SCAN_CONTROLLER',
             "INDEXES",
             "INFO",
@@ -66,7 +61,6 @@
             '_FT.AGGREGATE',
             'FT.SEARCH',
             '_FT.SEARCH',
->>>>>>> 34a3dee8
         ]
         coord_help_list = ['SHARD_CONNECTION_STATES', 'PAUSE_TOPOLOGY_UPDATER', 'RESUME_TOPOLOGY_UPDATER', 'CLEAR_PENDING_TOPOLOGY']
         help_list.extend(coord_help_list)
@@ -401,14 +395,6 @@
     # If index error is "Can't open vector index" then function tries to accsses null pointer
     env.expect(debug_cmd(), 'DUMP_HNSW', 'idx','v').error() \
         .contains("Can't open vector index")
-<<<<<<< HEAD
-
-
-def testIndexes(env: Env):
-    env.expect('FT.CREATE', 'idx', 'SCHEMA', 'name', 'TEXT').ok()
-    debug_output = env.cmd(debug_cmd(), 'INDEXES')
-    env.assertEqual(debug_output, ['Index@4e7f626df794f6491574a236f22c100c34ed804f'])
-=======
 @skip(cluster=True)
 def testSetMaxScannedDocs(env: Env):
 
@@ -882,7 +868,6 @@
         def listResults(res):
             return [{res[i]: res[i + 1]} for i in range(1, len(res[1:]), 2)]
         self.Resp2("SEARCH", ['SORTBY', 'n'], listResults)
->>>>>>> 34a3dee8
 
 # For now allowing access to the value through the debug command
 # Maybe in the future it should be accessible through the FT.CONFIG command and the test move to test_config.py
@@ -898,14 +883,9 @@
     value = env.cmd(debug_cmd(), 'GET_HIDE_USER_DATA_FROM_LOGS')
     env.assertEqual(value, 0)
 
-<<<<<<< HEAD
-def testIndexObfuscatedInfo(env: Env):
-    # we create more indexes to cover the found case in the code(it should break from the loop)
-=======
 
 def testIndexObfuscatedInfo(env: Env):
     # we create more indexes to cover the found case in the code (it should break from the loop)
->>>>>>> 34a3dee8
     env.expect('FT.CREATE', 'first', 'SCHEMA', 'name', 'TEXT').ok()
     env.expect('FT.CREATE', 'idx', 'SCHEMA', 'name', 'TEXT').ok()
     env.expect('FT.CREATE', 'last', 'SCHEMA', 'name', 'TEXT').ok()
@@ -915,11 +895,7 @@
     info = to_dict(debug_output[0])
     env.assertEqual(info['index_name'], obfuscated_name)
     index_definition = to_dict(info['index_definition'])
-<<<<<<< HEAD
-    env.assertEqual(index_definition['prefixes'][0], 'Text')
-=======
     env.assertEqual(index_definition['prefixes'][0], '')
->>>>>>> 34a3dee8
     attr_list = info['attributes']
     field_stats_list = info['field statistics']
     field_count = len(attr_list)
@@ -927,16 +903,8 @@
     env.assertEqual(len(field_stats_list), field_count)
     for i in range(field_count):
         attr = to_dict(attr_list[i])
-<<<<<<< HEAD
-        env.assertEqual(attr['identifier'], f'FieldPath@{i}')
-        env.assertEqual(attr['attribute'], f'Field@{i}')
-        field_stats = to_dict(field_stats_list[i])
-        env.assertEqual(field_stats['identifier'], f'FieldPath@{i}')
-        env.assertEqual(field_stats['attribute'], f'Field@{i}')
-=======
         env.assertEqual(attr['identifier'], 'name')
         env.assertEqual(attr['attribute'], 'name')
         field_stats = to_dict(field_stats_list[i])
         env.assertEqual(field_stats['identifier'], 'name')
-        env.assertEqual(field_stats['attribute'], 'name')
->>>>>>> 34a3dee8
+        env.assertEqual(field_stats['attribute'], 'name')