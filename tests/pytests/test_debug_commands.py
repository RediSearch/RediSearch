from common import *

class TestDebugCommands(object):

    def __init__(self):
        skipTest(cluster=True)
        self.workers_count = 2
        self.env = Env(testName="testing debug commands", moduleArgs=f'WORKERS {self.workers_count}')
        self.env.expect('FT.CREATE', 'idx', 'ON', 'HASH', 'SCHEMA',
                        'name', 'TEXT', 'SORTABLE',
                        'age', 'NUMERIC', 'SORTABLE',
                        't', 'TAG', 'SORTABLE',
                        'v', 'VECTOR', 'HNSW', 6, 'DIM', 2, 'DISTANCE_METRIC', 'L2', 'TYPE', 'float32').ok()
        waitForIndex(self.env, 'idx')
        self.env.expect('HSET', 'doc1', 'name', 'meir', 'age', '34', 't', 'test').equal(3)
        self.env.cmd('SET', 'foo', 'bar')

    def testDebugWrongArity(self):
        self.env.expect(debug_cmd(), 'dump_invidx').error().contains('wrong number of arguments')
        self.env.expect(debug_cmd()).error().contains('wrong number of arguments')

    def testDebugHelp(self):
        err_msg = 'wrong number of arguments'
        help_list = [
            "DUMP_INVIDX",
            "DUMP_NUMIDX",
            "DUMP_NUMIDXTREE",
            "DUMP_TAGIDX",
            "INFO_TAGIDX",
            "DUMP_GEOMIDX",
            "DUMP_PREFIX_TRIE",
            "IDTODOCID",
            "DOCIDTOID",
            "DOCINFO",
            "DUMP_PHONETIC_HASH",
            "DUMP_SUFFIX_TRIE",
            "DUMP_TERMS",
            "INVIDX_SUMMARY",
            "NUMIDX_SUMMARY",
            "SPEC_INVIDXES_INFO",
            "GC_FORCEINVOKE",
            "GC_FORCEBGINVOKE",
            "GC_CLEAN_NUMERIC",
            "GC_STOP_SCHEDULE",
            "GC_CONTINUE_SCHEDULE",
            "GC_WAIT_FOR_JOBS",
            "GIT_SHA",
            "TTL",
            "TTL_PAUSE",
            "TTL_EXPIRE",
            "VECSIM_INFO",
            "DELETE_LOCAL_CURSORS",
            "DUMP_HNSW",
            "SET_MONITOR_EXPIRATION",
            "WORKERS",
            'BG_SCAN_CONTROLLER',
            "INDEXES",
            "INFO",
            'GET_HIDE_USER_DATA_FROM_LOGS',
            'FT.AGGREGATE',
            '_FT.AGGREGATE',
            'FT.SEARCH',
            '_FT.SEARCH',
        ]
        coord_help_list = ['SHARD_CONNECTION_STATES', 'PAUSE_TOPOLOGY_UPDATER', 'RESUME_TOPOLOGY_UPDATER', 'CLEAR_PENDING_TOPOLOGY']
        help_list.extend(coord_help_list)

        self.env.expect(debug_cmd(), 'help').equal(help_list)

        arity_2_cmds = ['GIT_SHA', 'DUMP_PREFIX_TRIE', 'GC_WAIT_FOR_JOBS', 'DELETE_LOCAL_CURSORS', 'SHARD_CONNECTION_STATES',
                        'PAUSE_TOPOLOGY_UPDATER', 'RESUME_TOPOLOGY_UPDATER', 'CLEAR_PENDING_TOPOLOGY', 'INFO', 'INDEXES', 'GET_HIDE_USER_DATA_FROM_LOGS']
        for cmd in [c for c in help_list if c not in arity_2_cmds]:
            self.env.expect(debug_cmd(), cmd).error().contains(err_msg)

    def testDocInfo(self):
        rv = self.env.cmd(debug_cmd(), 'docinfo', 'idx', 'doc1', 'REVEAL')
        self.env.assertEqual(['internal_id', 1, 'flags', '(0xc):HasSortVector,HasOffsetVector,',
                              'score', '1', 'num_tokens', 1, 'max_freq', 1, 'refcount', 1, 'sortables',
                               [['index', 0, 'field', 'name AS name', 'value', 'meir'],
                                ['index', 1, 'field', 'age AS age', 'value', '34'],
                                ['index', 2, 'field', 't AS t', 'value', 'test']]], rv)
        self.env.expect(debug_cmd(), 'docinfo', 'idx').error()
        self.env.expect(debug_cmd(), 'docinfo', 'idx', 'doc2').error()

    def testDumpInvertedIndex(self):
        self.env.expect(debug_cmd(), 'dump_invidx', 'idx', 'meir').equal([1])
        self.env.expect(debug_cmd(), 'DUMP_INVIDX', 'idx', 'meir').equal([1])

    def testDumpInvertedIndexWrongArity(self):
        self.env.expect(debug_cmd(), 'dump_invidx', 'idx').error()

    def testDumpUnexistsInvertedIndex(self):
        self.env.expect(debug_cmd(), 'dump_invidx', 'idx', 'meir1').error()

    def testDumpInvertedIndexInvalidSchema(self):
        self.env.expect(debug_cmd(), 'dump_invidx', 'idx1', 'meir').error()

    def testDumpNumericIndex(self):
        self.env.expect(debug_cmd(), 'dump_numidx', 'idx', 'age').equal([[1]])
        self.env.expect(debug_cmd(), 'DUMP_NUMIDX', 'idx', 'age').equal([[1]])

    def testDumpNumericIndexWrongArity(self):
        self.env.expect(debug_cmd(), 'dump_numidx', 'idx').error()

    def testDumpUnexistsNumericIndex(self):
        self.env.expect(debug_cmd(), 'dump_numidx', 'idx', 'ag1').error()

    def testDumpNumericIndexInvalidSchema(self):
        self.env.expect(debug_cmd(), 'dump_numidx', 'idx1', 'age').error()

    def testDumpNumericIndexInvalidKeyType(self):
        self.env.expect(debug_cmd(), 'dump_numidx', 'foo', 'age').error()

    def testDumpTagIndex(self):
        self.env.expect(debug_cmd(), 'dump_tagidx', 'idx', 't').equal([['test', [1]]])
        self.env.expect(debug_cmd(), 'DUMP_TAGIDX', 'idx', 't').equal([['test', [1]]])

    def testDumpTagIndexWrongArity(self):
        self.env.expect(debug_cmd(), 'dump_tagidx', 'idx').error()

    def testDumpUnexistsTagIndex(self):
        self.env.expect(debug_cmd(), 'dump_tagidx', 'idx', 't1').error()

    def testDumpTagIndexInvalidKeyType(self):
        self.env.expect(debug_cmd(), 'dump_tagidx', 'foo', 't1').error()

    def testDumpTagIndexInvalidSchema(self):
        self.env.expect(debug_cmd(), 'dump_tagidx', 'idx1', 't').error()

    def testInfoTagIndex(self):
        self.env.expect(debug_cmd(), 'info_tagidx', 'idx', 't').equal(['num_values', 1])
        self.env.expect(debug_cmd(), 'INFO_TAGIDX', 'idx', 't').equal(['num_values', 1])
        self.env.expect(debug_cmd(), 'INFO_TAGIDX', 'idx', 't', 'dump_id_entries').equal(['num_values', 1, 'values', []])
        self.env.expect(debug_cmd(), 'INFO_TAGIDX', 'idx', 't', 'count_value_entries').equal(['num_values', 1, 'values', []])
        self.env.expect(debug_cmd(), 'INFO_TAGIDX', 'idx', 't', 'dump_id_entries', 'limit', '1') \
            .equal(['num_values', 1, 'values', [['value', 'test', 'num_entries', 1, 'num_blocks', 1, 'entries', [1]]]] )
        self.env.expect(debug_cmd(), 'INFO_TAGIDX', 'idx', 't', 'count_value_entries', 'limit', '1') \
            .equal(['num_values', 1, 'values', [['value', 'test', 'num_entries', 1, 'num_blocks', 1]]])
        self.env.expect(debug_cmd(), 'INFO_TAGIDX', 'idx', 't', 'count_value_entries', 'limit', 'abc').error()

    def testInfoTagIndexWrongArity(self):
        self.env.expect(debug_cmd(), 'info_tagidx', 'idx').error()

    def testInfoUnexistsTagIndex(self):
        self.env.expect(debug_cmd(), 'info_tagidx', 'idx', 't1').error()

    def testInfoTagIndexInvalidKeyType(self):
        self.env.expect(debug_cmd(), 'info_tagidx', 'foo', 't1').error()

    def testInfoTagIndexInvalidSchema(self):
        self.env.expect(debug_cmd(), 'info_tagidx', 'idx1', 't').error()

    def testDocIdToId(self):
        self.env.expect(debug_cmd(), 'docidtoid', 'idx', 'doc1').equal(1)
        self.env.expect(debug_cmd(), 'DOCIDTOID', 'idx', 'doc1').equal(1)

    def testDocIdToIdOnUnexistingDoc(self):
        self.env.expect(debug_cmd(), 'docidtoid', 'idx', 'doc').equal(0)

    def testIdToDocId(self):
        self.env.expect(debug_cmd(), 'idtodocid', 'idx', '1').equal('doc1')
        self.env.expect(debug_cmd(), 'IDTODOCID', 'idx', '1').equal('doc1')

    def testIdToDocIdOnUnexistingId(self):
        self.env.expect(debug_cmd(), 'idtodocid', 'idx', '2').error().equal('document was removed')
        self.env.expect(debug_cmd(), 'idtodocid', 'idx', 'docId').error().equal('bad id given')

    def testDumpPhoneticHash(self):
        self.env.expect(debug_cmd(), 'dump_phonetic_hash', 'test').equal(['<TST', '<TST'])
        self.env.expect(debug_cmd(), 'DUMP_PHONETIC_HASH', 'test').equal(['<TST', '<TST'])

    def testDumpPhoneticHashWrongArity(self):
        self.env.expect(debug_cmd(), 'dump_phonetic_hash').error()

    def testDumpTerms(self):
        self.env.expect(debug_cmd(), 'dump_terms', 'idx').equal(['meir'])
        self.env.expect(debug_cmd(), 'DUMP_TERMS', 'idx').equal(['meir'])

    def testDumpTermsWrongArity(self):
        self.env.expect(debug_cmd(), 'dump_terms').error()

    def testDumpTermsUnknownIndex(self):
        self.env.expect(debug_cmd(), 'dump_terms', 'idx1').error()

    def testInvertedIndexSummary(self):
        self.env.expect(debug_cmd(), 'invidx_summary', 'idx', 'meir').equal(['numDocs', 1, 'numEntries', 1, 'lastId', 1, 'flags',
                                                                            557139, 'numberOfBlocks', 1, 'blocks',
                                                                            ['firstId', 1, 'lastId', 1, 'numEntries', 1]])

        self.env.expect(debug_cmd(), 'INVIDX_SUMMARY', 'idx', 'meir').equal(['numDocs', 1, 'numEntries', 1, 'lastId', 1, 'flags',
                                                                            557139, 'numberOfBlocks', 1, 'blocks',
                                                                            ['firstId', 1, 'lastId', 1, 'numEntries', 1]])

    def testUnexistsInvertedIndexSummary(self):
        self.env.expect(debug_cmd(), 'invidx_summary', 'idx', 'meir1').error()

    def testInvertedIndexSummaryInvalidIdxName(self):
        self.env.expect(debug_cmd(), 'invidx_summary', 'idx1', 'meir').error()

    def testInvertedIndexSummaryWrongArity(self):
        self.env.expect(debug_cmd(), 'invidx_summary', 'idx1').error()

    def testNumericIdxIndexSummary(self):
        self.env.expect(debug_cmd(), 'numidx_summary', 'idx', 'age').equal([
            'numRanges', 1, 'numLeaves', 1, 'numEntries', 1, 'lastDocId', 1, 'revisionId', 0,
            'emptyLeaves', 0, 'RootMaxDepth', 0, 'MemoryUsage', ANY,
        ])

        self.env.expect(debug_cmd(), 'NUMIDX_SUMMARY', 'idx', 'age').equal([
            'numRanges', 1, 'numLeaves', 1, 'numEntries', 1, 'lastDocId', 1, 'revisionId', 0,
            'emptyLeaves', 0, 'RootMaxDepth', 0, 'MemoryUsage', ANY
        ])

    def testUnexistsNumericIndexSummary(self):
        self.env.expect(debug_cmd(), 'numidx_summary', 'idx', 'age1').error()

    def testNumericIndexSummaryInvalidIdxName(self):
        self.env.expect(debug_cmd(), 'numidx_summary', 'idx1', 'age').error()

    def testNumericIndexSummaryWrongArity(self):
        self.env.expect(debug_cmd(), 'numidx_summary', 'idx1').error()

    def testDumpSuffixWrongArity(self):
        self.env.expect(debug_cmd(), 'DUMP_SUFFIX_TRIE', 'idx1', 'no_suffix').error()

    def testGCStopAndContinueSchedule(self):
        self.env.expect(debug_cmd(), 'GC_STOP_SCHEDULE', 'non-existing').error().contains('Unknown index name')
        self.env.expect(debug_cmd(), 'GC_CONTINUE_SCHEDULE', 'non-existing').error().contains('Unknown index name')
        self.env.expect(debug_cmd(), 'GC_CONTINUE_SCHEDULE', 'idx').error().contains('GC is already running periodically')
        self.env.expect(debug_cmd(), 'GC_STOP_SCHEDULE', 'idx').ok()
        self.env.expect(debug_cmd(), 'GC_CONTINUE_SCHEDULE', 'idx').ok()

    def testTTLcommands(self):
        num_indexes = len(self.env.cmd('FT._LIST'))
        self.env.expect(debug_cmd(), 'TTL', 'non-existing').error().contains('Unknown index name')
        self.env.expect(debug_cmd(), 'TTL_PAUSE', 'non-existing').error().contains('Unknown index name')
        self.env.expect(debug_cmd(), 'TTL_EXPIRE', 'non-existing').error().contains('Unknown index name')
        self.env.expect(debug_cmd(), 'TTL', 'idx').error().contains('Index is not temporary')
        self.env.expect(debug_cmd(), 'TTL_PAUSE', 'idx').error().contains('Index is not temporary')
        self.env.expect(debug_cmd(), 'TTL_EXPIRE', 'idx').error().contains('Index is not temporary')

        self.env.expect('FT.CREATE', 'idx_temp', 'TEMPORARY', 3600, 'PREFIX', 1, 'temp:', 'SCHEMA', 'name', 'TEXT').ok()
        # Should pass if command is called within 10 minutes from creation.
        self.env.assertGreater(self.env.cmd(debug_cmd(), 'TTL', 'idx_temp'), 3000) # It should be close to 3600.
        self.env.expect(debug_cmd(), 'TTL_PAUSE', 'idx_temp').ok()
        self.env.expect(debug_cmd(), 'TTL_PAUSE', 'idx_temp').error().contains('Index does not have a timer')
        self.env.expect(debug_cmd(), 'TTL_EXPIRE', 'idx_temp').ok()
        with TimeLimit(10):
            while len(self.env.cmd('FT._LIST')) > num_indexes:
                pass

    def testStopAndResumeWorkersPool(self):
        self.env.expect(debug_cmd(), 'WORKERS').error().contains(
            f"wrong number of arguments for '{debug_cmd()}|WORKERS' command")
        self.env.expect(debug_cmd(), 'WORKERS', 'invalid').error().contains(
            "Invalid argument for 'WORKERS' subcommand")
        self.env.expect(debug_cmd(), 'WORKERS', 'pause').ok()
        self.env.expect(debug_cmd(), 'WORKERS', 'pause').error()\
            .contains("Operation failed: workers thread pool doesn't exists or is not running")
        self.env.expect(debug_cmd(), 'WORKERS', 'resume').ok()
        self.env.expect(debug_cmd(), 'WORKERS', 'resume').error()\
            .contains("Operation failed: workers thread pool doesn't exists or is already running")

    def testWorkersPoolDrain(self):
        # test stats and drain
        orig_stats = getWorkersThpoolStats(self.env)
        self.env.expect(debug_cmd(), 'WORKERS', 'pause').ok()
        self.env.expect(debug_cmd(), 'WORKERS', 'drain').error() \
            .contains("Operation failed: workers thread pool is not running")
        self.env.expect('HSET', 'doc1', 'name', 'meir', 'age', '34', 't', 'test',
                        'v', create_np_array_typed([1, 2]).tobytes()).equal(1)

        # Expect another 1 pending ingest job.
        stats = getWorkersThpoolStats(self.env)
        self.env.assertEqual(stats, {'totalJobsDone': orig_stats['totalJobsDone'],
                                     'totalPendingJobs': orig_stats['totalPendingJobs']+1,
                                     'highPriorityPendingJobs': orig_stats['highPriorityPendingJobs'],
                                     'lowPriorityPendingJobs': orig_stats['lowPriorityPendingJobs']+1,
                                     'numThreadsAlive': self.workers_count})

        # After resuming, expect that the job is done.
        orig_stats = stats
        self.env.expect(debug_cmd(), 'WORKERS', 'resume').ok()
        self.env.expect(debug_cmd(), 'WORKERS', 'drain').ok()
        stats = getWorkersThpoolStats(self.env)
        self.env.assertEqual(stats, {'totalJobsDone': orig_stats['totalJobsDone']+1,
                                     'totalPendingJobs': orig_stats['totalPendingJobs']-1,
                                     'highPriorityPendingJobs': orig_stats['highPriorityPendingJobs'],
                                     'lowPriorityPendingJobs': orig_stats['lowPriorityPendingJobs']-1,
                                     'numThreadsAlive': self.workers_count})

    def testWorkersNumThreads(self):
        # test stats and drain
        self.env.expect(debug_cmd(), 'WORKERS', 'n_threads').equal(self.workers_count)


@skip(cluster=True, no_json=True)
def testDumpHNSW(env):
    # Note that this test has its own env as it relies on the specific doc ids in the index created.
    # Had we used this test in the TestDebugCommands env, a background indexing would have been triggered, and
    # with high probability, some documents would be indexed BEFORE the background scan would end, and it will be
    # overwritten (same doc, but with a new doc id...)
    env.cmd('FT.CREATE temp-idx ON JSON prefix 1 _ SCHEMA '
                 '$.v_HNSW AS v_HNSW VECTOR HNSW 6 DIM 2 DISTANCE_METRIC L2 TYPE FLOAT32 '
                 '$.v_HNSW_multi[*] AS v_HNSW_multi VECTOR HNSW 6 DIM 2 DISTANCE_METRIC L2 TYPE FLOAT32 '
                 '$.v_flat AS v_flat VECTOR FLAT 6 DIM 2 DISTANCE_METRIC L2 TYPE FLOAT32 ')
    env.cmd(*['JSON.SET', '_doc1', '$', '{\"v_HNSW\":[1, 1], \"v_HNSW_multi\":[[1, 1], [2, 2]], \"v_flat\":[1, 1]}'])
    env.cmd(*['JSON.SET', '_doc2', '$', '{\"v_HNSW\":[3, 3], \"v_HNSW_multi\":[[3, 3], [4, 4]], \"v_flat\":[3, 3]}'])
    env.cmd(*['JSON.SET', '_doc3', '$', '{\"v_HNSW_multi\":[[5, 5], [6, 6]], \"v_flat\":[5, 5]}'])
    env.expect(index_info(env, 'temp-idx')['num_docs'], 3)

    # Test error handling
    env.expect(debug_cmd(), 'DUMP_HNSW', 'temp-idx').error() \
        .contains(f"wrong number of arguments for '{debug_cmd()}|DUMP_HNSW' command")
    env.expect(debug_cmd(), 'DUMP_HNSW', 'bad_idx', 'v').error() \
        .contains("Can not create a search ctx")
    env.expect(debug_cmd(), 'DUMP_HNSW', 'temp-idx', 'bad_vec_field').error() \
        .contains("Vector index not found")
    env.expect(debug_cmd(), 'DUMP_HNSW', 'temp-idx', 'v_flat').error() \
        .contains("Vector index is not an HNSW index")
    env.expect(debug_cmd(), 'DUMP_HNSW', 'temp-idx', 'v_HNSW_multi').error() \
        .contains("Command not supported for HNSW multi-value index")
    env.expect(debug_cmd(), 'DUMP_HNSW', 'temp-idx', 'v_HNSW', '_bad_doc_name').error() \
        .contains("The given key does not exist in index")

    # Test valid scenarios - with and without specifying a specific document (dump for all if doc is not provided).
    env.expect(debug_cmd(), 'DUMP_HNSW', 'temp-idx', 'v_HNSW', '_doc1').\
        equal(['Doc id', 1, ['Neighbors in level 0', 2]])

    env.expect(debug_cmd(), 'DUMP_HNSW', 'temp-idx', 'v_HNSW').\
        equal([['Doc id', 1, ['Neighbors in level 0', 2]], ['Doc id', 2, ['Neighbors in level 0', 1]],
               "Doc id 3 doesn't contain the given field"])

@skip(cluster=False)
def testCoordDebug(env: Env):
    env.expect('FT.CREATE', 'idx', 'SCHEMA', 'name', 'TEXT').ok()
    # Sanity check - regular debug command
    env.expect(debug_cmd(), 'DUMP_TERMS', 'idx').equal([])
    # Test Coordinator only debug command
    env.expect(debug_cmd(), 'SHARD_CONNECTION_STATES').noError()
    # Look for the coordinator only command in the help command
    env.expect(debug_cmd(), 'HELP').contains('SHARD_CONNECTION_STATES')

    # Test topology updater pause and resume
    env.expect(debug_cmd(), 'PAUSE_TOPOLOGY_UPDATER').ok()
    env.expect(debug_cmd(), 'PAUSE_TOPOLOGY_UPDATER').error().contains('Topology updater is already paused')
    env.expect(debug_cmd(), 'RESUME_TOPOLOGY_UPDATER').ok()
    env.expect(debug_cmd(), 'RESUME_TOPOLOGY_UPDATER').error().contains('Topology updater is already running')

@skip(cluster=True)
def testSpecIndexesInfo(env: Env):
    env.expect('FT.CREATE', 'idx', 'SCHEMA', 'n', 'NUMERIC').ok()

    expected_reply = {
        "inverted_indexes_dict_size": 0,
        "inverted_indexes_memory": 0,
    }
    # Sanity check - empty spec
    debug_output = env.cmd(debug_cmd(), 'SPEC_INVIDXES_INFO', 'idx')
    env.assertEqual(to_dict(debug_output), expected_reply)

    # Add a document
    env.expect('HSET', 'doc1', 'n', 1).equal(1)
    expected_reply["inverted_indexes_dict_size"] = 1

    # assuming the document doesn't exceed the initial block size
    expected_reply["inverted_indexes_memory"] = getInvertedIndexInitialSize(env, ['NUMERIC'])
    debug_output = env.cmd(debug_cmd(), 'SPEC_INVIDXES_INFO', 'idx')
    env.assertEqual(to_dict(debug_output), expected_reply)

def testVecsimInfo_badParams(env: Env):

    # Scenerio1: Vecsim Index scheme with vector type with invalid parameter

    # HNSW parameters the causes an execution throw (M > UINT16_MAX)
    UINT16_MAX = 2**16
    M = UINT16_MAX + 1
    dim = 2
    env.expect('FT.CREATE', 'idx','SCHEMA','v', 'VECTOR', 'HNSW', '8',
                'TYPE', 'FLOAT16', 'DIM', dim, 'DISTANCE_METRIC', 'L2', 'M', M).ok()
    env.expect(debug_cmd(), 'VECSIM_INFO', 'idx','v').error() \
        .contains("Can't open vector index")

def testHNSWdump_badParams(env: Env):
    # Scenerio1: Vecsim Index scheme with vector type with invalid parameter

    # HNSW parameters the causes an execution throw (M > UINT16_MAX)
    UINT16_MAX = 2**16
    M = UINT16_MAX + 1
    dim = 2
    env.expect('FT.CREATE', 'idx','SCHEMA','v', 'VECTOR', 'HNSW', '8',
                'TYPE', 'FLOAT16', 'DIM', dim, 'DISTANCE_METRIC', 'L2', 'M', M).ok()

    # Test dump HNSW with invalid index name
    # If index error is "Can't open vector index" then function tries to accsses null pointer
    env.expect(debug_cmd(), 'DUMP_HNSW', 'idx','v').error() \
        .contains("Can't open vector index")
@skip(cluster=True)
def testSetMaxScannedDocs(env: Env):

    # Test setting max scanned docs of background scan
    # Insert 10 documents
    num_docs = 10
    for i in range(num_docs):
        env.expect('HSET', f'doc{i}', 'name', f'name{i}').equal(1)
    # Create a baseline index
    env.expect('FT.CREATE', 'idx', 'SCHEMA', 'name', 'TEXT').ok()
    waitForIndexFinishScan(env)
    # Get count of indexed documents
    docs_in_index = env.cmd('FT.SEARCH', 'idx', '*')[0]
    env.assertEqual(docs_in_index, num_docs)

    # Check error handling
    # Giving invalid argument
    env.expect(bgScanCommand(), 'SET_MAX_SCANNED_DOCS', 'notAnumber').error()\
    .contains("Invalid argument for 'SET_MAX_SCANNED_DOCS'")
    # Giving wrong arity
    env.expect(bgScanCommand(), 'SET_MAX_SCANNED_DOCS').error()\
    .contains('wrong number of arguments')


    # Set max scanned docs to 5
    max_scanned = 5
    env.expect(bgScanCommand(), 'SET_MAX_SCANNED_DOCS', max_scanned).ok()

    # Create a new index
    env.expect('FT.CREATE', 'idx2', 'SCHEMA', 'name', 'TEXT').ok()
    waitForIndexFinishScan(env, 'idx2')
    # Get count of indexed documents
    docs_in_index = env.cmd('FT.SEARCH', 'idx2', '*')[0]
    env.assertEqual(docs_in_index, max_scanned)

    # Reset max scanned docs by setting negative value
    env.expect(bgScanCommand(), 'SET_MAX_SCANNED_DOCS', -1).ok()
    # Create a new index
    env.expect('FT.CREATE', 'idx3', 'SCHEMA', 'name', 'TEXT').ok()
    waitForIndexFinishScan(env, 'idx3')
    # Get count of indexed documents
    docs_in_index = env.cmd('FT.SEARCH', 'idx3', '*')[0]
    env.assertEqual(docs_in_index, num_docs)

@skip(cluster=True)
def testPauseOnScannedDocs(env: Env):
    num_docs = 10
    for i in range(num_docs):
        env.expect('HSET', f'doc{i}', 'name', f'name{i}').equal(1)

    # Create a baseline index
    env.expect('FT.CREATE', 'idx', 'SCHEMA', 'name', 'TEXT').ok()
    waitForIndexFinishScan(env)
    # Get count of indexed documents
    docs_in_index = env.cmd('FT.SEARCH', 'idx', '*')[0]
    env.assertEqual(docs_in_index, num_docs)


    # Check error handling
    # Giving invalid argument
    env.expect(bgScanCommand(), 'SET_PAUSE_ON_SCANNED_DOCS', 'notAnumber').error()\
    .contains("Invalid argument for 'SET_PAUSE_ON_SCANNED_DOCS'")
    # Giving wrong arity
    env.expect(bgScanCommand(), 'SET_PAUSE_ON_SCANNED_DOCS').error()\
    .contains('wrong number of arguments')

    # Set max scanned docs to 5
    pause_on_scanned = 5
    env.expect(bgScanCommand(), 'SET_PAUSE_ON_SCANNED_DOCS', pause_on_scanned).ok()

    env.expect('FT.CREATE', 'idx2', 'SCHEMA', 'name', 'TEXT').ok()
    waitForIndexPauseScan(env, 'idx2')

    # Get count of indexed documents
    docs_in_index = env.cmd('FT.SEARCH', 'idx2', '*')[0]
    env.assertEqual(docs_in_index, pause_on_scanned)

    # Get indexing info
    idx_info = index_info(env, 'idx2')
    env.assertEqual(idx_info['indexing'], 1)
    env.assertEqual(idx_info['percent_indexed'], f'{pause_on_scanned/num_docs}')

    # Check resume error handling
    # Giving wrong arity
    env.expect(bgScanCommand(), 'SET_BG_INDEX_RESUME', 'true').error()\
    .contains('wrong number of arguments')

    # Resume indexing
    env.expect(bgScanCommand(), 'SET_BG_INDEX_RESUME').ok()
    waitForIndexFinishScan(env, 'idx2')
    # Get count of indexed documents
    docs_in_index = env.cmd('FT.SEARCH', 'idx2', '*')[0]
    env.assertEqual(docs_in_index, num_docs)

@skip(cluster=True)
def testPauseBeforeScan(env: Env):
    num_docs = 10
    for i in range(num_docs):
        env.expect('HSET', f'doc{i}', 'name', f'name{i}').equal(1)

    # Create a baseline index
    env.expect('FT.CREATE', 'idx', 'SCHEMA', 'name', 'TEXT').ok()
    waitForIndexFinishScan(env)

    # Get count of indexed documents
    docs_in_index = env.cmd('FT.SEARCH', 'idx', '*')[0]
    env.assertEqual(docs_in_index, num_docs)

    # Check error handling
    # Giving invalid argument
    env.expect(bgScanCommand(), 'SET_PAUSE_BEFORE_SCAN', 'notTrue').error()\
    .contains("Invalid argument for 'SET_PAUSE_BEFORE_SCAN'")
    # Giving wrong arity
    env.expect(bgScanCommand(), 'SET_PAUSE_BEFORE_SCAN').error()\
    .contains('wrong number of arguments')

    # Set pause before scan
    env.expect(bgScanCommand(), 'SET_PAUSE_BEFORE_SCAN', 'true').ok()

    env.expect('FT.CREATE', 'idx2', 'SCHEMA', 'name', 'TEXT').ok()
    waitForIndexStatus(env, 'NEW', 'idx2')

    idx_info = index_info(env, 'idx2')
    env.assertEqual(idx_info['indexing'], 1)
    # If is indexing, but debug scanner status is NEW, it means that the scanner is paused before scan

    # Resume indexing
    env.expect(bgScanCommand(), 'SET_BG_INDEX_RESUME').ok()
    waitForIndexFinishScan(env, 'idx2')
    # Get count of indexed documents
    docs_in_index = env.cmd('FT.SEARCH', 'idx2', '*')[0]
    env.assertEqual(docs_in_index, num_docs)

@skip(cluster=True)
def testDebugScannerStatus(env: Env):
    num_docs = 10
    for i in range(num_docs):
        env.expect('HSET', f'doc{i}', 'name', f'name{i}').equal(1)

    env.expect(bgScanCommand(), 'SET_PAUSE_BEFORE_SCAN', 'true').ok()
    pause_on_scanned = 5
    env.expect(bgScanCommand(), 'SET_PAUSE_ON_SCANNED_DOCS', pause_on_scanned).ok()
    max_scanned = 7
    env.expect(bgScanCommand(), 'SET_MAX_SCANNED_DOCS', max_scanned).ok()

    env.expect('FT.CREATE', 'idx', 'SCHEMA', 'name', 'TEXT').ok()
    waitForIndexStatus(env, 'NEW')
    env.expect(bgScanCommand(), 'SET_BG_INDEX_RESUME').ok()
    waitForIndexPauseScan(env, 'idx')
    env.expect(bgScanCommand(), 'SET_BG_INDEX_RESUME').ok()
    waitForIndexFinishScan(env, 'idx')
    # When scan is done, the scanner is freed
    checkDebugScannerError(env, 'idx', 'Scanner is not initialized')

    # Test error handling
    # Giving non existing index name
    checkDebugScannerError(env, 'non_existing', 'Unknown index name')

    # Test error handling
    # Giving invalid argument to debug scanner control command
    env.expect(bgScanCommand(), 'NOT_A_COMMAND', 'notTrue').error()\
    .contains("Invalid command for 'BG_SCAN_CONTROLLER'")

    # Test OOM pause
    # Insert more docs to ensure un-flakey test
    extra_docs = 90
    for i in range(num_docs,extra_docs+num_docs):
        env.expect('HSET', f'doc{i}', 'name', f'name{i}').equal(1)

    # Remove previous debug scanner settings
    env.expect(bgScanCommand(), 'SET_PAUSE_BEFORE_SCAN', 'false').ok()
    env.expect(bgScanCommand(), 'SET_PAUSE_ON_SCANNED_DOCS', 0).ok()
    env.expect(bgScanCommand(), 'SET_MAX_SCANNED_DOCS', 0).ok()
    # Set OOM pause
    env.expect(bgScanCommand(), 'SET_PAUSE_ON_OOM', 'true').ok()
    # Set tight memory limit to trigger OOM
    set_tight_maxmemory_for_oom(env)
    # Create an index and expect OOM pause
    env.expect('FT.CREATE', 'idx_oom', 'SCHEMA', 'name', 'TEXT').ok()
    waitForIndexStatus(env, 'PAUSED_ON_OOM','idx_oom')
    # Resume indexing
    env.expect(bgScanCommand(), 'SET_BG_INDEX_RESUME').ok()

class TestQueryDebugCommands(object):
    def __init__(self):
        # Set the module default behaviour to non strict timeout policy, as this is the main focus of this test suite
        self.env = Env(testName="testing query debug commands", protocol=3, moduleArgs='ON_TIMEOUT RETURN')

        conn = getConnectionByEnv(self.env)

        self.env.expect('FT.CREATE', 'idx', 'SCHEMA', 'n', 'NUMERIC').ok()
        waitForIndex(self.env, 'idx')
        self.num_docs = 1500 * self.env.shardsCount
        for i in range(self.num_docs):
            conn.execute_command('HSET', f'doc{i}' ,'n', i)

        self.basic_query = []
        self.basic_debug_query = []

        self.cmd = None

    def setBasicDebugQuery(self, cmd):
        self.basic_query  = ['FT.' + cmd, 'idx', '*']
        self.basic_debug_query = [debug_cmd(), *self.basic_query]
        self.cmd = cmd

    def verifyWarning(self, res, message, should_timeout=True, depth=0):
        if should_timeout:
            VerifyTimeoutWarningResp3(self.env, res, depth=depth+1, message=message + " expected warning")
        else:
            self.env.assertFalse(res['warning'], depth=depth+1, message=message + " unexpected warning")

    def verifyResultsResp3(self, res, expected_results_count, message, should_timeout=True, depth=0):
        env = self.env
        env.assertEqual(len(res["results"]), expected_results_count, depth=depth+1, message=message + " unexpected results count")
        self.verifyWarning(res, message, should_timeout=should_timeout, depth=depth+1)

    def verifyResultsResp2(self, res, expected_results_count, message, depth=0):
        env = self.env
        env.assertEqual(len(res[1:] / 2), expected_results_count, depth=depth+1, message=message + " unexpected results count")

    def QueryWithLimit(self, query, timeout_res_count, limit, expected_res_count, should_timeout=False, message="", depth=0):
        env = self.env
        debug_params = ['TIMEOUT_AFTER_N', timeout_res_count, 'DEBUG_PARAMS_COUNT', 2]
        res = env.cmd(*query, 'LIMIT', 0, limit, *debug_params)
        self.verifyResultsResp3(res, expected_res_count, message=message + " QueryWithLimit:", should_timeout=should_timeout, depth=depth+1)

        return res

    def InvalidParams(self):
        env = self.env
        basic_debug_query = self.basic_debug_query

        basic_debug_query_with_args = [*basic_debug_query, 'limit', 0, 0, 'timeout', 10000] # add random params to reach the minimum required to run the debug command

        def expectError(debug_params, error_message, message="", depth=1):
            test_cmd = [*basic_debug_query_with_args, *debug_params]
            err = env.expect(*test_cmd).error().res
            self.env.assertContains(error_message, err, message=message, depth=depth)

        # Unrecognized arguments
        debug_params = ['TIMEOUT_AFTER_MEOW', 1, 'DEBUG_PARAMS_COUNT', 2]
        expectError(debug_params, "Unrecognized argument: TIMEOUT_AFTER_MEOW")

        debug_params = ['TIMEOUT_AFTER_N', 1, 'PRINT_MEOW', 'DEBUG_PARAMS_COUNT', 3]
        expectError(debug_params, "Unrecognized argument: PRINT_MEOW")

        invalid_numeric_values = ["meow", -1, 0.2]

        # Test invalid params count
        def invalid_params_count(invalid_count, message=""):
            debug_params = ['DEBUG_PARAMS_COUNT', invalid_count]
            expectError(debug_params, 'Invalid DEBUG_PARAMS_COUNT count', message)

        for invalid_count in invalid_numeric_values:
            invalid_params_count(invalid_count, f"DEBUG_PARAMS_COUNT {invalid_count} should be invalid")

        # Test invalid N count
        def invalid_N(invalid_count, message=""):
            debug_params = ['TIMEOUT_AFTER_N', invalid_count, 'DEBUG_PARAMS_COUNT', 2]
            expectError(debug_params, 'Invalid TIMEOUT_AFTER_N count', message)

        for invalid_count in invalid_numeric_values:
            invalid_N(invalid_count, f"TIMEOUT_AFTER_N {invalid_count} should be invalid")

        # test missing params
        # no N
        debug_params = ['TIMEOUT_AFTER_N', 'DEBUG_PARAMS_COUNT', 1]
        expectError(debug_params, 'TIMEOUT_AFTER_N: Expected an argument, but none provided')
        debug_params = ['INTERNAL_ONLY', 'TIMEOUT_AFTER_N', 'DEBUG_PARAMS_COUNT', 2]
        expectError(debug_params, 'TIMEOUT_AFTER_N: Expected an argument, but none provided')

        # INTERNAL_ONLY without TIMEOUT_AFTER_N
        debug_params = ['INTERNAL_ONLY', 'DEBUG_PARAMS_COUNT', 1]
        expectError(debug_params, 'INTERNAL_ONLY must be used with TIMEOUT_AFTER_N')
        expectError(debug_params, 'INTERNAL_ONLY must be used with TIMEOUT_AFTER_N')

        # TIMEOUT_AFTER_N 0 INTERNAL_ONLY without WITHCURSOR is disabled.
        if (self.env.isCluster() and self.cmd == "AGGREGATE"):
            debug_params = ['TIMEOUT_AFTER_N', 0, 'INTERNAL_ONLY', 'DEBUG_PARAMS_COUNT', 3]
            expectError(debug_params, 'INTERNAL_ONLY with TIMEOUT_AFTER_N 0 is not allowed without WITHCURSOR')

    def QueryDebug(self):
        env = self.env
        basic_debug_query = self.basic_debug_query

        # Test invalid params
        env.expect(*basic_debug_query).error().contains('wrong number of arguments for')

        basic_debug_query_with_args = [*basic_debug_query, 'limit', 0, 0, 'timeout', 10000] # add random params to reach the minimum required to run the debug command
        env.expect(*basic_debug_query_with_args).error().contains('DEBUG_PARAMS_COUNT arg is missing')

        # in this case we try to parse [*basic_debug_query, 'limit', 0, 0, 'TIMEOUT'] so TIMEOUT count is missing
        test_cmd = [*basic_debug_query_with_args, 'MEOW', 'DEBUG_PARAMS_COUNT', 2]
        env.expect(*test_cmd).error().contains('argument for TIMEOUT')

        self.InvalidParams()

        # ft.<cmd> idx * TIMEOUT_AFTER_N 0 -> expect empty result
        debug_params = ['TIMEOUT_AFTER_N', 0, 'DEBUG_PARAMS_COUNT', 2]
        res = env.cmd(*basic_debug_query, *debug_params)
        self.verifyResultsResp3(res, 0, "QueryDebug:")

    def QueryWithSorter(self, limit=2, sortby_params=[], depth=0):
        # For queries with sorter, the LIMIT determines the heap size.
        # The sorter will continue to ask for results until it gets timeout or EOF.
        # the number of results in this case is the minimum between the LIMIT and the TIMEOUT_AFTER_N counter.

        # Therefore, as opposed to queries without sorter and LIMIT < TIMEOUT_AFTER_N,
        # we will get LIMIT results *and* TIMEOUT warning.
        res = self.QueryWithLimit([*self.basic_debug_query, *sortby_params], timeout_res_count=10, limit=limit, expected_res_count=limit, should_timeout=True, depth=depth+1)
        res_values = [doc_content['extra_attributes']['n'] for doc_content in res["results"]]
        self.env.assertTrue(res_values == sorted(res_values), depth=depth+1, message="QueryWithSorter: expected sorted results")
        self.env.assertTrue(len(res_values) == len(set(res_values)), depth=depth+1, message="QueryWithSorter: expected unique results")

    ######################## Main tests ########################
    def StrictPolicy(self):
        env = self.env
        env.expect(config_cmd(), 'SET', 'ON_TIMEOUT', 'FAIL').ok()

        with env.assertResponseError(contained="Timeout limit was reached"):
            runDebugQueryCommandTimeoutAfterN(env, self.basic_query, 2)

        # restore the default policy
        env.expect(config_cmd(), 'SET', 'ON_TIMEOUT', 'RETURN').ok()

    def SearchDebug(self):
        self.setBasicDebugQuery("SEARCH")
        basic_debug_query = self.basic_debug_query
        self.QueryDebug()

        timeout_res_count = 4

        # FT.SEARCH with coord doesn't have a timeout check, therefore it will return shards * timeout_res_count results
        expected_results_count = self.env.shardsCount * timeout_res_count
        # set LIMIT to be larger than the expected results count
        limit = expected_results_count + 1
        self.QueryWithLimit(basic_debug_query, timeout_res_count, limit, expected_res_count=expected_results_count, should_timeout=True, message="SearchDebug:")

        # SEARCH always has a sorter
        self.QueryWithSorter()

        # with no sorter (dialect 4)
        self.QueryWithLimit(basic_debug_query + ["DIALECT", 4], timeout_res_count, limit, expected_res_count=expected_results_count, should_timeout=True, message="SearchDebug:")

        self.StrictPolicy()

    def testSearchDebug(self):
        self.SearchDebug()

    def testSearchDebug_MT(self):
        self.env.expect(config_cmd(), 'SET', 'WORKERS', 4).ok()
        self.SearchDebug()
        self.env.expect(config_cmd(), 'SET', 'WORKERS', 0).ok()

    def AggregateDebug(self):
        env = self.env
        self.setBasicDebugQuery("AGGREGATE")
        basic_debug_query = self.basic_debug_query
        self.QueryDebug()

        # EOF will be reached before the timeout counter
        limit = 2
        res = self.QueryWithLimit(basic_debug_query, timeout_res_count=10, limit=limit, expected_res_count=limit, should_timeout=False)

        self.QueryWithSorter(sortby_params=['sortby', 1, '@n'])

        # with cursor
        timeout_res_count = 200
        limit = self.num_docs
        cursor_count = 600 # higher than timeout_res_count, but lower than limit
        debug_params = ["TIMEOUT_AFTER_N", timeout_res_count, "DEBUG_PARAMS_COUNT", 2]
        cursor_query = [*basic_debug_query, 'WITHCURSOR', 'COUNT', cursor_count]
        res, cursor = env.cmd(*cursor_query, 'LIMIT', 0, limit, *debug_params)
        self.verifyResultsResp3(res, timeout_res_count, "AggregateDebug with cursor:")

        iter = 0
        total_returned = len(res['results'])
        expected_results_per_iter = timeout_res_count

        should_timeout = True
        check_res = True
        while (cursor):
            remaining = limit - total_returned
            if remaining <= timeout_res_count * env.shardsCount:
                # We don't know how many docs are left in each shard, so the result structure is unpredictable.
                # If all shards return fewer results than timeout_res_count, no timeout warning will occur.
                # If at least one shard returns more than timeout_res_count, a timeout warning will be issued.
                # See aggregate/aggregate_debug.h for more details.
                if env.isCluster():
                    check_res = False
                else:
                    # in a single shard the next read will return EOF
                    expected_results_per_iter = remaining
            res, cursor = env.cmd('FT.CURSOR', 'READ', 'idx', cursor)
            total_returned += len(res['results'])
            if cursor == 0:
                should_timeout = False

            if check_res:
                self.verifyResultsResp3(res, expected_results_per_iter, f"AggregateDebug with cursor: iter: {iter}, total_returned: {total_returned}", should_timeout=should_timeout)
            iter += 1
        env.assertEqual(total_returned, self.num_docs, message=f"AggregateDebug with cursor: depletion took {iter} iterations")

        # cursor count smaller than timeout count, expect no timeout
        cursor_count = timeout_res_count // 2
        cursor_query = [*basic_debug_query, 'WITHCURSOR', 'COUNT', cursor_count]
        res, cursor = env.cmd(*cursor_query, 'LIMIT', 0, limit, *debug_params)
        should_timeout = False
        self.verifyResultsResp3(res, cursor_count, should_timeout=should_timeout, message="AggregateDebug with cursor count lower than timeout_res_count:")

        self.StrictPolicy()

    def testAggregateDebug(self):
        self.AggregateDebug()

    def testAggregateDebug_MT(self):
        self.env.expect(config_cmd(), 'SET', 'WORKERS', 4).ok()
        self.AggregateDebug()
        self.env.expect(config_cmd(), 'SET', 'WORKERS', 0).ok()

    # compare results of regular query and debug query
    def Sanity(self, cmd, query_params):
        # avoid running this test in cluster mode, as it relies on the order of the shards reply.
        skipTest(cluster=True)
        env = self.env
        results_count = 200
        timeout_res_count = results_count - 1 # less than limit to get timeout and not EOF
        query = ['FT.' + cmd, 'idx', '*', *query_params, 'LIMIT', 0, results_count]
        debug_params = ["TIMEOUT_AFTER_N", timeout_res_count, "DEBUG_PARAMS_COUNT", 2]

        # expect that the first timeout_res_count of the regular query will be the same as the debug query
        regular_res = env.cmd(*query)
        debug_res = env.cmd(debug_cmd(), *query, *debug_params)
        self.verifyResultsResp3(debug_res, timeout_res_count, f"{cmd} Sanity: compare regular and debug results", should_timeout=True)

        for i in range(timeout_res_count):
            env.assertEqual(regular_res["results"][i], debug_res["results"][i], message=f"Sanity: compare regular and debug results at index {i}")

    def testSearchSanity(self):
        self.Sanity("SEARCH", ['SORTBY', 'n'])
    def testAggSanity(self):
        self.Sanity("AGGREGATE", ['LOAD', 1, '@n', 'SORTBY', 1, '@n'])

    def testInternalOnly(self):
        env = self.env
        # test we get count * num_shards results with internal only
        timeout_res_count = 4
        limit = self.env.shardsCount * timeout_res_count + 1

        def runCmd(cmd, expected_results_count):
            query = [debug_cmd(), 'FT.' + cmd, 'idx', '*', 'LIMIT', 0, limit + 1, "TIMEOUT_AFTER_N", timeout_res_count, "INTERNAL_ONLY", "DEBUG_PARAMS_COUNT", 3]
            res = env.cmd(*query)
            self.verifyResultsResp3(res, expected_results_count, f"InternalOnly: FT.{cmd}:")

        # we get timeout_res_count from each shard
        runCmd("SEARCH", self.env.shardsCount * timeout_res_count)

        # with AGGREGATE we will get timeout_res_count results because the shard returned timeout
        runCmd("AGGREGATE", timeout_res_count)

    def Resp2(self, cmd, query_params, listResults_func):
        skipTest(cluster=True)
        conn = getConnectionByEnv(self.env)
        conn.execute_command("hello", "2")

        timeout_res_count = 4
        limit = self.env.shardsCount * timeout_res_count + 1
        query = ['FT.' + cmd, 'idx', '*', *query_params, 'LIMIT', 0, limit]
        debug_params = ["TIMEOUT_AFTER_N", timeout_res_count, "DEBUG_PARAMS_COUNT", 2]
        # expect that the first timeout_res_count of the regular query will be the same as the debug query
        regular_res = listResults_func(conn.execute_command(*query))
        debug_res = listResults_func(conn.execute_command(debug_cmd(), *query, *debug_params))
        self.env.assertEqual(len(debug_res), timeout_res_count, message=f"Resp2 with FT.{cmd}: expected results count")

        for i in range(timeout_res_count):
            self.env.assertEqual(regular_res[i], debug_res[i], message=f"Resp2 with FT.{cmd}: compare regular and debug results at index {i}")

    def testAggResp2(self):
        def listResults(res):
            return res[1:]
        self.Resp2("AGGREGATE", ['LOAD', 1, '@n', 'SORTBY', 1, '@n'], listResults)

    def testSearchResp2(self):
        def listResults(res):
            return [{res[i]: res[i + 1]} for i in range(1, len(res[1:]), 2)]
        self.Resp2("SEARCH", ['SORTBY', 'n'], listResults)

<<<<<<< HEAD
@skip(cluster=True)
def testPauseOnOOM(env: Env):
    num_docs = 100
    for i in range(num_docs):
        env.expect('HSET', f'doc{i}', 'name', f'name{i}').equal(1)

    # Check error handling
    # Giving invalid argument
    env.expect(bgScanCommand(), 'SET_PAUSE_ON_OOM', 'notAbool').error()\
    .contains("Invalid argument for 'SET_PAUSE_ON_OOM'")
    # Giving wrong arity
    env.expect(bgScanCommand(), 'SET_PAUSE_ON_OOM').error()\
    .contains('wrong number of arguments')

    # Set pause on OOM
    env.expect(bgScanCommand(), 'SET_PAUSE_ON_OOM', 'true').ok()
    # Set pause after quarter of the docs were scanned
    num_docs_scanned = num_docs//4
    env.expect(bgScanCommand(), 'SET_PAUSE_ON_SCANNED_DOCS', num_docs_scanned).ok()

    # Baseline failed scans due to OOM
    failed_idx_oom = env.cmd('INFO', 'modules')['search_OOM_indexing_failures_indexes_count']

    env.expect('FT.CREATE', 'idx', 'SCHEMA', 'name', 'TEXT').ok()
    waitForIndexPauseScan(env, 'idx')

    # At this point num_docs_scanned were scanned
    # Now we set the tight memory limit
    set_tight_maxmemory_for_oom(env)
    # After we resume, an OOM should trigger
    env.expect(bgScanCommand(), 'SET_BG_INDEX_RESUME').ok()

    # At this point, the index should be paused on OOM
    # Wait for INFO metric "OOM_indexing_failures_indexes_count" to increment
    # Note: While there are other ways to check if OOM occurred, this is the most direct way,
    #       as the metric is based directly on the spec field "scan_failed_OOM"
    while (env.cmd('INFO', 'modules')['search_OOM_indexing_failures_indexes_count'])!=(failed_idx_oom+1):
        time.sleep(0.1)

    # At this point, we are certain an OOM occurred, but the index scanning should be paused
    # We can verify this (without using the scanner status to maintain independency) by checking "indexing" entry in ft.info
    idx_info = index_info(env, 'idx')
    env.assertEqual(idx_info['indexing'], 1)
    # The percent index should be close to 0.25 as we set the tight memory limit after 25% of the docs were scanned
    env.assertAlmostEqual(float(idx_info['percent_indexed']), 0.25, delta=0.05)

    # Resume indexing for the sake of completeness
    env.expect(bgScanCommand(), 'SET_BG_INDEX_RESUME').ok()

@skip(cluster=True)
def test_terminate_bg_pool(env):
    # Giving wrong arity
    env.expect(bgScanCommand(), 'TERMINATE_BG_POOL','ExtraARG').error()\
    .contains('wrong number of arguments')
    # Test OK returned only after scan complete
    # Insert 1000 docs
    num_docs = 1000
    for i in range(num_docs):
        env.expect('HSET', f'doc{i}', 'name', f'name{i}').equal(1)
    # Create an index
    env.expect('FT.CREATE', 'idx', 'SCHEMA', 'name', 'TEXT').ok()
    env.expect(bgScanCommand(), 'TERMINATE_BG_POOL').ok()
    # Check if the scan is finished
    env.assertEqual(index_info(env, 'idx')['indexing'], 0)
=======
# For now allowing access to the value through the debug command
# Maybe in the future it should be accessible through the FT.CONFIG command and the test move to test_config.py
# Didn't want to "break" the API by adding a new config parameter
def test_hideUserDataFromLogs(env):
    env.skipOnCluster()
    value = env.cmd(debug_cmd(), 'GET_HIDE_USER_DATA_FROM_LOGS')
    env.assertEqual(value, 0)
    env.expect('CONFIG', 'SET', 'hide-user-data-from-log', 'yes').ok()
    value = env.cmd(debug_cmd(), 'GET_HIDE_USER_DATA_FROM_LOGS')
    env.assertEqual(value, 1)
    env.expect('CONFIG', 'SET', 'hide-user-data-from-log', 'no').ok()
    value = env.cmd(debug_cmd(), 'GET_HIDE_USER_DATA_FROM_LOGS')
    env.assertEqual(value, 0)


def testIndexObfuscatedInfo(env: Env):
    # we create more indexes to cover the found case in the code (it should break from the loop)
    env.expect('FT.CREATE', 'first', 'SCHEMA', 'name', 'TEXT').ok()
    env.expect('FT.CREATE', 'idx', 'SCHEMA', 'name', 'TEXT').ok()
    env.expect('FT.CREATE', 'last', 'SCHEMA', 'name', 'TEXT').ok()

    obfuscated_name = 'Index@4e7f626df794f6491574a236f22c100c34ed804f'
    debug_output = env.cmd(debug_cmd(), 'INFO', obfuscated_name)
    info = to_dict(debug_output[0])
    env.assertEqual(info['index_name'], obfuscated_name)
    index_definition = to_dict(info['index_definition'])
    env.assertEqual(index_definition['prefixes'][0], '')
    attr_list = info['attributes']
    field_stats_list = info['field statistics']
    field_count = len(attr_list)
    env.assertEqual(field_count, 1)
    env.assertEqual(len(field_stats_list), field_count)
    for i in range(field_count):
        attr = to_dict(attr_list[i])
        env.assertEqual(attr['identifier'], 'name')
        env.assertEqual(attr['attribute'], 'name')
        field_stats = to_dict(field_stats_list[i])
        env.assertEqual(field_stats['identifier'], 'name')
        env.assertEqual(field_stats['attribute'], 'name')
>>>>>>> 34a3dee8
<|MERGE_RESOLUTION|>--- conflicted
+++ resolved
@@ -883,72 +883,6 @@
             return [{res[i]: res[i + 1]} for i in range(1, len(res[1:]), 2)]
         self.Resp2("SEARCH", ['SORTBY', 'n'], listResults)
 
-<<<<<<< HEAD
-@skip(cluster=True)
-def testPauseOnOOM(env: Env):
-    num_docs = 100
-    for i in range(num_docs):
-        env.expect('HSET', f'doc{i}', 'name', f'name{i}').equal(1)
-
-    # Check error handling
-    # Giving invalid argument
-    env.expect(bgScanCommand(), 'SET_PAUSE_ON_OOM', 'notAbool').error()\
-    .contains("Invalid argument for 'SET_PAUSE_ON_OOM'")
-    # Giving wrong arity
-    env.expect(bgScanCommand(), 'SET_PAUSE_ON_OOM').error()\
-    .contains('wrong number of arguments')
-
-    # Set pause on OOM
-    env.expect(bgScanCommand(), 'SET_PAUSE_ON_OOM', 'true').ok()
-    # Set pause after quarter of the docs were scanned
-    num_docs_scanned = num_docs//4
-    env.expect(bgScanCommand(), 'SET_PAUSE_ON_SCANNED_DOCS', num_docs_scanned).ok()
-
-    # Baseline failed scans due to OOM
-    failed_idx_oom = env.cmd('INFO', 'modules')['search_OOM_indexing_failures_indexes_count']
-
-    env.expect('FT.CREATE', 'idx', 'SCHEMA', 'name', 'TEXT').ok()
-    waitForIndexPauseScan(env, 'idx')
-
-    # At this point num_docs_scanned were scanned
-    # Now we set the tight memory limit
-    set_tight_maxmemory_for_oom(env)
-    # After we resume, an OOM should trigger
-    env.expect(bgScanCommand(), 'SET_BG_INDEX_RESUME').ok()
-
-    # At this point, the index should be paused on OOM
-    # Wait for INFO metric "OOM_indexing_failures_indexes_count" to increment
-    # Note: While there are other ways to check if OOM occurred, this is the most direct way,
-    #       as the metric is based directly on the spec field "scan_failed_OOM"
-    while (env.cmd('INFO', 'modules')['search_OOM_indexing_failures_indexes_count'])!=(failed_idx_oom+1):
-        time.sleep(0.1)
-
-    # At this point, we are certain an OOM occurred, but the index scanning should be paused
-    # We can verify this (without using the scanner status to maintain independency) by checking "indexing" entry in ft.info
-    idx_info = index_info(env, 'idx')
-    env.assertEqual(idx_info['indexing'], 1)
-    # The percent index should be close to 0.25 as we set the tight memory limit after 25% of the docs were scanned
-    env.assertAlmostEqual(float(idx_info['percent_indexed']), 0.25, delta=0.05)
-
-    # Resume indexing for the sake of completeness
-    env.expect(bgScanCommand(), 'SET_BG_INDEX_RESUME').ok()
-
-@skip(cluster=True)
-def test_terminate_bg_pool(env):
-    # Giving wrong arity
-    env.expect(bgScanCommand(), 'TERMINATE_BG_POOL','ExtraARG').error()\
-    .contains('wrong number of arguments')
-    # Test OK returned only after scan complete
-    # Insert 1000 docs
-    num_docs = 1000
-    for i in range(num_docs):
-        env.expect('HSET', f'doc{i}', 'name', f'name{i}').equal(1)
-    # Create an index
-    env.expect('FT.CREATE', 'idx', 'SCHEMA', 'name', 'TEXT').ok()
-    env.expect(bgScanCommand(), 'TERMINATE_BG_POOL').ok()
-    # Check if the scan is finished
-    env.assertEqual(index_info(env, 'idx')['indexing'], 0)
-=======
 # For now allowing access to the value through the debug command
 # Maybe in the future it should be accessible through the FT.CONFIG command and the test move to test_config.py
 # Didn't want to "break" the API by adding a new config parameter
@@ -988,4 +922,68 @@
         field_stats = to_dict(field_stats_list[i])
         env.assertEqual(field_stats['identifier'], 'name')
         env.assertEqual(field_stats['attribute'], 'name')
->>>>>>> 34a3dee8
+
+@skip(cluster=True)
+def testPauseOnOOM(env: Env):
+    num_docs = 100
+    for i in range(num_docs):
+        env.expect('HSET', f'doc{i}', 'name', f'name{i}').equal(1)
+
+    # Check error handling
+    # Giving invalid argument
+    env.expect(bgScanCommand(), 'SET_PAUSE_ON_OOM', 'notAbool').error()\
+    .contains("Invalid argument for 'SET_PAUSE_ON_OOM'")
+    # Giving wrong arity
+    env.expect(bgScanCommand(), 'SET_PAUSE_ON_OOM').error()\
+    .contains('wrong number of arguments')
+
+    # Set pause on OOM
+    env.expect(bgScanCommand(), 'SET_PAUSE_ON_OOM', 'true').ok()
+    # Set pause after quarter of the docs were scanned
+    num_docs_scanned = num_docs//4
+    env.expect(bgScanCommand(), 'SET_PAUSE_ON_SCANNED_DOCS', num_docs_scanned).ok()
+
+    # Baseline failed scans due to OOM
+    failed_idx_oom = env.cmd('INFO', 'modules')['search_OOM_indexing_failures_indexes_count']
+
+    env.expect('FT.CREATE', 'idx', 'SCHEMA', 'name', 'TEXT').ok()
+    waitForIndexPauseScan(env, 'idx')
+
+    # At this point num_docs_scanned were scanned
+    # Now we set the tight memory limit
+    set_tight_maxmemory_for_oom(env)
+    # After we resume, an OOM should trigger
+    env.expect(bgScanCommand(), 'SET_BG_INDEX_RESUME').ok()
+
+    # At this point, the index should be paused on OOM
+    # Wait for INFO metric "OOM_indexing_failures_indexes_count" to increment
+    # Note: While there are other ways to check if OOM occurred, this is the most direct way,
+    #       as the metric is based directly on the spec field "scan_failed_OOM"
+    while (env.cmd('INFO', 'modules')['search_OOM_indexing_failures_indexes_count'])!=(failed_idx_oom+1):
+        time.sleep(0.1)
+
+    # At this point, we are certain an OOM occurred, but the index scanning should be paused
+    # We can verify this (without using the scanner status to maintain independency) by checking "indexing" entry in ft.info
+    idx_info = index_info(env, 'idx')
+    env.assertEqual(idx_info['indexing'], 1)
+    # The percent index should be close to 0.25 as we set the tight memory limit after 25% of the docs were scanned
+    env.assertAlmostEqual(float(idx_info['percent_indexed']), 0.25, delta=0.05)
+
+    # Resume indexing for the sake of completeness
+    env.expect(bgScanCommand(), 'SET_BG_INDEX_RESUME').ok()
+
+@skip(cluster=True)
+def test_terminate_bg_pool(env):
+    # Giving wrong arity
+    env.expect(bgScanCommand(), 'TERMINATE_BG_POOL','ExtraARG').error()\
+    .contains('wrong number of arguments')
+    # Test OK returned only after scan complete
+    # Insert 1000 docs
+    num_docs = 1000
+    for i in range(num_docs):
+        env.expect('HSET', f'doc{i}', 'name', f'name{i}').equal(1)
+    # Create an index
+    env.expect('FT.CREATE', 'idx', 'SCHEMA', 'name', 'TEXT').ok()
+    env.expect(bgScanCommand(), 'TERMINATE_BG_POOL').ok()
+    # Check if the scan is finished
+    env.assertEqual(index_info(env, 'idx')['indexing'], 0)