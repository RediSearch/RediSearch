from common import *

class TestDebugCommands(object):

    def __init__(self):
        skipTest(cluster=True)
        self.workers_count = 2
        self.env = Env(testName="testing debug commands", moduleArgs=f'WORKERS {self.workers_count}')
        self.env.expect('FT.CREATE', 'idx', 'ON', 'HASH', 'SCHEMA',
                        'name', 'TEXT', 'SORTABLE',
                        'age', 'NUMERIC', 'SORTABLE',
                        't', 'TAG', 'SORTABLE',
                        'v', 'VECTOR', 'HNSW', 6, 'DIM', 2, 'DISTANCE_METRIC', 'L2', 'TYPE', 'float32').ok()
        waitForIndex(self.env, 'idx')
        self.env.expect('HSET', 'doc1', 'name', 'meir', 'age', '34', 't', 'test').equal(3)
        self.env.cmd('SET', 'foo', 'bar')

    def testDebugWrongArity(self):
        self.env.expect(debug_cmd(), 'dump_invidx').error().contains('wrong number of arguments')
        self.env.expect(debug_cmd()).error().contains('wrong number of arguments')

    def testDebugHelp(self):
        err_msg = 'wrong number of arguments'
        help_list = ['DUMP_INVIDX', 'DUMP_NUMIDX', 'DUMP_NUMIDXTREE', 'DUMP_TAGIDX', 'INFO_TAGIDX', 'DUMP_GEOMIDX',
                     'DUMP_PREFIX_TRIE', 'IDTODOCID', 'DOCIDTOID', 'DOCINFO', 'DUMP_PHONETIC_HASH', 'DUMP_SUFFIX_TRIE',
                     'DUMP_TERMS', 'INVIDX_SUMMARY', 'NUMIDX_SUMMARY', 'GC_FORCEINVOKE', 'GC_FORCEBGINVOKE', 'GC_CLEAN_NUMERIC',
                     'GC_STOP_SCHEDULE', 'GC_CONTINUE_SCHEDULE', 'GC_WAIT_FOR_JOBS', 'GIT_SHA', 'TTL', 'TTL_PAUSE',
<<<<<<< HEAD
                     'TTL_EXPIRE', 'VECSIM_INFO', 'DELETE_LOCAL_CURSORS', 'DUMP_HNSW', 'WORKERS']
        coord_help_list = ['SHARD_CONNECTION_STATES', 'PAUSE_TOPOLOGY_UPDATER', 'RESUME_TOPOLOGY_UPDATER']
        help_list.extend(coord_help_list)
=======
                     'TTL_EXPIRE', 'VECSIM_INFO', 'DELETE_LOCAL_CURSORS', 'DUMP_HNSW', 'SET_MONITOR_EXPIRATION', 'WORKERS']
        if COORD_BUILD:
            coord_help_list = ['SHARD_CONNECTION_STATES', 'PAUSE_TOPOLOGY_UPDATER', 'RESUME_TOPOLOGY_UPDATER']
            help_list.extend(coord_help_list)
>>>>>>> 4a67a87b

        self.env.expect(debug_cmd(), 'help').equal(help_list)

        arity_2_cmds = ['GIT_SHA', 'DUMP_PREFIX_TRIE', 'GC_WAIT_FOR_JOBS', 'DELETE_LOCAL_CURSORS', 'SHARD_CONNECTION_STATES',
                        'PAUSE_TOPOLOGY_UPDATER', 'RESUME_TOPOLOGY_UPDATER']
        for cmd in [c for c in help_list if c not in arity_2_cmds]:
            self.env.expect(debug_cmd(), cmd).error().contains(err_msg)

    def testDocInfo(self):
        rv = self.env.cmd(debug_cmd(), 'docinfo', 'idx', 'doc1')
        self.env.assertEqual(['internal_id', 1, 'flags', '(0xc):HasSortVector,HasOffsetVector,',
                              'score', '1', 'num_tokens', 1, 'max_freq', 1, 'refcount', 1, 'sortables',
                               [['index', 0, 'field', 'name AS name', 'value', 'meir'],
                                ['index', 1, 'field', 'age AS age', 'value', '34'],
                                ['index', 2, 'field', 't AS t', 'value', 'test']]], rv)
        self.env.expect(debug_cmd(), 'docinfo', 'idx').error()
        self.env.expect(debug_cmd(), 'docinfo', 'idx', 'doc2').error()

    def testDumpInvertedIndex(self):
        self.env.expect(debug_cmd(), 'dump_invidx', 'idx', 'meir').equal([1])
        self.env.expect(debug_cmd(), 'DUMP_INVIDX', 'idx', 'meir').equal([1])

    def testDumpInvertedIndexWrongArity(self):
        self.env.expect(debug_cmd(), 'dump_invidx', 'idx').error()

    def testDumpUnexistsInvertedIndex(self):
        self.env.expect(debug_cmd(), 'dump_invidx', 'idx', 'meir1').error()

    def testDumpInvertedIndexInvalidSchema(self):
        self.env.expect(debug_cmd(), 'dump_invidx', 'idx1', 'meir').error()

    def testDumpNumericIndex(self):
        self.env.expect(debug_cmd(), 'dump_numidx', 'idx', 'age').equal([[1]])
        self.env.expect(debug_cmd(), 'DUMP_NUMIDX', 'idx', 'age').equal([[1]])

    def testDumpNumericIndexWrongArity(self):
        self.env.expect(debug_cmd(), 'dump_numidx', 'idx').error()

    def testDumpUnexistsNumericIndex(self):
        self.env.expect(debug_cmd(), 'dump_numidx', 'idx', 'ag1').error()

    def testDumpNumericIndexInvalidSchema(self):
        self.env.expect(debug_cmd(), 'dump_numidx', 'idx1', 'age').error()

    def testDumpNumericIndexInvalidKeyType(self):
        self.env.expect(debug_cmd(), 'dump_numidx', 'foo', 'age').error()

    def testDumpTagIndex(self):
        self.env.expect(debug_cmd(), 'dump_tagidx', 'idx', 't').equal([['test', [1]]])
        self.env.expect(debug_cmd(), 'DUMP_TAGIDX', 'idx', 't').equal([['test', [1]]])

    def testDumpTagIndexWrongArity(self):
        self.env.expect(debug_cmd(), 'dump_tagidx', 'idx').error()

    def testDumpUnexistsTagIndex(self):
        self.env.expect(debug_cmd(), 'dump_tagidx', 'idx', 't1').error()

    def testDumpTagIndexInvalidKeyType(self):
        self.env.expect(debug_cmd(), 'dump_tagidx', 'foo', 't1').error()

    def testDumpTagIndexInvalidSchema(self):
        self.env.expect(debug_cmd(), 'dump_tagidx', 'idx1', 't').error()

    def testInfoTagIndex(self):
        self.env.expect(debug_cmd(), 'info_tagidx', 'idx', 't').equal(['num_values', 1])
        self.env.expect(debug_cmd(), 'INFO_TAGIDX', 'idx', 't').equal(['num_values', 1])
        self.env.expect(debug_cmd(), 'INFO_TAGIDX', 'idx', 't', 'dump_id_entries').equal(['num_values', 1, 'values', []])
        self.env.expect(debug_cmd(), 'INFO_TAGIDX', 'idx', 't', 'count_value_entries').equal(['num_values', 1, 'values', []])
        self.env.expect(debug_cmd(), 'INFO_TAGIDX', 'idx', 't', 'dump_id_entries', 'limit', '1') \
            .equal(['num_values', 1, 'values', [['value', 'test', 'num_entries', 1, 'num_blocks', 1, 'entries', [1]]]] )
        self.env.expect(debug_cmd(), 'INFO_TAGIDX', 'idx', 't', 'count_value_entries', 'limit', '1') \
            .equal(['num_values', 1, 'values', [['value', 'test', 'num_entries', 1, 'num_blocks', 1]]])
        self.env.expect(debug_cmd(), 'INFO_TAGIDX', 'idx', 't', 'count_value_entries', 'limit', 'abc').error()

    def testInfoTagIndexWrongArity(self):
        self.env.expect(debug_cmd(), 'info_tagidx', 'idx').error()

    def testInfoUnexistsTagIndex(self):
        self.env.expect(debug_cmd(), 'info_tagidx', 'idx', 't1').error()

    def testInfoTagIndexInvalidKeyType(self):
        self.env.expect(debug_cmd(), 'info_tagidx', 'foo', 't1').error()

    def testInfoTagIndexInvalidSchema(self):
        self.env.expect(debug_cmd(), 'info_tagidx', 'idx1', 't').error()

    def testDocIdToId(self):
        self.env.expect(debug_cmd(), 'docidtoid', 'idx', 'doc1').equal(1)
        self.env.expect(debug_cmd(), 'DOCIDTOID', 'idx', 'doc1').equal(1)

    def testDocIdToIdOnUnexistingDoc(self):
        self.env.expect(debug_cmd(), 'docidtoid', 'idx', 'doc').equal(0)

    def testIdToDocId(self):
        self.env.expect(debug_cmd(), 'idtodocid', 'idx', '1').equal('doc1')
        self.env.expect(debug_cmd(), 'IDTODOCID', 'idx', '1').equal('doc1')

    def testIdToDocIdOnUnexistingId(self):
        self.env.expect(debug_cmd(), 'idtodocid', 'idx', '2').error().equal('document was removed')
        self.env.expect(debug_cmd(), 'idtodocid', 'idx', 'docId').error().equal('bad id given')

    def testDumpPhoneticHash(self):
        self.env.expect(debug_cmd(), 'dump_phonetic_hash', 'test').equal(['<TST', '<TST'])
        self.env.expect(debug_cmd(), 'DUMP_PHONETIC_HASH', 'test').equal(['<TST', '<TST'])

    def testDumpPhoneticHashWrongArity(self):
        self.env.expect(debug_cmd(), 'dump_phonetic_hash').error()

    def testDumpTerms(self):
        self.env.expect(debug_cmd(), 'dump_terms', 'idx').equal(['meir'])
        self.env.expect(debug_cmd(), 'DUMP_TERMS', 'idx').equal(['meir'])

    def testDumpTermsWrongArity(self):
        self.env.expect(debug_cmd(), 'dump_terms').error()

    def testDumpTermsUnknownIndex(self):
        self.env.expect(debug_cmd(), 'dump_terms', 'idx1').error()

    def testInvertedIndexSummary(self):
        self.env.expect(debug_cmd(), 'invidx_summary', 'idx', 'meir').equal(['numDocs', 1, 'numEntries', 1, 'lastId', 1, 'flags',
                                                                            557139, 'numberOfBlocks', 1, 'blocks',
                                                                            ['firstId', 1, 'lastId', 1, 'numEntries', 1]])

        self.env.expect(debug_cmd(), 'INVIDX_SUMMARY', 'idx', 'meir').equal(['numDocs', 1, 'numEntries', 1, 'lastId', 1, 'flags',
                                                                            557139, 'numberOfBlocks', 1, 'blocks',
                                                                            ['firstId', 1, 'lastId', 1, 'numEntries', 1]])

    def testUnexistsInvertedIndexSummary(self):
        self.env.expect(debug_cmd(), 'invidx_summary', 'idx', 'meir1').error()

    def testInvertedIndexSummaryInvalidIdxName(self):
        self.env.expect(debug_cmd(), 'invidx_summary', 'idx1', 'meir').error()

    def testInvertedIndexSummaryWrongArity(self):
        self.env.expect(debug_cmd(), 'invidx_summary', 'idx1').error()

    def testNumericIdxIndexSummary(self):
        self.env.expect(debug_cmd(), 'numidx_summary', 'idx', 'age').equal(['numRanges', 1, 'numEntries', 1,
                                                                           'lastDocId', 1, 'revisionId', 0,
                                                                           'emptyLeaves', 0, 'RootMaxDepth', 0])

        self.env.expect(debug_cmd(), 'NUMIDX_SUMMARY', 'idx', 'age').equal(['numRanges', 1, 'numEntries', 1,
                                                                           'lastDocId', 1, 'revisionId', 0,
                                                                           'emptyLeaves', 0, 'RootMaxDepth', 0])

    def testUnexistsNumericIndexSummary(self):
        self.env.expect(debug_cmd(), 'numidx_summary', 'idx', 'age1').error()

    def testNumericIndexSummaryInvalidIdxName(self):
        self.env.expect(debug_cmd(), 'numidx_summary', 'idx1', 'age').error()

    def testNumericIndexSummaryWrongArity(self):
        self.env.expect(debug_cmd(), 'numidx_summary', 'idx1').error()

    def testDumpSuffixWrongArity(self):
        self.env.expect(debug_cmd(), 'DUMP_SUFFIX_TRIE', 'idx1', 'no_suffix').error()

    def testGCStopAndContinueSchedule(self):
        self.env.expect(debug_cmd(), 'GC_STOP_SCHEDULE', 'non-existing').error().contains('Unknown index name')
        self.env.expect(debug_cmd(), 'GC_CONTINUE_SCHEDULE', 'non-existing').error().contains('Unknown index name')
        self.env.expect(debug_cmd(), 'GC_CONTINUE_SCHEDULE', 'idx').error().contains('GC is already running periodically')
        self.env.expect(debug_cmd(), 'GC_STOP_SCHEDULE', 'idx').ok()
        self.env.expect(debug_cmd(), 'GC_CONTINUE_SCHEDULE', 'idx').ok()

    def testTTLcommands(self):
        num_indexes = len(self.env.cmd('FT._LIST'))
        self.env.expect(debug_cmd(), 'TTL', 'non-existing').error().contains('Unknown index name')
        self.env.expect(debug_cmd(), 'TTL_PAUSE', 'non-existing').error().contains('Unknown index name')
        self.env.expect(debug_cmd(), 'TTL_EXPIRE', 'non-existing').error().contains('Unknown index name')
        self.env.expect(debug_cmd(), 'TTL', 'idx').error().contains('Index is not temporary')
        self.env.expect(debug_cmd(), 'TTL_PAUSE', 'idx').error().contains('Index is not temporary')
        self.env.expect(debug_cmd(), 'TTL_EXPIRE', 'idx').error().contains('Index is not temporary')

        self.env.expect('FT.CREATE', 'idx_temp', 'TEMPORARY', 3600, 'PREFIX', 1, 'temp:', 'SCHEMA', 'name', 'TEXT').ok()
        # Should pass if command is called within 10 minutes from creation.
        self.env.assertGreater(self.env.cmd(debug_cmd(), 'TTL', 'idx_temp'), 3000) # It should be close to 3600.
        self.env.expect(debug_cmd(), 'TTL_PAUSE', 'idx_temp').ok()
        self.env.expect(debug_cmd(), 'TTL_PAUSE', 'idx_temp').error().contains('Index does not have a timer')
        self.env.expect(debug_cmd(), 'TTL_EXPIRE', 'idx_temp').ok()
        with TimeLimit(10):
            while len(self.env.cmd('FT._LIST')) > num_indexes:
                pass


    def testStopAndResumeWorkersPool(self):
        self.env.expect(debug_cmd(), 'WORKERS').error().contains(
            f"wrong number of arguments for '{debug_cmd()}|WORKERS' command")
        self.env.expect(debug_cmd(), 'WORKERS', 'invalid').error().contains(
            "Invalid argument for 'WORKERS' subcommand")
        self.env.expect(debug_cmd(), 'WORKERS', 'pause').ok()
        self.env.expect(debug_cmd(), 'WORKERS', 'pause').error()\
            .contains("Operation failed: workers thread pool doesn't exists or is not running")
        self.env.expect(debug_cmd(), 'WORKERS', 'resume').ok()
        self.env.expect(debug_cmd(), 'WORKERS', 'resume').error()\
            .contains("Operation failed: workers thread pool doesn't exists or is already running")

    def testWorkersPoolDrain(self):
        # test stats and drain
        orig_stats = getWorkersThpoolStats(self.env)
        self.env.expect(debug_cmd(), 'WORKERS', 'pause').ok()
        self.env.expect(debug_cmd(), 'WORKERS', 'drain').error() \
            .contains("Operation failed: workers thread pool is not running")
        self.env.expect('HSET', 'doc1', 'name', 'meir', 'age', '34', 't', 'test',
                        'v', create_np_array_typed([1, 2]).tobytes()).equal(1)

        # Expect another 1 pending ingest job.
        stats = getWorkersThpoolStats(self.env)
        self.env.assertEqual(stats, {'totalJobsDone': orig_stats['totalJobsDone'],
                                     'totalPendingJobs': orig_stats['totalPendingJobs']+1,
                                     'highPriorityPendingJobs': orig_stats['highPriorityPendingJobs'],
                                     'lowPriorityPendingJobs': orig_stats['lowPriorityPendingJobs']+1,
                                     'numThreadsAlive': self.workers_count})

        # After resuming, expect that the job is done.
        orig_stats = stats
        self.env.expect(debug_cmd(), 'WORKERS', 'resume').ok()
        self.env.expect(debug_cmd(), 'WORKERS', 'drain').ok()
        stats = getWorkersThpoolStats(self.env)
        self.env.assertEqual(stats, {'totalJobsDone': orig_stats['totalJobsDone']+1,
                                     'totalPendingJobs': orig_stats['totalPendingJobs']-1,
                                     'highPriorityPendingJobs': orig_stats['highPriorityPendingJobs'],
                                     'lowPriorityPendingJobs': orig_stats['lowPriorityPendingJobs']-1,
                                     'numThreadsAlive': self.workers_count})

    def testWorkersNumThreads(self):
        # test stats and drain
        self.env.expect(debug_cmd(), 'WORKERS', 'n_threads').equal(self.workers_count)


@skip(cluster=True, no_json=True)
def testDumpHNSW(env):
    # Note that this test has its own env as it relies on the specific doc ids in the index created.
    # Had we used this test in the TestDebugCommands env, a background indexing would have been triggered, and
    # with high probability, some documents would be indexed BEFORE the background scan would end, and it will be
    # overwritten (same doc, but with a new doc id...)
    env.cmd('FT.CREATE temp-idx ON JSON prefix 1 _ SCHEMA '
                 '$.v_HNSW AS v_HNSW VECTOR HNSW 6 DIM 2 DISTANCE_METRIC L2 TYPE FLOAT32 '
                 '$.v_HNSW_multi[*] AS v_HNSW_multi VECTOR HNSW 6 DIM 2 DISTANCE_METRIC L2 TYPE FLOAT32 '
                 '$.v_flat AS v_flat VECTOR FLAT 6 DIM 2 DISTANCE_METRIC L2 TYPE FLOAT32 ')
    env.cmd(*['JSON.SET', '_doc1', '$', '{\"v_HNSW\":[1, 1], \"v_HNSW_multi\":[[1, 1], [2, 2]], \"v_flat\":[1, 1]}'])
    env.cmd(*['JSON.SET', '_doc2', '$', '{\"v_HNSW\":[3, 3], \"v_HNSW_multi\":[[3, 3], [4, 4]], \"v_flat\":[3, 3]}'])
    env.cmd(*['JSON.SET', '_doc3', '$', '{\"v_HNSW_multi\":[[5, 5], [6, 6]], \"v_flat\":[5, 5]}'])
    env.expect(index_info(env, 'temp-idx')['num_docs'], 3)

    # Test error handling
    env.expect(debug_cmd(), 'DUMP_HNSW', 'temp-idx').error() \
        .contains(f"wrong number of arguments for '{debug_cmd()}|DUMP_HNSW' command")
    env.expect(debug_cmd(), 'DUMP_HNSW', 'bad_idx', 'v').error() \
        .contains("Can not create a search ctx")
    env.expect(debug_cmd(), 'DUMP_HNSW', 'temp-idx', 'bad_vec_field').error() \
        .contains("Vector index not found")
    env.expect(debug_cmd(), 'DUMP_HNSW', 'temp-idx', 'v_flat').error() \
        .contains("Vector index is not an HNSW index")
    env.expect(debug_cmd(), 'DUMP_HNSW', 'temp-idx', 'v_HNSW_multi').error() \
        .contains("Command not supported for HNSW multi-value index")
    env.expect(debug_cmd(), 'DUMP_HNSW', 'temp-idx', 'v_HNSW', '_bad_doc_name').error() \
        .contains("The given key does not exist in index")

    # Test valid scenarios - with and without specifying a specific document (dump for all if doc is not provided).
    env.expect(debug_cmd(), 'DUMP_HNSW', 'temp-idx', 'v_HNSW', '_doc1').\
        equal(['Doc id', 1, ['Neighbors in level 0', 2]])

    env.expect(debug_cmd(), 'DUMP_HNSW', 'temp-idx', 'v_HNSW').\
        equal([['Doc id', 1, ['Neighbors in level 0', 2]], ['Doc id', 2, ['Neighbors in level 0', 1]],
               "Doc id 3 doesn't contain the given field"])

@skip(cluster=False)
def testCoordDebug(env: Env):
    env.expect('FT.CREATE', 'idx', 'SCHEMA', 'name', 'TEXT').ok()
    # Sanity check - regular debug command
    env.expect(debug_cmd(), 'DUMP_TERMS', 'idx').equal([])
    # Test Coordinator only debug command
    env.expect(debug_cmd(), 'SHARD_CONNECTION_STATES').noError()
    # Look for the coordinator only command in the help command
    env.expect(debug_cmd(), 'HELP').contains('SHARD_CONNECTION_STATES')

    # Test topology updater pause and resume
    env.expect(debug_cmd(), 'PAUSE_TOPOLOGY_UPDATER').ok()
    env.expect(debug_cmd(), 'PAUSE_TOPOLOGY_UPDATER').error().contains('Topology updater is already paused')
    env.expect(debug_cmd(), 'RESUME_TOPOLOGY_UPDATER').ok()
    env.expect(debug_cmd(), 'RESUME_TOPOLOGY_UPDATER').error().contains('Topology updater is already running')<|MERGE_RESOLUTION|>--- conflicted
+++ resolved
@@ -25,16 +25,9 @@
                      'DUMP_PREFIX_TRIE', 'IDTODOCID', 'DOCIDTOID', 'DOCINFO', 'DUMP_PHONETIC_HASH', 'DUMP_SUFFIX_TRIE',
                      'DUMP_TERMS', 'INVIDX_SUMMARY', 'NUMIDX_SUMMARY', 'GC_FORCEINVOKE', 'GC_FORCEBGINVOKE', 'GC_CLEAN_NUMERIC',
                      'GC_STOP_SCHEDULE', 'GC_CONTINUE_SCHEDULE', 'GC_WAIT_FOR_JOBS', 'GIT_SHA', 'TTL', 'TTL_PAUSE',
-<<<<<<< HEAD
-                     'TTL_EXPIRE', 'VECSIM_INFO', 'DELETE_LOCAL_CURSORS', 'DUMP_HNSW', 'WORKERS']
+                     'TTL_EXPIRE', 'VECSIM_INFO', 'DELETE_LOCAL_CURSORS', 'DUMP_HNSW', 'SET_MONITOR_EXPIRATION','WORKERS']
         coord_help_list = ['SHARD_CONNECTION_STATES', 'PAUSE_TOPOLOGY_UPDATER', 'RESUME_TOPOLOGY_UPDATER']
         help_list.extend(coord_help_list)
-=======
-                     'TTL_EXPIRE', 'VECSIM_INFO', 'DELETE_LOCAL_CURSORS', 'DUMP_HNSW', 'SET_MONITOR_EXPIRATION', 'WORKERS']
-        if COORD_BUILD:
-            coord_help_list = ['SHARD_CONNECTION_STATES', 'PAUSE_TOPOLOGY_UPDATER', 'RESUME_TOPOLOGY_UPDATER']
-            help_list.extend(coord_help_list)
->>>>>>> 4a67a87b
 
         self.env.expect(debug_cmd(), 'help').equal(help_list)
 
