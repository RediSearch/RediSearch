from common import *

# Global variables
bgIndexingStatusStr = "background indexing status"
indexing_failures_str = 'indexing failures'
last_indexing_error_key_str = 'last indexing error key'
last_indexing_error_str = 'last indexing error'
OOM_indexing_failure_str = 'Index background scan failed due to OOM. New documents will not be indexed.'
OOMfailureStr = "OOM failure"

def get_memory_consumption_ratio(env):
  used_memory = env.cmd('INFO', 'MEMORY')['used_memory']
  max_memory = env.cmd('INFO', 'MEMORY')['maxmemory']
  return used_memory/max_memory

def get_index_errors_dict(env, idx = 'idx'):
  info = index_info(env, idx)
  error_dict = to_dict(info["Index Errors"])
  return error_dict
def get_index_num_docs(env, idx = 'idx'):
  info = index_info(env, idx)
  num_docs = info['num_docs']
  return num_docs

def oom_test_config(env):
  # Set the memory limit to 80% so it can be tested without colliding with redis memory limit
  env.expect('FT.CONFIG', 'SET', '_BG_INDEX_MEM_PCT_THR', '80').ok()

def oom_pseudo_enterprise_config(env):
  oom_test_config(env)
  # Set the pause time to 1 second so we can test the retry
  env.expect('FT.CONFIG', 'SET', '_BG_INDEX_OOM_PAUSE_TIME', '1').ok()

@skip(cluster=True)
def test_stop_background_indexing_on_low_mem(env):
  oom_test_config(env)

  num_docs = 1000
  for i in range(num_docs):
      env.expect('HSET', f'doc{i}', 'name', f'name{i}').equal(1)

  # Set pause on OOM
  env.expect(bgScanCommand(), 'SET_PAUSE_ON_OOM', 'true').ok()
  # Set pause after quarter of the docs were scanned
  num_docs_scanned = num_docs//4
  env.expect(bgScanCommand(), 'SET_PAUSE_ON_SCANNED_DOCS', num_docs_scanned).ok()

  # Create an index
  env.expect('FT.CREATE', 'idx', 'SCHEMA', 'name', 'TEXT').ok()
  waitForIndexPauseScan(env, 'idx')

  # At this point num_docs_scanned were scanned
  # Now we set the tight memory limit
  set_tight_maxmemory_for_oom(env, 0.85)
  # After we resume, an OOM should trigger
  env.expect(bgScanCommand(), 'SET_BG_INDEX_RESUME').ok()
  # Wait for OOM
  waitForIndexStatus(env, 'PAUSED_ON_OOM','idx')
  # Resume the indexing
  env.expect(bgScanCommand(), 'SET_BG_INDEX_RESUME').ok()
  # Wait for the indexing to finish
  waitForIndexFinishScan(env, 'idx')
  # Verify that only num_docs_scanned were indexed
  docs_in_index = get_index_num_docs(env)
  env.assertEqual(docs_in_index, num_docs_scanned)
  # Verify that used_memory is close to 80% (config set) of maxmemory
  memory_ratio = get_memory_consumption_ratio(env)
  env.assertAlmostEqual(memory_ratio, 0.85, delta=0.1)

@skip(cluster=True)
def test_stop_indexing_low_mem_verbosity(env):
<<<<<<< HEAD
  # Change to resp3
  env = Env(protocol=3)
  # Change the memory limit to 80% so it can be tested without redis memory limit taking effect
  env.expect('FT.CONFIG', 'SET', '_BG_INDEX_MEM_PCT_THR', '80').ok()
=======
  oom_test_config(env)
>>>>>>> 592355f0

  # Create OOM
  num_docs = 10
  for i in range(num_docs):
      env.expect('HSET', f'doc{i}', 'name', f'name{i}').equal(1)
  # Set pause on OOM
  env.expect(bgScanCommand(), 'SET_PAUSE_ON_OOM', 'true').ok()
  # Set pause before scanning
  env.expect(bgScanCommand(), 'SET_PAUSE_ON_SCANNED_DOCS', 1).ok()
  # Create an index
  env.expect('FT.CREATE', 'idx', 'SCHEMA', 'name', 'TEXT').ok()
  # Wait for pause before scanning
  waitForIndexPauseScan(env, 'idx')
  # Set tight memory limit
  set_tight_maxmemory_for_oom(env, 0.85)
  # Resume indexing
  env.expect(bgScanCommand(), 'SET_BG_INDEX_RESUME').ok()
  # Wait for OOM
  waitForIndexStatus(env, 'PAUSED_ON_OOM','idx')
  # Resume the indexing
  env.expect(bgScanCommand(), 'SET_BG_INDEX_RESUME').ok()
  # Wait for the indexing to finish
  waitForIndexFinishScan(env, 'idx')

  # Verify ft info
  error_dict = get_index_errors_dict(env)

  expected_error_dict = {
                        indexing_failures_str: 1, # 1 OOM error
                        last_indexing_error_str:  "Used memory is more than 80 percent of max memory, cancelling the scan",
                        bgIndexingStatusStr: OOMfailureStr,
                        }
  # Last indexing error key is not checked because it is not deterministic
  # OOM is triggered after the first doc, the second doc is not indexed
  assertEqual_dicts_on_intersection(env, error_dict, expected_error_dict)

  # Verify info metric
  # Only one index was created
  index_oom_count = env.cmd('INFO', 'modules')['search_OOM_indexing_failures_indexes_count']
  env.assertEqual(index_oom_count, 1)

  # Check verbosity of HSET after OOM
  env.expect('HSET', 'NewDoc', 'name', f'DoNotIndex').equal(1)
  # Verify that the new doc was not indexed
  docs_in_index = get_index_num_docs(env)
  env.assertEqual(docs_in_index, 1)

  error_dict = get_index_errors_dict(env)
  # Assert error dict
  expected_error_dict = {
                        indexing_failures_str: expected_error_dict[indexing_failures_str]+1, # Add 1 to the count
                        last_indexing_error_str: OOM_indexing_failure_str,
                        last_indexing_error_key_str: 'NewDoc', # OOM error triggered by the new doc
                        bgIndexingStatusStr: OOMfailureStr,
                        }
  env.assertEqual(error_dict, expected_error_dict)

  # Update a doc indexed
  # The doc should not be reindexed
  env.expect('HSET', 'doc0', 'name', 'newName').equal(0)
  docs_in_index = get_index_num_docs(env)
  env.assertEqual(docs_in_index, 1)
  # Verify Index Errors
  error_dict = get_index_errors_dict(env)
  # Assert error dict
  expected_error_dict = {
                        indexing_failures_str: expected_error_dict[indexing_failures_str]+1, # Add 1 to the count
                        last_indexing_error_str: OOM_indexing_failure_str,
                        last_indexing_error_key_str: 'doc0', # OOM error triggered by the new doc
                        bgIndexingStatusStr: OOMfailureStr,
                        }
  env.assertEqual(error_dict, expected_error_dict)
  # Check resp3 warning for OOM
  res = env.cmd('FT.SEARCH', 'idx','*')
  print(res['warning'])
  env.assertEqual(res['warning'][0], 'Index contains partial data due to an indexing failure caused by insufficient memory')

@skip(cluster=True)
def test_idx_delete_during_bg_indexing(env):
  oom_test_config(env)

  # Test deleting an index while it is being indexed in the background
  n_docs = 10000
  for i in range(n_docs):
    env.expect('HSET', f'doc{i}', 't', f'hello{i}').equal(1)

  # Set pause before indexing
  env.expect(bgScanCommand(), 'SET_PAUSE_BEFORE_SCAN', 'true').ok()
  # Create an index with a text field.
  env.expect('ft.create', 'idx', 'SCHEMA', 't', 'text').ok()
  waitForIndexStatus(env, 'NEW')
  # Delete the index
  env.expect('ft.dropindex', 'idx').ok()
  # Resume indexing
  env.expect(bgScanCommand(), 'SET_BG_INDEX_RESUME').ok()
  # Check that the index does not exist
  env.expect('ft._list').equal([])

  env.expect(bgScanCommand(), 'SET_PAUSE_ON_SCANNED_DOCS', n_docs//2).ok()

  env.expect('ft.create', 'idx', 'SCHEMA', 't', 'text').ok()
  waitForIndexStatus(env, 'NEW')
  env.expect(bgScanCommand(), 'SET_BG_INDEX_RESUME').ok()

  waitForIndexPauseScan(env, 'idx')
  # Delete the index
  env.expect('ft.dropindex', 'idx').ok()
  # Resume indexing
  env.expect(bgScanCommand(), 'SET_BG_INDEX_RESUME').ok()
  # After the following line, the background indexing should be completed
  env.expect(bgScanCommand(), 'TERMINATE_BG_POOL').ok()
  # Check that the index does not exist
  env.expect('ft._list').equal([])

@skip(cluster=True)
def test_delete_docs_during_bg_indexing(env):
  oom_test_config(env)

  # Test deleting docs while they are being indexed in the background
  # Using a large number of docs to make sure the test is not flaky
  n_docs = 10000
  for i in range(n_docs):
    env.expect('HSET', f'doc{i}', 't', f'hello{i}').equal(1)

  # Set delta to 100
  delta = n_docs//100

  env.expect(config_cmd(), 'SET', 'FORK_GC_CLEAN_THRESHOLD', '0').ok()
  env.expect(config_cmd(), 'SET', 'FORK_GC_RUN_INTERVAL', '30000').ok()
  env.expect(bgScanCommand(), 'SET_PAUSE_ON_OOM', 'true').ok()

  # Set pause before indexing
  env.expect(bgScanCommand(), 'SET_PAUSE_BEFORE_SCAN', 'true').ok()

  idx_str = 'idx'
  env.expect('ft.create', idx_str, 'SCHEMA', 't', 'text').ok()
  waitForIndexStatus(env, 'NEW')
  # Set tight memory limit
  set_tight_maxmemory_for_oom(env, 0.85)

  # Delete the 1000 first docs
  for i in range(n_docs//10):
    env.expect('DEL', f'doc{i}').equal(1)
  forceInvokeGC(env, idx = idx_str)

  # Resume indexing
  env.expect(bgScanCommand(), 'SET_BG_INDEX_RESUME').ok()
  waitForIndexStatus(env, 'PAUSED_ON_OOM', idx_str)
  # Resume the indexing
  env.expect(bgScanCommand(), 'SET_BG_INDEX_RESUME').ok()
  # Wait for the indexing to finish
  waitForIndexFinishScan(env, idx_str)

  # Verify OOM status
  error_dict = get_index_errors_dict(env, idx_str)
  env.assertEqual(error_dict[bgIndexingStatusStr], OOMfailureStr)



@skip(cluster=True)
def test_change_config_during_bg_indexing(env):
  oom_test_config(env)

  # Test deleting docs while they are being indexed in the background
  # Using a large number of docs to make sure the test is not flaky
  n_docs = 10000
  for i in range(n_docs):
    env.expect('HSET', f'doc{i}', 't', f'hello{i}').equal(1)

  env.expect('FT.CONFIG', 'SET', '_BG_INDEX_MEM_PCT_THR', '70').ok()
  # Set pause after half of the docs were scanned
  env.expect(bgScanCommand(), 'SET_PAUSE_ON_SCANNED_DOCS', n_docs//10).ok()
  env.expect(bgScanCommand(), 'SET_PAUSE_ON_OOM', 'true').ok()

  # Create an index with a text field.
  env.expect('ft.create', 'idx', 'SCHEMA', 't', 'text').ok()
  waitForIndexPauseScan(env, 'idx')
  # Set tight memory limit
  set_tight_maxmemory_for_oom(env, 0.7)
  # Change the memory limit
  env.expect('FT.CONFIG', 'SET', '_BG_INDEX_MEM_PCT_THR', '80').ok()
  # Resume indexing
  env.expect(bgScanCommand(), 'SET_BG_INDEX_RESUME').ok()

  waitForIndexStatus(env, 'PAUSED_ON_OOM','idx')
  # Resume the indexing
  env.expect(bgScanCommand(), 'SET_BG_INDEX_RESUME').ok()
  # Wait for the indexing to finish
  waitForIndexFinishScan(env, 'idx')
  # Verify memory consumption
  memory_ratio = get_memory_consumption_ratio(env)
  env.assertAlmostEqual(memory_ratio, 0.85, delta=0.1)

<<<<<<< HEAD
=======
@skip(cluster=True)
def test_oom_query_error(env):
  oom_test_config(env)

  idx_name = 'idx'
  error_querys_star = ['SEARCH', 'AGGREGATE', 'TAGVALS', 'MGET']
  queries_params = {
                    'PROFILE': f'{idx_name} SEARCH QUERY * ',
                    'SYNDUMP': f'{idx_name}',
                    'ALTER': f'{idx_name} SCHEMA ADD field1 TEXT',
                  }
  queries_params.update({query: f'{idx_name} *' for query in error_querys_star})
  # Using a large number of docs to make sure the test is not flaky
  n_docs = 10000
  for i in range(n_docs):
    env.expect('HSET', f'doc{i}', 't', f'hello{i}').equal(1)
  # Set pause before indexing
  env.expect(bgScanCommand(), 'SET_PAUSE_BEFORE_SCAN', 'true').ok()
  # Set pause on OOM
  env.expect(bgScanCommand(), 'SET_PAUSE_ON_OOM', 'true').ok()
  # Create an index with a text field.
  env.expect('ft.create', idx_name, 'SCHEMA', 't', 'text').ok()
  waitForIndexStatus(env, 'NEW', idx_name)
  # Set tight memory limit
  set_tight_maxmemory_for_oom(env, 0.85)
  # Resume indexing
  env.expect(bgScanCommand(), 'SET_BG_INDEX_RESUME').ok()
  # Wait for OOM
  waitForIndexStatus(env, 'PAUSED_ON_OOM', idx_name)
  # Resume the indexing
  env.expect(bgScanCommand(), 'SET_BG_INDEX_RESUME').ok()
  # Wait for the indexing to finish
  waitForIndexFinishScan(env, idx_name)

  for query,param in queries_params.items():
    parsed_query = f'FT.{query} {param}'
    env.expect(parsed_query).error().equal(f'Background scan for index {idx_name} failed due to OOM.'
                                           ' Queries cannot be executed on an incomplete index.')

  # Test FT.DEBUG FT.SEARCH/AGGREGATE command
  for query_type in ['SEARCH', 'AGGREGATE']:
    parsed_query = f'_FT.DEBUG FT.{query_type} {idx_name} * TIMEOUT_AFTER_N 3 DEBUG_PARAMS_COUNT 2 '
    env.expect(parsed_query).error().equal(f'Background scan for index {idx_name} failed due to OOM.'
                                           ' Queries cannot be executed on an incomplete index.')

  # Verify ft info possible
  env.expect('FT.INFO', idx_name).noError()
  # Verify ft dropindex possible
  env.expect('FT.DROPINDEX', idx_name).ok()

>>>>>>> 592355f0
def test_cluster_oom_all_shards(env):
  # Change the memory limit to 80% so it can be tested without redis memory limit taking effect
  verify_command_OK_on_all_shards(env,' '.join(['_FT.CONFIG', 'SET', '_BG_INDEX_MEM_PCT_THR', '80']))

  conn = getConnectionByEnv(env)
  n_docs_per_shard = 1000
  n_docs = n_docs_per_shard * env.shardsCount
  for i in range(n_docs):
    res = conn.execute_command('HSET', f'doc{i}', 't', f'text{i}')
    env.assertEqual(res, 1)

  # Set pause on OOM for all shards
  pause_on_oom_cmd = ' '.join([bgScanCommand(),' SET_PAUSE_ON_OOM', 'true'])
  run_command_on_all_shards(env, pause_on_oom_cmd)
  # Set pause on half of the docs for all shards
  pause_on_scanned_docs_cmd = ' '.join([bgScanCommand(),' SET_PAUSE_ON_SCANNED_DOCS', str(n_docs_per_shard//50)])
  run_command_on_all_shards(env, pause_on_scanned_docs_cmd)
  # Set pause before scan for all shards
  pause_before_scan_cmd = ' '.join([bgScanCommand(),' SET_PAUSE_BEFORE_SCAN', 'true'])
  run_command_on_all_shards(env, pause_before_scan_cmd)

  # Create an index
  idx_str = 'idx'
  res = conn.execute_command('FT.CREATE', idx_str, 'SCHEMA', 'txt', 'TEXT')
  env.assertEqual(res, 'OK')
  # Wait for pause before scan
  allShards_waitForIndexStatus(env, 'NEW', idx_str)
  # Resume all shards
  resume_cmd = ' '.join([bgScanCommand(),' SET_BG_INDEX_RESUME'])
  run_command_on_all_shards(env, resume_cmd)
  # Wait for pause on docs scanned
  allShards_waitForIndexPauseScan(env, idx_str)
  # Set tight memory limit for all shards
  allShards_set_tight_maxmemory_for_oom(env, 0.85)
  run_command_on_all_shards(env, resume_cmd)
  # Wait for OOM on all shards
  allShards_waitForIndexStatus(env, 'PAUSED_ON_OOM', idx_str)
  # Resume all shards
  run_command_on_all_shards(env, resume_cmd)
  # Resume all shards
  # Wait for finish scan on all shards
  allShards_waitForIndexFinishScan(env, idx_str)

  # Verify OOM status
  error_dict = get_index_errors_dict(env, idx_str)
  env.assertEqual(error_dict[bgIndexingStatusStr], OOMfailureStr)
  # Verify all shards individual OOM status
  for shard_id in range(1, env.shardsCount + 1):
    res = env.getConnection(shard_id).execute_command('INFO', 'modules')['search_OOM_indexing_failures_indexes_count']
    env.assertEqual(res,1)


def test_cluster_oom_single_shard(env):
  # Change the memory limit to 80% so it can be tested without redis memory limit taking effect
  verify_command_OK_on_all_shards(env,' '.join(['_FT.CONFIG', 'SET', '_BG_INDEX_MEM_PCT_THR', '80']))

  conn = getConnectionByEnv(env)
  n_docs_per_shard = 1000
  n_docs = n_docs_per_shard * env.shardsCount
  for i in range(n_docs):
    res = conn.execute_command('HSET', f'doc{i}', 't', f'text{i}')
    env.assertEqual(res, 1)

  oom_shard_id =  env.shardsCount

  # Set pause on OOM for all shards
  pause_on_oom_cmd = ' '.join([bgScanCommand(),' SET_PAUSE_ON_OOM', 'true'])
  run_command_on_all_shards(env, pause_on_oom_cmd)
  # Set pause on half of the docs for all shards
  pause_on_scanned_docs_cmd = ' '.join([bgScanCommand(),' SET_PAUSE_ON_SCANNED_DOCS', str(n_docs_per_shard//50)])
  run_command_on_all_shards(env, pause_on_scanned_docs_cmd)
  # Set pause before scan for all shards
  pause_before_scan_cmd = ' '.join([bgScanCommand(),' SET_PAUSE_BEFORE_SCAN', 'true'])
  run_command_on_all_shards(env, pause_before_scan_cmd)

  # Create an index
  idx_str = 'idx'
  res = conn.execute_command('FT.CREATE', idx_str, 'SCHEMA', 'txt', 'TEXT')
  env.assertEqual(res, 'OK')
  # Wait for pause before scan
  allShards_waitForIndexStatus(env, 'NEW', idx_str)
  # Resume all shards
  resume_cmd = ' '.join([bgScanCommand(),' SET_BG_INDEX_RESUME'])
  run_command_on_all_shards(env, resume_cmd)
  # Wait for pause on docs scanned
  allShards_waitForIndexPauseScan(env, idx_str)
  # Set tight memory limit for one shard
  shard_set_tight_maxmemory_for_oom(env, oom_shard_id, 0.85)
  # Resume all shards
  run_command_on_all_shards(env, resume_cmd)
  # Wait for OOM on shard
  shard_waitForIndexStatus(env, oom_shard_id, 'PAUSED_ON_OOM', idx_str)
  # Resume OOM shards
  env.getConnection(oom_shard_id).execute_command(bgScanCommand(), 'SET_BG_INDEX_RESUME')

  # Wait for finish scan on all shards
  allShards_waitForIndexFinishScan(env, idx_str)

  error_dict = get_index_errors_dict(env, idx_str)
  env.assertEqual(error_dict[bgIndexingStatusStr], OOMfailureStr)
  # Verify all shards individual OOM status
  # Cannot use FT.INFO on a specific shard, so we use the info metric
  for shard_id in range(1, env.shardsCount):
    res = env.getConnection(shard_id).execute_command('INFO', 'modules')['search_OOM_indexing_failures_indexes_count']
    env.assertEqual(res, 0)
  # Verify the shard that triggered OOM
  res = env.getConnection(oom_shard_id).execute_command('INFO', 'modules')['search_OOM_indexing_failures_indexes_count']
  env.assertEqual(res, 1)

@skip(cluster=True, no_json=True)
def test_oom_json(env):
  oom_test_config(env)

  num_docs = 10
  for i in range(num_docs):
      env.expect('JSON.SET', f'jsonDoc{i}', '.', '{"name":"jsonName"}').ok()
  # Set pause on OOM
  env.expect(bgScanCommand(), 'SET_PAUSE_ON_OOM', 'true').ok()
  # Set pause before scanning
  env.expect(bgScanCommand(), 'SET_PAUSE_ON_SCANNED_DOCS', 1).ok()
  # Create an index
  env.expect('FT.CREATE', 'idx', 'ON', 'JSON', 'SCHEMA', 'name', 'TEXT').ok()
  # Wait for pause before scanning
  waitForIndexPauseScan(env, 'idx')
  # Set tight memory limit
  set_tight_maxmemory_for_oom(env, 0.85)
  # Resume indexing
  env.expect(bgScanCommand(), 'SET_BG_INDEX_RESUME').ok()
  # Wait for OOM
  waitForIndexStatus(env, 'PAUSED_ON_OOM','idx')
  # Resume the indexing
  env.expect(bgScanCommand(), 'SET_BG_INDEX_RESUME').ok()
  # Wait for the indexing to finish
  waitForIndexFinishScan(env, 'idx')

  # Verify ft info
  error_dict = get_index_errors_dict(env)

  expected_error_dict = {
                        indexing_failures_str: 1, # 1 OOM error
                        last_indexing_error_str:  "Used memory is more than 80 percent of max memory, cancelling the scan",
                        bgIndexingStatusStr: OOMfailureStr,
                        }
  # Last indexing error key is not checked because it is not deterministic
  # OOM is triggered after the first doc, the second doc is not indexed
  assertEqual_dicts_on_intersection(env, error_dict, expected_error_dict)

  # Check verbosity of json.set after OOM
  env.expect('JSON.SET', 'jsonDoc', '.', '{"name":"jsonName"}').ok()
  # Verify that the new doc was not indexed
  docs_in_index = get_index_num_docs(env)
  env.assertEqual(docs_in_index, 1)
  # Verify Index Errors
  error_dict = get_index_errors_dict(env)
  # Assert error dict
  expected_error_dict = {
                        indexing_failures_str: expected_error_dict[indexing_failures_str]+1, # Add 1 to the count
                        last_indexing_error_str: OOM_indexing_failure_str,
                        last_indexing_error_key_str: 'jsonDoc', # OOM error triggered by the new doc
                        bgIndexingStatusStr: OOMfailureStr,
                        }
  env.assertEqual(error_dict, expected_error_dict)

@skip(cluster=True)
def test_oom_100_percent(env):
  # Test the default behavior of 100% memory limit w.r.t redis memory limit (also 100%)
  n_docs = 100
  for i in range(n_docs):
    env.expect('HSET', f'doc{i}', 't', f'hello{i}').equal(1)
  set_tight_maxmemory_for_oom(env)

  # set pause on OOM
  env.expect(bgScanCommand(), 'SET_PAUSE_ON_OOM', 'true').ok()
  # Set pause before scanning
  env.expect(bgScanCommand(), 'SET_PAUSE_BEFORE_SCAN', 'true').ok()

  # Create an index, should trigger redis level OOM
  env.expect('FT.CREATE', 'idx', 'SCHEMA', 't', 'TEXT').error().contains("command not allowed when used memory > 'maxmemory'.")
  set_unlimited_maxmemory_for_oom(env)
  # Create an index, should not trigger OOM
  env.expect('FT.CREATE', 'idx', 'SCHEMA', 't', 'TEXT').ok()
  # Wait for pause before scanning
  waitForIndexStatus(env, 'NEW', 'idx')
  # Set tight memory limit
  set_tight_maxmemory_for_oom(env)
  # Resume indexing
  env.expect(bgScanCommand(), 'SET_BG_INDEX_RESUME').ok()
  # Wait for OOM
  waitForIndexStatus(env, 'PAUSED_ON_OOM','idx')
  # Resume the indexing
  env.expect(bgScanCommand(), 'SET_BG_INDEX_RESUME').ok()
  # Wait for the indexing to finish
  waitForIndexFinishScan(env, 'idx')
  # Verify OOM status
  error_dict = get_index_errors_dict(env)
  env.assertEqual(error_dict[bgIndexingStatusStr], OOMfailureStr)

@skip(cluster=True)
def test_pseudo_enterprise_oom_retry_success(env):
  oom_pseudo_enterprise_config(env)

  num_docs = 1000
  for i in range(num_docs):
    env.expect('HSET', f'doc{i}', 'name', f'name{i}').equal(1)

  env.expect(bgScanCommand(), 'SET_PAUSE_ON_OOM', 'true').ok()
  num_docs_scanned = num_docs//4
  env.expect(bgScanCommand(), 'SET_PAUSE_ON_SCANNED_DOCS', num_docs_scanned).ok()
  env.expect(bgScanCommand(), 'SET_PAUSE_BEFORE_OOM_RETRY', 'true').ok()

  # Create an index
  env.expect('FT.CREATE', 'idx', 'SCHEMA', 'name', 'TEXT').ok()
  waitForIndexPauseScan(env, 'idx')
  # At this point num_docs_scanned were scanned
  # Now we set the tight memory limit
  set_tight_maxmemory_for_oom(env, 0.85)

  # Resume PAUSE ON SCANNED DOCS
  env.expect(bgScanCommand(), 'SET_BG_INDEX_RESUME').ok()
  # Wait for OOM
  waitForIndexStatus(env, 'PAUSED_BEFORE_OOM_RETRY','idx')
  # At this point the scan should be paused before OOM retry
  # Increase memory during the pause, emulating resource allocation
  set_unlimited_maxmemory_for_oom(env)
  # Resume PAUSE BEFORE OOM RETRY
  env.expect(bgScanCommand(), 'SET_BG_INDEX_RESUME').ok()

  # Verify that the indexing finished
  waitForIndexFinishScan(env, 'idx')
  # Verify that all docs were indexed
  docs_in_index = get_index_num_docs(env)
  index_errors = get_index_errors_dict(env)
  env.assertEqual(docs_in_index, num_docs)
  # Verify index BG indexing status is OK
  env.assertEqual(index_errors[bgIndexingStatusStr], 'OK')

@skip(cluster=True)
def test_pseudo_enterprise_oom_retry_failure(env):
  oom_pseudo_enterprise_config(env)

  num_docs = 1000
  for i in range(num_docs):
    env.expect('HSET', f'doc{i}', 'name', f'name{i}').equal(1)

  env.expect(bgScanCommand(), 'SET_PAUSE_ON_OOM', 'true').ok()
  num_docs_scanned = num_docs//4
  env.expect(bgScanCommand(), 'SET_PAUSE_ON_SCANNED_DOCS', num_docs_scanned).ok()
  env.expect(bgScanCommand(), 'SET_PAUSE_BEFORE_OOM_RETRY', 'true').ok()

  # Create an index
  env.expect('FT.CREATE', 'idx', 'SCHEMA', 'name', 'TEXT').ok()
  waitForIndexPauseScan(env, 'idx')

  # At this point num_docs_scanned were scanned
  # Now we set the tight memory limit
  set_tight_maxmemory_for_oom(env, 0.85)

  # Resume PAUSE ON SCANNED DOCS
  env.expect(bgScanCommand(), 'SET_BG_INDEX_RESUME').ok()
  waitForIndexStatus(env, 'PAUSED_BEFORE_OOM_RETRY','idx')
  # Resume PAUSE BEFORE OOM RETRY
  env.expect(bgScanCommand(), 'SET_BG_INDEX_RESUME').ok()
  # Since we are not increasing the memory, the scan should be paused on OOM
  waitForIndexStatus(env, 'PAUSED_ON_OOM','idx')
  # Resume PAUSE ON OOM
  env.expect(bgScanCommand(), 'SET_BG_INDEX_RESUME').ok()

  # Wait for the indexing to finish
  waitForIndexFinishScan(env, 'idx')
  # Verify OOM status
  error_dict = get_index_errors_dict(env)
  env.assertEqual(error_dict[bgIndexingStatusStr], OOMfailureStr)

@skip(cluster=True)
def test_pseudo_enterprise_oom_multiple_retry_success(env):
  oom_pseudo_enterprise_config(env)

  num_docs = 1000
  for i in range(num_docs):
    env.expect('HSET', f'doc{i}', 'name', f'name{i}').equal(1)

  env.expect(bgScanCommand(), 'SET_PAUSE_BEFORE_OOM_RETRY', 'true').ok()

  runs = 2
  run = 1

  num_docs_scanned = num_docs//(runs*2)
  env.expect(bgScanCommand(), 'SET_PAUSE_ON_SCANNED_DOCS', num_docs_scanned).ok()

  # Create an index
  env.expect('FT.CREATE', 'idx', 'SCHEMA', 'name', 'TEXT').ok()

  while run <= runs:

    waitForIndexPauseScan(env, 'idx')
    # At this point num_docs_scanned were scanned
    # Now we set the tight memory limit
    set_tight_maxmemory_for_oom(env, 0.85)


    # Update the number of scanned docs to pause on for the next run
    if run < runs:
      num_docs_scanned = ((run+1) * num_docs)//(runs*2)
      env.expect(bgScanCommand(), 'SET_PAUSE_ON_SCANNED_DOCS', num_docs_scanned).ok()
      env.expect(bgScanCommand(), 'DEBUG_SCANNER_UPDATE_CONFIG', 'idx').ok()

    # Resume PAUSE ON SCANNED DOCS
    env.expect(bgScanCommand(), 'SET_BG_INDEX_RESUME').ok()
    # Wait for OOM
    waitForIndexStatus(env, 'PAUSED_BEFORE_OOM_RETRY','idx')
    # At this point the scan should be paused before OOM retry
    # Increase memory during the pause, emulating resource allocation
    set_unlimited_maxmemory_for_oom(env)
    # Resume PAUSE BEFORE OOM RETRY
    env.expect(bgScanCommand(), 'SET_BG_INDEX_RESUME').ok()
    run+=1

  # Verify that the indexing finished
  waitForIndexFinishScan(env, 'idx')
  # Verify that all docs were indexed
  docs_in_index = get_index_num_docs(env)
  index_errors = get_index_errors_dict(env)
  env.assertEqual(docs_in_index, num_docs)
  # Verify index BG indexing status is OK
  env.assertEqual(index_errors[bgIndexingStatusStr], 'OK')

@skip(cluster=True)
def test_pseudo_enterprise_oom_multiple_retry_failure(env):
  oom_pseudo_enterprise_config(env)

  num_docs = 1000
  for i in range(num_docs):
    env.expect('HSET', f'doc{i}', 'name', f'name{i}').equal(1)

  env.expect(bgScanCommand(), 'SET_PAUSE_ON_OOM', 'true').ok()
  env.expect(bgScanCommand(), 'SET_PAUSE_BEFORE_OOM_RETRY', 'true').ok()

  runs = 2
  run = 1

  num_docs_scanned = num_docs//(runs*2)
  env.expect(bgScanCommand(), 'SET_PAUSE_ON_SCANNED_DOCS', num_docs_scanned).ok()

  # Create an index
  env.expect('FT.CREATE', 'idx', 'SCHEMA', 'name', 'TEXT').ok()

  while run <= runs:

    waitForIndexPauseScan(env, 'idx')
    # At this point num_docs_scanned were scanned
    # Now we set the tight memory limit
    set_tight_maxmemory_for_oom(env, 0.85)

    # Update the number of scanned docs to pause on for the next run
    if run < runs:
      num_docs_scanned = ((run+1) * num_docs)//(runs*2)
      env.expect(bgScanCommand(), 'SET_PAUSE_ON_SCANNED_DOCS', num_docs_scanned).ok()
      env.expect(bgScanCommand(), 'DEBUG_SCANNER_UPDATE_CONFIG', 'idx').ok()

    # Resume PAUSE ON SCANNED DOCS
    env.expect(bgScanCommand(), 'SET_BG_INDEX_RESUME').ok()
    # Wait for OOM
    waitForIndexStatus(env, 'PAUSED_BEFORE_OOM_RETRY','idx')
    # At this point the scan should be paused before OOM retry

    # Increase memory during the pause, emulating resource allocation, only if not in the last run
    if run < runs:
      set_unlimited_maxmemory_for_oom(env)
    # Resume PAUSE BEFORE OOM RETRY
    env.expect(bgScanCommand(), 'SET_BG_INDEX_RESUME').ok()
    run+=1

  # Since we are not increasing the memory, the scan should be paused on OOM
  waitForIndexStatus(env, 'PAUSED_ON_OOM','idx')
  # Resume PAUSE ON OOM
  env.expect(bgScanCommand(), 'SET_BG_INDEX_RESUME').ok()

  # Wait for the indexing to finish
  waitForIndexFinishScan(env, 'idx')
  # Verify OOM status
  error_dict = get_index_errors_dict(env)
  env.assertEqual(error_dict[bgIndexingStatusStr], OOMfailureStr)

@skip(cluster=True)
def test_pseudo_enterprise_oom_retry_drop(env):
  oom_pseudo_enterprise_config(env)

  num_docs = 100
  for i in range(num_docs):
    env.expect('HSET', f'doc{i}', 'name', f'name{i}').equal(1)

  num_docs_scanned = num_docs//4
  env.expect(bgScanCommand(), 'SET_PAUSE_ON_SCANNED_DOCS', num_docs_scanned).ok()
  env.expect(bgScanCommand(), 'SET_PAUSE_BEFORE_OOM_RETRY', 'true').ok()
  for run in ['without', 'with']: # Run the test with and without increasing memory
    idx = f'idx{run}'
    # Create an index
    env.expect('FT.CREATE', idx, 'SCHEMA', 'name', 'TEXT').ok()
    waitForIndexPauseScan(env, idx)

    # At this point num_docs_scanned were scanned
    # Now we set the tight memory limit
    set_tight_maxmemory_for_oom(env, 0.85)

    # Resume PAUSE ON SCANNED DOCS
    env.expect(bgScanCommand(), 'SET_BG_INDEX_RESUME').ok()
    # Wait for OOM
    waitForIndexStatus(env, 'PAUSED_BEFORE_OOM_RETRY',idx)
    # At this point the scan should be paused before OOM retry
    # If we are in the first run, we don't increase the memory
    if run == 'with':
      # Increase memory during the pause, emulating resource allocation
      set_unlimited_maxmemory_for_oom(env)
    # Drop the index
    env.expect(f'FT.DROPINDEX', idx).ok()
    # Resume PAUSE BEFORE OOM RETRY
    env.expect(bgScanCommand(), 'SET_BG_INDEX_RESUME').ok()

    # Validate that the index was dropped
    env.expect('ft._list').equal([])
    # Reset memory for next run
    set_unlimited_maxmemory_for_oom(env)

@skip(cluster=True)
def test_pseudo_enterprise_oom_retry_alter_success(env):
  oom_pseudo_enterprise_config(env)

  num_docs = 100
  for i in range(num_docs):
    env.expect('HSET', f'doc{i}', 'name', f'name{i}', 'hello', f'hello{i}').equal(2)

  # env.expect(bgScanCommand(), 'SET_PAUSE_ON_OOM', 'true').ok()
  num_docs_scanned = num_docs//4
  env.expect(bgScanCommand(), 'SET_PAUSE_ON_SCANNED_DOCS', num_docs_scanned).ok()
  env.expect(bgScanCommand(), 'SET_PAUSE_BEFORE_OOM_RETRY', 'true').ok()

  idx = f'idx'
# Create an index
  env.expect('FT.CREATE', idx, 'SCHEMA', 'name', 'TEXT').ok()
  waitForIndexPauseScan(env, idx)

  # At this point num_docs_scanned were scanned
  # Now we set the tight memory limit
  set_tight_maxmemory_for_oom(env, 0.85)

  # Resume PAUSE ON SCANNED DOCS
  env.expect(bgScanCommand(), 'SET_BG_INDEX_RESUME').ok()
  # Wait for OOM
  waitForIndexStatus(env, 'PAUSED_BEFORE_OOM_RETRY',idx)
  # At this point the scan should be paused before OOM retry
  # Increase memory during the pause, emulating resource allocation
  set_unlimited_maxmemory_for_oom(env)
  # Remove pause configs
  env.expect(bgScanCommand(), 'SET_PAUSE_ON_SCANNED_DOCS', 0).ok()
  env.expect(bgScanCommand(), 'SET_PAUSE_BEFORE_OOM_RETRY', 'false').ok()

  env.expect(f'FT.ALTER', idx, 'SCHEMA', 'ADD', 'hello', 'TEXT').ok()
  # Resume PAUSE BEFORE OOM RETRY
  env.expect(bgScanCommand(), 'SET_BG_INDEX_RESUME').ok()

  # Verify that the indexing finished
  waitForIndexFinishScan(env, idx)
  # Verify that all docs were indexed
  docs_in_index = get_index_num_docs(env)
  index_errors = get_index_errors_dict(env)
  env.assertEqual(docs_in_index, num_docs)
  # Verify index BG indexing status is OK
  env.assertEqual(index_errors[bgIndexingStatusStr], 'OK')

@skip(cluster=True)
def test_pseudo_enterprise_oom_retry_alter_failure(env):
  oom_pseudo_enterprise_config(env)

  num_docs = 100
  for i in range(num_docs):
    env.expect('HSET', f'doc{i}', 'name', f'name{i}', 'hello', f'hello{i}').equal(2)

  num_docs_scanned = num_docs//4
  env.expect(bgScanCommand(), 'SET_PAUSE_ON_SCANNED_DOCS', num_docs_scanned).ok()
  env.expect(bgScanCommand(), 'SET_PAUSE_BEFORE_OOM_RETRY', 'true').ok()
  env.expect(bgScanCommand(), 'SET_PAUSE_ON_OOM', 'true').ok()

  idx = f'idx'
  # Create an index
  env.expect('FT.CREATE', idx, 'SCHEMA', 'name', 'TEXT').ok()
  waitForIndexPauseScan(env, idx)

  # At this point num_docs_scanned were scanned
  # Now we set the tight memory limit
  set_tight_maxmemory_for_oom(env, 0.85)

  # Resume PAUSE ON SCANNED DOCS
  env.expect(bgScanCommand(), 'SET_BG_INDEX_RESUME').ok()
  # Wait for OOM
  waitForIndexStatus(env, 'PAUSED_BEFORE_OOM_RETRY',idx)
  # At this point the scan should be paused before OOM retry

  # Remove pause configs
  env.expect(bgScanCommand(), 'SET_PAUSE_BEFORE_OOM_RETRY', 'false').ok()

  # # Increase memory during the pause, to enable the ft.alter command
  set_unlimited_maxmemory_for_oom(env)
  env.expect(f'FT.ALTER', idx, 'SCHEMA', 'ADD', 'hello', 'TEXT').ok()
  # Resume PAUSE BEFORE OOM RETRY
  env.expect(bgScanCommand(), 'SET_BG_INDEX_RESUME').ok()

  # The scan should cancel due to the ft.alter command
  # For the new scan, at this point, num_docs_scanned were scanned
  waitForIndexPauseScan(env, idx)
  # Set again the limit to 85% to trigger OOM (removed to enable the ft.alter command)
  set_tight_maxmemory_for_oom(env, 0.85)

  env.expect(bgScanCommand(), 'SET_BG_INDEX_RESUME').ok()
  # The scan should OOM
  waitForIndexStatus(env, 'PAUSED_ON_OOM', idx)
  # Resume PAUSE ON OOM
  env.expect(bgScanCommand(), 'SET_BG_INDEX_RESUME').ok()

  # Verify that the indexing finished
  waitForIndexFinishScan(env, idx)
  # Verify OOM status
  error_dict = get_index_errors_dict(env)
  env.assertEqual(error_dict[bgIndexingStatusStr], OOMfailureStr)

def test_pseudo_enterprise_cluster_oom_retry_success(env):
    # Let background indexing go up to 80 % of Redis' limit
    verify_command_OK_on_all_shards(
        env, '_FT.CONFIG SET _BG_INDEX_MEM_PCT_THR 80')
    # 1-second grace so the test doesn’t take too long
    verify_command_OK_on_all_shards(
        env, '_FT.CONFIG SET _BG_INDEX_OOM_PAUSE_TIME 1')

    conn = getConnectionByEnv(env)
    docs_per_shard = 1_000
    total_docs = docs_per_shard * env.shardsCount
    for i in range(total_docs):
        conn.execute_command('HSET', f'doc{i}', 'name', f'name{i}')

    # Instrument the scanner on every shard
    run_command_on_all_shards(env,
        f'{bgScanCommand()} SET_PAUSE_ON_OOM true')
    run_command_on_all_shards(env,
        f'{bgScanCommand()} SET_PAUSE_ON_SCANNED_DOCS {docs_per_shard//4}')
    run_command_on_all_shards(env,
        f'{bgScanCommand()} SET_PAUSE_BEFORE_OOM_RETRY true')

    idx = 'idx'
    conn.execute_command('FT.CREATE', idx, 'SCHEMA', 'name', 'TEXT')

    # Pause after the first chunk of documents
    allShards_waitForIndexPauseScan(env, idx)

    # Drop memory to 85 % of the configured threshold
    allShards_set_tight_maxmemory_for_oom(env, 0.85)

    # Resume – this will push every shard into PAUSED_BEFORE_OOM_RETRY
    run_command_on_all_shards(env,
        f'{bgScanCommand()} SET_BG_INDEX_RESUME')
    allShards_waitForIndexStatus(env, 'PAUSED_BEFORE_OOM_RETRY', idx)

    # While paused, free memory so the retry can succeed
    allShards_set_unlimited_maxmemory_for_oom(env)

    # Resume again – indexing should now complete
    run_command_on_all_shards(env,
        f'{bgScanCommand()} SET_BG_INDEX_RESUME')
    allShards_waitForIndexFinishScan(env, idx)

    indexed_num_docs = get_index_num_docs(env, idx=idx)
    index_errors = get_index_errors_dict(env, idx=idx)
    env.assertEqual(indexed_num_docs, total_docs)
    env.assertEqual(index_errors[bgIndexingStatusStr], 'OK')
    # Every shard’s failure counter must stay at 0
    for shard_id in range(1, env.shardsCount + 1):
        failures = env.getConnection(shard_id).execute_command(
            'INFO', 'modules')['search_OOM_indexing_failures_indexes_count']
        env.assertEqual(failures, 0)

def test_pseudo_enterprise_cluster_oom_retry_failure(env):
    verify_command_OK_on_all_shards(
        env, '_FT.CONFIG SET _BG_INDEX_MEM_PCT_THR 80')
    verify_command_OK_on_all_shards(
        env, '_FT.CONFIG SET _BG_INDEX_OOM_PAUSE_TIME 1')

    conn = getConnectionByEnv(env)
    docs_per_shard = 1_000
    total_docs = docs_per_shard * env.shardsCount
    for i in range(total_docs):
        conn.execute_command('HSET', f'doc{i}', 'name', f'name{i}')

    run_command_on_all_shards(env,
        f'{bgScanCommand()} SET_PAUSE_ON_OOM true')
    run_command_on_all_shards(env,
        f'{bgScanCommand()} SET_PAUSE_ON_SCANNED_DOCS {docs_per_shard//4}')
    run_command_on_all_shards(env,
        f'{bgScanCommand()} SET_PAUSE_BEFORE_OOM_RETRY true')

    idx = 'idx'
    conn.execute_command('FT.CREATE', idx, 'SCHEMA', 'name', 'TEXT')

    # Pause after first docs chunk, then tighten memory
    allShards_waitForIndexPauseScan(env, idx)
    allShards_set_tight_maxmemory_for_oom(env, 0.85)

    # Resume – shards pause *before* OOM retry
    run_command_on_all_shards(env,
        f'{bgScanCommand()} SET_BG_INDEX_RESUME')
    allShards_waitForIndexStatus(env, 'PAUSED_BEFORE_OOM_RETRY', idx)

    # Resume again with memory still tight → PAUSED_ON_OOM
    run_command_on_all_shards(env,
        f'{bgScanCommand()} SET_BG_INDEX_RESUME')
    allShards_waitForIndexStatus(env, 'PAUSED_ON_OOM', idx)

    # One last resume – the second OOM turns into failure
    run_command_on_all_shards(env,
        f'{bgScanCommand()} SET_BG_INDEX_RESUME')
    allShards_waitForIndexFinishScan(env, idx)

    errors = get_index_errors_dict(env, idx=idx)
    env.assertEqual(errors[bgIndexingStatusStr], 'OOM failure')
    # Shards must report exactly one failed index each
    for shard_id in range(1, env.shardsCount + 1):
        failures = env.getConnection(shard_id).execute_command(
            'INFO', 'modules')['search_OOM_indexing_failures_indexes_count']
        env.assertEqual(failures, 1)

@skip(cluster=True)
def test_unlimited_memory_thrs(env):
  # Set the threshold to 0
  env.expect('FT.CONFIG', 'SET', '_BG_INDEX_MEM_PCT_THR', '0').ok()
  # Set pause before scan
  env.expect(bgScanCommand(), 'SET_PAUSE_BEFORE_SCAN', 'true').ok()
  # insert 100 docs
  for i in range(100):
      env.expect('HSET', f'doc{i}', 'name', f'name{i}').equal(1)
  # Create an index
  env.expect('FT.CREATE', 'idx', 'SCHEMA', 'name', 'TEXT').ok()
  # Wait for pause before scan
  waitForIndexStatus(env, 'NEW')
  # Set maxmemory to be equal to used memory
  set_tight_maxmemory_for_oom(env, 1.0)
  # Resume indexing
  env.expect(bgScanCommand(), 'SET_BG_INDEX_RESUME').ok()
  # Verify that the indexing finished even though we reached OOM
  waitForIndexFinishScan(env, 'idx')
  # Verify that all docs were indexed
  docs_in_index = get_index_num_docs(env)
  env.assertEqual(docs_in_index, 100)<|MERGE_RESOLUTION|>--- conflicted
+++ resolved
@@ -69,14 +69,9 @@
 
 @skip(cluster=True)
 def test_stop_indexing_low_mem_verbosity(env):
-<<<<<<< HEAD
   # Change to resp3
   env = Env(protocol=3)
-  # Change the memory limit to 80% so it can be tested without redis memory limit taking effect
-  env.expect('FT.CONFIG', 'SET', '_BG_INDEX_MEM_PCT_THR', '80').ok()
-=======
   oom_test_config(env)
->>>>>>> 592355f0
 
   # Create OOM
   num_docs = 10
@@ -270,59 +265,6 @@
   memory_ratio = get_memory_consumption_ratio(env)
   env.assertAlmostEqual(memory_ratio, 0.85, delta=0.1)
 
-<<<<<<< HEAD
-=======
-@skip(cluster=True)
-def test_oom_query_error(env):
-  oom_test_config(env)
-
-  idx_name = 'idx'
-  error_querys_star = ['SEARCH', 'AGGREGATE', 'TAGVALS', 'MGET']
-  queries_params = {
-                    'PROFILE': f'{idx_name} SEARCH QUERY * ',
-                    'SYNDUMP': f'{idx_name}',
-                    'ALTER': f'{idx_name} SCHEMA ADD field1 TEXT',
-                  }
-  queries_params.update({query: f'{idx_name} *' for query in error_querys_star})
-  # Using a large number of docs to make sure the test is not flaky
-  n_docs = 10000
-  for i in range(n_docs):
-    env.expect('HSET', f'doc{i}', 't', f'hello{i}').equal(1)
-  # Set pause before indexing
-  env.expect(bgScanCommand(), 'SET_PAUSE_BEFORE_SCAN', 'true').ok()
-  # Set pause on OOM
-  env.expect(bgScanCommand(), 'SET_PAUSE_ON_OOM', 'true').ok()
-  # Create an index with a text field.
-  env.expect('ft.create', idx_name, 'SCHEMA', 't', 'text').ok()
-  waitForIndexStatus(env, 'NEW', idx_name)
-  # Set tight memory limit
-  set_tight_maxmemory_for_oom(env, 0.85)
-  # Resume indexing
-  env.expect(bgScanCommand(), 'SET_BG_INDEX_RESUME').ok()
-  # Wait for OOM
-  waitForIndexStatus(env, 'PAUSED_ON_OOM', idx_name)
-  # Resume the indexing
-  env.expect(bgScanCommand(), 'SET_BG_INDEX_RESUME').ok()
-  # Wait for the indexing to finish
-  waitForIndexFinishScan(env, idx_name)
-
-  for query,param in queries_params.items():
-    parsed_query = f'FT.{query} {param}'
-    env.expect(parsed_query).error().equal(f'Background scan for index {idx_name} failed due to OOM.'
-                                           ' Queries cannot be executed on an incomplete index.')
-
-  # Test FT.DEBUG FT.SEARCH/AGGREGATE command
-  for query_type in ['SEARCH', 'AGGREGATE']:
-    parsed_query = f'_FT.DEBUG FT.{query_type} {idx_name} * TIMEOUT_AFTER_N 3 DEBUG_PARAMS_COUNT 2 '
-    env.expect(parsed_query).error().equal(f'Background scan for index {idx_name} failed due to OOM.'
-                                           ' Queries cannot be executed on an incomplete index.')
-
-  # Verify ft info possible
-  env.expect('FT.INFO', idx_name).noError()
-  # Verify ft dropindex possible
-  env.expect('FT.DROPINDEX', idx_name).ok()
-
->>>>>>> 592355f0
 def test_cluster_oom_all_shards(env):
   # Change the memory limit to 80% so it can be tested without redis memory limit taking effect
   verify_command_OK_on_all_shards(env,' '.join(['_FT.CONFIG', 'SET', '_BG_INDEX_MEM_PCT_THR', '80']))
