# Find all the Python files with test_* in them

IF (NOT RS_TEST_MODULE)
    SET(RS_TEST_MODULE redisearch)
ENDIF()
IF (NOT RS_TEST_MODULE_SO)
    SET(RS_TEST_MODULE_SO $<TARGET_FILE:${RS_TEST_MODULE}>)
ENDIF()

IF (RS_VERBOSE_TESTS)
    LIST(APPEND RLTEST_ARGS "-s -v")
ENDIF()

FILE(GLOB PY_TEST_FILES "test*.py")

SET(baseCommand "MODARGS+='timeout 0;' RLTEST_ARGS='${RLTEST_ARGS}' ${CMAKE_CURRENT_SOURCE_DIR}/runtests.sh ${RS_TEST_MODULE_SO}")

FOREACH(n ${PY_TEST_FILES})
    GET_FILENAME_COMPONENT(test_name ${n} NAME_WE)
    ADD_TEST(NAME "PY_${test_name}"
        COMMAND bash -c "${baseCommand} -t ${n}"
        WORKING_DIRECTORY ${PROJECT_BINARY_DIR})

    ADD_TEST(NAME "PY_${test_name}_CONCURRENT_WRITE_MODE"
        COMMAND bash -c "MODARGS='CONCURRENT_WRITE_MODE;' ${baseCommand} -t ${n}"
        WORKING_DIRECTORY ${PROJECT_BINARY_DIR})

#    ADD_TEST(NAME "PY_${test_name}_legacygc"
#        COMMAND bash -c "MODARGS='GC_POLICY LEGACY' ${baseCommand} -t ${n}"
#        WORKING_DIRECTORY ${PROJECT_BINARY_DIR})

<<<<<<< HEAD
=======
    ADD_TEST(NAME "PY_${test_name}_CRITERIA_TESTER"
        COMMAND bash -c "MODARGS='_MAX_RESULTS_TO_UNSORTED_MODE 1;' ${baseCommand} -t ${n}"
        WORKING_DIRECTORY ${PROJECT_BINARY_DIR})

>>>>>>> c669491e
    ADD_TEST(NAME "PY_${test_name}_UNION_ITERATOR_HEAP"
    COMMAND bash -c "MODARGS='UNION_ITERATOR_HEAP 1;' ${baseCommand} -t ${n}"
    WORKING_DIRECTORY ${PROJECT_BINARY_DIR})
ENDFOREACH()<|MERGE_RESOLUTION|>--- conflicted
+++ resolved
@@ -29,13 +29,6 @@
 #        COMMAND bash -c "MODARGS='GC_POLICY LEGACY' ${baseCommand} -t ${n}"
 #        WORKING_DIRECTORY ${PROJECT_BINARY_DIR})
 
-<<<<<<< HEAD
-=======
-    ADD_TEST(NAME "PY_${test_name}_CRITERIA_TESTER"
-        COMMAND bash -c "MODARGS='_MAX_RESULTS_TO_UNSORTED_MODE 1;' ${baseCommand} -t ${n}"
-        WORKING_DIRECTORY ${PROJECT_BINARY_DIR})
-
->>>>>>> c669491e
     ADD_TEST(NAME "PY_${test_name}_UNION_ITERATOR_HEAP"
     COMMAND bash -c "MODARGS='UNION_ITERATOR_HEAP 1;' ${baseCommand} -t ${n}"
     WORKING_DIRECTORY ${PROJECT_BINARY_DIR})
