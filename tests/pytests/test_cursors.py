from common import *

from time import sleep, time
from redis import ResponseError

from cmath import inf


def loadDocs(env, count=100, idx='idx', text='hello world'):
    env.expect('FT.CREATE', idx, 'ON', 'HASH', 'prefix', 1, idx, 'SCHEMA', 'f1', 'TEXT').ok()
    waitForIndex(env, idx)
    for x in range(count):
        cmd = ['FT.ADD', idx, f'{idx}_doc{x}', 1.0, 'FIELDS', 'f1', text]
        env.cmd(*cmd)
    r1 = env.cmd('ft.search', idx, text)
    r2 = list(set(map(lambda x: x[1], filter(lambda x: isinstance(x, list), r1))))
    env.assertEqual([text], r2)
    r3 = to_dict(env.cmd('ft.info', idx))
    env.assertEqual(count, int(r3['num_docs']))

def exhaustCursor(env, idx, res, *args):
    first, cid = res
    rows = [res]
    while cid:
        res, cid = env.cmd('FT.CURSOR', 'READ', idx, cid, *args)
        rows.append([res, cid])
    return rows

def getCursorStats(env, idx='idx'):
    info = env.cmd('FT.INFO', idx)
    try:
        info_dict = to_dict(info)['cursor_stats']
    except:
        return {'index_total' : 0, 'global_total' : 0}
    return to_dict(info_dict)

def testCursors(env):
    loadDocs(env)
    query = ['FT.AGGREGATE', 'idx', '*', 'LOAD', 1, '@f1', 'WITHCURSOR']
    res = env.cmd(*query)

    # Check info and see if there are other cursors
    info = getCursorStats(env)
    env.assertEqual(0, info['global_total'])

    res = exhaustCursor(env, 'idx', res)
    env.assertEqual(1, len(res)) # Only one response
    env.assertEqual(0, res[0][1])
    env.assertEqual(101, len(res[0][0]))

    # Issue the same query, but using a specified count
    res = env.cmd(*(query[::]+['COUNT', 10]))

    res = exhaustCursor(env, 'idx', res)
    env.assertEqual(11, len(res))

def testCursorsBG():
    env = Env(moduleArgs='WORKERS 1 _PRINT_PROFILE_CLOCK FALSE ON_TIMEOUT RETURN')
    testCursors(env)


@skip(cluster=True)
def testCursorsBGEdgeCasesSanity():
    env = Env(moduleArgs='WORKERS 1')
    run_command_on_all_shards(env, config_cmd(), 'SET', 'ON_TIMEOUT', 'RETURN')
    count = 100
    loadDocs(env, count=count)
    # Add an extra field to every other document
    for x in range(0, count, 2):
        env.cmd('HSET', f'idx_doc{x}', 'foo', 'bar')

    queries = [
        f'FT.AGGREGATE idx * WITHCURSOR COUNT 10 SORTBY 1 @f1 MAX {count} LOAD 1 irrelevant',
        f'FT.AGGREGATE idx * WITHCURSOR COUNT 10 LOAD 1 @foo FILTER exists(@foo)',
        f'FT.AGGREGATE idx * WITHCURSOR COUNT 10 SORTBY 1 @f1 MAX {count} LOAD 1 foo FILTER exists(@foo)',
    ]

    # Sanity check - make sure that the queries not crashing or hanging
    for query in queries:
        resp = env.expect(query).noError().res
        resp = exhaustCursor(env, 'idx', resp)

def testMultipleIndexes(env):
    loadDocs(env, idx='idx2', text='goodbye')
    loadDocs(env, idx='idx1', text='hello')
    q1 = ['FT.AGGREGATE', 'idx1', '*', 'LOAD', 1, '@f1', 'WITHCURSOR', 'COUNT', 10 ]
    q2 = q1[::]
    q2[1] = 'idx2'
    waitForIndex(env, 'idx1')
    waitForIndex(env, 'idx2')
    r1 = exhaustCursor(env, 'idx1', env.cmd( * q1))
    r2 = exhaustCursor(env, 'idx2', env.cmd( * q2))
    env.assertEqual(11, len(r1[0][0]))
    env.assertEqual(11, len(r2[0][0]))
    # Compare last results
    last1 = r1[0][0][10]
    last2 = r2[0][0][10]
    env.assertEqual(['f1', 'hello'], last1)
    env.assertEqual(['f1', 'goodbye'], last2)

@skip(cluster=True)
def testCapacities(env):
    loadDocs(env, idx='idx1')
    loadDocs(env, idx='idx2')
    q1 = ['FT.AGGREGATE', 'idx1', '*', 'LOAD', '1', '@f1', 'WITHCURSOR', 'COUNT', 10]
    q2 = q1[::]
    q2[1] = 'idx2'

    cursors1 = []
    cursors2 = []
    for _ in range(128):
        r1 = env.cmd(*q1)
        r2 = env.cmd(*q2)
        cursors1.append(r1)
        cursors2.append(r2)

    # Get info for the cursors
    info = getCursorStats(env, 'idx1')
    env.assertEqual(128, info['index_total'])
    env.assertEqual(256, info['global_total'])
    info = getCursorStats(env, 'idx2')
    env.assertEqual(128, info['index_total'])

    # Try to create another cursor
    env.assertRaises(ResponseError, env.cmd, * q1)
    env.assertRaises(ResponseError, env.cmd, * q2)

    # Clear all the cursors
    for c in cursors1:
        env.cmd('FT.CURSOR', 'DEL', 'idx1', c[-1])
    env.assertEqual(0, getCursorStats(env, 'idx1')['index_total'])

    # Check that we can create a new cursor
    c = env.cmd( * q1)
    env.cmd('FT.CURSOR', 'DEL', 'idx1', c[-1])

@skip(cluster=True)
def testTimeout(env):
    # currently this test is only valid on one shard because coordinator creates more cursors which are not cleaned
    # with the same timeout
    loadDocs(env, idx='idx1')
    # Maximum idle of 1ms
    q1 = ['FT.AGGREGATE', 'idx1', '*', 'LOAD', '1', '@f1', 'WITHCURSOR', 'COUNT', 10, 'MAXIDLE', 1]
    env.cmd(*q1)
    exptime = time() + 2.5
    rv = 1
    while time() < exptime:
        sleep(0.01)
        env.cmd('FT.CURSOR', 'GC', 'idx1', '0')
        rv = getCursorStats(env, 'idx1')['index_total']
        if not rv:
            break
    env.assertEqual(0, rv)
'''
def testErrors(env):
    env.expect('ft.create idx schema name text').equal('OK')
    #env.expect('ft.add idx hotel 1.0 fields name hilton').equal('OK')
    env.expect('FT.AGGREGATE idx hilton withcursor').error()       \
        .contains('Index `idx` does not have cursors enabled')
'''
def testLeaked(env):
    # Ensure that sanitizer doesn't report memory leak for idle cursors.
    n_docs = env.shardsCount * 1100
    loadDocs(env, count = n_docs)
    res, cursor = env.cmd('FT.AGGREGATE idx * WITHCURSOR COUNT 1')
    env.assertNotEqual(cursor, 0, message=f"result = {res}")

def testNumericCursor(env):
    conn = getConnectionByEnv(env)
    idx = 'foo'
    ff = 'ff'
    env.expect('FT.CREATE', idx, 'ON', 'HASH', 'SCHEMA', ff, 'NUMERIC').ok()
    for x in range(1000):
        conn.execute_command('HSET', f'{idx}_{x}', ff, x)

    # res = env.cmd('FT.AGGREGATE', idx, '*', 'LOAD', '*', 'SORTBY', 2, '@ff', 'ASC', 'LIMIT', 0, 1000)
    # env.assertIsNotNone(res)

    res, cursor = env.cmd('FT.AGGREGATE', idx, '*', 'LOAD', '*', 'SORTBY', 2, '@ff', 'ASC', 'WITHCURSOR', 'COUNT', 1, 'LIMIT', 0, 999999)
    # res, cursor = env.cmd('FT.AGGREGATE', idx, '*', 'LOAD', '*', 'WITHCURSOR', 'COUNT', 1)
    env.assertNotEqual(res, [0])
    env.assertNotEqual(cursor, 0)

    for x in range(1, 1000):
        res, cursor = env.cmd('FT.CURSOR', 'READ', idx, str(cursor))
        env.assertNotEqual(res, [0])
        env.assertNotEqual(cursor, 0)

    res, cursor = env.cmd('FT.CURSOR', 'READ', idx, str(cursor))
    env.assertEqual(res, [0])
    env.assertEqual(cursor, 0)

@skip(cluster=False)
def testCursorDifferentConnections(env: Env):
    if env.shardsCount < 2:
        raise SkipTest('This test requires at least 2 shards')
    conn = getConnectionByEnv(env)
    env.expect('FT.CREATE idx SCHEMA n numeric').ok()

    num_docs = 6
    for i in range(num_docs):
        conn.execute_command('HSET', i, 'n', i)

    con2 = env.getConnection(2) # assume we have at least 2 shards
    _, cursor = con2.execute_command('FT.AGGREGATE', 'idx', '*', 'WITHCURSOR', 'COUNT', 3)
    # env is connected to shard 1, con2 is connected to shard 2
    env.expect(f'FT.CURSOR READ idx {cursor}').error().contains('Cursor not found')

def testIndexDropWhileIdle(env: Env):
    conn = getConnectionByEnv(env)

    env.expect('FT.CREATE idx SCHEMA t numeric').ok()

    # Add documents to the index until we have more than one document on each shard
    num_docs = 0
    while not np.all([env.getConnection(i).execute_command('DBSIZE') > 1 for i in range(env.shardsCount)]):
        conn.execute_command('HSET', num_docs, 't', num_docs)
        num_docs += 1
    env.debugPrint(f'Added {num_docs} documents')

    count = num_docs - 1 # make sure we will have at least one result from each shard
    res, cursor = env.cmd('FT.AGGREGATE', 'idx', '*', 'WITHCURSOR', 'COUNT', count)

    # Results length should equal the requested count + additional field for the number of results
    # (which is meaningless with ft.aggregate)
    env.assertEqual(res[1:], [[]] * count, message=f'res == {res}')

    # drop the index while the cursor is idle/running in bg
    env.expect('FT.DROPINDEX', 'idx').ok()

    env.expect(f'FT.CURSOR READ idx {cursor}').error().contains('no such index')

def testIndexDropWhileIdleBG():
    env = Env(moduleArgs='WORKERS 1')
    testIndexDropWhileIdle(env)

def exceedCursorCapacity(env):
    env.expect('FT.CREATE idx SCHEMA t numeric').ok()
    env.cmd('HSET', 'doc1' ,'t', 1)

    index_cap = getCursorStats(env, 'idx')['index_capacity']

    # reach the spec's cursors maximum capacity
    for i in range(index_cap):
        env.cmd('FT.AGGREGATE', 'idx', '*', 'WITHCURSOR', 'COUNT', 1)

    # Trying to create another cursor should fail
    env.expect('FT.AGGREGATE', 'idx', '*', 'WITHCURSOR', 'COUNT', 1).error().contains('INDEX_CURSOR_LIMIT')

@skip(cluster=True)
def testExceedCursorCapacity(env):
    exceedCursorCapacity(env)

@skip(cluster=True)
def testExceedCursorCapacityBG():
    env = Env(moduleArgs='WORKERS 1')
    exceedCursorCapacity(env)

@skip(cluster=False)
def testCursorOnCoordinatorBG():
    env = Env(moduleArgs='WORKERS 1')
    CursorOnCoordinator(env)

@skip(cluster=False)
def testCursorOnCoordinator(env):
    CursorOnCoordinator(env)

# TODO: improve the test and add a case of timeout:
# 1. Coordinator's cursor times out before the shard's cursor
# 2. Some shard's cursor times out before the coordinator's cursor
# 3. All shards' cursors time out before the coordinator's cursor
def CursorOnCoordinator(env: Env):
    env.expect('FT.CREATE idx SCHEMA n NUMERIC').ok()
    conn = getConnectionByEnv(env)

    run_command_on_all_shards(env, config_cmd(), 'SET', 'ON_TIMEOUT', 'RETURN')

    # Verify that empty reply from some shard doesn't break the cursor
    conn.execute_command('HSET', 0 ,'n', 0)
    res, cursor = env.cmd('FT.AGGREGATE', 'idx', '*', 'LOAD', '*', 'WITHCURSOR', 'COUNT', 1)
    env.assertEqual(res, [1, ['n', '0']])
    env.expect(f'FT.CURSOR READ idx {cursor}').equal([[0], 0]) # empty reply from shard - 0 results and depleted cursor

    env.expect(
        'FT.AGGREGATE', 'non-existing', '*', 'LOAD', '*', 'WITHCURSOR', 'COUNT', 1
<<<<<<< HEAD
    ).error().contains('No index exists with provided name non-existing')
=======
    ).error().contains('No such index non-existing')
>>>>>>> 34a3dee8

    # Verify we can read from the cursor all the results.
    # The coverage proves that the `_FT.CURSOR READ` command is sent to the shards only when more results are needed.
    n_docs =  1.1             # some multiplier (to make sure we have enough results on each shard)
    n_docs *= 1000            # number of results per shard per cursor
    n_docs *= env.shardsCount # number of results per cursor
    n_docs = int(n_docs)

    count = 100
    expected_reads = n_docs // count

    for i in range(n_docs):
        conn.execute_command('HSET', i ,'n', i)

    default = int(env.cmd(config_cmd(), 'GET', 'CURSOR_REPLY_THRESHOLD')[0][1])
    configs = {default, 1, env.shardsCount - 1, env.shardsCount}
    for threshold in configs:
        env.expect(config_cmd(), 'SET', 'CURSOR_REPLY_THRESHOLD', threshold).ok()

        result_set = set()
        def add_results(res):
            for cur_res in [int(r[1]) for r in res[1:]]:
                env.assertNotContains(cur_res, result_set)
                result_set.add(cur_res)

        _, cursor = env.cmd('FT.AGGREGATE', 'idx', '*', 'LOAD', '*', 'WITHCURSOR', 'COUNT', count)
        env.cmd('FT.CURSOR', 'DEL', 'idx', cursor)
        # We expect that deleting the cursor will trigger the shards to delete their cursors as well.
        with TimeLimit(5, "shard cursors were not deleted"):
            while getCursorStats(env)['global_total'] > 0:
                sleep(0.1)

        with env.getConnection() as conn:
            conn.execute_command('DEBUG', 'MARK-INTERNAL-CLIENT')
            with conn.monitor() as monitor:
                # Some periodic cluster commands are sent to the shards and also break the monitor.
                # This function skips them and returns the actual next command we want to observe.
                def next_cursor_command():
                    while True:
                        try:
                            command = monitor.next_command()['command']
                        except ValueError:
                            continue
                        # Filter out the periodic cluster commands
                        if command.startswith('_FT.CURSOR') or command.startswith('FT.CURSOR'):
                            return command

                # Generate the cursor and read all the results
                res, cursor = env.cmd('FT.AGGREGATE', 'idx', '*', 'LOAD', '*', 'WITHCURSOR', 'COUNT', count)
                add_results(res)
                while cursor:
                    res, cursor = env.cmd('FT.CURSOR', 'READ', 'idx', cursor)
                    add_results(res)

                # Check the monitor for the expected commands

                # Verify that after the first chunk, we make `FT.CURSOR READ` without triggering `_FT.CURSOR READ`.
                # Each shard has more than 1000 results, and the initial aggregation request yielded in `nShards` * 1000 results
                # with `nShards` replies. We expect more ((`nShards` - `threshold`) * 1000 / 100) - 1 `FT.CURSOR READ` before we
                # need to trigger the shards. On the next `FT.CURSOR READ` we expect to  trigger the next `_FT.CURSOR READ`.
                # ((`nShards` - `threshold`) * 1000 / 100) - 1 + 1 => (`nShards` - `threshold`) * 10
                exp = 'FT.CURSOR READ'
                for _ in range((env.shardsCount - threshold) * 10):
                    cmd = next_cursor_command()
                    env.assertTrue(cmd.startswith(exp), message=f'expected `{exp}` but got `{cmd}`')
                # we expect to observe the next "_FT.CURSOR READ" in the next `expected_reads` "FT.CURSOR READ"
                # commands (most likely the next command).
                found = False
                for i in range(1, expected_reads + 1 + 1):
                    cmd = next_cursor_command()
                    if not cmd.startswith('FT.CURSOR'):
                        exp = '_FT.CURSOR READ'
                        env.assertTrue(cmd.startswith(exp), message=f'expected `{exp}` but got `{cmd}`')
                        found = True
                        break
                env.assertTrue(found, message=f'`_FT.CURSOR READ` was not observed within {expected_reads + 1} commands')
                if found:
                    env.debugPrint(f'Found `_FT.CURSOR READ` in the {number_to_ordinal(i)} try')

                env.assertEqual(len(result_set), n_docs)
                for i in range(n_docs):
                    env.assertContains(i, result_set)

# MOD-8483
# Upon timeout, the sorter switches to yield mode until its heap is depleted.
# Before the fix, the timeout flag was not reset after depleting the heap, causing subsequent FT.CURSOR READ
# commands to always return empty results without depleting the cursor.
# After the fix, the accumulated results until the timeout are returned, and the cursor is properly depleted.
def testCursorDepletionNonStrictTimeoutPolicySortby():
    env = Env(protocol=3, moduleArgs='ON_TIMEOUT RETURN')
    conn = getConnectionByEnv(env)

    # Create the index
    env.expect('FT.CREATE idx SCHEMA n numeric').ok()

    # Populate the index
    num_docs = 150 * env.shardsCount
    for i in range(num_docs):
        conn.execute_command('HSET', f'doc{i}' ,'n', i)

    starting_cursor_count = getCursorStats(env, 'idx')['index_total']

    # Create a cursor that will timeout during accumulation of results
    timeout_res_count = 3
    cursor_count = 5
    res, cursor = runDebugQueryCommandTimeoutAfterN(env, ['FT.AGGREGATE', 'idx', '*', 'sortby', '1', '@n', 'WITHCURSOR', 'count',
                          cursor_count], timeout_res_count)
    VerifyTimeoutWarningResp3(env, res)

    # Verify that the accumulated results (up to timeout_res_count) are returned after timeout
    env.assertEqual(len(res['results']), timeout_res_count)
    n_received = len(res['results'])

    # Ensure the cursor is properly depleted after one FT.CURSOR READ
    res, cursor = env.cmd('FT.CURSOR', 'READ', 'idx', cursor)

    # Cursor should be depleted after the first read
    env.assertEqual(cursor, 0, message=f"expected cursor to be depleted after one FT.CURSOR READ.")
    env.assertEqual(len(res['results']), 0, message=f"expected to receive 0 results after one FT.CURSOR READ. First query got {n_received} results, read results:{len(res['results'])}")

    env.assertEqual(getCursorStats(env, 'idx')['index_total'], starting_cursor_count)

def testCursorDepletionNonStrictTimeoutPolicy(env):
    """Tests that the cursor id is returned in case the timeout policy is
    non-strict (i.e., the `RETURN` timeout policy), even when a timeout is experienced"""
    env = Env(protocol=3, moduleArgs='ON_TIMEOUT RETURN')
    conn = getConnectionByEnv(env)

    # Create the index
    env.expect('FT.CREATE idx SCHEMA t text').ok()

    # Populate the index
    num_docs = 150 * env.shardsCount
    for i in range(num_docs):
        conn.execute_command('HSET', f'doc{i}' ,'t', i)

    starting_cursor_count = getCursorStats(env, 'idx')['index_total']

    # Create a cursor with a small `timeout` and large `count`, and read from
    # it until depleted
    res, cursor = runDebugQueryCommandTimeoutAfterN(env, ['FT.AGGREGATE', 'idx', '*', 'load', 1, '@t', 'WITHCURSOR', 'COUNT', '10000'], timeout_res_count=20)
    VerifyTimeoutWarningResp3(env, res)
    n_received = len(res["results"])
    cursor_runs = 1
    while cursor:
        res, cursor = env.cmd('FT.CURSOR', 'READ', 'idx', cursor)
        n_received += len(res["results"])
        cursor_runs += 1

    env.assertEqual(n_received, num_docs, message=f"unexpected results count after {cursor_runs} cursor runs (including the initial query)")
    # Ensure that the cursors we opened were closed properly
    env.assertEqual(getCursorStats(env, 'idx')['index_total'], starting_cursor_count)

def testTimeoutPartialWithEmptyResults(env):
    env = Env(protocol=3, moduleArgs='ON_TIMEOUT RETURN')
    conn = getConnectionByEnv(env)
    # Create an index
    env.expect('FT.CREATE idx SCHEMA n numeric sortable').ok()

    # Populate the index
    num_docs = 150 * env.shardsCount
    for i in range(num_docs):
        conn.execute_command('HSET', f'doc{i}' ,'n', i)

    # This simulates a scenario where shards return empty results due to timeout (so the cursor is still valid),
    # but the coordinator managed to call 'getNextReply' and waits for replies in MRChannel_Pop, before it checked timeout.
    # Note: An empty reply does not wake up the coordinator.
    # As the cursor is not depleted, we skip MRIteratorCallback_Done, which *was* responsible to decrease
    # pending and call MRChannel_Unblock to wake MRChannel_Pop.
    # Instead, MRIteratorCallback_ProcessDone is called, ending the shards' job and leaving MRChannel_Pop hanging.
    # After the fix, MRChannel_Unblock was moved to MRIteratorCallback_ProcessDone, to be called when no
    # shards are processing results, thus waking up the coordinator.

    timeout_res_count = 0
    cursor_count = 5
    res, cursor = env.cmd('_ft.debug', 'FT.AGGREGATE', 'idx', '*', 'WITHCURSOR', 'count',
                          cursor_count, 'TIMEOUT_AFTER_N', timeout_res_count, 'INTERNAL_ONLY', 'DEBUG_PARAMS_COUNT', 3)
    VerifyTimeoutWarningResp3(env, res)

def testCursorDepletionStrictTimeoutPolicy():
    """Tests that the cursor returns a timeout error in case of a timeout, when
    the timeout policy is `ON_TIMEOUT FAIL`"""

    env = Env(moduleArgs='ON_TIMEOUT FAIL')
    conn = getConnectionByEnv(env)

    # Create an index
    env.expect('FT.CREATE', 'idx', 'SCHEMA', 't', 'TEXT').ok()

    # Populate the index
    num_docs = 10000 * env.shardsCount
    for i in range(num_docs):
        conn.execute_command('HSET', f'doc{i}', 't', str(i))

    # Create a cursor with a small timeout and a large count (so it will time
    # out during pipeline execution)
    env.expect(
        'FT.AGGREGATE', 'idx', '*', 'LOAD', '1', '@t', 'GROUPBY', '1', '@t', 'WITHCURSOR', 'COUNT', str(num_docs), 'TIMEOUT', '1'
    ).error().contains('Timeout limit was reached')

@skip(cluster=True)
def test_mod_6597(env):
    """Tests that we update the numeric index appropriately upon deleting
    documents from a numeric index, and are able to query an invalid cursor in
    such case getting an empty result instead of a crash."""
    conn = getConnectionByEnv(env)

    # Create an index with a numeric field.
    env.expect('FT.CREATE', 'idx', 'ON', 'HASH', 'SCHEMA', 'test', 'NUMERIC').equal('OK')

    # Populate the db (and index) with enough documents for the GC to work (one
    # more than `FORK_GC_CLEAN_THRESHOLD`).
    res = env.cmd(config_cmd(), 'GET', 'FORK_GC_CLEAN_THRESHOLD')[0][1]
    num_docs = int(res) + 1
    for i in range(num_docs):
        conn.execute_command('hset', f'doc{i}', 'test', str(i))

    # Initialize a cursor
    res, cid = env.execute_command('ft.aggregate', 'idx', f'@test:[1 {num_docs}]', 'LOAD', '1', '@test', 'WITHCURSOR', 'COUNT', '1')
    n = len(res) - 1

    # Make sure GC is not self-invoked (periodic run).
    env.expect(config_cmd(), 'SET', 'FORK_GC_RUN_INTERVAL', 3600).equal('OK')

    # Delete all documents of the index. The same effect is achieved if a split
    # occurred and a whole NumericRangeNode is deleted.
    for i in range(1, num_docs, 1):
        env.cmd('DEL', f'doc{i}')

    # Invoke the GC, cleaning the index
    forceInvokeGC(env, 'idx')

    # Deplete the cursor
    while cid:
        res, cid = env.cmd('ft.cursor', 'read', 'idx', cid)
        n += len(res)-1

    # We are not supposed to get any new results from the above query, since the
    # index is already invalidated.
    env.assertEqual(n, 1)

def testCountArgValidation(env):
    """Tests that an error is returned upon dispatching a `CURSOR READ` command
    with an invalid fourth argument (i.e., instead of `COUNT`)"""

    conn = getConnectionByEnv(env)

    # Create an index
    env.expect('FT.CREATE', 'idx', 'SCHEMA', 't', 'TAG').ok()

    # Populate the index
    for i in range(5):
        conn.execute_command('HSET', f'h{i}', 't', f'foo{i}')

    # Create a cursor with a bad value for the `COUNT` argument
    env.expect(
        'FT.AGGREGATE', 'idx', '*', 'LOAD', '*', 'WITHCURSOR', 'COUNT', '2.3'
    ).error().contains('Bad arguments for COUNT: Could not convert argument to expected type')

    # Create a cursor
    res, cid = env.cmd('FT.AGGREGATE', 'idx', '*', 'LOAD', '*', 'WITHCURSOR', 'COUNT', '1')
    env.assertEqual(len(res), 2)

    # Query the cursor with a bad `COUNT` argument
    env.expect('FT.CURSOR', 'READ', 'idx', str(cid), 'LOVE', '3').error().contains('Unknown argument `LOVE`')

    # Query the cursor with bad subcommand
    env.expect(
        'FT.CURSOR', 'READS', 'idx', str(cid)
    ).error().contains('Unknown subcommand')
    env.expect(
        'FT.CURSOR', 'DELS', 'idx', str(cid)
    ).error().contains('Unknown subcommand')
    env.expect(
        'FT.CURSOR', 'GCS', 'idx', str(cid)
    ).error().contains('Unknown subcommand')

    # Query the cursor with a bad value for the `COUNT` argument
    env.expect(
        'FT.CURSOR', 'READ', 'idx', str(cid), 'COUNT', '2.3'
    ).error().contains('Bad value for COUNT: `2.3`')

    # Query with lowercase `COUNT`
    res, cid = env.cmd('FT.CURSOR', 'READ', 'idx', str(cid), 'count', '2')
    env.assertEqual(len(res), 3)

    # Query with uppercase `COUNT`
    res, cid = env.cmd('FT.CURSOR', 'READ', 'idx', str(cid), 'COUNT', '2')
    env.assertEqual(len(res), 3)

    # Make sure cursor is depleted
    res, cid = env.cmd('FT.CURSOR', 'READ', 'idx', str(cid), 'COUNT', '2')
    env.assertEqual(cid, 0)
    env.assertEqual(res, [0])<|MERGE_RESOLUTION|>--- conflicted
+++ resolved
@@ -283,11 +283,7 @@
 
     env.expect(
         'FT.AGGREGATE', 'non-existing', '*', 'LOAD', '*', 'WITHCURSOR', 'COUNT', 1
-<<<<<<< HEAD
-    ).error().contains('No index exists with provided name non-existing')
-=======
     ).error().contains('No such index non-existing')
->>>>>>> 34a3dee8
 
     # Verify we can read from the cursor all the results.
     # The coverage proves that the `_FT.CURSOR READ` command is sent to the shards only when more results are needed.
