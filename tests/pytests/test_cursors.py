--- conflicted
+++ resolved
@@ -274,61 +274,6 @@
     for i in range(n_docs):
         conn.execute_command('HSET', i ,'n', i)
 
-<<<<<<< HEAD
-    result_set = set()
-    def add_results(res):
-        for r in res[1:]:
-            cur_res = int(r[1])
-            env.assertNotContains(cur_res, result_set)
-            result_set.add(cur_res)
-
-    with conn.monitor() as monitor:
-        # Some periodic cluster commands are sent to the shards and also break the monitor.
-        # This function skips them and returns the actual next command we want to observe.
-        def next_command():
-            try:
-                return monitor.next_command()['command']
-            except ValueError:
-                return next_command()
-        res, cursor = conn.execute_command('FT.AGGREGATE', 'idx', '*', 'LOAD', '*', 'WITHCURSOR', 'COUNT', 100, 'TIMEOUT', '5000')
-        add_results(res)
-        while cursor:
-            res, cursor = env.cmd('FT.CURSOR', 'READ', 'idx', cursor)
-            add_results(res)
-
-        cmd = next_command()
-        while not cmd.startswith('FT.AGGREGATE'):
-            cmd = next_command()
-        env.assertContains('_FT.AGGREGATE', next_command())
-
-        # Verify that after the first chunk, we make `FT.CURSOR READ` without triggering `_FT.CURSOR READ`.
-        # Each shard has more than 1000 results, and the initial aggregation request yielded in `nShards` * 1000 results
-        # with `nShards` replies. We expect more ((`nShards` - 1) * 1000 / 100) - 1 `FT.CURSOR READ` before we need to
-        # trigger the shards. On the next `FT.CURSOR READ` we expect to  trigger the next `_FT.CURSOR READ`.
-        # ((`nShards` - 1) * 1000 / 100) - 1 + 1 => (`nShards` - 1) * 10
-        exp = 'FT.CURSOR READ'
-        for _ in range((env.shardsCount - 1) * 10):
-            cmd = next_command()
-            env.assertTrue(cmd.startswith(exp), message=f'expected `{exp}` but got `{cmd}`')
-        # we expect to observe the next `_FT.CURSOR READ` in the next 11 commands (most likely the next command)
-        found = False
-        found_idx = 1
-        for i in range(1, 12):
-            cmd = next_command()
-            if not cmd.startswith('FT.CURSOR'):
-                exp = '_FT.CURSOR READ'
-                env.assertTrue(cmd.startswith(exp), message=f'expected `{exp}` but got `{cmd}`')
-                found = True
-                found_idx = i
-                break
-        env.assertTrue(found, message=f'`_FT.CURSOR READ` was not observed within 11 commands')
-        suffix = 'st' if found_idx == 1 else 'nd' if found_idx == 2 else 'rd' if found_idx == 3 else 'th'
-        env.debugPrint(f'Found `_FT.CURSOR READ` in the {found_idx}{suffix} try')
-
-    env.assertEqual(len(result_set), n_docs)
-    for i in range(n_docs):
-        env.assertContains(i, result_set)
-=======
     default = int(env.execute_command('_FT.CONFIG', 'GET', 'CURSOR_REPLY_THRESHOLD')[0][1])
     configs = {default, 1, env.shardsCount - 1, env.shardsCount}
     for threshold in configs:
@@ -389,7 +334,6 @@
             env.assertEqual(len(result_set), n_docs)
             for i in range(n_docs):
                 env.assertContains(i, result_set)
->>>>>>> ce493fad
 
 @skip(noWorkers=True)
 def testCursorOnCoordinatorBG():
