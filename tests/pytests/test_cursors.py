--- conflicted
+++ resolved
@@ -417,58 +417,6 @@
         'FT.AGGREGATE', 'idx', '*', 'LOAD', '1', '@t', 'GROUPBY', '1', '@t', 'WITHCURSOR', 'COUNT', str(num_docs), 'TIMEOUT', '1'
     ).error().contains('Timeout limit was reached')
 
-<<<<<<< HEAD
-def testCountArgValidation(env):
-    """Tests that an error is returned upon dispatching a `CURSOR READ` command
-    with an invalid fourth argument (i.e., instead of `COUNT`)"""
-
-    conn = getConnectionByEnv(env)
-    for i in range(5):
-        conn.execute_command('HSET', f'h{i}', 't', f'foo{i}')
-
-    # Create an index
-    env.expect('FT.CREATE', 'idx', 'SCHEMA', 't', 'TAG').ok()
-
-    # Create a cursor with a bad value for the `COUNT` argument
-    env.expect(
-        'FT.AGGREGATE', 'idx', '*', 'LOAD', '*', 'WITHCURSOR', 'COUNT', '2.3'
-    ).error().contains('Bad arguments for COUNT: Could not convert argument to expected type')
-
-    # Create a cursor
-    _, cid = env.cmd('FT.AGGREGATE', 'idx', '*', 'LOAD', '*', 'WITHCURSOR', 'COUNT', '1')
-
-    # Query the cursor with a bad `COUNT` argument
-    env.expect('FT.CURSOR', 'READ', 'idx', str(cid), 'LOVE', '3').error().contains('Unknown argument `LOVE`')
-
-    # Query the cursor with bad subcommand
-    env.expect(
-        'FT.CURSOR', 'READS', 'idx', str(cid)
-    ).error().contains('Unknown subcommand')
-    env.expect(
-        'FT.CURSOR', 'DELS', 'idx', str(cid)
-    ).error().contains('Unknown subcommand')
-    env.expect(
-        'FT.CURSOR', 'GCS', 'idx', str(cid)
-    ).error().contains('Unknown subcommand')
-
-    # Query the cursor with a bad value for the `COUNT` argument
-    env.expect(
-        'FT.CURSOR', 'READ', 'idx', str(cid), 'COUNT', '2.3'
-    ).error().contains('Bad value for COUNT')
-
-    # Query with lowercase `COUNT`
-    res, cid = env.cmd('FT.CURSOR', 'READ', 'idx', str(cid), 'count', '2')
-    env.assertEqual(len(res), 3)
-
-    # Query with uppercase `COUNT`
-    res, cid = env.cmd('FT.CURSOR', 'READ', 'idx', str(cid), 'COUNT', '2')
-    env.assertEqual(len(res), 3)
-
-    # Make sure cursor is depleted
-    res, cid = env.cmd('FT.CURSOR', 'READ', 'idx', str(cid), 'COUNT', '2')
-    env.assertEqual(cid, 0)
-    env.assertEqual(res, [0])
-=======
 @skip(cluster=True)
 def test_mod_6597(env):
     """Tests that we update the numeric index appropriately upon deleting
@@ -509,4 +457,54 @@
     # We are not supposed to get any new results from the above query, since the
     # index is already invalidated.
     env.assertEqual(n, 1)
->>>>>>> 49a1b3e9
+
+def testCountArgValidation(env):
+    """Tests that an error is returned upon dispatching a `CURSOR READ` command
+    with an invalid fourth argument (i.e., instead of `COUNT`)"""
+
+    conn = getConnectionByEnv(env)
+    for i in range(5):
+        conn.execute_command('HSET', f'h{i}', 't', f'foo{i}')
+
+    # Create an index
+    env.expect('FT.CREATE', 'idx', 'SCHEMA', 't', 'TAG').ok()
+
+    # Create a cursor with a bad value for the `COUNT` argument
+    env.expect(
+        'FT.AGGREGATE', 'idx', '*', 'LOAD', '*', 'WITHCURSOR', 'COUNT', '2.3'
+    ).error().contains('Bad arguments for COUNT: Could not convert argument to expected type')
+
+    # Create a cursor
+    _, cid = env.cmd('FT.AGGREGATE', 'idx', '*', 'LOAD', '*', 'WITHCURSOR', 'COUNT', '1')
+
+    # Query the cursor with a bad `COUNT` argument
+    env.expect('FT.CURSOR', 'READ', 'idx', str(cid), 'LOVE', '3').error().contains('Unknown argument `LOVE`')
+
+    # Query the cursor with bad subcommand
+    env.expect(
+        'FT.CURSOR', 'READS', 'idx', str(cid)
+    ).error().contains('Unknown subcommand')
+    env.expect(
+        'FT.CURSOR', 'DELS', 'idx', str(cid)
+    ).error().contains('Unknown subcommand')
+    env.expect(
+        'FT.CURSOR', 'GCS', 'idx', str(cid)
+    ).error().contains('Unknown subcommand')
+
+    # Query the cursor with a bad value for the `COUNT` argument
+    env.expect(
+        'FT.CURSOR', 'READ', 'idx', str(cid), 'COUNT', '2.3'
+    ).error().contains('Bad value for COUNT')
+
+    # Query with lowercase `COUNT`
+    res, cid = env.cmd('FT.CURSOR', 'READ', 'idx', str(cid), 'count', '2')
+    env.assertEqual(len(res), 3)
+
+    # Query with uppercase `COUNT`
+    res, cid = env.cmd('FT.CURSOR', 'READ', 'idx', str(cid), 'COUNT', '2')
+    env.assertEqual(len(res), 3)
+
+    # Make sure cursor is depleted
+    res, cid = env.cmd('FT.CURSOR', 'READ', 'idx', str(cid), 'COUNT', '2')
+    env.assertEqual(cid, 0)
+    env.assertEqual(res, [0])