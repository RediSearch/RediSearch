# -*- coding: utf-8 -*-
import random

from RLTest import Env
from common import *
from includes import *
from random import randrange


'''************* Helper methods for vecsim tests ************'''
EPSILON = 1e-8

# Helper method for comparing expected vs. results of KNN query, where the only
# returned field except for the doc id is the vector distance
def assert_query_results(env, expected_res, actual_res, error_msg='', data_type='FLOAT32'):
    # Assert that number of returned results from the query is as expected
    env.assertEqual(expected_res[0], actual_res[0], depth=1, message=error_msg)
    for i in range(1, len(expected_res), 2):
        # For each result, assert its id and its distance (use float equality)
        env.assertEqual(expected_res[i], actual_res[i], depth=1, message=error_msg)
        if data_type == 'FLOAT32':
            env.assertAlmostEqual(expected_res[i+1][1], float(actual_res[i+1][1]), 1E-6, depth=1, message=error_msg)
        else:  # data type is float64, expect higher precision
            env.assertAlmostEqual(expected_res[i+1][1], float(actual_res[i+1][1]), 1E-9, depth=1, message=error_msg)


def get_vecsim_memory(env, index_key, field_name):
    return float(to_dict(env.cmd("FT.DEBUG", "VECSIM_INFO", index_key, field_name))["MEMORY"])/0x100000


def get_vecsim_index_size(env, index_key, field_name):
    return int(to_dict(env.cmd("FT.DEBUG", "VECSIM_INFO", index_key, field_name))["INDEX_SIZE"])


def load_vectors_with_texts_into_redis(con, vector_field, dim, num_vectors, data_type='FLOAT32'):
    id_vec_list = []
    p = con.pipeline(transaction=False)
    for i in range(1, num_vectors+1):
        vector = create_np_array_typed([i]*dim, data_type)
        p.execute_command('HSET', i, vector_field, vector.tobytes(), 't', 'text value')
        id_vec_list.append((i, vector))
    p.execute()
    return id_vec_list


def execute_hybrid_query(env, query_string, query_data, non_vector_field, sort_by_vector=True, sort_by_non_vector_field=False,
                         hybrid_mode='HYBRID_BATCHES'):
    if sort_by_vector:
        ret = env.expect('FT.SEARCH', 'idx', query_string,
                         'SORTBY', '__v_score',
                         'PARAMS', 2, 'vec_param', query_data.tobytes(),
                         'RETURN', 2, '__v_score', non_vector_field, 'LIMIT', 0, 10)

    else:
        if sort_by_non_vector_field:
            ret = env.expect('FT.SEARCH', 'idx', query_string, 'WITHSCORES',
                             'SORTBY', non_vector_field,
                             'PARAMS', 2, 'vec_param', query_data.tobytes(),
                             'RETURN', 2, non_vector_field, '__v_score', 'LIMIT', 0, 10)

        else:
            ret = env.expect('FT.SEARCH', 'idx', query_string, 'WITHSCORES',
                             'PARAMS', 2, 'vec_param', query_data.tobytes(),
                             'RETURN', 2, non_vector_field, '__v_score', 'LIMIT', 0, 10)

    # in cluster mode, we send `_FT.DEBUG' to the local shard.
    prefix = '_' if env.isCluster() else ''
    env.assertEqual(to_dict(env.cmd(prefix+"FT.DEBUG", "VECSIM_INFO", "idx", "v"))['LAST_SEARCH_MODE'], hybrid_mode, depth=1)
    return ret


'''******************* vecsim tests *****************************'''


def test_sanity_cosine():
    env = Env(moduleArgs='DEFAULT_DIALECT 2')
    conn = getConnectionByEnv(env)

    score_field_syntaxs = ['AS dist]', ']=>{$yield_distance_as:dist}']
    for index_type in VECSIM_ALGOS:
        for data_type in VECSIM_DATA_TYPES:
            for i, score_field_syntax in enumerate(score_field_syntaxs):
                env.expect('FT.CREATE', 'idx', 'SCHEMA', 'v', 'VECTOR', index_type, '6', 'TYPE', data_type,
                           'DIM', '2', 'DISTANCE_METRIC', 'COSINE').ok()
                conn.execute_command('HSET', 'a', 'v', create_np_array_typed([0.1, 0.1], data_type).tobytes())
                conn.execute_command('HSET', 'b', 'v', create_np_array_typed([0.1, 0.2], data_type).tobytes())
                conn.execute_command('HSET', 'c', 'v', create_np_array_typed([0.1, 0.3], data_type).tobytes())
                conn.execute_command('HSET', 'd', 'v', create_np_array_typed([0.1, 0.4], data_type).tobytes())

                query_vec = create_np_array_typed([0.1, 0.1], data_type)

                # Compute the expected distances from the query vector using scipy.spatial
                expected_res = [4, 'a', ['dist', spatial.distance.cosine(np.array([0.1, 0.1]), query_vec)],
                          'b', ['dist', spatial.distance.cosine(np.array([0.1, 0.2]), query_vec)],
                          'c', ['dist', spatial.distance.cosine(np.array([0.1, 0.3]), query_vec)],
                          'd', ['dist', spatial.distance.cosine(np.array([0.1, 0.4]), query_vec)]]

                actual_res = env.expect('FT.SEARCH', 'idx', f'*=>[KNN 4 @v $blob {score_field_syntax}', 'PARAMS', '2',
                                        'blob', query_vec.tobytes(), 'SORTBY', 'dist', 'RETURN', '1', 'dist').res
                assert_query_results(env, expected_res, actual_res, error_msg=f"{index_type, data_type}", data_type=data_type)
                if i==1:  # range query can use only query attributes as score field syntax
                    range_dist = spatial.distance.cosine(np.array([0.1, 0.4]), query_vec) + EPSILON
                    actual_res = env.expect('FT.SEARCH', 'idx', f'@v:[VECTOR_RANGE {range_dist} $blob {score_field_syntax}', 'PARAMS', '2',
                                            'blob', query_vec.tobytes(), 'SORTBY', 'dist', 'RETURN', '1', 'dist').res
                    assert_query_results(env, expected_res, actual_res, error_msg=f"{index_type, data_type}", data_type=data_type)

                # Rerun with a different query vector
                query_vec = create_np_array_typed([0.1, 0.2], data_type)
                expected_res = [4, 'b', ['dist', spatial.distance.cosine(np.array([0.1, 0.2]), query_vec)],
                                'c', ['dist', spatial.distance.cosine(np.array([0.1, 0.3]), query_vec)],
                                'd', ['dist', spatial.distance.cosine(np.array([0.1, 0.4]), query_vec)],
                                'a', ['dist', spatial.distance.cosine(np.array([0.1, 0.1]), query_vec)]]

                actual_res = env.expect('FT.SEARCH', 'idx', f'*=>[KNN 4 @v $blob  {score_field_syntax}', 'PARAMS', '2',
                                        'blob', query_vec.tobytes(), 'SORTBY', 'dist', 'RETURN', '1', 'dist').res
                assert_query_results(env, expected_res, actual_res, error_msg=f"{index_type, data_type}", data_type=data_type)
                if i==1:  # range query can use only query attributes as score field syntax
                    range_dist = spatial.distance.cosine(np.array([0.1, 0.1]), query_vec) + EPSILON
                    actual_res = env.expect('FT.SEARCH', 'idx', f'@v:[VECTOR_RANGE {range_dist} $blob {score_field_syntax}', 'PARAMS', '2',
                                            'blob', query_vec.tobytes(), 'SORTBY', 'dist', 'RETURN', '1', 'dist').res
                    assert_query_results(env, expected_res, actual_res, error_msg=f"{index_type, data_type}", data_type=data_type)

                # Delete one vector and search again
                conn.execute_command('DEL', 'b')
                # Expect to get only 3 results (the same as before but without 'b')
                expected_res = [3, 'c', ['dist', spatial.distance.cosine(np.array([0.1, 0.3]), query_vec)],
                                'd', ['dist', spatial.distance.cosine(np.array([0.1, 0.4]), query_vec)],
                                'a', ['dist', spatial.distance.cosine(np.array([0.1, 0.1]), query_vec)]]
                actual_res = env.expect('FT.SEARCH', 'idx', '*=>[KNN 4 @v $blob AS dist]', 'PARAMS', '2',
                                        'blob', query_vec.tobytes(), 'SORTBY', 'dist', 'RETURN', '1', 'dist').res
                assert_query_results(env, expected_res, actual_res, error_msg=f"{index_type, data_type}", data_type=data_type)

                if i==1:
                    # Test range query
                    range_dist = spatial.distance.cosine(np.array([0.1, 0.1]), query_vec) + EPSILON
                    actual_res = env.expect('FT.SEARCH', 'idx', f'@v:[VECTOR_RANGE {range_dist} $blob]=>{{$yield_distance_as: dist}}',
                                            'PARAMS', '2', 'blob', query_vec.tobytes(), 'SORTBY', 'dist', 'RETURN', '1', 'dist').res
                    assert_query_results(env, expected_res, actual_res, error_msg=f"{index_type, data_type}", data_type=data_type)

                conn.execute_command('FT.DROPINDEX', 'idx', 'DD')


def test_sanity_l2():
    env = Env(moduleArgs='DEFAULT_DIALECT 2')
    conn = getConnectionByEnv(env)

    for index_type in VECSIM_ALGOS:
        for data_type in VECSIM_DATA_TYPES:
            env.expect('FT.CREATE', 'idx', 'SCHEMA', 'v', 'VECTOR', index_type, '6', 'TYPE', data_type,
                       'DIM', '2', 'DISTANCE_METRIC', 'L2').ok()
            conn.execute_command('HSET', 'a', 'v', create_np_array_typed([0.1, 0.1], data_type).tobytes())
            conn.execute_command('HSET', 'b', 'v', create_np_array_typed([0.1, 0.2], data_type).tobytes())
            conn.execute_command('HSET', 'c', 'v', create_np_array_typed([0.1, 0.3], data_type).tobytes())
            conn.execute_command('HSET', 'd', 'v', create_np_array_typed([0.1, 0.4], data_type).tobytes())

            query_vec = create_np_array_typed([0.1, 0.1], data_type)

            # Compute the expected distances from the query vector using scipy.spatial
            expected_res = [4, 'a', ['dist', spatial.distance.sqeuclidean(np.array([0.1, 0.1]), query_vec)],
                            'b', ['dist', spatial.distance.sqeuclidean(np.array([0.1, 0.2]), query_vec)],
                            'c', ['dist', spatial.distance.sqeuclidean(np.array([0.1, 0.3]), query_vec)],
                            'd', ['dist', spatial.distance.sqeuclidean(np.array([0.1, 0.4]), query_vec)]]

            actual_res = env.expect('FT.SEARCH', 'idx', '*=>[KNN 4 @v $blob]=>{$yield_distance_as: dist}', 'PARAMS', '2',
                                    'blob', query_vec.tobytes(), 'SORTBY', 'dist', 'RETURN', '1', 'dist').res
            assert_query_results(env, expected_res, actual_res, error_msg=f"{index_type, data_type}", data_type=data_type)

            # Test range query
            range_dist = spatial.distance.sqeuclidean(np.array([0.1, 0.4]), query_vec) + EPSILON
            actual_res = env.expect('FT.SEARCH', 'idx', f'@v:[VECTOR_RANGE {range_dist} $blob]=>{{$yield_distance_as: dist}}',
                                    'PARAMS', '2', 'blob', query_vec.tobytes(), 'SORTBY', 'dist', 'RETURN', '1', 'dist').res
            assert_query_results(env, expected_res, actual_res, error_msg=f"{index_type, data_type}", data_type=data_type)
            # Rerun with a different query vector
            query_vec = create_np_array_typed([0.1, 0.19], data_type)
            expected_res = [4, 'b', ['dist', spatial.distance.sqeuclidean(np.array([0.1, 0.2]), query_vec)],
                            'a', ['dist', spatial.distance.sqeuclidean(np.array([0.1, 0.1]), query_vec)],
                            'c', ['dist', spatial.distance.sqeuclidean(np.array([0.1, 0.3]), query_vec)],
                            'd', ['dist', spatial.distance.sqeuclidean(np.array([0.1, 0.4]), query_vec)]]

            actual_res = env.expect('FT.SEARCH', 'idx', '*=>[KNN 4 @v $blob AS dist]', 'PARAMS', '2',
                                    'blob', query_vec.tobytes(), 'SORTBY', 'dist', 'RETURN', '1', 'dist').res
            assert_query_results(env, expected_res, actual_res, error_msg=f"{index_type, data_type}", data_type=data_type)
            # Test range query
            range_dist = spatial.distance.sqeuclidean(np.array([0.1, 0.4]), query_vec) + EPSILON
            actual_res = env.expect('FT.SEARCH', 'idx', f'@v:[VECTOR_RANGE {range_dist} $blob]=>{{$yield_distance_as: dist}}',
                                    'PARAMS', '2', 'blob', query_vec.tobytes(), 'SORTBY', 'dist', 'RETURN', '1', 'dist').res
            assert_query_results(env, expected_res, actual_res, error_msg=f"{index_type, data_type}", data_type=data_type)

            # Delete one vector and search again
            conn.execute_command('DEL', 'b')
            # Expect to get only 3 results (the same as before but without 'b')
            expected_res = [3, 'a', ['dist', spatial.distance.sqeuclidean(np.array([0.1, 0.1]), query_vec)],
                            'c', ['dist', spatial.distance.sqeuclidean(np.array([0.1, 0.3]), query_vec)],
                            'd', ['dist', spatial.distance.sqeuclidean(np.array([0.1, 0.4]), query_vec)]]
            actual_res = env.expect('FT.SEARCH', 'idx', '*=>[KNN 4 @v $blob AS dist]', 'PARAMS', '2',
                                    'blob', query_vec.tobytes(), 'SORTBY', 'dist', 'RETURN', '1', 'dist').res
            assert_query_results(env, expected_res, actual_res, error_msg=f"{index_type, data_type}", data_type=data_type)

            # Test range query
            range_dist = spatial.distance.sqeuclidean(np.array([0.1, 0.4]), query_vec) + EPSILON
            actual_res = env.expect('FT.SEARCH', 'idx', f'@v:[VECTOR_RANGE {range_dist} $blob]=>{{$yield_distance_as: dist}}',
                                    'PARAMS', '2', 'blob', query_vec.tobytes(), 'SORTBY', 'dist', 'RETURN', '1', 'dist').res
            assert_query_results(env, expected_res, actual_res, error_msg=f"{index_type, data_type}", data_type=data_type)

            conn.execute_command('FT.DROPINDEX', 'idx', 'DD')


def test_sanity_zero_results():
    env = Env(moduleArgs='DEFAULT_DIALECT 2')
    conn = getConnectionByEnv(env)
    dim = 4

    for index_type in VECSIM_ALGOS:
        for data_type in VECSIM_DATA_TYPES:
            env.expect('FT.CREATE', 'idx', 'SCHEMA', 'v', 'VECTOR', index_type, '6', 'TYPE', data_type,
                       'DIM', dim, 'DISTANCE_METRIC', 'L2', 'n', 'NUMERIC').ok()
            conn.execute_command('HSET', 'a', 'n', 0xa, 'v', create_np_array_typed(np.random.rand(dim), data_type).tobytes())
            conn.execute_command('HSET', 'b', 'n', 0xb, 'v', create_np_array_typed(np.random.rand(dim), data_type).tobytes())
            conn.execute_command('HSET', 'c', 'n', 0xc, 'v', create_np_array_typed(np.random.rand(dim), data_type).tobytes())
            conn.execute_command('HSET', 'd', 'n', 0xd, 'v', create_np_array_typed(np.random.rand(dim), data_type).tobytes())

            query_vec = create_np_array_typed(np.random.rand(dim), data_type)

            # Test looking for 0 results
            env.expect('FT.SEARCH', 'idx', '*=>[KNN 0 @v $blob AS dist]', 'PARAMS', '2', 'blob', query_vec.tobytes()).equal([0])
            env.expect('FT.SEARCH', 'idx', '*=>[KNN $K @v $blob AS dist]', 'PARAMS', '4', 'K', 0, 'blob', query_vec.tobytes()).equal([0])
            env.expect('FT.SEARCH', 'idx', '*=>[KNN 0 @v $blob AS dist]', 'PARAMS', '2', 'blob', query_vec.tobytes(), 'SORTBY', 'dist', 'RETURN', '1', 'dist', 'LIMIT', 0, 10).equal([0])

            # Test looking for 0 results with a filter
            env.expect('FT.SEARCH', 'idx', '@n:[0 10]=>[KNN 0 @v $blob AS dist]', 'PARAMS', '2', 'blob', query_vec.tobytes()).equal([0])
            env.expect('FT.SEARCH', 'idx', '@n:[0 10]=>[KNN $K @v $blob AS dist]', 'PARAMS', '4', 'K', 0, 'blob', query_vec.tobytes()).equal([0])
            env.expect('FT.SEARCH', 'idx', '@n:[0 10]=>[KNN 0 @v $blob AS dist]', 'PARAMS', '2', 'blob', query_vec.tobytes(), 'SORTBY', 'dist', 'RETURN', '1', 'dist', 'LIMIT', 0, 10).equal([0])

            # End of round cleanup
            conn.execute_command('FT.DROPINDEX', 'idx', 'DD')


def test_del_reuse():
    env = Env(moduleArgs='DEFAULT_DIALECT 2')

    def del_insert(env):
        conn = getConnectionByEnv(env)

        conn.execute_command('DEL', 'a')
        conn.execute_command('DEL', 'b')
        conn.execute_command('DEL', 'c')
        conn.execute_command('DEL', 'd')

        env.expect('FT.SEARCH', 'idx', '*=>[KNN 4 @v $b]', 'PARAMS', '2', 'b', 'abcdefgh').equal([0])

        res = [''.join(random.choice(str(x).lower()) for x in range(8)),
               ''.join(random.choice(str(x).lower()) for x in range(8)),
               ''.join(random.choice(str(x).lower()) for x in range(8)),
               ''.join(random.choice(str(x).lower()) for x in range(8))]

        conn.execute_command('HSET', 'a', 'v', res[0])
        conn.execute_command('HSET', 'b', 'v', res[1])
        conn.execute_command('HSET', 'c', 'v', res[2])
        conn.execute_command('HSET', 'd', 'v', res[3])
        return res

    # test start
    conn = getConnectionByEnv(env)
    conn.execute_command('FT.CREATE', 'idx', 'SCHEMA', 'v', 'VECTOR', 'HNSW', '6', 'TYPE', 'FLOAT32', 'DIM', '2','DISTANCE_METRIC', 'L2')

    vecs = del_insert(env)
    res = [4, 'a', ['v', vecs[0]], 'b', ['v', vecs[1]], 'c', ['v', vecs[2]], 'd', ['v', vecs[3]]]
    env.expect('FT.SEARCH', 'idx', '*=>[KNN 4 @v $b]', 'PARAMS', '2', 'b', 'abcdefgh', 'RETURN', '1', 'v').equal(res)

    vecs = del_insert(env)
    res = [4, 'a', ['v', vecs[0]], 'b', ['v', vecs[1]], 'c', ['v', vecs[2]], 'd', ['v', vecs[3]]]
    env.expect('FT.SEARCH', 'idx', '*=>[KNN 4 @v $b]', 'PARAMS', '2', 'b', 'abcdefgh', 'RETURN', '1', 'v').equal(res)

    vecs = del_insert(env)
    res = [4, 'a', ['v', vecs[0]], 'b', ['v', vecs[1]], 'c', ['v', vecs[2]], 'd', ['v', vecs[3]]]
    env.expect('FT.SEARCH', 'idx', '*=>[KNN 4 @v $b]', 'PARAMS', '2', 'b', 'abcdefgh', 'RETURN', '1', 'v').equal(res)


# test for issue https://github.com/RediSearch/RediSearch/pull/2705
def test_update_with_bad_value():
    env = Env(moduleArgs='DEFAULT_DIALECT 2')
    conn = getConnectionByEnv(env)
    conn.execute_command('FT.CREATE', 'idx', 'ON', 'JSON',
                        'SCHEMA', '$.v', 'AS', 'vec', 'VECTOR', 'FLAT', '6', 'TYPE', 'FLOAT32', 'DIM', '2','DISTANCE_METRIC', 'L2')
    conn.execute_command('FT.CREATE', 'idx2',
                        'SCHEMA', 'vec', 'VECTOR', 'FLAT', '6', 'TYPE', 'FLOAT32', 'DIM', '2','DISTANCE_METRIC', 'L2')

    res = [1, 'doc:1', ['$', '{"v":[1,3]}']]
    # Add doc contains a vector to the index
    env.assertOk(conn.execute_command('JSON.SET', 'doc:1', '$', '{"v":[1,2]}'))
    # Override with bad vector value (wrong blob size)
    env.assertEqual(conn.execute_command('JSON.ARRINSERT', 'doc:1', '$.v', '2', '3'), [3])
    # Override again with legal vector value
    env.assertEqual(conn.execute_command('JSON.ARRPOP', 'doc:1', '$.v', '1'), ['2'])
    env.assertEqual(conn.execute_command('JSON.GET', 'doc:1', '$.v[*]'), '[1,3]')
    env.assertEqual(conn.execute_command('JSON.ARRLEN', 'doc:1', '$.v'), [2])
    waitForIndex(env, 'idx')
    # before the issue fix, the second query will result in empty result, as the first vector value was not deleted when
    # its value was override with a bad value
    env.expect('FT.SEARCH', 'idx', '*').equal(res)
    env.expect('FT.SEARCH', 'idx', '*=>[KNN 1 @vec $B]', 'PARAMS', '2', 'B', '????????', 'RETURN', '1', '$').equal(res)

    res = [1, 'h1', ['vec', '????>>>>']]
    # Add doc contains a vector to the index
    env.assertEqual(conn.execute_command('HSET', 'h1', 'vec', '????????'), 1)
    # Override with bad vector value (wrong blob size)
    env.assertEqual(conn.execute_command('HSET', 'h1', 'vec', 'bad-val'), 0)
    # Override again with legal vector value
    env.assertEqual(conn.execute_command('HSET', 'h1', 'vec', '????>>>>'), 0)
    waitForIndex(env, 'idx2')
    # before the issue fix, the second query will result in empty result, as the first vector value was not deleted when
    # its value was override with a bad value
    env.expect('FT.SEARCH', 'idx2', '*').equal(res)
    env.expect('FT.SEARCH', 'idx2', '*=>[KNN 1 @vec $B]', 'PARAMS', '2', 'B', '????????', 'RETURN', '1', 'vec').equal(res)


def test_create():
    env = Env(moduleArgs='DEFAULT_DIALECT 2')
    env.skipOnCluster()
    conn = getConnectionByEnv(env)

    # A value to use as a dummy value for memory fields in the info command (and any other irrelevant fields)
    # as we don't care about the actual value of these fields in this test
    dummy_val = 'dummy_supplement'

    # Test for INT32, INT64 as well when support for these types is added.
    for data_type in VECSIM_DATA_TYPES:
        conn.execute_command('FT.CREATE', 'idx1', 'SCHEMA', 'v_HNSW', 'VECTOR', 'HNSW', '14', 'TYPE', data_type,
                             'DIM', '1024', 'DISTANCE_METRIC', 'COSINE', 'INITIAL_CAP', '10', 'M', '16',
                             'EF_CONSTRUCTION', '200', 'EF_RUNTIME', '10')
        conn.execute_command('FT.CREATE', 'idx2', 'SCHEMA', 'v_FLAT', 'VECTOR', 'FLAT', '8', 'TYPE', data_type,
                             'DIM', '1024', 'DISTANCE_METRIC', 'L2', 'INITIAL_CAP', '10')

        expected_HNSW = ['ALGORITHM', 'TIERED', 'TYPE', data_type, 'DIMENSION', 1024, 'METRIC', 'COSINE', 'IS_MULTI_VALUE', 0, 'INDEX_SIZE', 0, 'INDEX_LABEL_COUNT', 0, 'MEMORY', dummy_val, 'LAST_SEARCH_MODE', 'EMPTY_MODE', 'MANAGEMENT_LAYER_MEMORY', dummy_val, 'BACKGROUND_INDEXING', 0, 'TIERED_BUFFER_LIMIT', 1024 if MT_BUILD else 0, 'FRONTEND_INDEX', ['ALGORITHM', 'FLAT', 'TYPE', data_type, 'DIMENSION', 1024, 'METRIC', 'COSINE', 'IS_MULTI_VALUE', 0, 'INDEX_SIZE', 0, 'INDEX_LABEL_COUNT', 0, 'MEMORY', dummy_val, 'LAST_SEARCH_MODE', 'EMPTY_MODE', 'BLOCK_SIZE', 1024], 'BACKEND_INDEX', ['ALGORITHM', 'HNSW', 'TYPE', data_type, 'DIMENSION', 1024, 'METRIC', 'COSINE', 'IS_MULTI_VALUE', 0, 'INDEX_SIZE', 0, 'INDEX_LABEL_COUNT', 0, 'MEMORY', dummy_val, 'LAST_SEARCH_MODE', 'EMPTY_MODE', 'BLOCK_SIZE', 1024, 'M', 16, 'EF_CONSTRUCTION', 200, 'EF_RUNTIME', 10, 'MAX_LEVEL', -1, 'ENTRYPOINT', -1, 'EPSILON', '0.01', 'NUMBER_OF_MARKED_DELETED', 0], 'TIERED_HNSW_SWAP_JOBS_THRESHOLD', 1024]
        expected_FLAT = ['ALGORITHM', 'FLAT', 'TYPE', data_type, 'DIMENSION', 1024, 'METRIC', 'L2', 'IS_MULTI_VALUE', 0, 'INDEX_SIZE', 0, 'INDEX_LABEL_COUNT', 0, 'MEMORY', dummy_val, 'LAST_SEARCH_MODE', 'EMPTY_MODE', 'BLOCK_SIZE', 1024]

        for _ in env.reloadingIterator():
            info = [['identifier', 'v_HNSW', 'attribute', 'v_HNSW', 'type', 'VECTOR']]
            assertInfoField(env, 'idx1', 'attributes', info)
            info_data_HNSW = conn.execute_command("FT.DEBUG", "VECSIM_INFO", "idx1", "v_HNSW")
            # replace memory values with a dummy value - irrelevant for the test
            info_data_HNSW[info_data_HNSW.index('MEMORY') + 1] = dummy_val
            info_data_HNSW[info_data_HNSW.index('MANAGEMENT_LAYER_MEMORY') + 1] = dummy_val
            front = info_data_HNSW[info_data_HNSW.index('FRONTEND_INDEX') + 1]
            front[front.index('MEMORY') + 1] = dummy_val
            back = info_data_HNSW[info_data_HNSW.index('BACKEND_INDEX') + 1]
            back[back.index('MEMORY') + 1] = dummy_val

            env.assertEqual(info_data_HNSW, expected_HNSW)

            info_data_FLAT = conn.execute_command("FT.DEBUG", "VECSIM_INFO", "idx2", "v_FLAT")
            # replace memory value with a dummy value - irrelevant for the test
            info_data_FLAT[info_data_FLAT.index('MEMORY') + 1] = dummy_val

            env.assertEqual(info_data_FLAT, expected_FLAT)

        conn.execute_command('FT.DROP', 'idx1')
        conn.execute_command('FT.DROP', 'idx2')


def test_create_multiple_vector_fields():
    env = Env(moduleArgs='DEFAULT_DIALECT 2')
    env.skipOnCluster()
    dim = 2
    conn = getConnectionByEnv(env)
    # Create index with 2 vector fields, where the first is a prefix of the second.
    env.expect('FT.CREATE', 'idx', 'SCHEMA', 'v', 'VECTOR', 'HNSW', '6', 'TYPE', 'FLOAT32', 'DIM', dim, 'DISTANCE_METRIC', 'COSINE',
               'v_flat', 'VECTOR', 'FLAT', '6', 'TYPE', 'FLOAT32', 'DIM', dim, 'DISTANCE_METRIC', 'L2').ok()

    # Validate each index type.
    info_data = to_dict(conn.execute_command("FT.DEBUG", "VECSIM_INFO", "idx", "v"))
    for nested in ['BACKEND_INDEX', 'FRONTEND_INDEX']:
        info_data[nested] = to_dict(info_data[nested])

    env.assertEqual(info_data['ALGORITHM'], 'TIERED')
    env.assertEqual(info_data['BACKEND_INDEX']['ALGORITHM'], 'HNSW')
    info_data = to_dict(conn.execute_command("FT.DEBUG", "VECSIM_INFO", "idx", "v_flat"))
    env.assertEqual(info_data['ALGORITHM'], 'FLAT')

    # Insert one vector only to each index, validate it was inserted only to the right index.
    conn.execute_command('HSET', 'a', 'v', 'aaaaaaaa')
    info_data = to_dict(env.cmd("FT.DEBUG", "VECSIM_INFO", "idx", "v"))
    env.assertEqual(info_data['INDEX_SIZE'], 1)
    info_data = to_dict(env.cmd("FT.DEBUG", "VECSIM_INFO", "idx", "v_flat"))
    env.assertEqual(info_data['INDEX_SIZE'], 0)

    conn.execute_command('HSET', 'b', 'v_flat', 'bbbbbbbb')
    info_data = to_dict(env.cmd("FT.DEBUG", "VECSIM_INFO", "idx", "v"))
    env.assertEqual(info_data['INDEX_SIZE'], 1)
    info_data = to_dict(env.cmd("FT.DEBUG", "VECSIM_INFO", "idx", "v_flat"))
    env.assertEqual(info_data ['INDEX_SIZE'], 1)

    # Search in every index once, validate it was performed only to the right index.
    env.cmd('FT.SEARCH', 'idx', '*=>[KNN 2 @v $b]', 'PARAMS', '2', 'b', 'abcdefgh')
    info_data = to_dict(env.cmd("FT.DEBUG", "VECSIM_INFO", "idx", "v"))
    env.assertEqual(info_data['LAST_SEARCH_MODE'], 'STANDARD_KNN')
    info_data = to_dict(env.cmd("FT.DEBUG", "VECSIM_INFO", "idx", "v_flat"))
    env.assertEqual(info_data['LAST_SEARCH_MODE'], 'EMPTY_MODE')


def test_create_errors():
    env = Env(moduleArgs='DEFAULT_DIALECT 2')
    conn = getConnectionByEnv(env)
    # missing init args
    env.expect('FT.CREATE', 'idx', 'SCHEMA', 'v', 'VECTOR').error().contains('Bad arguments for vector similarity algorithm')
    env.expect('FT.CREATE', 'idx', 'SCHEMA', 'v', 'VECTOR', 'FLAT').error().contains('Bad arguments for vector similarity number of parameters')
    env.expect('FT.CREATE', 'idx', 'SCHEMA', 'v', 'VECTOR', 'FLAT', '6').error().contains('Expected 6 parameters but got 0')
    env.expect('FT.CREATE', 'idx', 'SCHEMA', 'v', 'VECTOR', 'FLAT', '1').error().contains('Bad number of arguments for vector similarity index: got 1 but expected even number')
    env.expect('FT.CREATE', 'idx', 'SCHEMA', 'v', 'VECTOR', 'FLAT', '2', 'SIZE').error().contains('Bad arguments for algorithm FLAT: SIZE')
    env.expect('FT.CREATE', 'idx', 'SCHEMA', 'v', 'VECTOR', 'FLAT', '2', 'TYPE').error().contains('Bad arguments for vector similarity FLAT index type')
    env.expect('FT.CREATE', 'idx', 'SCHEMA', 'v', 'VECTOR', 'FLAT', '4', 'TYPE', 'FLOAT32', 'DIM').error().contains('Bad arguments for vector similarity FLAT index dim')
    env.expect('FT.CREATE', 'idx', 'SCHEMA', 'v', 'VECTOR', 'FLAT', '4', 'DIM', '1024', 'DISTANCE_METRIC', 'IP').error().contains('Missing mandatory parameter: cannot create FLAT index without specifying TYPE argument')
    env.expect('FT.CREATE', 'idx', 'SCHEMA', 'v', 'VECTOR', 'FLAT', '4', 'TYPE', 'FLOAT32', 'DISTANCE_METRIC', 'IP').error().contains('Missing mandatory parameter: cannot create FLAT index without specifying DIM argument')
    env.expect('FT.CREATE', 'idx', 'SCHEMA', 'v', 'VECTOR', 'FLAT', '4', 'TYPE', 'FLOAT32', 'DIM', '1024').error().contains('Missing mandatory parameter: cannot create FLAT index without specifying DISTANCE_METRIC argument')
    env.expect('FT.CREATE', 'idx', 'SCHEMA', 'v', 'VECTOR', 'FLAT', '6', 'TYPE', 'FLOAT32', 'DIM', '1024', 'DISTANCE_METRIC').error().contains('Bad arguments for vector similarity FLAT index metric')
    env.expect('FT.CREATE', 'idx', 'SCHEMA', 'v', 'VECTOR', 'HNSW').error().contains('Bad arguments for vector similarity number of parameters')
    env.expect('FT.CREATE', 'idx', 'SCHEMA', 'v', 'VECTOR', 'HNSW', '6').error().contains('Expected 6 parameters but got 0')
    env.expect('FT.CREATE', 'idx', 'SCHEMA', 'v', 'VECTOR', 'HNSW', '1').error().contains('Bad number of arguments for vector similarity index: got 1 but expected even number')
    env.expect('FT.CREATE', 'idx', 'SCHEMA', 'v', 'VECTOR', 'HNSW', '2', 'SIZE').error().contains('Bad arguments for algorithm HNSW: SIZE')
    env.expect('FT.CREATE', 'idx', 'SCHEMA', 'v', 'VECTOR', 'HNSW', '2', 'TYPE').error().contains('Bad arguments for vector similarity HNSW index type')
    env.expect('FT.CREATE', 'idx', 'SCHEMA', 'v', 'VECTOR', 'HNSW', '4', 'TYPE', 'FLOAT32', 'DIM').error().contains('Bad arguments for vector similarity HNSW index dim')
    env.expect('FT.CREATE', 'idx', 'SCHEMA', 'v', 'VECTOR', 'HNSW', '4', 'DIM', '1024', 'DISTANCE_METRIC', 'IP').error().contains('Missing mandatory parameter: cannot create HNSW index without specifying TYPE argument')
    env.expect('FT.CREATE', 'idx', 'SCHEMA', 'v', 'VECTOR', 'HNSW', '4', 'TYPE', 'FLOAT32', 'DISTANCE_METRIC', 'IP').error().contains('Missing mandatory parameter: cannot create HNSW index without specifying DIM argument')
    env.expect('FT.CREATE', 'idx', 'SCHEMA', 'v', 'VECTOR', 'HNSW', '4', 'TYPE', 'FLOAT32', 'DIM', '1024').error().contains('Missing mandatory parameter: cannot create HNSW index without specifying DISTANCE_METRIC argument')
    env.expect('FT.CREATE', 'idx', 'SCHEMA', 'v', 'VECTOR', 'HNSW', '6', 'TYPE', 'FLOAT32', 'DIM', '1024', 'DISTANCE_METRIC').error().contains('Bad arguments for vector similarity HNSW index metric')

    # invalid init args
    env.expect('FT.CREATE', 'idx', 'SCHEMA', 'v', 'VECTOR', 'HNSW', '6', 'TYPE', 'DOUBLE', 'DIM', '1024', 'DISTANCE_METRIC', 'IP').error().contains('Bad arguments for vector similarity HNSW index type')
    env.expect('FT.CREATE', 'idx', 'SCHEMA', 'v', 'VECTOR', 'HNSW', '6', 'TYPE', 'FLOAT32', 'DIM', 'str', 'DISTANCE_METRIC', 'IP').error().contains('Bad arguments for vector similarity HNSW index dim')
    env.expect('FT.CREATE', 'idx', 'SCHEMA', 'v', 'VECTOR', 'HNSW', '6', 'TYPE', 'FLOAT32', 'DIM', '1024', 'DISTANCE_METRIC', 'REDIS').error().contains('Bad arguments for vector similarity HNSW index metric')
    env.expect('FT.CREATE', 'idx', 'SCHEMA', 'v', 'VECTOR', 'REDIS', '6', 'TYPE', 'FLOAT32', 'DIM', '1024', 'DISTANCE_METRIC', 'IP').error().contains('Bad arguments for vector similarity algorithm')
    env.expect('FT.CREATE', 'idx', 'SCHEMA', 'v', 'VECTOR', 'FLAT', '10', 'TYPE', 'FLOAT32', 'DIM', '1024', 'DISTANCE_METRIC', 'IP', 'INITIAL_CAP', 'str', 'BLOCK_SIZE', '16') \
        .error().contains('Bad arguments for vector similarity FLAT index initial cap')
    env.expect('FT.CREATE', 'idx', 'SCHEMA', 'v', 'VECTOR', 'FLAT', '10', 'TYPE', 'FLOAT32', 'DIM', '1024', 'DISTANCE_METRIC', 'IP', 'INITIAL_CAP', '10', 'BLOCK_SIZE', 'str') \
        .error().contains('Bad arguments for vector similarity FLAT index blocksize')
    env.expect('FT.CREATE', 'idx', 'SCHEMA', 'v', 'VECTOR', 'HNSW', '12', 'TYPE', 'FLOAT32', 'DIM', '1024', 'DISTANCE_METRIC', 'IP', 'INITIAL_CAP', 'str', 'M', '16', 'EF_CONSTRUCTION', '200') \
        .error().contains('Bad arguments for vector similarity HNSW index initial cap')
    env.expect('FT.CREATE', 'idx', 'SCHEMA', 'v', 'VECTOR', 'HNSW', '12', 'TYPE', 'FLOAT32', 'DIM', '1024', 'DISTANCE_METRIC', 'IP', 'INITIAL_CAP', '100', 'M', 'str', 'EF_CONSTRUCTION', '200') \
        .error().contains('Bad arguments for vector similarity HNSW index m')
    env.expect('FT.CREATE', 'idx', 'SCHEMA', 'v', 'VECTOR', 'HNSW', '12', 'TYPE', 'FLOAT32', 'DIM', '1024', 'DISTANCE_METRIC', 'IP', 'INITIAL_CAP', '100', 'M', '16', 'EF_CONSTRUCTION', 'str') \
        .error().contains('Bad arguments for vector similarity HNSW index efConstruction')
    env.expect('FT.CREATE', 'idx', 'SCHEMA', 'v', 'VECTOR', 'HNSW', '12', 'TYPE', 'FLOAT32', 'DIM', '1024', 'DISTANCE_METRIC', 'IP', 'INITIAL_CAP', '100', 'M', '16', 'EF_RUNTIME', 'str') \
        .error().contains('Bad arguments for vector similarity HNSW index efRuntime')
    env.expect('FT.CREATE', 'idx', 'SCHEMA', 'v', 'VECTOR', 'HNSW', '12', 'TYPE', 'FLOAT32', 'DIM', '1024', 'DISTANCE_METRIC', 'IP', 'INITIAL_CAP', '100', 'M', '16', 'EF_RUNTIME', '14.3') \
        .error().contains('Bad arguments for vector similarity HNSW index efRuntime')
    env.expect('FT.CREATE', 'idx', 'SCHEMA', 'v', 'VECTOR', 'HNSW', '12', 'TYPE', 'FLOAT32', 'DIM', '1024', 'DISTANCE_METRIC', 'IP', 'INITIAL_CAP', '100', 'M', '16', 'EF_RUNTIME', '-10') \
        .error().contains('Bad arguments for vector similarity HNSW index efRuntime')
    env.expect('FT.CREATE', 'idx', 'SCHEMA', 'v', 'VECTOR', 'HNSW', '12', 'TYPE', 'FLOAT32', 'DIM', '1024', 'DISTANCE_METRIC', 'IP', 'INITIAL_CAP', '100', 'M', '16', 'EPSILON', 'str') \
        .error().contains('Bad arguments for vector similarity HNSW index epsilon')
    env.expect('FT.CREATE', 'idx', 'SCHEMA', 'v', 'VECTOR', 'HNSW', '12', 'TYPE', 'FLOAT32', 'DIM', '1024', 'DISTANCE_METRIC', 'IP', 'INITIAL_CAP', '100', 'M', '16', 'EPSILON', '-1') \
        .error().contains('Bad arguments for vector similarity HNSW index epsilon')


def test_search_errors():
    env = Env(moduleArgs='DEFAULT_DIALECT 2')
    conn = getConnectionByEnv(env)
    conn.execute_command('FT.CREATE', 'idx', 'SCHEMA', 's', 'TEXT', 't', 'TAG', 'SORTABLE',
                        'v', 'VECTOR', 'HNSW', '12', 'TYPE', VECSIM_DATA_TYPES[0], 'DIM', '2', 'DISTANCE_METRIC', 'COSINE',
                        'INITIAL_CAP', '10', 'M', '16', 'EF_CONSTRUCTION', '200',
                        'v_flat', 'VECTOR', 'FLAT', '6', 'TYPE', VECSIM_DATA_TYPES[1], 'DIM', '2', 'DISTANCE_METRIC', 'L2')

    conn.execute_command('HSET', 'a', 'v', create_np_array_typed([10]*2, VECSIM_DATA_TYPES[0]).tobytes(),
                         'v_flat', create_np_array_typed([10]*2, VECSIM_DATA_TYPES[1]).tobytes(), 's', 'hello')
    conn.execute_command('HSET', 'b', 'v', create_np_array_typed([20]*2, VECSIM_DATA_TYPES[0]).tobytes(),
                         'v_flat', create_np_array_typed([20]*2, VECSIM_DATA_TYPES[1]).tobytes(), 's', "hello")
    conn.execute_command('HSET', 'c', 'v', create_np_array_typed([30]*2, VECSIM_DATA_TYPES[0]).tobytes(),
                         'v_flat', create_np_array_typed([30]*2, VECSIM_DATA_TYPES[1]).tobytes(), 's', "hello")
    conn.execute_command('HSET', 'd', 'v', create_np_array_typed([40]*2, VECSIM_DATA_TYPES[0]).tobytes(),
                         'v_flat', create_np_array_typed([40]*2, VECSIM_DATA_TYPES[1]).tobytes(), 's', "hello")

    env.expect('FT.SEARCH', 'idx', '*=>[REDIS 4 @v $b]', 'PARAMS', '2', 'b', 'abcdefgh').error().contains('Syntax error')
    env.expect('FT.SEARCH', 'idx', '*=>[KNN str @v $b]', 'PARAMS', '2', 'b', 'abcdefgh').error().contains('Syntax error')

    env.expect('FT.SEARCH', 'idx', '*=>[KNN 2 @v $b]', 'PARAMS', '2', 'b', 'abcdefg').error().contains('Error parsing vector similarity query: query vector blob size (7) does not match index\'s expected size (8).')
    env.expect('FT.SEARCH', 'idx', '*=>[KNN 2 @v $b]', 'PARAMS', '2', 'b', 'abcdefghi').error().contains('Error parsing vector similarity query: query vector blob size (9) does not match index\'s expected size (8).')
    env.expect('FT.SEARCH', 'idx', '*=>[KNN 2 @v_flat $b]', 'PARAMS', '2', 'b', 'abcdefghabcdefg').error().contains('Error parsing vector similarity query: query vector blob size (15) does not match index\'s expected size (16).')
    env.expect('FT.SEARCH', 'idx', '*=>[KNN 2 @v_flat $b]', 'PARAMS', '2', 'b', 'abcdefghabcdefghi').error().contains('Error parsing vector similarity query: query vector blob size (17) does not match index\'s expected size (16).')

    env.expect('FT.SEARCH', 'idx', '*=>[KNN 2 @t $b]', 'PARAMS', '2', 'b', 'abcdefgh').equal([0]) # wrong field
    env.expect('FT.SEARCH', 'idx', '*=>[KNN 2 @v $b AS v]', 'PARAMS', '2', 'b', 'abcdefgh').error().contains('Property `v` already exists in schema')
    env.expect('FT.SEARCH', 'idx', '*=>[KNN 2 @v $b AS s]', 'PARAMS', '2', 'b', 'abcdefgh').error().contains('Property `s` already exists in schema')
    env.expect('FT.SEARCH', 'idx', '*=>[KNN 2 @v $b AS t]', 'PARAMS', '2', 'b', 'abcdefgh').error().contains('Property `t` already exists in schema')
    env.expect('FT.SEARCH', 'idx', '*=>[KNN 2 @v $b AS $score]', 'PARAMS', '4', 'score', 't', 'b', 'abcdefgh').error().contains('Property `t` already exists in schema')
    env.expect('FT.SEARCH', 'idx', '*=>[KNN 2 @v $b]=>{$yield_distance_as:v;}', 'PARAMS', '2', 'b', 'abcdefgh').error().contains('Property `v` already exists in schema')

    env.expect('FT.SEARCH', 'idx', '*=>[KNN 2 @v $b EF_RUNTIME -42]', 'PARAMS', '2', 'b', 'abcdefgh').error().contains('Error parsing vector similarity parameters: Invalid value was given')
    env.expect('FT.SEARCH', 'idx', '*=>[KNN 2 @v $b EF_RUNTIME 2.71828]', 'PARAMS', '2', 'b', 'abcdefgh').error().contains('Error parsing vector similarity parameters: Invalid value was given')
    env.expect('FT.SEARCH', 'idx', '*=>[KNN 2 @v $b EF_RUNTIME 5 EF_RUNTIME 6]', 'PARAMS', '2', 'b', 'abcdefgh').error().contains('Error parsing vector similarity parameters: Parameter was specified twice')
    env.expect('FT.SEARCH', 'idx', '*=>[KNN 2 @v $b EF_FUNTIME 30]', 'PARAMS', '2', 'b', 'abcdefgh').error().contains('Error parsing vector similarity parameters: Invalid option')
    env.expect('FT.SEARCH', 'idx', '*=>[KNN 2 @v $b]=>{$EF_RUNTIME: 5; $EF_RUNTIME: 6;}', 'PARAMS', '2', 'b', 'abcdefgh').error().contains('Error parsing vector similarity parameters: Parameter was specified twice')

    # ef_runtime is invalid for FLAT index.
    env.expect('FT.SEARCH', 'idx', '*=>[KNN 2 @v_flat $b EF_RUNTIME 30]', 'PARAMS', '2', 'b', 'abcdefghabcdefgh').error().contains('Error parsing vector similarity parameters: Invalid option')

    # Hybrid attributes with non-hybrid query is invalid.
    env.expect('FT.SEARCH', 'idx', '*=>[KNN 2 @v $b BATCH_SIZE 100]', 'PARAMS', '2', 'b', 'abcdefgh').error().contains('Error parsing vector similarity parameters: hybrid query attributes were sent for a non-hybrid query')
    env.expect('FT.SEARCH', 'idx', '*=>[KNN 2 @v $b HYBRID_POLICY ADHOC_BF]', 'PARAMS', '2', 'b', 'abcdefgh').error().contains('Error parsing vector similarity parameters: hybrid query attributes were sent for a non-hybrid query')
    env.expect('FT.SEARCH', 'idx', '*=>[KNN 2 @v $b HYBRID_POLICY BATCHES]', 'PARAMS', '2', 'b', 'abcdefgh').error().contains('Error parsing vector similarity parameters: hybrid query attributes were sent for a non-hybrid query')
    env.expect('FT.SEARCH', 'idx', '*=>[KNN 2 @v $b HYBRID_POLICY BATCHES BATCH_SIZE 100]', 'PARAMS', '2', 'b', 'abcdefgh').error().contains('Error parsing vector similarity parameters: hybrid query attributes were sent for a non-hybrid query')

    # Invalid hybrid attributes.
    env.expect('FT.SEARCH', 'idx', '@s:hello=>[KNN 2 @v $b BATCH_SIZE 0]', 'PARAMS', '2', 'b', 'abcdefgh').error().contains('Error parsing vector similarity parameters: Invalid value was given')
    env.expect('FT.SEARCH', 'idx', '@s:hello=>[KNN 2 @v $b BATCH_SIZE -6]', 'PARAMS', '2', 'b', 'abcdefgh').error().contains('Error parsing vector similarity parameters: Invalid value was given')
    env.expect('FT.SEARCH', 'idx', '@s:hello=>[KNN 2 @v $b BATCH_SIZE 34_not_a_number]', 'PARAMS', '2', 'b', 'abcdefgh').error().contains('Error parsing vector similarity parameters: Invalid value was given')
    env.expect('FT.SEARCH', 'idx', '@s:hello=>[KNN 2 @v $b BATCH_SIZE 8 BATCH_SIZE 0]', 'PARAMS', '2', 'b', 'abcdefgh').error().contains('Error parsing vector similarity parameters: Parameter was specified twice')
    env.expect('FT.SEARCH', 'idx', '@s:hello=>[KNN 2 @v $b HYBRID_POLICY bad_policy]', 'PARAMS', '2', 'b', 'abcdefgh').error().contains('invalid hybrid policy was given')
    env.expect('FT.SEARCH', 'idx', '@s:hello=>[KNN 2 @v $b]=>{$HYBRID_POLICY: bad_policy;}', 'PARAMS', '2', 'b', 'abcdefgh').error().contains('invalid hybrid policy was given')

    # Invalid hybrid attributes combinations.
    env.expect('FT.SEARCH', 'idx', '@s:hello=>[KNN 2 @v $b HYBRID_POLICY ADHOC_BF BATCH_SIZE 100]', 'PARAMS', '2', 'b', 'abcdefgh').error().contains("Error parsing vector similarity parameters: 'batch size' is irrelevant for 'ADHOC_BF' policy")
    env.expect('FT.SEARCH', 'idx', '@s:hello=>[KNN 2 @v $b HYBRID_POLICY ADHOC_BF EF_RUNTIME 100]', 'PARAMS', '2', 'b', 'abcdefgh').error().contains("Error parsing vector similarity parameters: 'EF_RUNTIME' is irrelevant for 'ADHOC_BF' policy")

    # Invalid query combination with query attributes syntax.
    env.expect('FT.SEARCH', 'idx', '*=>[KNN 2 @v $b AS score]=>{$yield_distance_as:score2;}', 'PARAMS', '2', 'b', 'abcdefgh').error().contains('Distance field was specified twice for vector query: score and score2')
    env.expect('FT.SEARCH', 'idx', '*=>[KNN 2 @v $b EF_RUNTIME 100]=>{$EF_RUNTIME:200;}', 'PARAMS', '2', 'b', 'abcdefgh').error().contains('Error parsing vector similarity parameters: Parameter was specified twice')
    env.expect('FT.SEARCH', 'idx', '*=>[KNN 2 @v $b AS $score_1]=>{$yield_distance_as:$score_2;}', 'PARAMS', '6', 'b', 'abcdefgh', 'score_1', 'score_1_val', 'score_2', 'score_2_val').error().contains('Distance field was specified twice for vector query: score_1_val and score_2_val')
    env.expect('FT.SEARCH', 'idx', 'hello=>[KNN 2 @v $b AS score]=>{$yield_distance_as:__v_score;}', 'PARAMS', '2', 'b', 'abcdefgh').error().contains('Distance field was specified twice for vector query: score and __v_score')
    env.expect('FT.SEARCH', 'idx', 'hello=>[KNN 2 @v $b AS score]=>{$yield_distance_as:score;}', 'PARAMS', '2', 'b', 'abcdefgh').error().contains('Distance field was specified twice for vector query: score and score')

    # Invalid range queries
    env.expect('FT.SEARCH', 'idx', '@v:[vector_range 0.1 $b]', 'PARAMS', '2', 'b', 'abcdefg').error().contains('Error parsing vector similarity query: query vector blob size (7) does not match index\'s expected size (8).')
    env.expect('FT.SEARCH', 'idx', '@v:[vector_range 0.1 $b]', 'PARAMS', '2', 'b', 'abcdefghi').error().contains('Error parsing vector similarity query: query vector blob size (9) does not match index\'s expected size (8).')
    env.expect('FT.SEARCH', 'idx', '@bad:[vector_range 0.1 $b]', 'PARAMS', '2', 'b', 'abcdefgh').equal([0])  # wrong field
    env.expect('FT.SEARCH', 'idx', '@v:[vector_range -1 $b]', 'PARAMS', '2', 'b', 'abcdefgh').error().equal('Error parsing vector similarity query: negative radius (-1) given in a range query')
    env.expect('FT.SEARCH', 'idx', '@v:[vector_range 0.1 $b]=>{$yield_distance_as:t}', 'PARAMS', '2', 'b', 'abcdefgh').error().contains('Property `t` already exists in schema')
    env.expect('FT.SEARCH', 'idx', '@v:[vector_range 0.1 $b]=>{$yield_distance_as:dist} @v:[vector_range 0.2 $b]=>{$yield_distance_as:dist}', 'PARAMS', '2', 'b', 'abcdefgh').error().contains('Property `dist` specified more than once')
    env.expect('FT.SEARCH', 'idx', '@v:[vector_range 0.1 $b]=>{$yield_distance_as:$dist}', 'PARAMS', '4', 'b', 'abcdefgh', 'dist', 't').error().contains('Property `t` already exists in schema')
    env.expect('FT.SEARCH', 'idx', '@v:[vector_range 0.1 $b]=>{$EF_RUNTIME:10}', 'PARAMS', '2', 'b', 'abcdefgh').error().contains('Error parsing vector similarity parameters: Invalid option')
    env.expect('FT.SEARCH', 'idx', '@v:[vector_range 0.1 $b]=>{$HYBRID_POLICY:BATCHES}', 'PARAMS', '2', 'b', 'abcdefgh').error().contains('Error parsing vector similarity parameters: hybrid query attributes were sent for a non-hybrid query')

    # Invalid epsilon param for range queries
    env.expect('FT.SEARCH', 'idx', '@v:[vector_range 0.1 $b]=>{$EPSILON: -1}', 'PARAMS', '2', 'b', 'abcdefgh').error().contains('Error parsing vector similarity parameters: Invalid value was given')
    env.expect('FT.SEARCH', 'idx', '@v:[vector_range 0.1 $b]=>{$EPSILON: 0}', 'PARAMS', '2', 'b', 'abcdefgh').error().contains('Error parsing vector similarity parameters: Invalid value was given')
    env.expect('FT.SEARCH', 'idx', '@v:[vector_range 0.1 $b]=>{$EPSILON: not_a_num}', 'PARAMS', '2', 'b', 'abcdefgh').error().contains('Error parsing vector similarity parameters: Invalid value was given')
    env.expect('FT.SEARCH', 'idx', '@v:[vector_range 0.1 $b]=>{$EPSILON: 0.1; $EPSILON: 0.2}', 'PARAMS', '2', 'b', 'abcdefgh').error().contains('Error parsing vector similarity parameters: Parameter was specified twice')
    env.expect('FT.SEARCH', 'idx', '@v:[vector_range 0.1 $b]=>{$EPSILON: 0.1; $EF_RUNTIME: 20}', 'PARAMS', '2', 'b', 'abcdefgh').error().contains('Error parsing vector similarity parameters: Invalid option')

    # epsilon is invalid for non-range queries, and also for flat index.
    env.expect('FT.SEARCH', 'idx', '*=>[KNN 2 @v $b EPSILON 2.71828]', 'PARAMS', '2', 'b', 'abcdefgh').error().contains('Error parsing vector similarity parameters: range query attributes were sent for a non-range query')
    env.expect('FT.SEARCH', 'idx', '*=>[KNN 2 @v $b]=>{$EPSILON: 2.71828}', 'PARAMS', '2', 'b', 'abcdefgh').error().contains('Error parsing vector similarity parameters: range query attributes were sent for a non-range query')
    env.expect('FT.SEARCH', 'idx', '@s:hello=>[KNN 2 @v $b]=>{$EPSILON: 0.1}', 'PARAMS', '2', 'b', 'abcdefgh').error().contains('Error parsing vector similarity parameters: range query attributes were sent for a non-range query')
    env.expect('FT.SEARCH', 'idx', '@v_flat:[vector_range 0.1 $b]=>{$epsilon:0.1}', 'PARAMS', '2', 'b', 'abcdefghabcdefgh').equal('Error parsing vector similarity parameters: Invalid option')


def test_with_fields():
    env = Env(moduleArgs='DEFAULT_DIALECT 2')
    conn = getConnectionByEnv(env)
    dimension = 128
    qty = 100

    conn.execute_command('FT.CREATE', 'idx', 'SCHEMA', 'v', 'VECTOR', 'HNSW', '6', 'TYPE', 'FLOAT32', 'DIM', dimension, 'DISTANCE_METRIC', 'L2', 't', 'TEXT')
    load_vectors_with_texts_into_redis(conn, 'v', dimension, qty)

    for _ in env.reloadingIterator():
        waitForIndex(env, 'idx')
        query_data = np.float32(np.random.random((1, dimension)))
        res = conn.execute_command('FT.SEARCH', 'idx', '*=>[KNN 100 @v $vec_param AS score]',
                        'SORTBY', 'score', 'PARAMS', 2, 'vec_param', query_data.tobytes(),
                        'RETURN', 2, 'score', 't')
        res_nocontent = conn.execute_command('FT.SEARCH', 'idx', '*=>[KNN 100 @v $vec_param AS score]',
                        'SORTBY', 'score', 'PARAMS', 2, 'vec_param', query_data.tobytes(),
                        'NOCONTENT')
        dist_range = dimension * qty**2  # distance from query vector to the furthest vector in the index.
        res_range = conn.execute_command('FT.SEARCH', 'idx', '@v:[VECTOR_RANGE $r $vec_param]=>{$YIELD_DISTANCE_AS:score}',
                                         'SORTBY', 'score', 'PARAMS', 4, 'vec_param', query_data.tobytes(), 'r', dist_range,
                                         'RETURN', 2, 'score', 't')
        env.assertEqual(res[1::2], res_nocontent[1:])
        env.assertEqual('t', res[2][2])
        # TODO: in coordinator, the first field that indicates the number of total results in 10 when running
        #  KNN query instead of 100 (but not for range) - should be fixed
        env.assertEqual(res[1:], res_range[1:])


def test_memory_info():
    env = Env(moduleArgs='DEFAULT_DIALECT 2')
    # This test flow adds two vectors and deletes them. The test checks for memory increase in Redis and RediSearch upon insertion and decrease upon delete.
    conn = getConnectionByEnv(env)
    dimension = 128
    index_key = 'idx'
    vector_field = 'v'

    # Create index. Flat index implementation will free memory when deleting vectors, so it is a good candidate for this test with respect to memory consumption.
    conn.execute_command('FT.CREATE', index_key, 'SCHEMA', vector_field, 'VECTOR', 'FLAT', '8', 'TYPE', 'FLOAT32', 'DIM', dimension, 'DISTANCE_METRIC', 'L2', 'BLOCK_SiZE', '1')
    # Verify redis memory >= redisearch index memory
    if not env.isCluster():
        vecsim_memory = get_vecsim_memory(env, index_key=index_key, field_name=vector_field)
    redisearch_memory = get_redisearch_vector_index_memory(env, index_key=index_key)
    redis_memory = get_redis_memory_in_mb(env)
    if not env.isCluster():
        env.assertEqual(redisearch_memory, vecsim_memory)
    env.assertLessEqual(redisearch_memory, redis_memory)
    vector = np.float32(np.random.random((1, dimension)))

    # Add vector.
    conn.execute_command('HSET', 1, vector_field, vector.tobytes())
    # Verify current memory readings > previous memory readings.
    cur_redisearch_memory = get_redisearch_vector_index_memory(env, index_key=index_key)
    env.assertLessEqual(redisearch_memory, cur_redisearch_memory)
    redis_memory = get_redis_memory_in_mb(env)
    redisearch_memory = cur_redisearch_memory
    # Verify redis memory >= redisearch index memory
    env.assertLessEqual(redisearch_memory, redis_memory)
    if not env.isCluster():
        cur_vecsim_memory = get_vecsim_memory(env, index_key=index_key, field_name=vector_field)
        env.assertLessEqual(vecsim_memory, cur_vecsim_memory)
        vecsim_memory = cur_vecsim_memory
        #verify vecsim memory == redisearch memory
        env.assertEqual(cur_vecsim_memory, cur_redisearch_memory)

    # Add vector.
    conn.execute_command('HSET', 2, vector_field, vector.tobytes())
    # Verify current memory readings > previous memory readings.
    cur_redisearch_memory = get_redisearch_vector_index_memory(env, index_key=index_key)
    env.assertLessEqual(redisearch_memory, cur_redisearch_memory)
    redis_memory = get_redis_memory_in_mb(env)
    redisearch_memory = cur_redisearch_memory
    # Verify redis memory >= redisearch index memory
    env.assertLessEqual(redisearch_memory, redis_memory)
    if not env.isCluster():
        cur_vecsim_memory = get_vecsim_memory(env, index_key=index_key, field_name=vector_field)
        env.assertLessEqual(vecsim_memory, cur_vecsim_memory)
        vecsim_memory = cur_vecsim_memory
        #verify vecsim memory == redisearch memory
        env.assertEqual(cur_vecsim_memory, cur_redisearch_memory)

    # Delete vector
    conn.execute_command('DEL', 2)
    # Verify current memory readings < previous memory readings.
    cur_redisearch_memory = get_redisearch_vector_index_memory(env, index_key=index_key)
    env.assertLessEqual(cur_redisearch_memory, redisearch_memory)
    redis_memory = get_redis_memory_in_mb(env)
    redisearch_memory = cur_redisearch_memory
    # Verify redis memory >= redisearch index memory
    env.assertLessEqual(redisearch_memory, redis_memory)
    if not env.isCluster():
        cur_vecsim_memory = get_vecsim_memory(env, index_key=index_key, field_name=vector_field)
        env.assertLessEqual(cur_vecsim_memory, vecsim_memory)
        vecsim_memory = cur_vecsim_memory
        #verify vecsim memory == redisearch memory
        env.assertEqual(cur_vecsim_memory, cur_redisearch_memory)

    # Delete vector
    conn.execute_command('DEL', 1)
    # Verify current memory readings < previous memory readings.
    cur_redisearch_memory = get_redisearch_vector_index_memory(env, index_key=index_key)
    env.assertLessEqual(cur_redisearch_memory, redisearch_memory)
    redis_memory = get_redis_memory_in_mb(env)
    redisearch_memory = cur_redisearch_memory
    # Verify redis memory >= redisearch index memory
    env.assertLessEqual(redisearch_memory, redis_memory)
    if not env.isCluster():
        cur_vecsim_memory = get_vecsim_memory(env, index_key=index_key, field_name=vector_field)
        env.assertLessEqual(cur_vecsim_memory, vecsim_memory)
        vecsim_memory = cur_vecsim_memory
        #verify vecsim memory == redisearch memory
        env.assertEqual(cur_vecsim_memory, cur_redisearch_memory)


def test_hybrid_query_batches_mode_with_text(env):
    env = Env(moduleArgs='DEFAULT_DIALECT 2')
    conn = getConnectionByEnv(env)
    # Index size is chosen so that batches mode will be selected by the heuristics.
    dim = 2
    index_size = 6000 * env.shardsCount

    for data_type in VECSIM_DATA_TYPES:
        env.expect('FT.CREATE', f'idx', 'SCHEMA', 'v', 'VECTOR', 'HNSW', '6', 'TYPE', data_type,
                   'DIM', dim, 'DISTANCE_METRIC', 'L2', 't', 'TEXT').ok()
        load_vectors_with_texts_into_redis(conn, 'v', dim, index_size, data_type)
        query_data = create_np_array_typed([index_size] * dim, data_type)

        # Expect to find no result (internally, build the child iterator as empty iterator).
        env.expect('FT.SEARCH', 'idx', '(nothing)=>[KNN 10 @v $vec_param]', 'PARAMS', 2, 'vec_param', query_data.tobytes()).equal([0])

        expected_res = [10]
        # Expect to get result in reverse order to the id, starting from the max id in the index.
        for i in range(10):
            expected_res.append(str(index_size-i))
            expected_res.append(['__v_score', str(dim*i**2), 't', 'text value'])
        execute_hybrid_query(env, '(@t:(text value))=>[KNN 10 @v $vec_param]', query_data, 't').equal(expected_res)
        execute_hybrid_query(env, '(text value)=>[KNN 10 @v $vec_param]', query_data, 't').equal(expected_res)
        execute_hybrid_query(env, '("text value")=>[KNN 10 @v $vec_param]', query_data, 't').equal(expected_res)

        # Change the text value to 'other' for 20% of the vectors (with ids 5, 10, ..., index_size)
        for i in range(1, int(index_size/5) + 1):
            vector = create_np_array_typed([5*i] * dim, data_type)
            conn.execute_command('HSET', 5*i, 'v', vector.tobytes(), 't', 'other')

        # Expect to get only vector that passes the filter (i.e, has "other" in t field)
        expected_res = [10]
        for i in range(10):
            expected_res.append(str(index_size-5*i))
            expected_res.append(['__v_score', str(dim*(5*i)**2), 't', 'other'])
        execute_hybrid_query(env, '(other)=>[KNN 10 @v $vec_param]', query_data, 't').equal(expected_res)

        # Expect empty score for the intersection (disjoint sets of results)
        # The hybrid policy changes to ad hoc after the first batch
        execute_hybrid_query(env, '(@t:other text)=>[KNN 10 @v $vec_param]', query_data, 't',
                             hybrid_mode='HYBRID_BATCHES_TO_ADHOC_BF').equal([0])

        # Expect the same results as in above ('other AND NOT text')
        execute_hybrid_query(env, '(@t:other -text)=>[KNN 10 @v $vec_param]', query_data, 't').equal(expected_res)

        # Test with union - expect that all docs will pass the filter.
        expected_res = [10]
        for i in range(10):
            expected_res.append(str(index_size-i))
            expected_res.append(['__v_score', str(dim*i**2), 't', 'other' if i % 5 == 0 else 'text value'])
        execute_hybrid_query(env, '(@t:other|text)=>[KNN 10 @v $vec_param]', query_data, 't').equal(expected_res)

        # Expect for top 10 results from vector search that still has the original text "text value".
        expected_res = [10]
        res_count = 0
        for i in range(13):
            # The desired ids are the top 10 ids that do not divide by 5.
            if (index_size-i) % 5 == 0:
                continue
            expected_res.append(str(index_size-i))
            expected_res.append(['__v_score', str(dim*i**2), 't', 'text value'])
            res_count += 1
            if res_count == 10:
                break
        execute_hybrid_query(env, '(te*)=>[KNN 10 @v $vec_param]', query_data, 't').equal(expected_res)
        # This time the fuzzy matching should return only documents with the original 'text value'.
        execute_hybrid_query(env, '(%test%)=>[KNN 10 @v $vec_param]', query_data, 't').equal(expected_res)

        execute_hybrid_query(env, '(-(@t:other))=>[KNN 10 @v $vec_param]', query_data, 't').equal(expected_res)

        # Test with invalid wildcard (less than 2 chars before the wildcard)
        env.expect('FT.SEARCH', 'idx', '(t*)=>[KNN 10 @v $vec_param]', 'PARAMS', 2, 'vec_param', query_data.tobytes()).equal([0])
        # Intersect valid with invalid iterators in intersection (should return 0 results as well)
        env.expect('FT.SEARCH', 'idx', '(@t:t* @t:text)=>[KNN 10 @v $vec_param]', 'PARAMS', 2, 'vec_param', query_data.tobytes()).equal([0])

        conn.execute_command('FT.DROPINDEX', 'idx', 'DD')


def test_hybrid_query_batches_mode_with_tags():
    env = Env(moduleArgs='DEFAULT_DIALECT 2')
    conn = getConnectionByEnv(env)
    # Index size is chosen so that batches mode will be selected by the heuristics.
    dim = 2
    index_size = 6000 * env.shardsCount

    for data_type in VECSIM_DATA_TYPES:
        conn.execute_command('FT.CREATE', 'idx', 'SCHEMA', 'v', 'VECTOR', 'HNSW', '8', 'TYPE', data_type,
                            'DIM', dim, 'DISTANCE_METRIC', 'L2', 'EF_RUNTIME', 100, 'tags', 'TAG')

        p = conn.pipeline(transaction=False)
        for i in range(1, index_size+1):
            vector = create_np_array_typed([i]*dim, data_type)
            p.execute_command('HSET', i, 'v', vector.tobytes(), 'tags', 'hybrid')
        p.execute()

        query_data = create_np_array_typed([index_size/2]*dim, data_type)

        expected_res = [10]
        # Expect to get result which are around index_size/2, closer results will come before (secondary sorting by id).
        expected_res.extend([str(int(index_size/2)), ['__v_score', str(0), 'tags', 'hybrid']])
        for i in range(1, 10):
            expected_res.append(str(int(index_size/2 + (-1*(i+1)/2 if i % 2 else i/2))))
            expected_res.append(['__v_score', str((dim*(int((i+1)/2)**2))), 'tags', 'hybrid'])
        execute_hybrid_query(env, '(@tags:{hybrid})=>[KNN 10 @v $vec_param]', query_data, 'tags').equal(expected_res)
        execute_hybrid_query(env, '(@tags:{nothing})=>[KNN 10 @v $vec_param]', query_data, 'tags').equal([0])
        execute_hybrid_query(env, '(@tags:{hybrid} @text:hello)=>[KNN 10 @v $vec_param]', query_data, 'tags').equal([0])

        # Change the tag values to 'different, tag' for vectors with ids 5, 10, 20, ..., 6000)
        for i in range(1, int(index_size/5) + 1):
            vector = create_np_array_typed([5*i]*dim, data_type)
            conn.execute_command('HSET', 5*i, 'v', vector.tobytes(), 'tags', 'different, tag')

        expected_res = [10]
        # Expect to get result which are around index_size/2 that divide by 5, closer results
        # will come before (secondary sorting by id).
        expected_res.extend([str(int(index_size/2)), ['__v_score', str(0), 'tags', 'different, tag']])
        for i in range(1, 10):
            expected_res.append(str(int(index_size/2) + (-1*int((5*i+5)/2) if i % 2 else int(5*i/2))))
            expected_res.append(['__v_score', str(dim*(5*int((i+1)/2))**2), 'tags', 'different, tag'])
        execute_hybrid_query(env, '(@tags:{different})=>[KNN 10 @v $vec_param]', query_data, 'tags').equal(expected_res)
        # Expect for top 10 results from vector search that still has the original text "text value".
        expected_res = [10]
        res_count = 0
        for i in range(index_size):
            # The desired ids are the top 10 ids that do not divide by 5.
            if (int(index_size/2) + int((i+1)/2)) % 5 == 0:
                continue
            expected_res.append(str(int(index_size/2) + (-1*int((i+1)/2) if i % 2 else int(i/2))))
            expected_res.append(['__v_score', str(dim*int((i+1)/2)**2), 'tags', 'hybrid'])
            res_count += 1
            if res_count == 10:
                break
        execute_hybrid_query(env, '(@tags:{hybrid})=>[KNN 10 @v $vec_param]', query_data, 'tags').equal(expected_res)
        execute_hybrid_query(env, '(@tags:{hy*})=>[KNN 10 @v $vec_param]', query_data, 'tags').equal(expected_res)

        # Search with tag list. Expect that docs with 'hybrid' will have lower score (1 vs 2), since they are more frequent.
        expected_res = [10]
        expected_res.extend([str(int(index_size/2) - 5), '2', ['__v_score', str(dim*5**2), 'tags',  'different, tag'],
                             str(int(index_size/2)), '2', ['__v_score', str(0), 'tags',  'different, tag']])
        for i in range(1, 10):
            if i == 5:      # ids that divide by 5 were already inserted.
                continue
            expected_res.extend([str(int(index_size/2) - 5 + i), '1'])
            expected_res.append(['__v_score', str(dim*abs(5-i)**2), 'tags', 'hybrid'])
        execute_hybrid_query(env, '(@tags:{hybrid|tag})=>[KNN 10 @v $vec_param]', query_data, 'tags',
                             sort_by_vector=False).equal(expected_res)
        conn.execute_command('FT.DROPINDEX', 'idx', 'DD')


def test_hybrid_query_with_numeric():
    env = Env(moduleArgs='DEFAULT_DIALECT 2')
    conn = getConnectionByEnv(env)
    dim = 2
    index_size = 6000 * env.shardsCount

    for data_type in VECSIM_DATA_TYPES:
        env.expect('FT.CREATE', 'idx', 'SCHEMA', 'v', 'VECTOR', 'HNSW', '8', 'TYPE', data_type,
                   'DIM', dim, 'DISTANCE_METRIC', 'L2', 'EF_RUNTIME', 1000, 'num', 'NUMERIC').ok()

        p = conn.pipeline(transaction=False)
        for i in range(1, index_size+1):
            vector = create_np_array_typed([i]*dim, data_type)
            p.execute_command('HSET', i, 'v', vector.tobytes(), 'num', i)
        p.execute()

        query_data = create_np_array_typed([index_size]*dim, data_type)
        expected_res = [10]
        # Expect to get result in reverse order to the id, starting from the max id in the index.
        for i in range(10):
            expected_res.append(str(index_size-i))
            expected_res.append(['__v_score', str(dim*i**2), 'num', str(index_size-i)])

        execute_hybrid_query(env, '(@num:[0 {}])=>[KNN 10 @v $vec_param]'.format(index_size), query_data, 'num').equal(expected_res)
        execute_hybrid_query(env, '(@num:[0 inf])=>[KNN 10 @v $vec_param]', query_data, 'num').equal(expected_res)

        # Expect that no result will pass the filter.
        execute_hybrid_query(env, '(@num:[0 0.5])=>[KNN 10 @v $vec_param]', query_data, 'num').equal([0])

        # Expect to get results with maximum numeric value of the top 100 id in the shard.
        lower_bound_num = 100 * env.shardsCount
        expected_res = [10]
        for i in range(10):
            expected_res.append(str(index_size-lower_bound_num-i))
            expected_res.append(['__v_score', str(dim*(lower_bound_num+i)**2), 'num', str(index_size-lower_bound_num-i)])
        # We switch from batches to ad-hoc BF mode during the run.
        execute_hybrid_query(env, '(@num:[-inf {}])=>[KNN 10 @v $vec_param]'.format(index_size-lower_bound_num), query_data, 'num',
                             hybrid_mode='HYBRID_BATCHES_TO_ADHOC_BF').equal(expected_res)
        execute_hybrid_query(env, '(@num:[-inf {}] | @num:[{} {}])=>[KNN 10 @v $vec_param]'
                             .format(lower_bound_num, index_size-2*lower_bound_num, index_size-lower_bound_num), query_data, 'num',
                             hybrid_mode='HYBRID_BATCHES_TO_ADHOC_BF').equal(expected_res)

        # Expect for 5 results only (45-49), this will use ad-hoc BF since ratio between docs that pass the filter to
        # index size is low.
        expected_res = [5]
        expected_res.extend([str(50-i) for i in range(1, 6)])
        env.expect('FT.SEARCH', 'idx', '(@num:[45 (50])=>[KNN 10 @v $vec_param]',
                   'SORTBY', '__v_score', 'PARAMS', 2, 'vec_param', query_data.tobytes(), 'RETURN', 0).equal(expected_res)
        prefix = "_" if env.isCluster() else ""
        env.assertEqual(to_dict(env.cmd(prefix+"FT.DEBUG", "VECSIM_INFO", "idx", "v"))['LAST_SEARCH_MODE'], 'HYBRID_ADHOC_BF')

        conn.execute_command('FT.DROPINDEX', 'idx', 'DD')


def test_hybrid_query_with_geo():
    env = Env(moduleArgs='DEFAULT_DIALECT 2')
    conn = getConnectionByEnv(env)
    dim = 2

    for data_type in VECSIM_DATA_TYPES:
        env.expect('FT.CREATE', 'idx', 'SCHEMA', 'v', 'VECTOR', 'HNSW', '8', 'TYPE', data_type,
                   'DIM', dim, 'DISTANCE_METRIC', 'L2', 'EF_RUNTIME', 100, 'coordinate', 'GEO').ok()

        index_size = 1000   # for this index size, ADHOC BF mode will always be selected by the heuristics.
        p = conn.pipeline(transaction=False)
        for i in range(1, index_size+1):
            vector = create_np_array_typed([i]*dim, data_type)
            p.execute_command('HSET', i, 'v', vector.tobytes(), 'coordinate', str(i/100)+","+str(i/100))
        p.execute()
        if not env.isCluster():
            env.assertEqual(get_vecsim_index_size(env, 'idx', 'v'), index_size)

        query_data = create_np_array_typed([index_size]*dim, data_type)
        # Expect that ids 1-31 will pass the geo filter, and that the top 10 from these will return.
        expected_res = [10]
        for i in range(10):
            expected_res.append(str(31-i))
            expected_res.append(['coordinate', str((31-i)/100)+","+str((31-i)/100)])
        env.expect('FT.SEARCH', 'idx', '(@coordinate:[0.0 0.0 50 km])=>[KNN 10 @v $vec_param]',
                   'SORTBY', '__v_score', 'PARAMS', 2, 'vec_param', query_data.tobytes(), 'RETURN', 1, 'coordinate').equal(expected_res)

        # Expect that no results will pass the filter
        execute_hybrid_query(env, '(@coordinate:[-1.0 -1.0 1 m])=>[KNN 10 @v $vec_param]', query_data, 'coordinate',
                             hybrid_mode='HYBRID_ADHOC_BF').equal([0])

        conn.execute_command('FT.DROPINDEX', 'idx', 'DD')


def test_hybrid_query_batches_mode_with_complex_queries():
    env = Env(moduleArgs='DEFAULT_DIALECT 2')
    conn = getConnectionByEnv(env)
    dimension = 4
    index_size = 6000 * env.shardsCount

    for data_type in VECSIM_DATA_TYPES:
        conn.execute_command('FT.CREATE', 'idx', 'SCHEMA', 'v', 'VECTOR', 'HNSW', '8', 'TYPE', data_type,
                            'DIM', dimension, 'DISTANCE_METRIC', 'L2', 'EF_RUNTIME', 100, 'num', 'NUMERIC',
                            't1', 'TEXT', 't2', 'TEXT')

        p = conn.pipeline(transaction=False)
        close_vector = create_np_array_typed([1]*dimension, data_type)
        distant_vector = create_np_array_typed([10]*dimension, data_type)
        conn.execute_command('HSET', 1, 'v', close_vector.tobytes(), 'num', 1, 't1', 'text value', 't2', 'hybrid query')
        conn.execute_command('HSET', 2, 'v', distant_vector.tobytes(), 'num', 2, 't1', 'text value', 't2', 'hybrid query')
        conn.execute_command('HSET', 3, 'v', distant_vector.tobytes(), 'num', 3, 't1', 'other', 't2', 'hybrid query')
        conn.execute_command('HSET', 4, 'v', close_vector.tobytes(), 'num', 4, 't1', 'other', 't2', 'hybrid query')
        for i in range(5, index_size+1):
            further_vector = create_np_array_typed([i]*dimension, data_type)
            p.execute_command('HSET', i, 'v', further_vector.tobytes(), 'num', i, 't1', 'text value', 't2', 'hybrid query')
        p.execute()
        expected_res_1 = [2, '1', '5']
        # Search for the "close_vector" that some the vector in the index contain. The batch of vectors should start with
        # ids 1, 4. The intersection "child iterator" has two children - intersection iterator (@t2:(hybrid query))
        # and not iterator (-@t1:other). When the hybrid iterator will perform "skipTo(4)" for the child iterator,
        # the inner intersection iterator will skip to 4, but the not iterator will stay at 2 (4 is not a valid id).
        # The child iterator will point to 2, and return NOT_FOUND. This test makes sure that the hybrid iterator can
        # handle this situation (without going into infinite loop).
        env.expect('FT.SEARCH', 'idx', '(@t2:(hybrid query) -@t1:other)=>[KNN 2 @v $vec_param]',
                   'SORTBY', '__v_score', 'LIMIT', 0, 2,
                   'PARAMS', 2, 'vec_param', close_vector.tobytes(),
                   'RETURN', 0).equal(expected_res_1)
        prefix = "_" if env.isCluster() else ""
        env.assertEqual(to_dict(env.cmd(prefix+"FT.DEBUG", "VECSIM_INFO", "idx", "v"))['LAST_SEARCH_MODE'], 'HYBRID_BATCHES')

        # test modifier list
        expected_res_2 = [10, '10', '11', '12', '13', '14', '15', '16', '17', '18', '19']
        env.expect('FT.SEARCH', 'idx', '(@t1|t2:(value text) @num:[10 30])=>[KNN 10 @v $vec_param]',
                   'SORTBY', '__v_score',
                   'PARAMS', 2, 'vec_param', close_vector.tobytes(),
                   'RETURN', 0).equal(expected_res_2)

        # test with query attributes
        env.expect('FT.SEARCH', 'idx', '(@t1|t2:(value text)=>{$inorder: true} @num:[10 30])=>[KNN 10 @v $vec_param]',
                   'SORTBY', '__v_score',
                   'WITHSCORES',
                   'PARAMS', 2, 'vec_param', close_vector.tobytes(),
                   'RETURN', 2, 't1', 't2').equal([0])

        conn.execute_command('FT.DROPINDEX', 'idx', 'DD')


def test_hybrid_query_non_vector_score():
    env = Env(moduleArgs='DEFAULT_DIALECT 2')
    conn = getConnectionByEnv(env)
    dimension = 128
    qty = 100
    conn.execute_command('FT.CREATE', 'idx', 'SCHEMA', 'v', 'VECTOR', 'HNSW', '6', 'TYPE', 'FLOAT32',
                        'DIM', dimension, 'DISTANCE_METRIC', 'L2', 't', 'TEXT')
    load_vectors_with_texts_into_redis(conn, 'v', dimension, qty)

    # Change the text value to 'other' for 10 vectors (with id 10, 20, ..., 100)
    for i in range(1, 11):
        vector = np.float32([10*i for j in range(dimension)])
        conn.execute_command('HSET', 10*i, 'v', vector.tobytes(), 't', 'other')

    query_data = np.float32([qty for j in range(dimension)])

    # All documents should match, so TOP 10 takes the 10 with the largest ids. Since we sort by default score
    # and "value" is optional, expect that 100 will come first, and the rest will be sorted by id in ascending order.
    expected_res_1 = [10,
                      '100', '3', ['__v_score', '0', 't', 'other'],
                      '91', '2', ['__v_score', '10368', 't', 'text value'],
                      '92', '2', ['__v_score', '8192', 't', 'text value'],
                      '93', '2', ['__v_score', '6272', 't', 'text value'],
                      '94', '2', ['__v_score', '4608', 't', 'text value'],
                      '95', '2', ['__v_score', '3200', 't', 'text value'],
                      '96', '2', ['__v_score', '2048', 't', 'text value'],
                      '97', '2', ['__v_score', '1152', 't', 'text value'],
                      '98', '2', ['__v_score', '512', 't', 'text value'],
                      '99', '2', ['__v_score', '128', 't', 'text value']]
    execute_hybrid_query(env, '((text ~value)|other)=>[KNN 10 @v $vec_param]', query_data, 't', sort_by_vector=False,
                         hybrid_mode='HYBRID_ADHOC_BF').equal(expected_res_1)
    execute_hybrid_query(env, '((text ~value)|other)=>[KNN 10 @v $vec_param]', query_data, 't', sort_by_vector=False,
                         sort_by_non_vector_field=True, hybrid_mode='HYBRID_ADHOC_BF').equal(expected_res_1)

    # Same as above, but here we use fuzzy for 'text'
    expected_res_2 = [10,
                      '100', '3', ['__v_score', '0', 't', 'other'],
                      '91', '1', ['__v_score', '10368', 't', 'text value'],
                      '92', '1', ['__v_score', '8192', 't', 'text value'],
                      '93', '1', ['__v_score', '6272', 't', 'text value'],
                      '94', '1', ['__v_score', '4608', 't', 'text value'],
                      '95', '1', ['__v_score', '3200', 't', 'text value'],
                      '96', '1', ['__v_score', '2048', 't', 'text value'],
                      '97', '1', ['__v_score', '1152', 't', 'text value'],
                      '98', '1', ['__v_score', '512', 't', 'text value'],
                      '99', '1', ['__v_score', '128', 't', 'text value']]
    execute_hybrid_query(env, '(%test%|other)=>[KNN 10 @v $vec_param]', query_data, 't', sort_by_vector=False,
                         hybrid_mode='HYBRID_ADHOC_BF').equal(expected_res_2)
    execute_hybrid_query(env, '(%test%|other)=>[KNN 10 @v $vec_param]', query_data, 't', sort_by_vector=False,
                         sort_by_non_vector_field=True, hybrid_mode='HYBRID_ADHOC_BF').equal(expected_res_2)

    # use TFIDF.DOCNORM scorer
    expected_res_3 = [10,
                      '100', '3', ['__v_score', '0', 't', 'other'],
                      '91', '0.5', ['__v_score', '10368', 't', 'text value'],
                      '92', '0.5', ['__v_score', '8192', 't', 'text value'],
                      '93', '0.5', ['__v_score', '6272', 't', 'text value'],
                      '94', '0.5', ['__v_score', '4608', 't', 'text value'],
                      '95', '0.5', ['__v_score', '3200', 't', 'text value'],
                      '96', '0.5', ['__v_score', '2048', 't', 'text value'],
                      '97', '0.5', ['__v_score', '1152', 't', 'text value'],
                      '98', '0.5', ['__v_score', '512', 't', 'text value'],
                      '99', '0.5', ['__v_score', '128', 't', 'text value']]
    res = env.cmd('FT.SEARCH', 'idx', '(text|other)=>[KNN 10 @v $vec_param]', 'SCORER', 'TFIDF.DOCNORM', 'WITHSCORES',
               'PARAMS', 2, 'vec_param', query_data.tobytes(),
               'RETURN', 2, 't', '__v_score', 'LIMIT', 0, 10)
    compare_lists(env, res, expected_res_3, delta=0.01)

    # Those scorers are scoring per shard.
    if not env.isCluster():
        # use BM25 scorer
        expected_res_4 = [10, '100', '1.0489510218434552', ['__v_score', '0', 't', 'other'], '91', '0.34965034061448513', ['__v_score', '10368', 't', 'text value'], '92', '0.34965034061448513', ['__v_score', '8192', 't', 'text value'], '93', '0.34965034061448513', ['__v_score', '6272', 't', 'text value'], '94', '0.34965034061448513', ['__v_score', '4608', 't', 'text value'], '95', '0.34965034061448513', ['__v_score', '3200', 't', 'text value'], '96', '0.34965034061448513', ['__v_score', '2048', 't', 'text value'], '97', '0.34965034061448513', ['__v_score', '1152', 't', 'text value'], '98', '0.34965034061448513', ['__v_score', '512', 't', 'text value'], '99', '0.34965034061448513', ['__v_score', '128', 't', 'text value']]
        res = env.cmd('FT.SEARCH', 'idx', '(text|other)=>[KNN 10 @v $vec_param]', 'SCORER', 'BM25', 'WITHSCORES',
                'PARAMS', 2, 'vec_param', query_data.tobytes(),
                'RETURN', 2, 't', '__v_score', 'LIMIT', 0, 10)
        compare_lists(env, res, expected_res_4, delta=0.01)

        # use BM25STD scorer
        expected_res_5 = [10, '100', '2.6410360891609486', ['__v_score', '0', 't', 'other'], '91', '0.005028044957743152', ['__v_score', '10368', 't', 'text value'], '92', '0.005028044957743152', ['__v_score', '8192', 't', 'text value'], '93', '0.005028044957743152', ['__v_score', '6272', 't', 'text value'], '94', '0.005028044957743152', ['__v_score', '4608', 't', 'text value'], '95', '0.005028044957743152', ['__v_score', '3200', 't', 'text value'], '96', '0.005028044957743152', ['__v_score', '2048', 't', 'text value'], '97', '0.005028044957743152', ['__v_score', '1152', 't', 'text value'], '98', '0.005028044957743152', ['__v_score', '512', 't', 'text value'], '99', '0.005028044957743152', ['__v_score', '128', 't', 'text value']]
        res = env.cmd('FT.SEARCH', 'idx', '(text|other)=>[KNN 10 @v $vec_param]', 'SCORER', 'BM25STD', 'WITHSCORES',
                  'PARAMS', 2, 'vec_param', query_data.tobytes(),
                  'RETURN', 2, 't', '__v_score', 'LIMIT', 0, 10)
        compare_lists(env, res, expected_res_5, delta=0.01)

        # use DISMAX scorer
        expected_res_6 = [10, '91', '1', ['__v_score', '10368', 't', 'text value'], '92', '1', ['__v_score', '8192', 't', 'text value'], '93', '1', ['__v_score', '6272', 't', 'text value'], '94', '1', ['__v_score', '4608', 't', 'text value'], '95', '1', ['__v_score', '3200', 't', 'text value'], '96', '1', ['__v_score', '2048', 't', 'text value'], '97', '1', ['__v_score', '1152', 't', 'text value'], '98', '1', ['__v_score', '512', 't', 'text value'], '99', '1', ['__v_score', '128', 't', 'text value'], '100', '1', ['__v_score', '0', 't', 'other']]
        env.expect('FT.SEARCH', 'idx', '(text|other)=>[KNN 10 @v $vec_param]', 'SCORER', 'DISMAX', 'WITHSCORES',
                'PARAMS', 2, 'vec_param', query_data.tobytes(),
                'RETURN', 2, 't', '__v_score', 'LIMIT', 0, 10).equal(expected_res_6)

        # use DOCSCORE scorer
        env.expect('FT.SEARCH', 'idx', '(text|other)=>[KNN 10 @v $vec_param]', 'SCORER', 'DOCSCORE', 'WITHSCORES',
                'PARAMS', 2, 'vec_param', query_data.tobytes(),
                'RETURN', 2, 't', '__v_score', 'LIMIT', 0, 100).equal(expected_res_6)


def test_single_entry():
    env = Env(moduleArgs='DEFAULT_DIALECT 2')
    SkipOnNonCluster(env)
    # This test should test 3 shards with only one entry. 2 shards should return an empty response to the coordinator.
    # Execution should finish without failure.
    conn = getConnectionByEnv(env)
    dimension = 128
    env.expect('FT.CREATE', 'idx', 'SCHEMA', 'v', 'VECTOR', 'HNSW', '6', 'TYPE', 'FLOAT32', 'DIM', dimension, 'DISTANCE_METRIC', 'L2').ok()
    vector = np.random.rand(1, dimension).astype(np.float32)
    conn.execute_command('HSET', 0, 'v', vector.tobytes())

    for _ in env.reloadingIterator():
        waitForIndex(env, 'idx')
        env.expect('FT.SEARCH', 'idx', '*=>[KNN 10 @v $vec_param]',
                'SORTBY', '__v_score',
                'RETURN', '0',
                'PARAMS', 2, 'vec_param', vector.tobytes()).equal([1, '0'])


def test_hybrid_query_adhoc_bf_mode():
    env = Env(moduleArgs='DEFAULT_DIALECT 2')
    conn = getConnectionByEnv(env)
    dimension = 128
    qty = 100

    for data_type in VECSIM_DATA_TYPES:
        env.expect('FT.CREATE', 'idx', 'SCHEMA', 'v', 'VECTOR', 'HNSW', '8', 'TYPE', data_type,
                   'DIM', dimension, 'DISTANCE_METRIC', 'L2', 'EF_RUNTIME', 100, 't', 'TEXT').ok()
        load_vectors_with_texts_into_redis(conn, 'v', dimension, qty, data_type)

        # Change the text value to 'other' for 10 vectors (with id 10, 20, ..., 100)
        for i in range(1, 11):
            vector = create_np_array_typed([10*i]*dimension, data_type)
            conn.execute_command('HSET', 10*i, 'v', vector.tobytes(), 't', 'other')

        # Expect to get only vector that passes the filter (i.e, has "other" in text field)
        # Expect also that heuristics will choose adhoc BF over batches.
        query_data = create_np_array_typed([100]*dimension, data_type)

        expected_res = [10,
                        '100', ['__v_score', '0', 't', 'other'],
                        '90', ['__v_score', '12800', 't', 'other'],
                        '80', ['__v_score', '51200', 't', 'other'],
                        '70', ['__v_score', '115200', 't', 'other'],
                        '60', ['__v_score', '204800', 't', 'other'],
                        '50', ['__v_score', '320000', 't', 'other'],
                        '40', ['__v_score', '460800', 't', 'other'],
                        '30', ['__v_score', '627200', 't', 'other'],
                        '20', ['__v_score', '819200', 't', 'other'],
                        '10', ['__v_score', '1036800', 't', 'other']]

        for _ in env.reloadingIterator():
            waitForIndex(env, 'idx')
            execute_hybrid_query(env, '(other)=>[KNN 10 @v $vec_param]', query_data, 't',
                                 hybrid_mode='HYBRID_ADHOC_BF').equal(expected_res)
        conn.execute_command('FT.DROPINDEX', 'idx', 'DD')


def test_wrong_vector_size():
    env = Env(moduleArgs='DEFAULT_DIALECT 2')
    conn = getConnectionByEnv(env)
    dimension = 128

    for data_type in VECSIM_DATA_TYPES:
        vector = create_np_array_typed(np.random.rand(1+dimension), data_type)

        conn.execute_command('HSET', '0', 'v', vector[:dimension-1].tobytes())
        conn.execute_command('HSET', '1', 'v', vector[:dimension].tobytes())
        conn.execute_command('HSET', '2', 'v', vector[:dimension+1].tobytes())

        env.expect('FT.CREATE', 'idx', 'SCHEMA', 'v', 'VECTOR', 'HNSW', '6', 'TYPE', data_type, 'DIM', dimension, 'DISTANCE_METRIC', 'L2').ok()
        waitForIndex(env, 'idx')

        vector = create_np_array_typed(np.random.rand(1+dimension), data_type)
        conn.execute_command('HSET', '3', 'v', vector[:dimension-1].tobytes())
        conn.execute_command('HSET', '4', 'v', vector[:dimension].tobytes())
        conn.execute_command('HSET', '5', 'v', vector[:dimension+1].tobytes())

        waitForIndex(env, 'idx')
        assertInfoField(env, 'idx', 'num_docs', '2')
        assertInfoField(env, 'idx', 'hash_indexing_failures', '4')
        env.expect('FT.SEARCH', 'idx', '*=>[KNN 6 @v $q]', 'NOCONTENT', 'PARAMS', 2, 'q',
                   create_np_array_typed([1]*dimension, data_type).tobytes()).equal([2, '1', '4'])

        conn.execute_command('FLUSHALL')


def test_hybrid_query_cosine():
    env = Env(moduleArgs='DEFAULT_DIALECT 2')
    conn = getConnectionByEnv(env)
    dim = 4
    index_size = 6000 * env.shardsCount

    for data_type in VECSIM_DATA_TYPES:
        env.expect('FT.CREATE', 'idx', 'SCHEMA', 'v', 'VECTOR', 'FLAT', '6', 'TYPE', data_type,
                   'DIM', dim, 'DISTANCE_METRIC', 'COSINE', 't', 'TEXT').ok()

        p = conn.pipeline(transaction=False)
        for i in range(1, index_size+1):
            first_coordinate = create_np_array_typed([float(i)/index_size], data_type)
            vector = np.concatenate((first_coordinate, create_np_array_typed([1]*(dim-1), data_type)))
            p.execute_command('HSET', i, 'v', vector.tobytes(), 't', 'text value')
        p.execute()

        query_data = create_np_array_typed([1]*dim, data_type)

        expected_res_ids = [str(index_size-i) for i in range(15)]
        res = conn.execute_command('FT.SEARCH', 'idx', '(text value)=>[KNN 10 @v $vec_param]',
                                  'SORTBY', '__v_score',
                                  'PARAMS', 2, 'vec_param', query_data.tobytes(),
                                  'RETURN', 0)
        prefix = "_" if env.isCluster() else ""
        debug_info = to_dict(env.cmd(prefix + "FT.DEBUG", "VECSIM_INFO", "idx", "v"))
        env.assertEqual(debug_info['LAST_SEARCH_MODE'], 'HYBRID_BATCHES')
        actual_res_ids = [res[1:][i] for i in range(10)]
        if data_type == 'FLOAT32':
            # The order of ids is not accurate due to floating point numeric errors, but the top k should be
            # in the last 15 ids.
            for res_id in actual_res_ids:
                env.assertContains(res_id, expected_res_ids)
        else:  # for FLOAT64, expect to get better accuracy
            env.assertEqual(actual_res_ids, expected_res_ids[:10])

        # Change the text value to 'other' for 10 vectors (with id 10, 20, ..., index_size)
        for i in range(1, int(index_size/10) + 1):
            first_coordinate = create_np_array_typed([float(10*i)/index_size], data_type)
            vector = np.concatenate((first_coordinate, create_np_array_typed([1]*(dim-1), data_type)))
            conn.execute_command('HSET', 10*i, 'v', vector.tobytes(), 't', 'other')

        # Expect to get only vector that passes the filter (i.e, has "other" in text field)
        expected_res_ids = [str(index_size-10*i) for i in range(10)]
        res = conn.execute_command('FT.SEARCH', 'idx', '(other)=>[KNN 10 @v $vec_param]',
                                  'SORTBY', '__v_score',
                                  'PARAMS', 2, 'vec_param', query_data.tobytes(),
                                  'RETURN', 0)
        debug_info = to_dict(env.cmd(prefix+"FT.DEBUG", "VECSIM_INFO", "idx", "v"))
        env.assertEqual(debug_info['LAST_SEARCH_MODE'], 'HYBRID_ADHOC_BF')
        actual_res_ids = [res[1:][i] for i in range(10)]
        if data_type == 'FLOAT32':
            for res_id in actual_res_ids:
                env.assertContains(res_id, expected_res_ids)
        else:  # for FLOAT64, expect to get better accuracy
            env.assertEqual(actual_res_ids, expected_res_ids)

        conn.execute_command('FT.DROPINDEX', 'idx', 'DD')


def test_ft_aggregate_basic():
    env = Env(moduleArgs='DEFAULT_DIALECT 2')
    dim = 1
    conn = getConnectionByEnv(env)

    for algo in VECSIM_ALGOS:
        conn.execute_command('FT.CREATE', 'idx', 'SCHEMA', 'v', 'VECTOR', algo, '6', 'TYPE', 'FLOAT32',
                            'DIM', dim, 'DISTANCE_METRIC', 'L2', 'n', 'NUMERIC')

        # Use {1} and {3} hash slot to verify the distribution of the documents among 2 different shards.
        for i in range(1, 11, 2):
            conn.execute_command("HSET", f'doc{i}{{1}}', "v", create_np_array_typed([i] * dim).tobytes(), 'n', f'{11-i}')

        for i in range(2, 11, 2):
            conn.execute_command("HSET", f'doc{i}{{3}}', "v", create_np_array_typed([i] * dim).tobytes(), 'n', f'{11-i}')

        # Expect both queries to return doc1, doc2 and doc3, as these are the closest 3 documents in terms of
        # the vector fields, and the ones with distance lower than 10.
        expected_res = [['dist', '1'], ['dist', '4'], ['dist', '9']]

        query = "*=>[KNN 3 @v $BLOB]=>{$yield_distance_as: dist}"
        res = conn.execute_command("FT.AGGREGATE", "idx", query,
                                       "PARAMS", 2, "BLOB", create_np_array_typed([0] * dim).tobytes())
        env.assertEqual(res[1:], expected_res)

        # For range query we explicitly yield the distance metric and sort by it, as it wouldn't be
        # the case in default, unlike in KNN.
        query = "@v:[VECTOR_RANGE 10 $BLOB]=>{$yield_distance_as: dist}"
        res = conn.execute_command("FT.AGGREGATE", "idx", query, 'SORTBY', '1', '@dist',
                                   "PARAMS", 2, "BLOB", create_np_array_typed([0] * dim).tobytes())
        env.assertEqual(res[1:], expected_res)

        # Test simple hybrid query - get results with n value between 0 and 5, that is ids 6-10. The top 3 among those
        # are doc6, doc7 and doc8 (where the dist is id**2).
        query = "(@n:[0 5])=>[KNN 3 @v $BLOB]=>{$yield_distance_as: dist}"
        res = conn.execute_command("FT.AGGREGATE", "idx", query, 'SORTBY', '1', '@dist',
                                       "PARAMS", 2, "BLOB", create_np_array_typed([0] * dim).tobytes())
        expected_res = [['dist', '36'], ['dist', '49'], ['dist', '64']]
        env.assertEqual(res[1:], expected_res)

        conn.execute_command('FT.DROPINDEX', 'idx', 'DD')


def test_fail_on_v1_dialect():
    env = Env(moduleArgs='DEFAULT_DIALECT 1')
    dim = 1
    conn = getConnectionByEnv(env)
    one_vector = np.full((1, 1), 1, dtype = np.float32)
    conn.execute_command('FT.CREATE', 'idx', 'SCHEMA', 'v', 'VECTOR', 'FLAT', '6', 'TYPE', 'FLOAT32',
                        'DIM', dim, 'DISTANCE_METRIC', 'COSINE')
    conn.execute_command("HSET", "i", "v", one_vector.tobytes())
    for query in ["*=>[KNN 10 @v $BLOB]", "@v:[VECTOR_RANGE 10 $BLOB"]:
        res = env.expect("FT.SEARCH", "idx", query, "PARAMS", 2, "BLOB", one_vector.tobytes())
        res.error().contains("Syntax error")


def test_hybrid_query_with_global_filters():
    env = Env(moduleArgs='DEFAULT_DIALECT 2')
    conn = getConnectionByEnv(env)
    dim = 2
    index_size = 1000
    env.expect('FT.CREATE', 'idx', 'SCHEMA', 'v', 'VECTOR', 'FLAT', '6', 'TYPE', 'FLOAT32',
               'DIM', dim, 'DISTANCE_METRIC', 'L2', 't', 'TEXT', 'num', 'NUMERIC', 'coordinate', 'GEO').ok()

    p = conn.pipeline(transaction=False)
    for i in range(1, index_size+1):
        vector = np.full(dim, i, dtype='float32')
        p.execute_command('HSET', i, 'v', vector.tobytes(), 't', 'hybrid', 'num', i, 'coordinate',
                             str(i/100)+","+str(i/100))
    p.execute()
    if not env.isCluster():
        env.assertEqual(get_vecsim_index_size(env, 'idx', 'v'), index_size)
    query_data = np.full(dim, index_size, dtype='float32')

    # Run VecSim query in KNN mode (non-hybrid), and expect to find only one result (with key=index_size-2).
    inkeys = [index_size-2]
    expected_res = [1, str(index_size-2), ['__v_score', str(dim*2**2)]]
    env.expect('FT.SEARCH', 'idx', '*=>[KNN 10 @v $vec_param]', 'INKEYS', len(inkeys), *inkeys,
               'RETURN', 1, '__v_score', 'PARAMS', 2, 'vec_param', query_data.tobytes()).equal(expected_res)

    # Change the text value to 'other' for 20% of the vectors (with ids 5, 10, ..., index_size)
    for i in range(1, int(index_size/5) + 1):
        vector = np.full(dim, 5*i, dtype='float32')
        conn.execute_command('HSET', 5*i, 'v', vector.tobytes(), 't', 'other')

    # Run VecSim query in hybrid mode, expect to get only the vectors that passes the filters
    # (index_size-10 and index_size-100, since they has "other" in its 't' field and its id is in inkeys list).
    inkeys = [index_size-2, index_size-10, index_size-100]
    expected_res = [2, str(index_size-100), ['__v_score', str(dim*100**2)], str(index_size-10), ['__v_score', str(dim*10**2)]]
    env.expect('FT.SEARCH', 'idx', '(other)=>[KNN 10 @v $vec_param]', 'INKEYS', len(inkeys), *inkeys,
               'RETURN', 1, '__v_score', 'PARAMS', 2, 'vec_param', query_data.tobytes()).equal(expected_res)

    # Test legacy numeric and geo global filters
    expected_res = [10]
    # Expect to get top 10 ids where maximum is index_size/2 in the index (due to the numeric filter).
    for i in range(10):
        expected_res.append(str(int(index_size/2-i)))
        expected_res.append(['__v_score', str(int(dim*(index_size/2+i)**2))])
    env.expect('FT.SEARCH', 'idx', '*=>[KNN 10 @v $vec_param]', 'filter', 'num', 0, index_size/2, 'SORTBY', '__v_score',
               'RETURN', 1, '__v_score', 'PARAMS', 2, 'vec_param', query_data.tobytes()).equal(expected_res)

    # Expect to get top 10 ids where maximum is 31 in the index (due to the geo filter).
    expected_res = [10]
    for i in range(10):
        expected_res.append(str(31-i))
        expected_res.append(['coordinate', str((31-i)/100)+","+str((31-i)/100)])
    env.expect('FT.SEARCH', 'idx', '*=>[KNN 10 @v $vec_param]', 'geofilter', 'coordinate', 0.0, 0.0, 50, 'km',
               'SORTBY', '__v_score', 'RETURN', 1, 'coordinate',
               'PARAMS', 2, 'vec_param', query_data.tobytes()).equal(expected_res)

    # Test complex query with multiple global filters - this query applies 4 global filters:
    # 2 numeric filters - the second filter is a subset of the first one - enforces that the result ids
    # will be between index_size/3 to index_size/2.
    # geo filter - get all ids whose coordinates are in 50 km radius from (5.0, 5.0) - will enforce that the result ids
    # are in the range of (index_size/2 - 31, index_size/2 + 31), according to the previous query and the fact that the
    # coordinates of index_size/2 are (5.0, 5.0).
    # Finally, inkeys filter enforces that only ids that multiply by 7 are valid.
    # On top of all that, we have the hybrid query that filters out ids that multiply by 5
    # (i.e., their text field is not 'hybrid') - and this is the reason for the expected ids
    expected_res = ([str(i) for i in range(int(index_size/2), int(index_size/2) - 32, -1)
                    if i % 5 != 0 and i % 7 == 0])
    expected_res.insert(0, len(expected_res))

    inkeys = [i for i in range(index_size) if i % 7 == 0]
    env.expect('FT.SEARCH', 'idx', '(hybrid)=>[KNN 5 @v $vec_param]', 'INKEYS', len(inkeys), *inkeys,
               'filter', 'num', 0, index_size/2, 'filter', 'num', index_size/3, index_size/2,
               'geofilter', 'coordinate', 5.0, 5.0, 50, 'km', 'SORTBY', '__v_score',
               'NOCONTENT', 'PARAMS', 2, 'vec_param', query_data.tobytes()).equal(expected_res)


def test_hybrid_query_change_policy():
    env = Env(moduleArgs='DEFAULT_DIALECT 2')
    conn = getConnectionByEnv(env)
    dim = 2
    n = 6000 * env.shardsCount
    np.random.seed(10)

    for data_type in VECSIM_DATA_TYPES:
        env.expect('FT.CREATE', 'idx', 'SCHEMA', 'v', 'VECTOR', 'FLAT', '6', 'TYPE', data_type,
                   'DIM', dim, 'DISTANCE_METRIC', 'COSINE', 'tag1', 'TAG', 'tag2', 'TAG').ok()

        file = 1
        tags = range(10)
        subset_size = int(n/2)
        with conn.pipeline(transaction=False) as p:
            for i in range(subset_size):
                v = create_np_array_typed(np.random.rand(dim), data_type)
                p.execute_command('HSET', i, 'v', v.tobytes(),
                                     'tag1', str(tags[randrange(10)]), 'tag2', 'word'+str(file))
            p.execute()

        file = 2
        with conn.pipeline(transaction = False) as p:
            for i in range(subset_size, n):
                v = create_np_array_typed(np.random.rand(dim), data_type)
                conn.execute_command('HSET', i + subset_size, 'v', v.tobytes(),
                                     'tag1', str(10 + tags[randrange(10)]), 'tag2', 'word'+str(file))
            p.execute()

        # This should return 10 results and run in HYBRID_BATCHES mode
        query_string = '(@tag1:{0 | 1 | 2 | 3 | 4 | 5 | 6 | 7 | 8 | 9} @tag2:{word1})=>[KNN 10 @v $vec_param]'
        query_vec = create_np_array_typed(np.random.rand(dim), data_type)
        res = execute_hybrid_query(env, query_string, query_vec, 'tag2', hybrid_mode='HYBRID_BATCHES').res
        env.assertEqual(res[0], 10)

        # Ask explicitly to use AD-HOC policy.
        query_string = '(@tag1:{0 | 1 | 2 | 3 | 4 | 5 | 6 | 7 | 8 | 9} @tag2:{word1})=>[KNN 10 @v $vec_param HYBRID_POLICY ADHOC_BF]'
        adhoc_res = execute_hybrid_query(env, query_string, query_vec, 'tag2', hybrid_mode='HYBRID_ADHOC_BF').res

        # Validate that the same scores are back for the top k results (not necessarily the exact same ids)
        for i, res_fields in enumerate(res[2::2]):
            env.assertEqual(res_fields, adhoc_res[2+2*i])

        # This query has 0 results, since none of the tags in @tag1 go along with 'word2' in @tag2.
        # However, the estimated number of the "child" results should be index_size/2.
        # While running the batches, the policy should change dynamically to AD-HOC BF.
        query_string = '(@tag1:{0 | 1 | 2 | 3 | 4 | 5 | 6 | 7 | 8 | 9} @tag2:{word2})=>[KNN 10 @v $vec_param]'
        execute_hybrid_query(env, query_string, query_vec, 'tag2',
                             hybrid_mode='HYBRID_BATCHES_TO_ADHOC_BF').equal([0])
        # Ask explicitly to use AD-HOC policy.
        query_string_adhoc_bf = '(@tag1:{0 | 1 | 2 | 3 | 4 | 5 | 6 | 7 | 8 | 9} @tag2:{word2})=>[KNN 10 @v $vec_param]=>{$HYBRID_POLICY: ADHOC_BF}'
        execute_hybrid_query(env, query_string_adhoc_bf, query_vec, 'tag2', hybrid_mode='HYBRID_ADHOC_BF').equal([0])

        # Add one valid document and re-run the query (still expect to change to AD-HOC BF)
        # This doc should return in the first batch, and then it is removed and reinserted to the results heap
        # after the policy is changed to ad-hoc.
        conn.execute_command('HSET', n, 'v', query_vec.tobytes(),
                             'tag1', str(1), 'tag2', 'word'+str(file))
        res = execute_hybrid_query(env, query_string, query_vec, 'tag2', hybrid_mode='HYBRID_BATCHES_TO_ADHOC_BF').res
        env.assertEqual(res[:2], [1, str(n)])

        conn.execute_command('FT.DROPINDEX', 'idx', 'DD')


def test_system_memory_limits():
    env = Env(moduleArgs='DEFAULT_DIALECT 2')
    conn = getConnectionByEnv(env)

    system_memory = int(env.cmd('info', 'memory')['total_system_memory'])
    currIdx = 0
    dim = 16
    float32_byte_size = 4
    float64_byte_size = 8

    for data_type in VECSIM_DATA_TYPES:
        # OK parameters
        env.assertOk(conn.execute_command('FT.CREATE', currIdx, 'SCHEMA', 'v', 'VECTOR', 'FLAT', '10', 'TYPE', data_type,
                                          'DIM', dim, 'DISTANCE_METRIC', 'L2', 'INITIAL_CAP', 10000, 'BLOCK_SIZE', 100))
        currIdx+=1

        env.assertOk(conn.execute_command('FT.CREATE', currIdx, 'SCHEMA', 'v', 'VECTOR', 'HNSW', '8', 'TYPE', data_type,
                                          'DIM', dim, 'DISTANCE_METRIC', 'L2', 'INITIAL_CAP', 10000))
        currIdx+=1

        # Index initial size exceeded limits
        env.expect('FT.CREATE', currIdx, 'SCHEMA', 'v', 'VECTOR', 'HNSW', '8', 'TYPE', data_type,
                   'DIM', dim, 'DISTANCE_METRIC', 'L2', 'INITIAL_CAP', system_memory).error().contains(
                   f'Vector index initial capacity {system_memory} exceeded server limit')
        currIdx+=1

        env.expect('FT.CREATE', currIdx, 'SCHEMA', 'v', 'VECTOR', 'FLAT', '10', 'TYPE', data_type,
                   'DIM', dim, 'DISTANCE_METRIC', 'L2', 'INITIAL_CAP', system_memory, 'BLOCK_SIZE', 100).error().contains(
                   f'Vector index initial capacity {system_memory} exceeded server limit')
        currIdx+=1
        env.expect('FT.CREATE', currIdx, 'SCHEMA', 'v', 'VECTOR', 'FLAT', '10', 'TYPE', data_type,
                   'DIM', dim, 'DISTANCE_METRIC', 'L2', 'INITIAL_CAP', 100, 'BLOCK_SIZE', system_memory).error().contains(
                   f'Vector index block size {system_memory} exceeded server limit')
        currIdx+=1

        # Block size with no configuration limits fails
        block_size = system_memory // (dim*float32_byte_size) // 9 # memory needed for this block size is more than 10% of system memory
        env.expect('FT.CREATE', currIdx, 'SCHEMA', 'v', 'VECTOR', 'FLAT', '10', 'TYPE', data_type,
                   'DIM', dim, 'DISTANCE_METRIC', 'L2', 'INITIAL_CAP', 0, 'BLOCK_SIZE', block_size).error().contains(
                   f'Vector index block size {block_size} exceeded server limit')
        currIdx+=1

        # For FLOAT64, this block size exceeds 10% of system memory, but not for FLOAT32
        block_size = system_memory // (dim*float64_byte_size) // 9
        if data_type == 'FLOAT32':
            env.expect('FT.CREATE', currIdx, 'SCHEMA', 'v', 'VECTOR', 'FLAT', '10', 'TYPE', data_type,
                       'DIM', dim, 'DISTANCE_METRIC', 'L2', 'INITIAL_CAP', 0, 'BLOCK_SIZE', block_size).ok()
        else:
            env.expect('FT.CREATE', currIdx, 'SCHEMA', 'v', 'VECTOR', 'FLAT', '10', 'TYPE', data_type,
                   'DIM', dim, 'DISTANCE_METRIC', 'L2', 'INITIAL_CAP', 0, 'BLOCK_SIZE', block_size).error().contains(
            f'Vector index block size {block_size} exceeded server limit')

        # TODO: uncomment when BLOCK_SIZE is added to FT.CREATE on HNSW
        # env.expect('FT.CREATE', currIdx, 'SCHEMA', 'v', 'VECTOR', 'HNSW', '10', 'TYPE', 'FLOAT32',
        #            'DIM', '16', 'DISTANCE_METRIC', 'L2', 'INITIAL_CAP', 0, 'BLOCK_SIZE', block_size).error().contains(
        #            f'Vector index block size {block_size} exceeded server limit')
        conn.execute_command("FLUSHALL")


def test_redis_memory_limits():
    env = Env(moduleArgs='DEFAULT_DIALECT 2')
    conn = getConnectionByEnv(env)

    used_memory = int(env.cmd('info', 'memory')['used_memory'])
    currIdx = 0
    dim = 16
    float32_byte_size = 4
    float64_byte_size = 8

    # Config max memory (redis server memory limit)
    maxmemory = used_memory * 5
    conn.execute_command('CONFIG SET', 'maxmemory', maxmemory)

    for data_type in VECSIM_DATA_TYPES:

        # Index initial capacity exceeded new limits
        env.expect('FT.CREATE', currIdx, 'SCHEMA', 'v', 'VECTOR', 'HNSW', '8', 'TYPE', data_type,
                   'DIM', dim, 'DISTANCE_METRIC', 'L2', 'INITIAL_CAP', maxmemory).error().contains(
                   f'Vector index initial capacity {maxmemory} exceeded server limit')
        currIdx+=1

        env.expect('FT.CREATE', currIdx, 'SCHEMA', 'v', 'VECTOR', 'FLAT', '10', 'TYPE', data_type,
                   'DIM', dim, 'DISTANCE_METRIC', 'L2', 'INITIAL_CAP', maxmemory, 'BLOCK_SIZE', 100).error().contains(
                   f'Vector index initial capacity {maxmemory} exceeded server limit')
        currIdx+=1

        # Block size
        env.expect('FT.CREATE', currIdx, 'SCHEMA', 'v', 'VECTOR', 'FLAT', '10', 'TYPE', data_type,
                   'DIM', dim, 'DISTANCE_METRIC', 'L2', 'INITIAL_CAP', 100, 'BLOCK_SIZE', maxmemory).error().contains(
                   f'Vector index block size {maxmemory} exceeded server limit')
        currIdx+=1

        # Block size is set such that its byte size exceeds 10% of maxmemory - and therefore fails
        block_size = maxmemory // (dim*float32_byte_size) // 9
        env.expect('FT.CREATE', currIdx, 'SCHEMA', 'v', 'VECTOR', 'FLAT', '10', 'TYPE', data_type,
                   'DIM', dim, 'DISTANCE_METRIC', 'L2', 'INITIAL_CAP', 100, 'BLOCK_SIZE', block_size).error().contains(
                   f'Vector index block size {block_size} exceeded server limit')
        currIdx+=1

        # For FLOAT64, this block size exceeds 10% of maxmemory, but not for FLOAT32
        block_size = maxmemory // (dim*float64_byte_size) // 9
        if data_type == 'FLOAT32':
            env.expect('FT.CREATE', currIdx, 'SCHEMA', 'v', 'VECTOR', 'FLAT', '10', 'TYPE', data_type,
                       'DIM', dim, 'DISTANCE_METRIC', 'L2', 'INITIAL_CAP', 100, 'BLOCK_SIZE', block_size).ok()
            currIdx+=1
        else:
            env.expect('FT.CREATE', currIdx, 'SCHEMA', 'v', 'VECTOR', 'FLAT', '10', 'TYPE', data_type,
                       'DIM', dim, 'DISTANCE_METRIC', 'L2', 'INITIAL_CAP', 100, 'BLOCK_SIZE', block_size).error().contains(
                f'Vector index block size {block_size} exceeded server limit')

        # TODO: uncomment when BLOCK_SIZE is added to FT.CREATE on HNSW
        # env.expect('FT.CREATE', currIdx, 'SCHEMA', 'v', 'VECTOR', 'HNSW', '10', 'TYPE', 'FLOAT32',
        #            'DIM', '16', 'DISTANCE_METRIC', 'L2', 'INITIAL_CAP', 100, 'BLOCK_SIZE', block_size).error().contains(
        #            f'Vector index block size {block_size} exceeded server limit')

    # reset env (for clean RLTest run with env reuse)
    env.assertTrue(conn.execute_command('CONFIG SET', 'maxmemory', '0'))


def test_default_block_size_and_initial_capacity():
    env = Env(moduleArgs='DEFAULT_DIALECT 2')
    env.skipOnCluster()
    conn = getConnectionByEnv(env)

    dim = 1024
    default_blockSize = 1024 # default block size
    float32_byte_size = 4
    float64_byte_size = 8
    currIdx = 0
    used_memory = None
    maxmemory = None

    def set_memory_limit(data_byte_size = 1):
        nonlocal used_memory, maxmemory
        used_memory = int(conn.execute_command('info', 'memory')['used_memory'])
        maxmemory = used_memory + (20 * 1024 * 1024) # 20MB
        conn.execute_command('CONFIG SET', 'maxmemory', maxmemory)
        return maxmemory // 10 // (dim*data_byte_size)

    def check_algorithm_and_type_combination(with_memory_limit):
        nonlocal currIdx
        exp_block_size = default_blockSize

        for data_type, data_byte_size in zip(VECSIM_DATA_TYPES, [float32_byte_size, float64_byte_size]):
            for algo in VECSIM_ALGOS:
                if with_memory_limit:
                    exp_block_size = set_memory_limit(data_byte_size)
                    env.assertLess(exp_block_size, default_blockSize)
                    # Explicitly, the default values should fail:
                    env.expect('FT.CREATE', currIdx, 'SCHEMA', 'v', 'VECTOR', algo, '8', 'TYPE', data_type, 'DIM', dim, 'DISTANCE_METRIC', 'L2',
                               'INITIAL_CAP', default_blockSize).error().contains(
                               f"Vector index initial capacity {default_blockSize} exceeded server limit")
                    if algo == 'FLAT': # TODO: remove condition when BLOCK_SIZE is added to FT.CREATE on HNSW
                        env.expect('FT.CREATE', currIdx, 'SCHEMA', 'v', 'VECTOR', algo, '10', 'TYPE', data_type, 'DIM', dim, 'DISTANCE_METRIC', 'L2', 'INITIAL_CAP', 0,
                               'BLOCK_SIZE', default_blockSize).error().contains(
                        f"Vector index block size {default_blockSize} exceeded server limit")

                env.assertOk(conn.execute_command('FT.CREATE', currIdx, 'SCHEMA', 'v', 'VECTOR', algo, '6',
                                                  'TYPE', data_type, 'DIM', dim, 'DISTANCE_METRIC', 'L2'))
                debug_info = to_dict(conn.execute_command("FT.DEBUG", "VECSIM_INFO", currIdx, 'v'))
                if algo == 'FLAT': # TODO: remove condition when BLOCK_SIZE is added to FT.CREATE on HNSW
                    env.assertLessEqual(debug_info['BLOCK_SIZE'], exp_block_size)
                # TODO: if we ever add INITIAL_CAP to debug data, uncomment this
                # env.assertEqual(debug_info['BLOCK_SIZE'], debug_info['INITIAL_CAP'])
                currIdx+=1

    # Test defaults with no memory limit
    check_algorithm_and_type_combination(False)

    # set memory limits and reload, to verify that we succeed to load with the new limits
    num_indexes = len(conn.execute_command('FT._LIST'))
    set_memory_limit()
    env.dumpAndReload()
    env.assertEqual(num_indexes, len(conn.execute_command('FT._LIST')))

    # Test defaults with memory limit
    check_algorithm_and_type_combination(True)

    # reset env (for clean RLTest run with env reuse)
    env.assertTrue(conn.execute_command('CONFIG SET', 'maxmemory', '0'))


def test_redisearch_memory_limit():
    # test block size with VSS_MAX_RESIZE_MB configure
    env = Env(moduleArgs='DEFAULT_DIALECT 2')
    env.skipOnCluster()
    conn = getConnectionByEnv(env)

    used_memory = int(conn.execute_command('info', 'memory')['used_memory'])
    maxmemory = used_memory * 5
    conn.execute_command('CONFIG SET', 'maxmemory', maxmemory)
    dim = 16
    float32_byte_size = 4
    float64_byte_size = 8
    currIdx = 0

    for data_type, data_byte_size in zip(VECSIM_DATA_TYPES, [float32_byte_size, float64_byte_size]):
        block_size = maxmemory // (dim*data_byte_size) // 2  # half of memory limit divided by blob size

        env.expect('FT.CREATE', currIdx, 'SCHEMA', 'v', 'VECTOR', 'FLAT', '10', 'TYPE', data_type,
                    'DIM', '16', 'DISTANCE_METRIC', 'L2', 'INITIAL_CAP', 100, 'BLOCK_SIZE', block_size).error().contains(
                    f'Vector index block size {block_size} exceeded server limit')
        currIdx+=1
        # TODO: uncomment when BLOCK_SIZE is added to FT.CREATE on HNSW
        # env.expect('FT.CREATE', currIdx, 'SCHEMA', 'v', 'VECTOR', 'HNSW', '10', 'TYPE', data_type,
        #            'DIM', '16', 'DISTANCE_METRIC', 'L2', 'INITIAL_CAP', 100, 'BLOCK_SIZE', block_size).error().contains(
        #            f'Vector index block size {block_size} exceeded server limit')
        # currIdx+=1

        env.expect('FT.CONFIG', 'SET', 'VSS_MAX_RESIZE', maxmemory).ok()

        env.expect('FT.CREATE', currIdx, 'SCHEMA', 'v', 'VECTOR', 'FLAT', '10', 'TYPE', data_type,
                    'DIM', '16', 'DISTANCE_METRIC', 'L2', 'INITIAL_CAP', 100, 'BLOCK_SIZE', block_size).ok()
        currIdx+=1
        # TODO: uncomment when BLOCK_SIZE is added to FT.CREATE on HNSW
        # env.expect('FT.CREATE', currIdx, 'SCHEMA', 'v', 'VECTOR', 'HNSW', '10', 'TYPE', data_type,
        #            'DIM', '16', 'DISTANCE_METRIC', 'L2', 'INITIAL_CAP', 100, 'BLOCK_SIZE', block_size).ok()
        # currIdx+=1
        env.expect('FT.CONFIG', 'SET', 'VSS_MAX_RESIZE', '0').ok()

    # reset env (for clean RLTest run with env reuse)
    env.assertTrue(conn.execute_command('CONFIG SET', 'maxmemory', '0'))


def test_rdb_memory_limit():
    env = Env(moduleArgs='DEFAULT_DIALECT 2')
    env.skipOnCluster()
    conn = getConnectionByEnv(env)

    used_memory = int(conn.execute_command('info', 'memory')['used_memory'])
    maxmemory = used_memory * 5
    dim = 128
    float32_byte_size = 4
    float64_byte_size = 8

    for data_type, data_byte_size in zip(VECSIM_DATA_TYPES, [float32_byte_size, float64_byte_size]):
        block_size = maxmemory // (dim*data_byte_size) // 2  # half of memory limit divided by blob size

        # succeed to create indexes with no limits
        env.expect('FT.CREATE', 'idx-flat', 'SCHEMA', 'v', 'VECTOR', 'FLAT', '10', 'TYPE', data_type,
                   'DIM', dim, 'DISTANCE_METRIC', 'L2', 'INITIAL_CAP', block_size, 'BLOCK_SIZE', block_size).ok()
        # TODO: add block size to HNSW index for testing change in block size when block size is available
        env.expect('FT.CREATE', 'idx-hnsw', 'SCHEMA', 'v', 'VECTOR', 'HNSW', '8', 'TYPE', data_type,
                   'DIM', dim, 'DISTANCE_METRIC', 'L2', 'INITIAL_CAP', block_size).ok()
        # sets memory limit
        env.assertTrue(conn.execute_command('CONFIG SET', 'maxmemory', maxmemory))

        # The actual test: try creating indexes from rdb.
        # should succeed after changing initial cap and block size to 0 and default
        env.dumpAndReload()

        info_data = to_dict(conn.execute_command("FT.DEBUG", "VECSIM_INFO", "idx-flat", "v"))
        env.assertNotEqual(info_data['BLOCK_SIZE'], block_size)
        # TODO: if we ever add INITIAL_CAP to debug data, add check here
        # TODO: uncomment when BLOCK_SIZE is added to FT.CREATE on HNSW
        # info_data = to_dict(conn.execute_command("FT.DEBUG", "VECSIM_INFO", "idx-hnsw", "v"))
        # env.assertNotEqual(info_data['BLOCK_SIZE'], block_size)
        # # TODO: if we ever add INITIAL_CAP to debug data, add check here
        conn.execute_command("FLUSHALL")

        # reset env (for clean RLTest run with env reuse)
        env.assertTrue(conn.execute_command('CONFIG SET', 'maxmemory', '0'))


def test_timeout_reached():
    env = Env(moduleArgs='DEFAULT_DIALECT 2 ON_TIMEOUT FAIL')
    if SANITIZER:
        env.skip()
    conn = getConnectionByEnv(env)
    nshards = env.shardsCount
<<<<<<< HEAD
    timeout_expected = 'Timeout limit was reached'
=======
    timeout_expected = 0 if env.isCluster() else 'Timeout limit was reached'
>>>>>>> be7b16e6

    vecsim_algorithms_and_sizes = [('FLAT', 80000 * nshards), ('HNSW', 10000 * nshards)]
    hybrid_modes = ['BATCHES', 'ADHOC_BF']
    dim = 10

    for algo, n_vec in vecsim_algorithms_and_sizes:
        for data_type in VECSIM_DATA_TYPES:
            # succeed to create indexes with no limits
            query_vec = load_vectors_to_redis(env, n_vec, 0, dim, data_type)
            env.expect('FT.CREATE', 'idx', 'SCHEMA', 'vector', 'VECTOR', algo, '8', 'TYPE', data_type,
                       'DIM', dim, 'DISTANCE_METRIC', 'L2', 'INITIAL_CAP', n_vec).ok()
            waitForIndex(env, 'idx')

            # STANDARD KNN
            # run query with no timeout. should succeed.
            res = conn.execute_command('FT.SEARCH', 'idx', '*=>[KNN $K @vector $vec_param]', 'NOCONTENT', 'LIMIT', 0, n_vec,
                                       'PARAMS', 4, 'K', n_vec, 'vec_param', query_vec.tobytes(),
                                       'TIMEOUT', 0)
            env.assertEqual(res[0], n_vec)
            # run query with 1 millisecond timeout. should fail.
            try: # TODO: rewrite when cluster behavior is consistent on timeout
                res = conn.execute_command('FT.SEARCH', 'idx', '*=>[KNN $K @vector $vec_param]', 'NOCONTENT', 'LIMIT', 0, n_vec,
                                           'PARAMS', 4, 'K', n_vec, 'vec_param', query_vec.tobytes(),
                                           'TIMEOUT', 1)
                env.assertEqual(res[0], timeout_expected)
            except Exception as error:
                env.assertContains('Timeout limit was reached', str(error))

            # RANGE QUERY
            # run query with no timeout. should succeed.
            res = conn.execute_command('FT.SEARCH', 'idx', '@vector:[VECTOR_RANGE 10000 $vec_param]', 'NOCONTENT', 'LIMIT', 0, n_vec,
                                       'PARAMS', 2,  'vec_param', query_vec.tobytes(),
                                       'TIMEOUT', 0)
            env.assertEqual(res[0], n_vec)
            # run query with 1 millisecond timeout. should fail.
            env.expect('FT.SEARCH', 'idx', '@vector:[VECTOR_RANGE 10000 $vec_param]', 'NOCONTENT', 'LIMIT', 0, n_vec,
                       'PARAMS', 2, 'vec_param', query_vec.tobytes(),
                       'TIMEOUT', 1).error().contains('Timeout limit was reached')

            # HYBRID MODES
            for mode in hybrid_modes:
                res = conn.execute_command('FT.SEARCH', 'idx', '(-dummy)=>[KNN $K @vector $vec_param HYBRID_POLICY $hp]', 'NOCONTENT', 'LIMIT', 0, n_vec,
                                           'PARAMS', 6, 'K', n_vec, 'vec_param', query_vec.tobytes(), 'hp', mode,
                                           'TIMEOUT', 0)
                env.assertEqual(res[0], n_vec)

                try: # TODO: rewrite when cluster behavior is consistent on timeout
                    res = conn.execute_command('FT.SEARCH', 'idx', '(-dummy)=>[KNN $K @vector $vec_param HYBRID_POLICY $hp]', 'NOCONTENT', 'LIMIT', 0, n_vec,
                                               'PARAMS', 6, 'K', n_vec, 'vec_param', query_vec.tobytes(), 'hp', mode,
                                               'TIMEOUT', 1)
                    env.assertEqual(res[0], timeout_expected)
                except Exception as error:
                    env.assertContains('Timeout limit was reached', str(error))

            conn.flushall()


def test_create_multi_value_json():
    env = Env(moduleArgs='DEFAULT_DIALECT 2')
    conn = getConnectionByEnv(env)
    prefix = '_' if env.isCluster() else ''
    dim = 4
    multi_paths = ['$..vec', '$.vecs[*]', '$.*.vec']
    single_paths = ['$.path.to.vec', '$.vecs[0]']

    path = 'not a valid path'
    env.expect('FT.CREATE', 'idx', 'ON', 'JSON', 'SCHEMA', path, 'AS', 'vec', 'VECTOR', 'FLAT',
               '6', 'TYPE', 'FLOAT32', 'DIM', dim, 'DISTANCE_METRIC', 'L2',).error().equal(
                f"Invalid JSONPath '{path}' in attribute 'vec' in index 'idx'")

    for algo in VECSIM_ALGOS:
        for path in multi_paths:
            conn.flushall()
            env.expect('FT.CREATE', 'idx', 'ON', 'JSON', 'SCHEMA', path, 'AS', 'vec', 'VECTOR', algo,
                       '6', 'TYPE', 'FLOAT32', 'DIM', dim, 'DISTANCE_METRIC', 'L2',).ok()
            env.assertEqual(to_dict(env.cmd(prefix+"FT.DEBUG", "VECSIM_INFO", "idx", "vec"))['IS_MULTI_VALUE'], 1, message=f'{algo}, {path}')

        for path in single_paths:
            conn.flushall()
            env.expect('FT.CREATE', 'idx', 'ON', 'JSON', 'SCHEMA', path, 'AS', 'vec', 'VECTOR', algo,
                       '6', 'TYPE', 'FLOAT32', 'DIM', dim, 'DISTANCE_METRIC', 'L2',).ok()
            env.assertEqual(to_dict(env.cmd(prefix+"FT.DEBUG", "VECSIM_INFO", "idx", "vec"))['IS_MULTI_VALUE'], 0, message=f'{algo}, {path}')


def test_index_multi_value_json():
    env = Env(moduleArgs='DEFAULT_DIALECT 2')
    conn = getConnectionByEnv(env)
    dim = 4
    n = 100
    per_doc = 5
    info_type = int if env.isCluster() else str

    for data_t in VECSIM_DATA_TYPES:
        conn.flushall()
        env.expect('FT.CREATE', 'idx', 'ON', 'JSON', 'SCHEMA',
            '$.vecs[*]', 'AS', 'hnsw', 'VECTOR', 'HNSW', '6', 'TYPE', data_t, 'DIM', dim, 'DISTANCE_METRIC', 'L2',
            '$.vecs[*]', 'AS', 'flat', 'VECTOR', 'FLAT', '6', 'TYPE', data_t, 'DIM', dim, 'DISTANCE_METRIC', 'L2').ok()

        for i in range(n):
            conn.json().set(i, '.', {'vecs': [[i + j] * dim for j in range(per_doc)]})

        score_field_name = 'dist'
        k = min(10, n)
        element = create_np_array_typed([0]*dim, data_t)
        cmd_knn = ['FT.SEARCH', 'idx', '', 'PARAMS', '2', 'b', element.tobytes(), 'RETURN', '1', score_field_name, 'SORTBY', score_field_name]

        expected_res_knn = []  # the expected ids are going to be unique
        for i in range(k):
            expected_res_knn.append(str(i))                                 # Expected id
            expected_res_knn.append([score_field_name, str(i * i * dim)])   # Expected score

        radius = dim * k**2
        element = create_np_array_typed([n]*dim, data_t)
        cmd_range = ['FT.SEARCH', 'idx', '', 'PARAMS', '2', 'b', element.tobytes(), 'RETURN', '1', score_field_name, 'LIMIT', 0, n]
        expected_res_range = []
        for i in range(n-k-per_doc+1, n-per_doc+1):
            expected_res_range.append(str(i))
            expected_res_range.append([score_field_name, str(dim * (n-per_doc-i+1)**2)])
        for i in range(n-per_doc+1, n):        # Ids for which there is a vector whose distance to the query vec is zero.
            expected_res_range.append(str(i))
            expected_res_range.append([score_field_name, '0'])
        expected_res_range.insert(0, int(len(expected_res_range)/2))

        for _ in env.reloadingIterator():
            waitForIndex(env, 'idx')
            info = index_info(env, 'idx')
            env.assertEqual(info['num_docs'], info_type(n))
            env.assertEqual(info['num_records'], info_type(n * per_doc * len(info['attributes'])))
            env.assertEqual(info['hash_indexing_failures'], info_type(0))

            cmd_knn[2] = f'*=>[KNN {k} @hnsw $b AS {score_field_name}]'
            hnsw_res = conn.execute_command(*cmd_knn)[1:]
            env.assertEqual(hnsw_res, expected_res_knn)

            cmd_knn[2] = f'*=>[KNN {k} @flat $b AS {score_field_name}]'
            flat_res = conn.execute_command(*cmd_knn)[1:]
            env.assertEqual(flat_res, expected_res_knn)

            cmd_range[2] = f'@hnsw:[VECTOR_RANGE {radius} $b]=>{{$yield_distance_as:{score_field_name}}}'
            hnsw_res = conn.execute_command(*cmd_range)
            env.assertEqual(sortedResults(hnsw_res), expected_res_range)

            cmd_range[2] = f'@flat:[VECTOR_RANGE {radius} $b]=>{{$yield_distance_as:{score_field_name}}}'
            flat_res = conn.execute_command(*cmd_range)
            env.assertEqual(sortedResults(flat_res), expected_res_range)


def test_bad_index_multi_value_json():
    env = Env(moduleArgs='DEFAULT_DIALECT 2')
    conn = getConnectionByEnv(env)
    info_type = int if env.isCluster() else str
    dim = 4
    per_doc = 5

    failures = 0

    env.expect('FT.CREATE', 'idx', 'ON', 'JSON', 'SCHEMA',
               '$.vecs', 'AS', 'vecs', 'VECTOR', 'HNSW', '6', 'TYPE', 'FLOAT32', 'DIM', dim, 'DISTANCE_METRIC', 'L2').ok()

    # By default, we assume that a static path leads to a single value, so we can't index an array of vectors as multi-value
    conn.json().set(46, '.', {'vecs': [[0.46] * dim] * per_doc})
    failures += 1
    env.assertEqual(index_info(env, 'idx')['hash_indexing_failures'], info_type(failures))

    # We also don't support an array of length 1 that wraps an array for single value
    conn.json().set(46, '.', {'vecs': [[0.46] * dim]})
    failures += 1
    env.assertEqual(index_info(env, 'idx')['hash_indexing_failures'], info_type(failures))

    conn.flushall()
    failures = 0
    env.expect('FT.CREATE', 'idx', 'ON', 'JSON', 'SCHEMA',
               '$.vecs[*]', 'AS', 'vecs', 'VECTOR', 'HNSW', '6', 'TYPE', 'FLOAT32', 'DIM', dim, 'DISTANCE_METRIC', 'L2').ok()

    # dynamic path returns a non array type
    conn.json().set(46, '.', {'vecs': [np.ones(dim).tolist(), 'not a vector']})
    failures += 1
    env.assertEqual(index_info(env, 'idx')['hash_indexing_failures'], info_type(failures))

    # we should NOT fail if some of the vectors are NULLs
    conn.json().set(46, '.', {'vecs': [np.ones(dim).tolist(), None, (np.ones(dim) * 2).tolist()]})
    env.assertEqual(index_info(env, 'idx')['hash_indexing_failures'], info_type(failures))
    env.assertEqual(index_info(env, 'idx')['num_records'], info_type(2))

    # ...or if the path returns NULL
    conn.json().set(46, '.', {'vecs': None})
    env.assertEqual(index_info(env, 'idx')['hash_indexing_failures'], info_type(failures))

    # some of the vectors are not of the right dimension
    conn.json().set(46, '.', {'vecs': [np.ones(dim).tolist(), np.ones(dim + 46).tolist()]})
    failures += 1
    conn.json().set(46, '.', {'vecs': [np.ones(dim).tolist(), []]})
    failures += 1
    env.assertEqual(index_info(env, 'idx')['hash_indexing_failures'], info_type(failures))

    # some of the elements in some of vectors are not numerics
    vec = [42] * dim
    vec[-1] = 'not a number'
    conn.json().set(46, '.', {'vecs': [np.ones(dim).tolist(), vec]})
    failures += 1
    env.assertEqual(index_info(env, 'idx')['hash_indexing_failures'], info_type(failures))


def test_range_query_basic():
    env = Env(moduleArgs='DEFAULT_DIALECT 2')
    conn = getConnectionByEnv(env)
    dim = 4
    n = 999

    for data_type in VECSIM_DATA_TYPES:
        for index in VECSIM_ALGOS:
            env.expect('FT.CREATE', 'idx', 'SCHEMA', 'v', 'VECTOR', index, '6', 'TYPE', data_type, 'DIM',
                       dim, 'DISTANCE_METRIC', 'L2', 't', 'TEXT').ok()

            # search in an empty index
            query_data = create_np_array_typed([1]*dim, data_type)
            env.expect('FT.SEARCH', 'idx', '@v:[VECTOR_RANGE 0.1 $vec_param]=>{$YIELD_DISTANCE_AS:$score_field}',
                                   'SORTBY', 'score', 'PARAMS', 4, 'vec_param', query_data.tobytes(), 'score_field', 'score',
                                   'RETURN', 1, 'score', 'LIMIT', 0, n).equal([0])

            # load vectors, where vector with id i is [i, i, ..., i]
            load_vectors_with_texts_into_redis(conn, 'v', dim, n, data_type)

            # Expect to get the 499 docs with the highest ids.
            dist_range = dim * 499**2
            query_data = create_np_array_typed([n+1]*dim, data_type)
            res = conn.execute_command('FT.SEARCH', 'idx', '@v:[VECTOR_RANGE $r $vec_param]=>{$YIELD_DISTANCE_AS:$score_field}',
            'SORTBY', 'score', 'PARAMS', 6, 'vec_param', query_data.tobytes(), 'r', dist_range, 'score_field', 'score',
            'RETURN', 1, 'score', 'LIMIT', 0, n)
            env.assertEqual(res[0], 499)
            for i, doc_id in enumerate(res[1::2]):
                env.assertEqual(str(n-i), doc_id)
            for i, score in enumerate(res[2::2]):
                env.assertEqual(['score', str(dim * (i+1)**2)], score)

            # Run again without score field
            res = conn.execute_command('FT.SEARCH', 'idx', '@v:[VECTOR_RANGE $r $vec_param]',
                                       'PARAMS', 4, 'vec_param', query_data.tobytes(), 'r', dist_range,
                                       'RETURN', 0, 'LIMIT', 0, n)
            env.assertEqual(res[0], 499)
            for i, doc_id in enumerate(res[1:]):
                env.assertEqual(str(500 + i + 1), doc_id)  # results should be sorted by id (by default)

            conn.flushall()


def test_range_query_basic_random_vectors():
    env = Env(moduleArgs='DEFAULT_DIALECT 2')
    conn = getConnectionByEnv(env)
    dim = 128
    n = 10000

    env.expect('FT.CREATE', 'idx', 'SCHEMA', 'vector', 'VECTOR', 'HNSW', '12', 'TYPE', 'FLOAT32', 'DIM',
               dim, 'DISTANCE_METRIC', 'COSINE', 'M', '4', 'EF_CONSTRUCTION', '4', 'EPSILON', '0.001').ok()

    query_data = load_vectors_to_redis(env, n, 0, dim)

    radius = 0.23
    res_default_epsilon = conn.execute_command('FT.SEARCH', 'idx', '@vector:[VECTOR_RANGE $r $vec_param]=>{$YIELD_DISTANCE_AS:dist}',
                               'SORTBY', 'dist', 'PARAMS', 4, 'vec_param', query_data.tobytes(), 'r', radius,
                               'RETURN', 1, 'dist', 'LIMIT', 0, n)

    res_higher_epsilon = conn.execute_command('FT.SEARCH', 'idx', '@vector:[VECTOR_RANGE $r $vec_param]=>{$YIELD_DISTANCE_AS:dist; $EPSILON: 0.1}',
                               'SORTBY', 'dist', 'PARAMS', 4, 'vec_param', query_data.tobytes(), 'r', radius,
                               'RETURN', 1, 'dist', 'LIMIT', 0, n)

    # Expect getting better results when epsilon is higher
    env.assertGreater(res_higher_epsilon[0], res_default_epsilon[0])
    for dist in res_higher_epsilon[2::2]:
        env.assertGreaterEqual(radius, float(dist[1]))
    docs_higher_epsilon = [doc for doc in res_higher_epsilon[1::2]]
    ids_found = 0
    for doc_id in res_default_epsilon[1::2]:
        if doc_id in docs_higher_epsilon:
            ids_found += 1
    # Results found with lower epsilon are subset of the results found with higher epsilon.
    env.assertEqual(ids_found, len(res_default_epsilon[1::2]))


def test_range_query_complex_queries():
    env = Env(moduleArgs='DEFAULT_DIALECT 2')
    conn = getConnectionByEnv(env)
    # Todo: this test reveals inconsistent behaviour when UNION_ITERATOR_HEAP is set to 1, that isn't caused by vector
    #  range queries. This is a temporary workaround to bypass this failure and should be removed once we have a fix.
    if not env.isCluster():
        env.cmd('FT.CONFIG SET UNION_ITERATOR_HEAP 20')
    dim = 128
    index_size = 1000

    for data_type in VECSIM_DATA_TYPES:
        env.expect('FT.CREATE', 'idx', 'SCHEMA', 'v', 'VECTOR', 'FLAT', '6', 'TYPE', data_type,
                   'DIM', dim, 'DISTANCE_METRIC', 'L2', 't', 'TEXT', 'num', 'NUMERIC', 'coordinate', 'GEO').ok()

        p = conn.pipeline(transaction=False)
        for i in range(1, index_size+1):
            vector = create_np_array_typed([i]*dim, data_type)
            p.execute_command('HSET', i, 'v', vector.tobytes(), 't', 'text', 'num', i, 'coordinate',
                              str(i/100)+","+str(i/100))
        p.execute()
        if not env.isCluster():
            env.assertEqual(get_vecsim_index_size(env, 'idx', 'v'), index_size)

        # Change the text value to 'other' for 20% of the vectors (with id 5, 10, ..., index_size)
        for i in range(5, index_size + 1, 5):
            vector = create_np_array_typed([i]*dim, data_type)
            conn.execute_command('HSET', i, 'v', vector.tobytes(), 't', 'other', 'num', -i, 'coordinate',
                                 str(i/100)+","+str(i/100))

        query_data = create_np_array_typed([index_size]*dim, data_type)
        radius = dim * 9**2

        # Expect to get the results whose ids are in [index_size-9, index_size] and don't multiply by 5.
        expected_res = [8]
        for i in range(1, 10):
            if i == 5:
                continue
            expected_res.extend([str(index_size-i), ['dist', str(dim * i**2), 't', 'text', 'num', str(index_size-i)]])
        env.expect('FT.SEARCH', 'idx', '@t:text @v:[VECTOR_RANGE $r $vec_param]=>{$YIELD_DISTANCE_AS:dist}',
                    'SORTBY', 'dist', 'PARAMS', 4, 'vec_param', query_data.tobytes(), 'r', radius,
                    'RETURN', 3, 'dist', 't', 'num', 'LIMIT', 0, index_size).equal(expected_res)

        # Expect to get 10 results whose ids are a multiplication of 5 whose distance within the range.
        radius = dim * 49**2
        expected_res = [10]
        for i in range(0, 50, 5):
            expected_res.extend([str(index_size-i), ['dist', str(dim * i**2), 't', 'other', 'num', str(i-index_size)]])
        env.expect('FT.SEARCH', 'idx', 'other @v:[VECTOR_RANGE $r $vec_param]=>{$YIELD_DISTANCE_AS:dist}',
                   'SORTBY', 'dist', 'PARAMS', 4, 'vec_param', query_data.tobytes(), 'r', radius,
                   'RETURN', 3, 'dist', 't', 'num' ,'LIMIT', 0, index_size).equal(expected_res)

        # Expect to get 20 results whose ids are a multiplication of 5 OR has a value in 'num' field
        # which are in the range [950, 960), and whose corresponding vector distance within the range. These are ids
        # [index_size, index_size-5, ... , index_size-50] U [index_size-51, index_size-52, ..., index_size-59]
        radius = dim * 59**2
        expected_res = [20]
        for i in range(0, 50, 5):
            expected_res.extend([str(index_size-i), ['dist', str(dim * i**2), 't', 'other', 'num', str(i-index_size)]])
        for i in range(50, 60):
            expected_res.extend([str(index_size-i), ['dist', str(dim * i**2), 't', 'other' if (index_size-i) % 5 == 0 else 'text',
                                 'num', str(i-index_size if (index_size-i) % 5 == 0 else index_size-i)]])
        env.expect('FT.SEARCH', 'idx',
                   f'(@t:other | @num:[{index_size-60} ({index_size-50}]) @v:[VECTOR_RANGE $r $vec_param]=>{{$YIELD_DISTANCE_AS:dist}}',
                   'SORTBY', 'dist', 'PARAMS', 4, 'vec_param', query_data.tobytes(), 'r', radius,
                   'RETURN', 3, 'dist', 't', 'num', 'LIMIT', 0, index_size).equal(expected_res)

        # Test again with NOT operator - expect to get the same result, since NOT 'text' means that @t contains 'other'
        env.expect('FT.SEARCH', 'idx',
                   f'(-text | @num:[{index_size-60} ({index_size-50}]) @v:[VECTOR_RANGE $r $vec_param]=>{{$YIELD_DISTANCE_AS:dist}}',
                   'SORTBY', 'dist', 'PARAMS', 4, 'vec_param', query_data.tobytes(), 'r', radius,
                   'RETURN', 3, 'dist', 't', 'num', 'LIMIT', 0, index_size).equal(expected_res)

        # Test with global filters. Use range query with all types of global filters exists
        radius = dim * 100**2  # ids in range [index_size-100, index_size] are within the radius.
        inkeys = [i for i in range(3, index_size+1, 3)]
        numeric_range = (index_size-100, index_size-20)
        ids_in_numeric_range = {i for i in range(numeric_range[0], numeric_range[1]) if i % 5 != 0}
        ids_in_geo_range = {900 + i*sign for i in range(32) for sign in {1, -1}}  # in 50 km radius around (9.0, 9.0)
        expected_res = [str(i) for i in range(index_size, index_size-100, -1)
                        if i in inkeys and i in ids_in_numeric_range and i in ids_in_geo_range]
        expected_res.insert(0, len(expected_res))
        env.expect('FT.SEARCH', 'idx', 'text @v:[VECTOR_RANGE $r $vec_param]=>{$yield_distance_as:dist}',
                   'INKEYS', len(inkeys), *inkeys,
                   'filter', 'num', numeric_range[0], numeric_range[1]-1, 'geofilter', 'coordinate', 9.0, 9.0, 50,
                   'km', 'SORTBY', 'dist', 'NOCONTENT', 'PARAMS', 4, 'vec_param', query_data.tobytes(), 'r', radius).equal(expected_res)

        # Rerun with global filters, put the range query in the root this time (expect the same result set)
        env.expect('FT.SEARCH', 'idx', '@v:[VECTOR_RANGE $r $vec_param]=>{$yield_distance_as:dist}',
                   'INKEYS', len(inkeys), *inkeys,
                   'filter', 'num', numeric_range[0], numeric_range[1]-1, 'geofilter', 'coordinate', 9.0, 9.0, 50,
                   'km', 'SORTBY', 'dist', 'NOCONTENT', 'PARAMS', 4, 'vec_param', query_data.tobytes(), 'r', radius).equal(expected_res)

        # Test with tf-idf scores. for ids that are a multiplication of 5, tf_idf score is 2, while for other
        # ids the tf-idf score is 1 (note that the range query doesn't affect the score).
        # Change the score of a single doc, so it'll get the max score.
        con = env.getConnectionByKey(str(index_size), 'HSET')
        env.assertEqual(con.execute_command('HSET', str(index_size), 't', 'unique'), 0)

        radius = dim * 10**2
        expected_res = [11, str(index_size), '8' if env.isCluster() and env.shardsCount > 1 else '9']  # Todo: fix this inconsistency
        for i in range(index_size-10, index_size, 5):
            expected_res.extend([str(i), '2'])
        for i in sorted(set(range(index_size-10, index_size))-set(range(index_size-10, index_size+1, 5))):
            expected_res.extend([str(i), '1'])
        env.expect('FT.SEARCH', 'idx', '(text|other|unique) @v:[VECTOR_RANGE $r $vec_param]', 'WITHSCORES',
                   'PARAMS', 4, 'vec_param', query_data.tobytes(), 'r', radius,
                   'RETURN', 0, 'LIMIT', 0, 11).equal(expected_res)

        conn.flushall()


def test_multiple_range_queries():
    env = Env(moduleArgs='DEFAULT_DIALECT 2')
    conn = getConnectionByEnv(env)
    dim = 16
    n = 100

    for data_type in VECSIM_DATA_TYPES:
        env.expect('FT.CREATE', 'idx', 'SCHEMA', 'v_flat', 'VECTOR', 'FLAT', '6', 'TYPE', data_type,
                   'DIM', dim, 'DISTANCE_METRIC', 'L2',
                   't', 'TEXT', 'num', 'NUMERIC',
                   'v_hnsw', 'VECTOR', 'HNSW', '6', 'TYPE', data_type,
                   'DIM', dim, 'DISTANCE_METRIC', 'L2').ok()
        # Run queries over an empty index
        query_vec_flat = create_np_array_typed([n/4]*dim, data_type)
        query_vec_hnsw = create_np_array_typed([n/2]*dim, data_type)
        intersect_query = '(@v_flat:[VECTOR_RANGE $r $vec_param_flat]=>{$YIELD_DISTANCE_AS:dist_flat} @v_hnsw:[VECTOR_RANGE $r $vec_param_hnsw]=>{$YIELD_DISTANCE_AS:dist_hnsw})'
        union_query = '(@v_flat:[VECTOR_RANGE $r $vec_param_flat]=>{$YIELD_DISTANCE_AS:dist_flat} | @v_hnsw:[VECTOR_RANGE $r $vec_param_hnsw]=>{$YIELD_DISTANCE_AS:dist_hnsw})'
        for query in [intersect_query, union_query]:
            env.expect('FT.SEARCH', 'idx', query, 'SORTBY', 'dist_flat', 'PARAMS', 6, 'vec_param_flat', query_vec_flat.tobytes(),
                       'vec_param_hnsw', query_vec_hnsw.tobytes(), 'r', 1,
                       'RETURN', 2, 'dist_flat', 'dist_hnsw').equal([0])

        p = conn.pipeline(transaction=False)
        for i in range(1, n+1):
            vector = create_np_array_typed([i]*dim, data_type)
            p.execute_command('HSET', i, 'v_flat', vector.tobytes(), 'v_hnsw', vector.tobytes(),
                              't', 'text' if i % 5 else 'other', 'num', i)
        p.execute()

        # vectors with ids [0, index_size/2] are within the radius of query_vec_flat, while
        # vectors with ids [index_size/4, index_size*3/4] are within the radius of query_vec_hnsw.
        # Expected res is the intersection of both (we return 10 results that are closest to query_vec_flat)
        radius = dim * (n/4)**2
        expected_res = [int(n/4) + 1]
        for i in range(int(n/4), int(n/4) + 10):
            expected_res.extend([str(i), ['dist_flat', str(int(dim * (n/4-i)**2)), 'dist_hnsw', str(int(dim * (n/2-i)**2))]])

        env.expect('FT.SEARCH', 'idx', intersect_query, 'SORTBY', 'dist_flat', 'PARAMS', 6, 'vec_param_flat', query_vec_flat.tobytes(),
                   'vec_param_hnsw', query_vec_hnsw.tobytes(), 'r', radius,
                   'RETURN', 2, 'dist_flat', 'dist_hnsw').equal(expected_res)

        # Run again, sort by results that are closest to query_vec_hnsw
        expected_res = [int(n/4) + 1]
        for i in range(int(n/2), int(n/2)-10, -1):
            expected_res.extend([str(i), ['dist_flat', str(int(dim * (n/4-i)**2)), 'dist_hnsw', str(int(dim * (n/2-i)**2))]])
        env.expect('FT.SEARCH', 'idx', intersect_query, 'SORTBY', 'dist_hnsw', 'PARAMS', 6, 'vec_param_flat', query_vec_flat.tobytes(),
                   'vec_param_hnsw', query_vec_hnsw.tobytes(), 'r', radius,
                   'RETURN', 2, 'dist_flat', 'dist_hnsw').equal(expected_res)

        # Run union query - expect to get a union of both ranges, sorted by id. The distances of a range query
        # will be given as output only for ids that are in the corresponding subquery range.
        expected_res = [int(n*3/4)]
        for i in range(1, int(n/4)):
            expected_res.extend([str(i), ['dist_flat', str(int(dim * abs(n/4-i)**2))]])
        for i in range(int(n/4), int(n/2) + 1):
            expected_res.extend([str(i), ['dist_flat', str(int(dim * abs(n/4-i)**2)), 'dist_hnsw', str(int(dim * (n/2-i)**2))]])
        for i in range(int(n/2) + 1, int(n*3/4) + 1):
            expected_res.extend([str(i), ['dist_hnsw', str(int(dim * (n/2-i)**2))]])
        env.expect('FT.SEARCH', 'idx', union_query, 'PARAMS', 6, 'vec_param_flat', query_vec_flat.tobytes(),
                   'vec_param_hnsw', query_vec_hnsw.tobytes(), 'r', radius, 'SORTBY', 'num', 'LIMIT', 0, n,
                   'RETURN', 2, 'dist_flat', 'dist_hnsw').equal(expected_res)

        # Run union query with another field - expect to get the results from before, followed by the results
        # that are within the numeric range without the distance field.
        numeric_range = (n/2, n*9/10)
        extended_union_query = union_query + f' | @num:[{numeric_range[0]} {numeric_range[1]}]'
        expected_res[0] = int(numeric_range[1])
        for i in range(int(n*3/4)+1, int(numeric_range[1]) + 1):
            expected_res.extend([str(i), []])
        env.expect('FT.SEARCH', 'idx', extended_union_query, 'PARAMS', 6, 'vec_param_flat', query_vec_flat.tobytes(),
                   'vec_param_hnsw', query_vec_hnsw.tobytes(), 'r', radius, 'SORTBY', 'num', 'LIMIT', 0, n,
                   'RETURN', 2, 'dist_flat', 'dist_hnsw').equal(expected_res)

        intersect_over_union_q = union_query + f' @t:other'
        # result set should be every doc in the union of the ranges that is multiply by 5.
        expected_res = [int((n*3/4) / 5)]
        for i in range(int(n*3/4), int(n/2), -5):
            expected_res.extend([str(i), ['dist_hnsw', str(int(dim * (n/2-i)**2))]])
        for i in range(int(n/2), int(n/4)-5, -5):
            expected_res.extend([str(i), ['dist_flat', str(int(dim * abs(n/4-i)**2)), 'dist_hnsw', str(int(dim * (n/2-i)**2))]])
        for i in range(int(n/4)-5, 0, -5):
            expected_res.extend([str(i), ['dist_flat', str(int(dim * abs(n/4-i)**2))]])
        env.expect('FT.SEARCH', 'idx', intersect_over_union_q, 'SORTBY', 'num', 'DESC', 'PARAMS', 6, 'vec_param_flat', query_vec_flat.tobytes(),
                   'vec_param_hnsw', query_vec_hnsw.tobytes(), 'r', radius,  'LIMIT', 0, n,
                   'RETURN', 2, 'dist_flat', 'dist_hnsw').equal(expected_res)

        union_over_intersection_q = intersect_query + f' | (@num:[{n/3} {n*3/4}] @t:other)'
        # result set should be every doc in the intersection of both ranges OR in the numeric range that is multiply by 5.
        expected_res = [int(n/4) + int(n/4 / 5) + 1]
        for i in range(int(n/4), int(n/2)+1):
             expected_res.extend([str(i), ['dist_flat', str(int(dim * (n/4-i)**2)), 'dist_hnsw', str(int(dim * (n/2-i)**2))]])
        for i in range(int(n/2)+5, int(n*3/4)+1, 5):
            expected_res.extend([str(i), []])
        env.expect('FT.SEARCH', 'idx', union_over_intersection_q, 'SORTBY', 'num', 'PARAMS', 6, 'vec_param_flat', query_vec_flat.tobytes(),
                    'vec_param_hnsw', query_vec_hnsw.tobytes(), 'r', radius,  'LIMIT', 0, n,
                    'RETURN', 2, 'dist_flat', 'dist_hnsw').equal(expected_res)

        # Range + KNN queries #
        # Range query should have 0 results, and so does the entire query.
        query_vec_knn = create_np_array_typed([0]*dim, data_type)
        env.expect('FT.SEARCH', 'idx', '@v_flat:[VECTOR_RANGE $r $vec_param_flat]=>[KNN 10 @v_hnsw $knn_vec AS knn_dist]',
                   'SORTBY', 'knn_dist', 'PARAMS', 6, 'vec_param_flat', create_np_array_typed([2*n]*dim, data_type).tobytes(),
                   'knn_vec', query_vec_knn.tobytes(),
                   'r', dim, 'LIMIT', 0, n, 'RETURN', 2, 'dist_hnsw', 'knn_dist').equal([0])

        # Range query should have 2 results, and so does the entire query. range query doesn't yield scores.
        query_vec_knn = create_np_array_typed([0]*dim, data_type)
        expected_res = [2, '99', ['knn_dist', '156816'], '100', ['knn_dist', '160000']]
        env.expect('FT.SEARCH', 'idx', '@v_flat:[VECTOR_RANGE $r $vec_param_flat]=>[KNN 10 @v_hnsw $knn_vec AS knn_dist]',
                   'SORTBY', 'knn_dist', 'PARAMS', 6, 'vec_param_flat', create_np_array_typed([n]*dim, data_type).tobytes(),
                   'knn_vec', query_vec_knn.tobytes(),
                   'r', dim, 'LIMIT', 0, n, 'RETURN', 2, 'dist_hnsw', 'knn_dist').equal(expected_res)

        # This query should return the TOP 10 results closest to query_vec_knn that are in both ranges -
        # These are the lower ids that are >= n/4
        expected_res = [10]
        for i in range(int(n/4), int(n/4)+10):
            expected_res.extend([str(i), ['knn_dist', str(dim * i**2), 'dist_flat', str(int(dim * (n/4-i)**2)),
                                          'dist_hnsw', str(int(dim * (n/2-i)**2))]])
        filtered_q = intersect_query + '=>[KNN 10 @v_hnsw $knn_vec AS knn_dist]'
        env.expect('FT.SEARCH', 'idx', filtered_q, 'SORTBY', 'knn_dist', 'PARAMS', 8, 'vec_param_flat', query_vec_flat.tobytes(),
                   'vec_param_hnsw', query_vec_hnsw.tobytes(), 'knn_vec', query_vec_knn.tobytes(), 'r', radius,
                   'RETURN', 3, 'dist_flat', 'dist_hnsw', 'knn_dist').equal(expected_res)

        # This query should return the TOP 20 results closest to query_vec_knn that are in at least one of the ranges,
        # AND has 'other' in their text field. These are ids 5, 10, ..., n*3/4.
        expected_res = [min(20, int(n*3/4 /5))]
        for i in range(5, int(n/4), 5):
            expected_res.extend([str(i), ['knn_dist', str(dim * i**2)]])
        for i in range(int(n/4), int(n*3/4) + 1, 5):
            expected_res.extend([str(i), ['knn_dist', str(dim * i**2), 'dist_hnsw', str(int(dim * (n/2-i)**2))]])
        filtered_q = '(' + union_query + ' @t:other)=>[KNN 20 @v_hnsw $knn_vec AS knn_dist]'
        env.expect('FT.SEARCH', 'idx', filtered_q, 'SORTBY', 'knn_dist', 'PARAMS', 8, 'vec_param_flat', query_vec_flat.tobytes(),
                   'vec_param_hnsw', query_vec_hnsw.tobytes(), 'knn_vec', query_vec_knn.tobytes(), 'r', radius,
                   'RETURN', 2, 'dist_hnsw', 'knn_dist', 'LIMIT', 0, 20).equal(expected_res)

        conn.flushall()


# Test that a query that contains KNN as subset is parsed correctly (specially in coordinator, where we
# have a special treatment for these cases)
def test_query_with_knn_substr():
    env = Env(moduleArgs='DEFAULT_DIALECT 2')
    conn = getConnectionByEnv(env)
    dim = 2
    conn.execute_command('FT.CREATE', 'idx', 'SCHEMA', 'v', 'VECTOR', 'FLAT', '6', 'TYPE', 'FLOAT32',
                         'DIM', dim, 'DISTANCE_METRIC', 'L2', 't', 'TEXT')

    for i in range(10):
        conn.execute_command("HSET", f'doc{i}', "v", create_np_array_typed([i] * dim).tobytes(),
                             't', 'knn' if i % 2 else 'val')

    # Expect that doc1, doc3 and doc5 that has "knn" in their @t field and their vector in @v
    # field is the closest to the query vector will be returned.
    query_with_vecsim = "(@t:KNN)=>[KNN 3 @v $BLOB]=>{$yield_distance_as: dist}"
    expected_res = [{'dist': '2'}, {'dist': '18'}, {'dist': '50'}]
    res = conn.execute_command("FT.AGGREGATE", "idx", query_with_vecsim,
                               "PARAMS", 2, "BLOB", create_np_array_typed([0] * dim).tobytes())
    env.assertEqual([to_dict(res_item) for res_item in res[1:]], expected_res)

    res = conn.execute_command("FT.SEARCH", "idx", query_with_vecsim,
                               "PARAMS", 2, "BLOB", create_np_array_typed([0] * dim).tobytes(), 'RETURN', '1', 'dist')
    env.assertEqual([to_dict(res_item) for res_item in res[2::2]], expected_res)

    # Expect that all the odd numbers documents (doc1, doc3, doc5, doc7 and doc9) that has "knn" in their @t field
    # will be returned.
    query_without_vecsim = "(@t:KNN)"
    expected_res = ['doc1', 'doc3', 'doc5', 'doc7', 'doc9']
    res = conn.execute_command("FT.AGGREGATE", "idx", query_without_vecsim, 'LOAD', '1', '@__key',
                               'SORTBY', '1', '@__key')
    env.assertEqual([res_item[1] for res_item in res[1:]], expected_res)

    res = conn.execute_command("FT.SEARCH", "idx", query_without_vecsim,
                               "PARAMS", 2, "BLOB", create_np_array_typed([0] * dim).tobytes(), 'nocontent')
    env.assertEqual(res[1:], expected_res)


def test_score_name_case_sensitivity():
    env = Env(moduleArgs='DEFAULT_DIALECT 2')
    conn = getConnectionByEnv(env)
    dim = 2

    k = 10
    score_name = 'SCORE'
    vec_fieldname = 'VEC'
    default_score_name = f'__{vec_fieldname}_score'
    conn.execute_command('FT.CREATE', 'idx', 'SCHEMA',
                         vec_fieldname, 'VECTOR', 'FLAT', '6', 'TYPE', 'FLOAT32', 'DIM', dim, 'DISTANCE_METRIC', 'L2')

    def expected(cur_score_name = None):
        expected = [k]
        if cur_score_name is not None:
            for i in range(k):
                expected += [f'doc{i}', [cur_score_name, str(i * i * dim)]]
        else:
            for i in range(k):
                expected += [f'doc{i}', []]
        return expected

    for i in range(10):
        conn.execute_command("HSET", f'doc{i}', vec_fieldname, create_np_array_typed([i] * dim).tobytes())

    # Test yield_distance_as
    res = conn.execute_command('FT.SEARCH', 'idx', f'*=>[KNN $k @{vec_fieldname} $BLOB]=>{{$yield_distance_as: {score_name}}}',
                               'PARAMS', 4, 'k', k, 'BLOB', create_np_array_typed([0] * dim).tobytes(),
                               'RETURN', '1', score_name)
    env.assertEqual(res, expected(score_name))
        # mismatch cases
    env.expect('FT.SEARCH', 'idx', f'*=>[KNN $k @{vec_fieldname} $BLOB]=>{{$yield_distance_as: {score_name}}}',
               'PARAMS', 4, 'k', k, 'BLOB', create_np_array_typed([0] * dim).tobytes(),
               'RETURN', '1', score_name.lower()).equal(expected())
    env.expect('FT.SEARCH', 'idx', f'*=>[KNN $k @{vec_fieldname} $BLOB]=>{{$yield_distance_as: {score_name.lower()}}}',
               'PARAMS', 4, 'k', k, 'BLOB', create_np_array_typed([0] * dim).tobytes(),
               'RETURN', '1', score_name).equal(expected())

    # Test AS
    res = conn.execute_command('FT.SEARCH', 'idx', f'*=>[KNN {k} @{vec_fieldname} $BLOB AS {score_name}]',
                               'PARAMS', 2, 'BLOB', create_np_array_typed([0] * dim).tobytes(),
                               'RETURN', '1', score_name)
    env.assertEqual(res, expected(score_name))
        # mismatch cases
    env.expect('FT.SEARCH', 'idx', f'*=>[KNN {k} @{vec_fieldname} $BLOB AS {score_name}]',
               'PARAMS', 2, 'BLOB', create_np_array_typed([0] * dim).tobytes(),
               'RETURN', '1', score_name.lower()).equal(expected())
    env.expect('FT.SEARCH', 'idx', f'*=>[KNN {k} @{vec_fieldname} $BLOB AS {score_name.lower()}]',
               'PARAMS', 2, 'BLOB', create_np_array_typed([0] * dim).tobytes(),
               'RETURN', '1', score_name).equal(expected())

    # Test default score name
    res = conn.execute_command('FT.SEARCH', 'idx', f'*=>[KNN {k} @{vec_fieldname} $BLOB]',
                               'PARAMS', 2, 'BLOB', create_np_array_typed([0] * dim).tobytes(),
                               'RETURN', '1', default_score_name)
    env.assertEqual(res, expected(default_score_name))
        # mismatch case
    env.expect('FT.SEARCH', 'idx', f'*=>[KNN {k} @{vec_fieldname} $BLOB]',
               'PARAMS', 4, 'k', k, 'BLOB', create_np_array_typed([0] * dim).tobytes(),
               'RETURN', '1', score_name.lower()).equal(expected())


@skip(cluster=True, noWorkers=True)
def test_tiered_index_gc(env):
    fork_gc_interval_sec = '10'
    N = 1000
    env = Env(moduleArgs=f'WORKER_THREADS 2 MT_MODE MT_MODE_FULL FORK_GC_RUN_INTERVAL {fork_gc_interval_sec}'
                         f' FORK_GC_CLEAN_THRESHOLD {N}')
    conn = getConnectionByEnv(env)
    dim = 16
    conn.execute_command('FT.CREATE', 'idx', 'SCHEMA',
                         'v1', 'VECTOR', 'HNSW', '6', 'TYPE', 'FLOAT32', 'DIM', dim, 'DISTANCE_METRIC', 'L2',
                         'v2', 'VECTOR', 'HNSW', '6', 'TYPE', 'FLOAT64', 'DIM', dim, 'DISTANCE_METRIC', 'COSINE',
                         't', 'TEXT')

    # Insert random vectors to an index with two vector fields.
    for i in range(N):
        res = conn.execute_command('hset', i, 't', f'some string with to be cleaned by GC for id {i}',
                                   'v1', create_np_array_typed(np.random.random((1, dim))).tobytes(),
                                   'v2', create_np_array_typed(np.random.random((1, dim)), 'FLOAT64').tobytes())
        env.assertEqual(res, 3)

    # Wait until all vectors are indexed into HNSW.
    while True:
        debug_info_v1 = get_vecsim_debug_dict(env, 'idx', 'v1')
        debug_info_v2 = get_vecsim_debug_dict(env, 'idx', 'v2')
        if debug_info_v1['BACKGROUND_INDEXING'] or debug_info_v2['BACKGROUND_INDEXING']:
            time.sleep(1)
        else:
            break

    # Delete all documents. Note that we have less than TIERED_HNSW_SWAP_JOBS_THRESHOLD docs (1024),
    # so we know that we won't execute swap jobs during the 'DEL' command execution.
    for i in range(N):
        res = conn.execute_command('DEL', i)
        env.assertEqual(res, 1)

    debug_info_v1 = get_vecsim_debug_dict(env, 'idx', 'v1')
    debug_info_v2 = get_vecsim_debug_dict(env, 'idx', 'v2')
    env.assertEqual(to_dict(debug_info_v1['BACKEND_INDEX'])['NUMBER_OF_MARKED_DELETED'], N)
    env.assertEqual(to_dict(debug_info_v2['BACKEND_INDEX'])['NUMBER_OF_MARKED_DELETED'], N)

    # Wait for GC to remove the deleted vectors.
    time.sleep(2*int(fork_gc_interval_sec))
    debug_info_v1 = get_vecsim_debug_dict(env, 'idx', 'v1')
    debug_info_v2 = get_vecsim_debug_dict(env, 'idx', 'v2')
    env.assertEqual(to_dict(debug_info_v1['BACKEND_INDEX'])['NUMBER_OF_MARKED_DELETED'], 0)
    env.assertEqual(to_dict(debug_info_v2['BACKEND_INDEX'])['NUMBER_OF_MARKED_DELETED'], 0)<|MERGE_RESOLUTION|>--- conflicted
+++ resolved
@@ -1653,11 +1653,7 @@
         env.skip()
     conn = getConnectionByEnv(env)
     nshards = env.shardsCount
-<<<<<<< HEAD
     timeout_expected = 'Timeout limit was reached'
-=======
-    timeout_expected = 0 if env.isCluster() else 'Timeout limit was reached'
->>>>>>> be7b16e6
 
     vecsim_algorithms_and_sizes = [('FLAT', 80000 * nshards), ('HNSW', 10000 * nshards)]
     hybrid_modes = ['BATCHES', 'ADHOC_BF']
