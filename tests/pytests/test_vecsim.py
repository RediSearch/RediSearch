# -*- coding: utf-8 -*-
import random
import time

from RLTest import Env
from common import *
from includes import *
from random import randrange
from redis import ResponseError
import distro

'''************* Helper methods for vecsim tests ************'''
EPSILONS = {'FLOAT32': 1E-6, 'FLOAT64': 1E-9, 'FLOAT16': 1E-2, 'BFLOAT16': 1E-2}

# Helper method for comparing expected vs. results of KNN query, where the only
# returned field except for the doc id is the vector distance
def assert_query_results(env: Env, expected_res, actual_res, error_msg=None, data_type='FLOAT32'):
    # Assert that number of returned results from the query is as expected
    env.assertEqual(expected_res[0], actual_res[0], depth=1, message=error_msg)
    for i in range(1, len(expected_res), 2):
        # For each result, assert its id and its distance (use float equality)
        env.assertEqual(expected_res[i], actual_res[i], depth=1, message=error_msg)
        env.assertAlmostEqual(expected_res[i+1][1], float(actual_res[i+1][1]), EPSILONS[data_type], depth=1, message=error_msg)


def get_vecsim_memory(env, index_key, field_name):
    return float(to_dict(env.cmd(debug_cmd(), "VECSIM_INFO", index_key, field_name))["MEMORY"])/0x100000


def get_vecsim_index_size(env, index_key, field_name):
    return int(to_dict(env.cmd(debug_cmd(), "VECSIM_INFO", index_key, field_name))["INDEX_SIZE"])


def load_vectors_with_texts_into_redis(con, vector_field, dim, num_vectors, data_type='FLOAT32'):
    id_vec_list = []
    p = con.pipeline(transaction=False)
    for i in range(1, num_vectors+1):
        vector = create_np_array_typed([i]*dim, data_type)
        p.execute_command('HSET', i, vector_field, vector.tobytes(), 't', 'text value')
        id_vec_list.append((i, vector))
    p.execute()
    return id_vec_list


def execute_hybrid_query(env, query_string, query_data, non_vector_field, sort_by_vector=True, sort_by_non_vector_field=False,
                         hybrid_mode='HYBRID_BATCHES', scorer='BM25STD'):
    if sort_by_vector:
        ret = env.expect('FT.SEARCH', 'idx', query_string,
                         'SORTBY', '__v_score',
                         'PARAMS', 2, 'vec_param', query_data.tobytes(),
                         'RETURN', 2, '__v_score', non_vector_field, 'LIMIT', 0, 10)

    else:

        if sort_by_non_vector_field:
            ret = env.expect('FT.SEARCH', 'idx', query_string, 'WITHSCORES', 'SCORER', scorer,
                             'SORTBY', non_vector_field,
                             'PARAMS', 2, 'vec_param', query_data.tobytes(),
                             'RETURN', 2, non_vector_field, '__v_score', 'LIMIT', 0, 10)

        else:
            ret = env.expect('FT.SEARCH', 'idx', query_string, 'WITHSCORES', 'SCORER', scorer,
                             'PARAMS', 2, 'vec_param', query_data.tobytes(),
                             'RETURN', 2, non_vector_field, '__v_score', 'LIMIT', 0, 10)

    env.assertEqual(to_dict(env.cmd(debug_cmd(), "VECSIM_INFO", "idx", "v"))['LAST_SEARCH_MODE'], hybrid_mode, depth=1)
    return ret


'''******************* vecsim tests *****************************'''


def test_sanity_cosine():
    env = Env(moduleArgs='DEFAULT_DIALECT 2')
    conn = getConnectionByEnv(env)

    score_field_syntaxs = ['AS dist]', ']=>{$yield_distance_as:dist}']
    for index_type in VECSIM_ALGOS:
        for data_type in VECSIM_DATA_TYPES:
            if index_type == "SVS-VAMANA" and data_type not in ("FLOAT16", "FLOAT32"):
                continue
            compressions_types = [None]
            if index_type == "SVS-VAMANA":
                compressions_types += ["LVQ8"]
            for compression in compressions_types:
                for i, score_field_syntax in enumerate(score_field_syntaxs):
                    params = ['TYPE', data_type,'DIM', '2', 'DISTANCE_METRIC', 'COSINE']
                    if compression:
                        params += ["COMPRESSION", compression]
                    env.expect('FT.CREATE', 'idx', 'SCHEMA', 'v', 'VECTOR', index_type, str(len(params)), *params).ok()
                    conn.execute_command('HSET', 'a', 'v', create_np_array_typed([0.1, 0.1], data_type).tobytes())
                    conn.execute_command('HSET', 'b', 'v', create_np_array_typed([0.1, 0.2], data_type).tobytes())
                    conn.execute_command('HSET', 'c', 'v', create_np_array_typed([0.1, 0.3], data_type).tobytes())
                    conn.execute_command('HSET', 'd', 'v', create_np_array_typed([0.1, 0.4], data_type).tobytes())

                    query_vec = create_np_array_typed([0.1, 0.1], data_type)

                    # Compute the expected distances from the query vector using scipy.spatial
                    expected_res = [4, 'a', ['dist', spatial.distance.cosine(np.array([0.1, 0.1]), query_vec)],
                              'b', ['dist', spatial.distance.cosine(np.array([0.1, 0.2]), query_vec)],
                              'c', ['dist', spatial.distance.cosine(np.array([0.1, 0.3]), query_vec)],
                              'd', ['dist', spatial.distance.cosine(np.array([0.1, 0.4]), query_vec)]]

                    actual_res = env.expect('FT.SEARCH', 'idx', f'*=>[KNN 4 @v $blob {score_field_syntax}', 'PARAMS', '2',
                                            'blob', query_vec.tobytes(), 'SORTBY', 'dist', 'RETURN', '1', 'dist').res
                    assert_query_results(env, expected_res, actual_res, error_msg=f"{index_type, data_type}", data_type=data_type)
                    if i==1:  # range query can use only query attributes as score field syntax
                        range_dist = spatial.distance.cosine(np.array([0.1, 0.4]), query_vec) + EPSILONS[data_type]
                        actual_res = env.expect('FT.SEARCH', 'idx', f'@v:[VECTOR_RANGE {range_dist} $blob {score_field_syntax}', 'PARAMS', '2',
                                                'blob', query_vec.tobytes(), 'SORTBY', 'dist', 'RETURN', '1', 'dist').res
                        assert_query_results(env, expected_res, actual_res, error_msg=f"{index_type, data_type}", data_type=data_type)

                    # Rerun with a different query vector
                    query_vec = create_np_array_typed([0.1, 0.2], data_type)
                    expected_res = [4, 'b', ['dist', spatial.distance.cosine(np.array([0.1, 0.2]), query_vec)],
                                    'c', ['dist', spatial.distance.cosine(np.array([0.1, 0.3]), query_vec)],
                                    'd', ['dist', spatial.distance.cosine(np.array([0.1, 0.4]), query_vec)],
                                    'a', ['dist', spatial.distance.cosine(np.array([0.1, 0.1]), query_vec)]]

                    actual_res = env.expect('FT.SEARCH', 'idx', f'*=>[KNN 4 @v $blob  {score_field_syntax}', 'PARAMS', '2',
                                            'blob', query_vec.tobytes(), 'SORTBY', 'dist', 'RETURN', '1', 'dist').res
                    assert_query_results(env, expected_res, actual_res, error_msg=f"{index_type, data_type}", data_type=data_type)
                    if i==1:  # range query can use only query attributes as score field syntax
                        range_dist = spatial.distance.cosine(np.array([0.1, 0.1]), query_vec) + EPSILONS[data_type]
                        actual_res = env.expect('FT.SEARCH', 'idx', f'@v:[VECTOR_RANGE {range_dist} $blob {score_field_syntax}', 'PARAMS', '2',
                                                'blob', query_vec.tobytes(), 'SORTBY', 'dist', 'RETURN', '1', 'dist').res
                        assert_query_results(env, expected_res, actual_res, error_msg=f"{index_type, data_type}", data_type=data_type)

                    # Delete one vector and search again
                    conn.execute_command('DEL', 'b')
                    # Expect to get only 3 results (the same as before but without 'b')
                    expected_res = [3, 'c', ['dist', spatial.distance.cosine(np.array([0.1, 0.3]), query_vec)],
                                    'd', ['dist', spatial.distance.cosine(np.array([0.1, 0.4]), query_vec)],
                                    'a', ['dist', spatial.distance.cosine(np.array([0.1, 0.1]), query_vec)]]
                    actual_res = env.expect('FT.SEARCH', 'idx', '*=>[KNN 4 @v $blob AS dist]', 'PARAMS', '2',
                                            'blob', query_vec.tobytes(), 'SORTBY', 'dist', 'RETURN', '1', 'dist').res
                    assert_query_results(env, expected_res, actual_res, error_msg=f"{index_type, data_type}", data_type=data_type)

                    if i==1:
                        # Test range query
                        range_dist = spatial.distance.cosine(np.array([0.1, 0.1]), query_vec) + EPSILONS[data_type]
                        actual_res = env.expect('FT.SEARCH', 'idx', f'@v:[VECTOR_RANGE {range_dist} $blob]=>{{$yield_distance_as: dist}}',
                                                'PARAMS', '2', 'blob', query_vec.tobytes(), 'SORTBY', 'dist', 'RETURN', '1', 'dist').res
                        assert_query_results(env, expected_res, actual_res, error_msg=f"{index_type, data_type}", data_type=data_type)

                    conn.execute_command('FT.DROPINDEX', 'idx', 'DD')


def test_sanity_l2():
    env = Env(moduleArgs='DEFAULT_DIALECT 2')
    conn = getConnectionByEnv(env)

    for index_type in VECSIM_ALGOS:
        for data_type in VECSIM_DATA_TYPES:
            if index_type == "SVS-VAMANA" and data_type not in ("FLOAT16", "FLOAT32"):
                continue
            compressions_types = [None]
            if index_type == "SVS-VAMANA":
                compressions_types += ["LVQ8"]
            for compression in compressions_types:
                params = ['TYPE', data_type,'DIM', '2', 'DISTANCE_METRIC', 'L2']
                if compression:
                    params += ["COMPRESSION", compression]
                env.expect('FT.CREATE', 'idx', 'SCHEMA', 'v', 'VECTOR', index_type, str(len(params)), *params).ok()
                conn.execute_command('HSET', 'a', 'v', create_np_array_typed([0.1, 0.1], data_type).tobytes())
                conn.execute_command('HSET', 'b', 'v', create_np_array_typed([0.1, 0.2], data_type).tobytes())
                conn.execute_command('HSET', 'c', 'v', create_np_array_typed([0.1, 0.3], data_type).tobytes())
                conn.execute_command('HSET', 'd', 'v', create_np_array_typed([0.1, 0.4], data_type).tobytes())

                query_vec = create_np_array_typed([0.1, 0.1], data_type)

                # Compute the expected distances from the query vector using scipy.spatial
                expected_res = [4, 'a', ['dist', spatial.distance.sqeuclidean(np.array([0.1, 0.1]), query_vec)],
                                'b', ['dist', spatial.distance.sqeuclidean(np.array([0.1, 0.2]), query_vec)],
                                'c', ['dist', spatial.distance.sqeuclidean(np.array([0.1, 0.3]), query_vec)],
                                'd', ['dist', spatial.distance.sqeuclidean(np.array([0.1, 0.4]), query_vec)]]

                actual_res = env.expect('FT.SEARCH', 'idx', '*=>[KNN 4 @v $blob]=>{$yield_distance_as: dist}', 'PARAMS', '2',
                                        'blob', query_vec.tobytes(), 'SORTBY', 'dist', 'RETURN', '1', 'dist').res
                assert_query_results(env, expected_res, actual_res, error_msg=f"{index_type, data_type}", data_type=data_type)

                # Test range query
                range_dist = spatial.distance.sqeuclidean(np.array([0.1, 0.4]), query_vec) + EPSILONS[data_type]
                actual_res = env.expect('FT.SEARCH', 'idx', f'@v:[VECTOR_RANGE {range_dist} $blob]=>{{$yield_distance_as: dist}}',
                                        'PARAMS', '2', 'blob', query_vec.tobytes(), 'SORTBY', 'dist', 'RETURN', '1', 'dist').res
                assert_query_results(env, expected_res, actual_res, error_msg=f"{index_type, data_type}", data_type=data_type)
                # Rerun with a different query vector
                query_vec = create_np_array_typed([0.1, 0.19], data_type)
                expected_res = [4, 'b', ['dist', spatial.distance.sqeuclidean(np.array([0.1, 0.2]), query_vec)],
                                'a', ['dist', spatial.distance.sqeuclidean(np.array([0.1, 0.1]), query_vec)],
                                'c', ['dist', spatial.distance.sqeuclidean(np.array([0.1, 0.3]), query_vec)],
                                'd', ['dist', spatial.distance.sqeuclidean(np.array([0.1, 0.4]), query_vec)]]

                actual_res = env.expect('FT.SEARCH', 'idx', '*=>[KNN 4 @v $blob AS dist]', 'PARAMS', '2',
                                        'blob', query_vec.tobytes(), 'SORTBY', 'dist', 'RETURN', '1', 'dist').res
                assert_query_results(env, expected_res, actual_res, error_msg=f"{index_type, data_type}", data_type=data_type)
                # Test range query
                range_dist = spatial.distance.sqeuclidean(np.array([0.1, 0.4]), query_vec) + EPSILONS[data_type]
                actual_res = env.expect('FT.SEARCH', 'idx', f'@v:[VECTOR_RANGE {range_dist} $blob]=>{{$yield_distance_as: dist}}',
                                        'PARAMS', '2', 'blob', query_vec.tobytes(), 'SORTBY', 'dist', 'RETURN', '1', 'dist').res
                assert_query_results(env, expected_res, actual_res, error_msg=f"{index_type, data_type}", data_type=data_type)

                # Delete one vector and search again
                conn.execute_command('DEL', 'b')
                # Expect to get only 3 results (the same as before but without 'b')
                expected_res = [3, 'a', ['dist', spatial.distance.sqeuclidean(np.array([0.1, 0.1]), query_vec)],
                                'c', ['dist', spatial.distance.sqeuclidean(np.array([0.1, 0.3]), query_vec)],
                                'd', ['dist', spatial.distance.sqeuclidean(np.array([0.1, 0.4]), query_vec)]]
                actual_res = env.expect('FT.SEARCH', 'idx', '*=>[KNN 4 @v $blob AS dist]', 'PARAMS', '2',
                                        'blob', query_vec.tobytes(), 'SORTBY', 'dist', 'RETURN', '1', 'dist').res
                assert_query_results(env, expected_res, actual_res, error_msg=f"{index_type, data_type}", data_type=data_type)

                # Test range query
                range_dist = spatial.distance.sqeuclidean(np.array([0.1, 0.4]), query_vec) + EPSILONS[data_type]
                actual_res = env.expect('FT.SEARCH', 'idx', f'@v:[VECTOR_RANGE {range_dist} $blob]=>{{$yield_distance_as: dist}}',
                                        'PARAMS', '2', 'blob', query_vec.tobytes(), 'SORTBY', 'dist', 'RETURN', '1', 'dist').res
                assert_query_results(env, expected_res, actual_res, error_msg=f"{index_type, data_type}", data_type=data_type)

                conn.execute_command('FT.DROPINDEX', 'idx', 'DD')


def test_sanity_zero_results():
    env = Env(moduleArgs='DEFAULT_DIALECT 2')
    conn = getConnectionByEnv(env)
    dim = 4

    for index_type in VECSIM_ALGOS:
        for data_type in VECSIM_DATA_TYPES:
            if index_type == "SVS-VAMANA" and data_type not in ("FLOAT16", "FLOAT32"):
                continue
            env.expect('FT.CREATE', 'idx', 'SCHEMA', 'v', 'VECTOR', index_type, '6', 'TYPE', data_type,
                       'DIM', dim, 'DISTANCE_METRIC', 'L2', 'n', 'NUMERIC').ok()
            conn.execute_command('HSET', 'a', 'n', 0xa, 'v', create_np_array_typed(np.random.rand(dim), data_type).tobytes())
            conn.execute_command('HSET', 'b', 'n', 0xb, 'v', create_np_array_typed(np.random.rand(dim), data_type).tobytes())
            conn.execute_command('HSET', 'c', 'n', 0xc, 'v', create_np_array_typed(np.random.rand(dim), data_type).tobytes())
            conn.execute_command('HSET', 'd', 'n', 0xd, 'v', create_np_array_typed(np.random.rand(dim), data_type).tobytes())

            query_vec = create_np_array_typed(np.random.rand(dim), data_type)

            # Test looking for 0 results
            env.expect('FT.SEARCH', 'idx', '*=>[KNN 0 @v $blob AS dist]', 'PARAMS', '2', 'blob', query_vec.tobytes()).equal([0])
            env.expect('FT.SEARCH', 'idx', '*=>[KNN $K @v $blob AS dist]', 'PARAMS', '4', 'K', 0, 'blob', query_vec.tobytes()).equal([0])
            env.expect('FT.SEARCH', 'idx', '*=>[KNN 0 @v $blob AS dist]', 'PARAMS', '2', 'blob', query_vec.tobytes(), 'SORTBY', 'dist', 'RETURN', '1', 'dist', 'LIMIT', 0, 10).equal([0])

            # Test looking for 0 results with a filter
            env.expect('FT.SEARCH', 'idx', '@n:[0 10]=>[KNN 0 @v $blob AS dist]', 'PARAMS', '2', 'blob', query_vec.tobytes()).equal([0])
            env.expect('FT.SEARCH', 'idx', '@n:[0 10]=>[KNN $K @v $blob AS dist]', 'PARAMS', '4', 'K', 0, 'blob', query_vec.tobytes()).equal([0])
            env.expect('FT.SEARCH', 'idx', '@n:[0 10]=>[KNN 0 @v $blob AS dist]', 'PARAMS', '2', 'blob', query_vec.tobytes(), 'SORTBY', 'dist', 'RETURN', '1', 'dist', 'LIMIT', 0, 10).equal([0])

            # End of round cleanup
            conn.execute_command('FT.DROPINDEX', 'idx', 'DD')


def test_del_reuse():
    env = Env(moduleArgs='DEFAULT_DIALECT 2')

    def del_insert(env):
        conn = getConnectionByEnv(env)

        conn.execute_command('DEL', 'a')
        conn.execute_command('DEL', 'b')
        conn.execute_command('DEL', 'c')
        conn.execute_command('DEL', 'd')

        env.expect('FT.SEARCH', 'idx', '*=>[KNN 4 @v $b]', 'PARAMS', '2', 'b', 'abcdefgh').equal([0])

        res = [''.join(random.choice(str(x).lower()) for x in range(8)),
               ''.join(random.choice(str(x).lower()) for x in range(8)),
               ''.join(random.choice(str(x).lower()) for x in range(8)),
               ''.join(random.choice(str(x).lower()) for x in range(8))]

        conn.execute_command('HSET', 'a', 'v', res[0])
        conn.execute_command('HSET', 'b', 'v', res[1])
        conn.execute_command('HSET', 'c', 'v', res[2])
        conn.execute_command('HSET', 'd', 'v', res[3])
        return res

    # test start
    conn = getConnectionByEnv(env)
    conn.execute_command('FT.CREATE', 'idx', 'SCHEMA', 'v', 'VECTOR', 'HNSW', '6', 'TYPE', 'FLOAT32', 'DIM', '2','DISTANCE_METRIC', 'L2')

    vecs = del_insert(env)
    res = [4, 'a', ['v', vecs[0]], 'b', ['v', vecs[1]], 'c', ['v', vecs[2]], 'd', ['v', vecs[3]]]
    env.expect('FT.SEARCH', 'idx', '*=>[KNN 4 @v $b]', 'PARAMS', '2', 'b', 'abcdefgh', 'RETURN', '1', 'v').equal(res)

    vecs = del_insert(env)
    res = [4, 'a', ['v', vecs[0]], 'b', ['v', vecs[1]], 'c', ['v', vecs[2]], 'd', ['v', vecs[3]]]
    env.expect('FT.SEARCH', 'idx', '*=>[KNN 4 @v $b]', 'PARAMS', '2', 'b', 'abcdefgh', 'RETURN', '1', 'v').equal(res)

    vecs = del_insert(env)
    res = [4, 'a', ['v', vecs[0]], 'b', ['v', vecs[1]], 'c', ['v', vecs[2]], 'd', ['v', vecs[3]]]
    env.expect('FT.SEARCH', 'idx', '*=>[KNN 4 @v $b]', 'PARAMS', '2', 'b', 'abcdefgh', 'RETURN', '1', 'v').equal(res)


# test for issue https://github.com/RediSearch/RediSearch/pull/2705
@skip(no_json=True)
def test_update_with_bad_value():
    env = Env(moduleArgs='DEFAULT_DIALECT 2')
    conn = getConnectionByEnv(env)
    conn.execute_command('FT.CREATE', 'idx', 'ON', 'JSON',
                        'SCHEMA', '$.v', 'AS', 'vec', 'VECTOR', 'FLAT', '6', 'TYPE', 'FLOAT32', 'DIM', '2','DISTANCE_METRIC', 'L2')
    conn.execute_command('FT.CREATE', 'idx2',
                        'SCHEMA', 'vec', 'VECTOR', 'FLAT', '6', 'TYPE', 'FLOAT32', 'DIM', '2','DISTANCE_METRIC', 'L2')

    res = [1, 'doc:1', ['$', '{"v":[1,3]}']]
    # Add doc contains a vector to the index
    env.assertOk(conn.execute_command('JSON.SET', 'doc:1', '$', '{"v":[1,2]}'))
    # Override with bad vector value (wrong blob size)
    env.assertEqual(conn.execute_command('JSON.ARRINSERT', 'doc:1', '$.v', '2', '3'), [3])
    # Override again with legal vector value
    env.assertEqual(conn.execute_command('JSON.ARRPOP', 'doc:1', '$.v', '1'), ['2'])
    env.assertEqual(conn.execute_command('JSON.GET', 'doc:1', '$.v[*]'), '[1,3]')
    env.assertEqual(conn.execute_command('JSON.ARRLEN', 'doc:1', '$.v'), [2])
    waitForIndex(env, 'idx')
    # before the issue fix, the second query will result in empty result, as the first vector value was not deleted when
    # its value was override with a bad value
    env.expect('FT.SEARCH', 'idx', '*').equal(res)
    env.expect('FT.SEARCH', 'idx', '*=>[KNN 1 @vec $B]', 'PARAMS', '2', 'B', '????????', 'RETURN', '1', '$').equal(res)

    res = [1, 'h1', ['vec', '????>>>>']]
    # Add doc contains a vector to the index
    env.assertEqual(conn.execute_command('HSET', 'h1', 'vec', '????????'), 1)
    # Override with bad vector value (wrong blob size)
    env.assertEqual(conn.execute_command('HSET', 'h1', 'vec', 'bad-val'), 0)
    # Override again with legal vector value
    env.assertEqual(conn.execute_command('HSET', 'h1', 'vec', '????>>>>'), 0)
    waitForIndex(env, 'idx2')
    # before the issue fix, the second query will result in empty result, as the first vector value was not deleted when
    # its value was override with a bad value
    env.expect('FT.SEARCH', 'idx2', '*').equal(res)
    env.expect('FT.SEARCH', 'idx2', '*=>[KNN 1 @vec $B]', 'PARAMS', '2', 'B', '????????', 'RETURN', '1', 'vec').equal(res)

@skip(cluster=True)
def test_create():
    env = Env(moduleArgs='DEFAULT_DIALECT 2')
    conn = getConnectionByEnv(env)

    # A value to use as a dummy value for memory fields in the info command (and any other irrelevant fields)
    # as we don't care about the actual value of these fields in this test
    dummy_val = 'dummy_supplement'

    # Test for INT32, INT64 as well when support for these types is added.
    for data_type in VECSIM_DATA_TYPES + ['INT8', 'UINT8']:
        conn.execute_command('FT.CREATE', 'idx1', 'SCHEMA', 'v_HNSW', 'VECTOR', 'HNSW', '14', 'TYPE', data_type,
                             'DIM', '1024', 'DISTANCE_METRIC', 'COSINE', 'INITIAL_CAP', '10', 'M', '16',
                             'EF_CONSTRUCTION', '200', 'EF_RUNTIME', '10')
        conn.execute_command('FT.CREATE', 'idx2', 'SCHEMA', 'v_FLAT', 'VECTOR', 'FLAT', '8', 'TYPE', data_type,
                             'DIM', '1024', 'DISTANCE_METRIC', 'L2', 'INITIAL_CAP', '10')

        expected_HNSW = ['ALGORITHM', 'TIERED', 'TYPE', data_type, 'DIMENSION', 1024, 'METRIC', 'COSINE', 'IS_MULTI_VALUE', 0, 'INDEX_SIZE', 0, 'INDEX_LABEL_COUNT', 0, 'MEMORY', dummy_val, 'LAST_SEARCH_MODE', 'EMPTY_MODE', 'MANAGEMENT_LAYER_MEMORY', dummy_val, 'BACKGROUND_INDEXING', 0, 'TIERED_BUFFER_LIMIT', 1024, 'FRONTEND_INDEX', ['ALGORITHM', 'FLAT', 'TYPE', data_type, 'DIMENSION', 1024, 'METRIC', 'COSINE', 'IS_MULTI_VALUE', 0, 'INDEX_SIZE', 0, 'INDEX_LABEL_COUNT', 0, 'MEMORY', dummy_val, 'LAST_SEARCH_MODE', 'EMPTY_MODE', 'BLOCK_SIZE', 1024], 'BACKEND_INDEX', ['ALGORITHM', 'HNSW', 'TYPE', data_type, 'DIMENSION', 1024, 'METRIC', 'COSINE', 'IS_MULTI_VALUE', 0, 'INDEX_SIZE', 0, 'INDEX_LABEL_COUNT', 0, 'MEMORY', dummy_val, 'LAST_SEARCH_MODE', 'EMPTY_MODE', 'BLOCK_SIZE', 1024, 'M', 16, 'EF_CONSTRUCTION', 200, 'EF_RUNTIME', 10, 'MAX_LEVEL', -1, 'ENTRYPOINT', -1, 'EPSILON', '0.01', 'NUMBER_OF_MARKED_DELETED', 0], 'TIERED_HNSW_SWAP_JOBS_THRESHOLD', 1024]
        expected_FLAT = ['ALGORITHM', 'FLAT', 'TYPE', data_type, 'DIMENSION', 1024, 'METRIC', 'L2', 'IS_MULTI_VALUE', 0, 'INDEX_SIZE', 0, 'INDEX_LABEL_COUNT', 0, 'MEMORY', dummy_val, 'LAST_SEARCH_MODE', 'EMPTY_MODE', 'BLOCK_SIZE', 1024]

        # SVS-VAMANA only supports FLOAT32 and FLOAT16 data types
        if data_type in ('FLOAT32', 'FLOAT16'):
            conn.execute_command('FT.CREATE', 'idx3', 'SCHEMA', 'v_SVS_VAMANA', 'VECTOR', 'SVS-VAMANA', '6', 'TYPE', data_type,
                                 'DIM', '1024', 'DISTANCE_METRIC', 'L2')
            expected_SVS_VAMANA = ['ALGORITHM', 'TIERED', 'TYPE', data_type, 'DIMENSION', 1024, 'METRIC', 'L2', 'IS_MULTI_VALUE', 0, 'INDEX_SIZE', 0, 'INDEX_LABEL_COUNT', 0, 'MEMORY', dummy_val, 'LAST_SEARCH_MODE', 'EMPTY_MODE', 'MANAGEMENT_LAYER_MEMORY', dummy_val, 'BACKGROUND_INDEXING', 0, 'TIERED_BUFFER_LIMIT', 1024, 'FRONTEND_INDEX', ['ALGORITHM', 'FLAT', 'TYPE', data_type, 'DIMENSION', 1024, 'METRIC', 'L2', 'IS_MULTI_VALUE', 0, 'INDEX_SIZE', 0, 'INDEX_LABEL_COUNT', 0, 'MEMORY', dummy_val, 'LAST_SEARCH_MODE', 'EMPTY_MODE', 'BLOCK_SIZE', 1024], 'BACKEND_INDEX', ['ALGORITHM', 'SVS', 'TYPE', data_type, 'DIMENSION', 1024, 'METRIC', 'L2', 'IS_MULTI_VALUE', 0, 'INDEX_SIZE', 0, 'INDEX_LABEL_COUNT', 0, 'MEMORY', dummy_val, 'LAST_SEARCH_MODE', 'EMPTY_MODE', 'BLOCK_SIZE', 1024, 'COMPRESSION', 'NONE', 'ALPHA', 1.2, 'GRAPH_MAX_DEGREE', 32, 'CONSTRUCTION_WINDOW_SIZE', 200, 'MAX_CANDIDATE_POOL_SIZE', 600, 'PRUNE_TO', 28, 'USE_SEARCH_HISTORY', 1, 'NUM_THREADS', 1, 'NUMBER_OF_MARKED_DELETED_NODES', 0, 'SEARCH_WINDOW_SIZE', 10, 'EPSILON', 0.01], 'TIERED_SVS_TRAINING_THRESHOLD', 10240]

        for _ in env.reloadingIterator():
            info = ['identifier', 'v_HNSW', 'attribute', 'v_HNSW', 'type', 'VECTOR']
            env.assertEqual(index_info(env, 'idx1')['attributes'][0][:len(info)], info)
            info_data_HNSW = conn.execute_command(debug_cmd(), "VECSIM_INFO", "idx1", "v_HNSW")
            # replace memory values with a dummy value - irrelevant for the test
            info_data_HNSW[info_data_HNSW.index('MEMORY') + 1] = dummy_val
            info_data_HNSW[info_data_HNSW.index('MANAGEMENT_LAYER_MEMORY') + 1] = dummy_val
            front = info_data_HNSW[info_data_HNSW.index('FRONTEND_INDEX') + 1]
            front[front.index('MEMORY') + 1] = dummy_val
            back = info_data_HNSW[info_data_HNSW.index('BACKEND_INDEX') + 1]
            back[back.index('MEMORY') + 1] = dummy_val

            env.assertEqual(info_data_HNSW, expected_HNSW)

            info_data_FLAT = conn.execute_command(debug_cmd(), "VECSIM_INFO", "idx2", "v_FLAT")
            # replace memory value with a dummy value - irrelevant for the test
            info_data_FLAT[info_data_FLAT.index('MEMORY') + 1] = dummy_val

            env.assertEqual(info_data_FLAT, expected_FLAT)

            # Test SVS-VAMANA index only for supported data types
            if data_type in ('FLOAT32', 'FLOAT16'):
                info = ['identifier', 'v_SVS_VAMANA', 'attribute', 'v_SVS_VAMANA', 'type', 'VECTOR']
                env.assertEqual(index_info(env, 'idx3')['attributes'][0][:len(info)], info)
                info_data_SVS_VAMANA = conn.execute_command(debug_cmd(), "VECSIM_INFO", "idx3", "v_SVS_VAMANA")
                # replace memory values with a dummy value - irrelevant for the test
                info_data_SVS_VAMANA[info_data_SVS_VAMANA.index('MEMORY') + 1] = dummy_val
                info_data_SVS_VAMANA[info_data_SVS_VAMANA.index('MANAGEMENT_LAYER_MEMORY') + 1] = dummy_val
                front_svs = info_data_SVS_VAMANA[info_data_SVS_VAMANA.index('FRONTEND_INDEX') + 1]
                front_svs[front_svs.index('MEMORY') + 1] = dummy_val
                back_svs = info_data_SVS_VAMANA[info_data_SVS_VAMANA.index('BACKEND_INDEX') + 1]
                back_svs[back_svs.index('MEMORY') + 1] = dummy_val

                # TODO: enable once info iterator implemented for svs-vamana
                # env.assertEqual(info_data_SVS_VAMANA, expected_SVS_VAMANA)

        conn.execute_command('FLUSHALL')

@skip(cluster=True)
def test_search_ints(env:Env):
    dim = 4
    idx = 'idx'
    fld = 'v'
    dataset = {
        'a': [40]*dim,
        'b': [30]*dim,
        'c': [20]*dim,
        'd': [10]*dim,
    }
    expected_scores = {k: str(int(spatial.distance.sqeuclidean(np.array(v), np.zeros(dim)))) for k, v in dataset.items()}

    for data_type in ['INT8', 'UINT8']:
        env.flush()

        env.cmd('FT.CREATE', idx, 'SCHEMA', fld, 'VECTOR', 'FLAT', '6', 'TYPE', data_type, 'DIM', dim, 'DISTANCE_METRIC', 'L2')
        for k, v in dataset.items():
            env.cmd('HSET', k, fld, create_np_array_typed(v, data_type).tobytes())

        query_vec = create_np_array_typed([0]*dim, data_type)

        expected_res = [len(dataset)]
        for k in dataset:
            expected_res.extend([k, ['score', expected_scores[k]]])
        res = env.cmd('FT.SEARCH', idx, f'*=>[KNN 4 @{fld} $blob AS score]', 'DIALECT', 2,
                      'PARAMS', 2, 'blob', query_vec.tobytes(), 'RETURN', 1, 'score')
        env.assertEqual(res, expected_res, message=data_type)

        for _ in env.reloadingIterator():
            expected_res = [len(dataset)]
            for k in sorted(dataset, key=lambda x: int(expected_scores[x])):
                expected_res.extend([k, ['score', expected_scores[k]]])
            res = env.cmd('FT.SEARCH', idx, f'*=>[KNN 4 @{fld} $blob AS score]', 'DIALECT', 2, 'SORTBY', 'score',
                          'PARAMS', 2, 'blob', query_vec.tobytes(), 'RETURN', 1, 'score')
            env.assertEqual(res, expected_res, message=data_type)

@skip(cluster=True)
def test_create_multiple_vector_fields():
    env = Env(moduleArgs='DEFAULT_DIALECT 2')
    dim = 2
    conn = getConnectionByEnv(env)
    # Create index with 2 vector fields, where the first is a prefix of the second.
    env.expect('FT.CREATE', 'idx', 'SCHEMA', 'v', 'VECTOR', 'HNSW', '6', 'TYPE', 'FLOAT32', 'DIM', dim, 'DISTANCE_METRIC', 'COSINE',
               'v_flat', 'VECTOR', 'FLAT', '6', 'TYPE', 'FLOAT32', 'DIM', dim, 'DISTANCE_METRIC', 'L2').ok()

    # Validate each index type.
    info_data = to_dict(conn.execute_command(debug_cmd(), "VECSIM_INFO", "idx", "v"))
    for nested in ['BACKEND_INDEX', 'FRONTEND_INDEX']:
        info_data[nested] = to_dict(info_data[nested])

    env.assertEqual(info_data['ALGORITHM'], 'TIERED')
    env.assertEqual(info_data['BACKEND_INDEX']['ALGORITHM'], 'HNSW')
    info_data = to_dict(conn.execute_command(debug_cmd(), "VECSIM_INFO", "idx", "v_flat"))
    env.assertEqual(info_data['ALGORITHM'], 'FLAT')

    # Insert one vector only to each index, validate it was inserted only to the right index.
    conn.execute_command('HSET', 'a', 'v', 'aaaaaaaa')
    info_data = to_dict(env.cmd(debug_cmd(), "VECSIM_INFO", "idx", "v"))
    env.assertEqual(info_data['INDEX_SIZE'], 1)
    info_data = to_dict(env.cmd(debug_cmd(), "VECSIM_INFO", "idx", "v_flat"))
    env.assertEqual(info_data['INDEX_SIZE'], 0)

    conn.execute_command('HSET', 'b', 'v_flat', 'bbbbbbbb')
    info_data = to_dict(env.cmd(debug_cmd(), "VECSIM_INFO", "idx", "v"))
    env.assertEqual(info_data['INDEX_SIZE'], 1)
    info_data = to_dict(env.cmd(debug_cmd(), "VECSIM_INFO", "idx", "v_flat"))
    env.assertEqual(info_data ['INDEX_SIZE'], 1)

    # Search in every index once, validate it was performed only to the right index.
    env.cmd('FT.SEARCH', 'idx', '*=>[KNN 2 @v $b]', 'PARAMS', '2', 'b', 'abcdefgh')
    info_data = to_dict(env.cmd(debug_cmd(), "VECSIM_INFO", "idx", "v"))
    env.assertEqual(info_data['LAST_SEARCH_MODE'], 'STANDARD_KNN')
    info_data = to_dict(env.cmd(debug_cmd(), "VECSIM_INFO", "idx", "v_flat"))
    env.assertEqual(info_data['LAST_SEARCH_MODE'], 'EMPTY_MODE')


def test_create_errors():
    env = Env(moduleArgs='DEFAULT_DIALECT 2')
    conn = getConnectionByEnv(env)
    # missing init args
    ## flat algorithm
    env.expect('FT.CREATE', 'idx', 'SCHEMA', 'v', 'VECTOR').error().contains('Bad arguments for vector similarity algorithm')
    env.expect('FT.CREATE', 'idx', 'SCHEMA', 'v', 'VECTOR', 'FLAT').error().contains('Bad arguments for vector similarity number of parameters')
    env.expect('FT.CREATE', 'idx', 'SCHEMA', 'v', 'VECTOR', 'FLAT', '6').error().contains('Expected 6 parameters but got 0')
    env.expect('FT.CREATE', 'idx', 'SCHEMA', 'v', 'VECTOR', 'FLAT', '1').error().contains('Bad number of arguments for vector similarity index: got 1 but expected even number')
    env.expect('FT.CREATE', 'idx', 'SCHEMA', 'v', 'VECTOR', 'FLAT', '2', 'SIZE').error().contains('Bad arguments for algorithm FLAT: SIZE')
    env.expect('FT.CREATE', 'idx', 'SCHEMA', 'v', 'VECTOR', 'FLAT', '2', 'TYPE').error().contains('Bad arguments for vector similarity FLAT index `TYPE`')
    env.expect('FT.CREATE', 'idx', 'SCHEMA', 'v', 'VECTOR', 'FLAT', '4', 'TYPE', 'FLOAT32', 'DIM').error().contains('Bad arguments for vector similarity FLAT index `DIM`')
    env.expect('FT.CREATE', 'idx', 'SCHEMA', 'v', 'VECTOR', 'FLAT', '4', 'DIM', '1024', 'DISTANCE_METRIC', 'IP').error().contains('Missing mandatory parameter: cannot create FLAT index without specifying TYPE argument')
    env.expect('FT.CREATE', 'idx', 'SCHEMA', 'v', 'VECTOR', 'FLAT', '4', 'TYPE', 'FLOAT32', 'DISTANCE_METRIC', 'IP').error().contains('Missing mandatory parameter: cannot create FLAT index without specifying DIM argument')
    env.expect('FT.CREATE', 'idx', 'SCHEMA', 'v', 'VECTOR', 'FLAT', '4', 'TYPE', 'FLOAT32', 'DIM', '1024').error().contains('Missing mandatory parameter: cannot create FLAT index without specifying DISTANCE_METRIC argument')
    env.expect('FT.CREATE', 'idx', 'SCHEMA', 'v', 'VECTOR', 'FLAT', '6', 'TYPE', 'FLOAT32', 'DIM', '1024', 'DISTANCE_METRIC').error().contains('Bad arguments for vector similarity FLAT index `DISTANCE_METRIC`')
    ## HNSW algorithm
    env.expect('FT.CREATE', 'idx', 'SCHEMA', 'v', 'VECTOR', 'HNSW').error().contains('Bad arguments for vector similarity number of parameters')
    env.expect('FT.CREATE', 'idx', 'SCHEMA', 'v', 'VECTOR', 'HNSW', '6').error().contains('Expected 6 parameters but got 0')
    env.expect('FT.CREATE', 'idx', 'SCHEMA', 'v', 'VECTOR', 'HNSW', '1').error().contains('Bad number of arguments for vector similarity index: got 1 but expected even number')
    env.expect('FT.CREATE', 'idx', 'SCHEMA', 'v', 'VECTOR', 'HNSW', '2', 'SIZE').error().contains('Bad arguments for algorithm HNSW: SIZE')
    env.expect('FT.CREATE', 'idx', 'SCHEMA', 'v', 'VECTOR', 'HNSW', '2', 'TYPE').error().contains('Bad arguments for vector similarity HNSW index `TYPE`')
    env.expect('FT.CREATE', 'idx', 'SCHEMA', 'v', 'VECTOR', 'HNSW', '4', 'TYPE', 'FLOAT32', 'DIM').error().contains('Bad arguments for vector similarity HNSW index `DIM`')
    env.expect('FT.CREATE', 'idx', 'SCHEMA', 'v', 'VECTOR', 'HNSW', '4', 'DIM', '1024', 'DISTANCE_METRIC', 'IP').error().contains('Missing mandatory parameter: cannot create HNSW index without specifying TYPE argument')
    env.expect('FT.CREATE', 'idx', 'SCHEMA', 'v', 'VECTOR', 'HNSW', '4', 'TYPE', 'FLOAT32', 'DISTANCE_METRIC', 'IP').error().contains('Missing mandatory parameter: cannot create HNSW index without specifying DIM argument')
    env.expect('FT.CREATE', 'idx', 'SCHEMA', 'v', 'VECTOR', 'HNSW', '4', 'TYPE', 'FLOAT32', 'DIM', '1024').error().contains('Missing mandatory parameter: cannot create HNSW index without specifying DISTANCE_METRIC argument')
    env.expect('FT.CREATE', 'idx', 'SCHEMA', 'v', 'VECTOR', 'HNSW', '6', 'TYPE', 'FLOAT32', 'DIM', '1024', 'DISTANCE_METRIC').error().contains('Bad arguments for vector similarity HNSW index `DISTANCE_METRIC`')
    ## SVS-VAMANA algorithm
    env.expect('FT.CREATE', 'idx', 'SCHEMA', 'v', 'VECTOR', 'SVS-VAMANA').error().contains('Bad arguments for vector similarity number of parameters')
    env.expect('FT.CREATE', 'idx', 'SCHEMA', 'v', 'VECTOR', 'SVS-VAMANA', '6').error().contains('Expected 6 parameters but got 0')
    env.expect('FT.CREATE', 'idx', 'SCHEMA', 'v', 'VECTOR', 'SVS-VAMANA', '1').error().contains('Bad number of arguments for vector similarity index: got 1 but expected even number')
    env.expect('FT.CREATE', 'idx', 'SCHEMA', 'v', 'VECTOR', 'SVS-VAMANA', '2', 'SIZE').error().contains('Bad arguments for algorithm SVS-VAMANA: SIZE')
    env.expect('FT.CREATE', 'idx', 'SCHEMA', 'v', 'VECTOR', 'SVS-VAMANA', '2', 'TYPE').error().contains('Bad arguments for vector similarity SVS-VAMANA index `TYPE`')
    env.expect('FT.CREATE', 'idx', 'SCHEMA', 'v', 'VECTOR', 'SVS-VAMANA', '4', 'TYPE', 'FLOAT32', 'DIM').error().contains('Bad arguments for vector similarity SVS-VAMANA index `DIM`')
    env.expect('FT.CREATE', 'idx', 'SCHEMA', 'v', 'VECTOR', 'SVS-VAMANA', '4', 'DIM', '1024', 'DISTANCE_METRIC', 'IP').error().contains('Missing mandatory parameter: cannot create SVS-VAMANA index without specifying TYPE argument')
    env.expect('FT.CREATE', 'idx', 'SCHEMA', 'v', 'VECTOR', 'SVS-VAMANA', '4', 'TYPE', 'FLOAT32', 'DISTANCE_METRIC', 'IP').error().contains('Missing mandatory parameter: cannot create SVS-VAMANA index without specifying DIM argument')
    env.expect('FT.CREATE', 'idx', 'SCHEMA', 'v', 'VECTOR', 'SVS-VAMANA', '4', 'TYPE', 'FLOAT32', 'DIM', '1024').error().contains('Missing mandatory parameter: cannot create SVS-VAMANA index without specifying DISTANCE_METRIC argument')
    env.expect('FT.CREATE', 'idx', 'SCHEMA', 'v', 'VECTOR', 'SVS-VAMANA', '6', 'TYPE', 'FLOAT32', 'DIM', '1024', 'DISTANCE_METRIC').error().contains('Bad arguments for vector similarity SVS-VAMANA index `DISTANCE_METRIC`')


    # invalid init args
    env.expect('FT.CREATE', 'idx', 'SCHEMA', 'v', 'VECTOR', 'HNSW', '6', 'TYPE', 'DOUBLE', 'DIM', '1024', 'DISTANCE_METRIC', 'IP').error().contains('Bad arguments for vector similarity HNSW index `TYPE`')
    env.expect('FT.CREATE', 'idx', 'SCHEMA', 'v', 'VECTOR', 'HNSW', '6', 'TYPE', 'FLOAT32', 'DIM', 'str', 'DISTANCE_METRIC', 'IP').error().contains('Bad arguments for vector similarity HNSW index `DIM`')
    env.expect('FT.CREATE', 'idx', 'SCHEMA', 'v', 'VECTOR', 'HNSW', '6', 'TYPE', 'FLOAT32', 'DIM', '1024', 'DISTANCE_METRIC', 'REDIS').error().contains('Bad arguments for vector similarity HNSW index `DISTANCE_METRIC`')
    env.expect('FT.CREATE', 'idx', 'SCHEMA', 'v', 'VECTOR', 'REDIS', '6', 'TYPE', 'FLOAT32', 'DIM', '1024', 'DISTANCE_METRIC', 'IP').error().contains('Bad arguments for vector similarity algorithm')
    env.expect('FT.CREATE', 'idx', 'SCHEMA', 'v', 'VECTOR', 'FLAT', '10', 'TYPE', 'FLOAT32', 'DIM', '1024', 'DISTANCE_METRIC', 'IP', 'INITIAL_CAP', 'str', 'BLOCK_SIZE', '16') \
        .error().contains('Bad arguments for vector similarity FLAT index `INITIAL_CAP`')
    env.expect('FT.CREATE', 'idx', 'SCHEMA', 'v', 'VECTOR', 'FLAT', '10', 'TYPE', 'FLOAT32', 'DIM', '1024', 'DISTANCE_METRIC', 'IP', 'INITIAL_CAP', '10', 'BLOCK_SIZE', 'str') \
        .error().contains('Bad arguments for vector similarity FLAT index `BLOCK_SIZE`')
    env.expect('FT.CREATE', 'idx', 'SCHEMA', 'v', 'VECTOR', 'HNSW', '12', 'TYPE', 'FLOAT32', 'DIM', '1024', 'DISTANCE_METRIC', 'IP', 'INITIAL_CAP', 'str', 'M', '16', 'EF_CONSTRUCTION', '200') \
        .error().contains('Bad arguments for vector similarity HNSW index `INITIAL_CAP`')
    env.expect('FT.CREATE', 'idx', 'SCHEMA', 'v', 'VECTOR', 'HNSW', '12', 'TYPE', 'FLOAT32', 'DIM', '1024', 'DISTANCE_METRIC', 'IP', 'INITIAL_CAP', '100', 'M', 'str', 'EF_CONSTRUCTION', '200') \
        .error().contains('Bad arguments for vector similarity HNSW index `M`')
    env.expect('FT.CREATE', 'idx', 'SCHEMA', 'v', 'VECTOR', 'HNSW', '12', 'TYPE', 'FLOAT32', 'DIM', '1024', 'DISTANCE_METRIC', 'IP', 'INITIAL_CAP', '100', 'M', '16', 'EF_CONSTRUCTION', 'str') \
        .error().contains('Bad arguments for vector similarity HNSW index `EF_CONSTRUCTION`')
    env.expect('FT.CREATE', 'idx', 'SCHEMA', 'v', 'VECTOR', 'HNSW', '12', 'TYPE', 'FLOAT32', 'DIM', '1024', 'DISTANCE_METRIC', 'IP', 'INITIAL_CAP', '100', 'M', '16', 'EF_RUNTIME', 'str') \
        .error().contains('Bad arguments for vector similarity HNSW index `EF_RUNTIME`')
    env.expect('FT.CREATE', 'idx', 'SCHEMA', 'v', 'VECTOR', 'HNSW', '12', 'TYPE', 'FLOAT32', 'DIM', '1024', 'DISTANCE_METRIC', 'IP', 'INITIAL_CAP', '100', 'M', '16', 'EF_RUNTIME', '14.3') \
        .error().contains('Bad arguments for vector similarity HNSW index `EF_RUNTIME`')
    env.expect('FT.CREATE', 'idx', 'SCHEMA', 'v', 'VECTOR', 'HNSW', '12', 'TYPE', 'FLOAT32', 'DIM', '1024', 'DISTANCE_METRIC', 'IP', 'INITIAL_CAP', '100', 'M', '16', 'EF_RUNTIME', '-10') \
        .error().contains('Bad arguments for vector similarity HNSW index `EF_RUNTIME`')
    env.expect('FT.CREATE', 'idx', 'SCHEMA', 'v', 'VECTOR', 'HNSW', '12', 'TYPE', 'FLOAT32', 'DIM', '1024', 'DISTANCE_METRIC', 'IP', 'INITIAL_CAP', '100', 'M', '16', 'EPSILON', 'str') \
        .error().contains('Bad arguments for vector similarity HNSW index `EPSILON`')
    env.expect('FT.CREATE', 'idx', 'SCHEMA', 'v', 'VECTOR', 'HNSW', '12', 'TYPE', 'FLOAT32', 'DIM', '1024', 'DISTANCE_METRIC', 'IP', 'INITIAL_CAP', '100', 'M', '16', 'EPSILON', '-1') \
        .error().contains('Bad arguments for vector similarity HNSW index `EPSILON`')
    # SVS-VAMANA related
    env.expect('FT.CREATE', 'idx', 'SCHEMA', 'v', 'VECTOR', 'SVS-VAMANA', '6', 'TYPE', 'DOUBLE', 'DIM', '1024', 'DISTANCE_METRIC', 'IP').error().contains('Bad arguments for vector similarity SVS-VAMANA index `TYPE`')
    env.expect('FT.CREATE', 'idx', 'SCHEMA', 'v', 'VECTOR', 'SVS-VAMANA', '6', 'TYPE', 'FLOAT64', 'DIM', '1024', 'DISTANCE_METRIC', 'IP').error().contains('Not supported data type is given. Expected: FLOAT16, FLOAT32')
    env.expect('FT.CREATE', 'idx', 'SCHEMA', 'v', 'VECTOR', 'SVS-VAMANA', '6', 'TYPE', 'FLOAT32', 'DIM', 'str', 'DISTANCE_METRIC', 'IP').error().contains('Bad arguments for vector similarity SVS-VAMANA index `DIM`')
    env.expect('FT.CREATE', 'idx', 'SCHEMA', 'v', 'VECTOR', 'SVS-VAMANA', '6', 'TYPE', 'FLOAT32', 'DIM', '1024', 'DISTANCE_METRIC', 'REDIS').error().contains('Bad arguments for vector similarity SVS-VAMANA index `DISTANCE_METRIC`')
    env.expect('FT.CREATE', 'idx', 'SCHEMA', 'v', 'VECTOR', 'SVS-VAMANA', '10', 'TYPE', 'FLOAT32', 'DIM', '1024', 'DISTANCE_METRIC', 'IP', 'INITIAL_CAP', 'str') \
        .error().contains('Bad arguments for algorithm SVS-VAMANA: INITIAL_CAP')

    env.expect('FT.CREATE', 'idx', 'SCHEMA', 'v', 'VECTOR', 'SVS-VAMANA', 8, 'TYPE', 'FLOAT32', 'DIM', 16, 'DISTANCE_METRIC', 'IP', 'GRAPH_MAX_DEGREE', 'str') \
        .error().contains('Bad arguments for vector similarity SVS-VAMANA index `GRAPH_MAX_DEGREE`')
    env.expect('FT.CREATE', 'idx', 'SCHEMA', 'v', 'VECTOR', 'SVS-VAMANA', 8, 'TYPE', 'FLOAT32', 'DIM', 16, 'DISTANCE_METRIC', 'IP', 'GRAPH_MAX_DEGREE', '-1') \
        .error().contains('Bad arguments for vector similarity SVS-VAMANA index `GRAPH_MAX_DEGREE`')
    env.expect('FT.CREATE', 'idx', 'SCHEMA', 'v', 'VECTOR', 'SVS-VAMANA', 8, 'TYPE', 'FLOAT32', 'DIM', 16, 'DISTANCE_METRIC', 'IP', 'GRAPH_MAX_DEGREE', '0.1') \
        .error().contains('Bad arguments for vector similarity SVS-VAMANA index `GRAPH_MAX_DEGREE`')

    env.expect('FT.CREATE', 'idx', 'SCHEMA', 'v', 'VECTOR', 'SVS-VAMANA', 10, 'TYPE', 'FLOAT32', 'DIM', 16, 'DISTANCE_METRIC', 'IP', 'GRAPH_MAX_DEGREE', '8', 'CONSTRUCTION_WINDOW_SIZE', 'str') \
        .error().contains('Bad arguments for vector similarity SVS-VAMANA index `CONSTRUCTION_WINDOW_SIZE`')
    env.expect('FT.CREATE', 'idx', 'SCHEMA', 'v', 'VECTOR', 'SVS-VAMANA', 10, 'TYPE', 'FLOAT32', 'DIM', 16, 'DISTANCE_METRIC', 'IP', 'GRAPH_MAX_DEGREE', '8', 'CONSTRUCTION_WINDOW_SIZE', '-1') \
        .error().contains('Bad arguments for vector similarity SVS-VAMANA index `CONSTRUCTION_WINDOW_SIZE`')
    env.expect('FT.CREATE', 'idx', 'SCHEMA', 'v', 'VECTOR', 'SVS-VAMANA', 10, 'TYPE', 'FLOAT32', 'DIM', 16, 'DISTANCE_METRIC', 'IP', 'GRAPH_MAX_DEGREE', '8', 'CONSTRUCTION_WINDOW_SIZE', '0.5') \
        .error().contains('Bad arguments for vector similarity SVS-VAMANA index `CONSTRUCTION_WINDOW_SIZE`')

    env.expect('FT.CREATE', 'idx', 'SCHEMA', 'v', 'VECTOR', 'SVS-VAMANA', 10, 'TYPE', 'FLOAT32', 'DIM', 16, 'DISTANCE_METRIC', 'IP', 'GRAPH_MAX_DEGREE', '8', 'SEARCH_WINDOW_SIZE', 'str') \
        .error().contains('Bad arguments for vector similarity SVS-VAMANA index `SEARCH_WINDOW_SIZE`')
    env.expect('FT.CREATE', 'idx', 'SCHEMA', 'v', 'VECTOR', 'SVS-VAMANA', 10, 'TYPE', 'FLOAT32', 'DIM', 16, 'DISTANCE_METRIC', 'IP', 'GRAPH_MAX_DEGREE', '8', 'SEARCH_WINDOW_SIZE', '-1') \
        .error().contains('Bad arguments for vector similarity SVS-VAMANA index `SEARCH_WINDOW_SIZE`')
    env.expect('FT.CREATE', 'idx', 'SCHEMA', 'v', 'VECTOR', 'SVS-VAMANA', 10, 'TYPE', 'FLOAT32', 'DIM', 16, 'DISTANCE_METRIC', 'IP', 'GRAPH_MAX_DEGREE', '8', 'SEARCH_WINDOW_SIZE', '0.5') \
        .error().contains('Bad arguments for vector similarity SVS-VAMANA index `SEARCH_WINDOW_SIZE`')

    env.expect('FT.CREATE', 'idx', 'SCHEMA', 'v', 'VECTOR', 'SVS-VAMANA', 10, 'TYPE', 'FLOAT32', 'DIM', 16, 'DISTANCE_METRIC', 'IP', 'GRAPH_MAX_DEGREE', '8', 'COMPRESSION', '4') \
        .error().contains('Bad arguments for vector similarity SVS-VAMANA index `COMPRESSION`')
    env.expect('FT.CREATE', 'idx', 'SCHEMA', 'v', 'VECTOR', 'SVS-VAMANA', 10, 'TYPE', 'FLOAT32', 'DIM', 16, 'DISTANCE_METRIC', 'IP', 'GRAPH_MAX_DEGREE', '8', 'COMPRESSION', '0') \
        .error().contains('Bad arguments for vector similarity SVS-VAMANA index `COMPRESSION`')
    env.expect('FT.CREATE', 'idx', 'SCHEMA', 'v', 'VECTOR', 'SVS-VAMANA', 10, 'TYPE', 'FLOAT32', 'DIM', 16, 'DISTANCE_METRIC', 'IP', 'GRAPH_MAX_DEGREE', '8', 'COMPRESSION', 'LWQ4x4') \
        .error().contains('Bad arguments for vector similarity SVS-VAMANA index `COMPRESSION`')


    env.expect('FT.CREATE', 'idx', 'SCHEMA', 'v', 'VECTOR', 'SVS-VAMANA', 10, 'TYPE', 'FLOAT32', 'DIM', 16, 'DISTANCE_METRIC', 'IP', 'COMPRESSION', 'LeanVec4x8', 'REDUCE', 'str') \
        .error().contains('Bad arguments for vector similarity SVS-VAMANA index `REDUCE`')
    env.expect('FT.CREATE', 'idx', 'SCHEMA', 'v', 'VECTOR', 'SVS-VAMANA', 10, 'TYPE', 'FLOAT32', 'DIM', 16, 'DISTANCE_METRIC', 'IP', 'COMPRESSION', 'LeanVec4x8', 'REDUCE', '-1') \
        .error().contains('Bad arguments for vector similarity SVS-VAMANA index `REDUCE`')
    env.expect('FT.CREATE', 'idx', 'SCHEMA', 'v', 'VECTOR', 'SVS-VAMANA', 10, 'TYPE', 'FLOAT32', 'DIM', 16, 'DISTANCE_METRIC', 'IP', 'COMPRESSION', 'LeanVec4x8', 'REDUCE', '0.5') \
        .error().contains('Bad arguments for vector similarity SVS-VAMANA index `REDUCE`')

    env.expect('FT.CREATE', 'idx', 'SCHEMA', 'v', 'VECTOR', 'SVS-VAMANA', 12, 'TYPE', 'FLOAT32', 'DIM', '1024', 'DISTANCE_METRIC', 'IP', 'GRAPH_MAX_DEGREE', '8', 'CONSTRUCTION_WINDOW_SIZE', '200', 'EPSILON', 'str') \
        .error().contains('Bad arguments for vector similarity SVS-VAMANA index `EPSILON`')
    env.expect('FT.CREATE', 'idx', 'SCHEMA', 'v', 'VECTOR', 'SVS-VAMANA', 12, 'TYPE', 'FLOAT32', 'DIM', '1024', 'DISTANCE_METRIC', 'IP', 'GRAPH_MAX_DEGREE', '8','CONSTRUCTION_WINDOW_SIZE', '200', 'EPSILON', '-1') \
        .error().contains('Bad arguments for vector similarity SVS-VAMANA index `EPSILON`')

    env.expect('FT.CREATE', 'idx', 'SCHEMA', 'v', 'VECTOR', 'SVS-VAMANA', 10, 'TYPE', 'FLOAT32', 'DIM', 16, 'DISTANCE_METRIC', 'IP', 'GRAPH_MAX_DEGREE', '8', 'TRAINING_THRESHOLD', '-1') \
        .error().contains('Bad arguments for vector similarity SVS-VAMANA index `TRAINING_THRESHOLD`')
    env.expect('FT.CREATE', 'idx', 'SCHEMA', 'v', 'VECTOR', 'SVS-VAMANA', 10, 'TYPE', 'FLOAT32', 'DIM', 16, 'DISTANCE_METRIC', 'IP', 'GRAPH_MAX_DEGREE', '8', 'TRAINING_THRESHOLD', 'str') \
        .error().contains('Bad arguments for vector similarity SVS-VAMANA index `TRAINING_THRESHOLD`')
    env.expect('FT.CREATE', 'idx', 'SCHEMA', 'v', 'VECTOR', 'SVS-VAMANA', 10, 'TYPE', 'FLOAT32', 'DIM', 16, 'DISTANCE_METRIC', 'IP', 'GRAPH_MAX_DEGREE', '8', 'TRAINING_THRESHOLD', '1') \
        .error().contains('Invalid TRAINING_THRESHOLD')
    env.expect('FT.CREATE', 'idx', 'SCHEMA', 'v', 'VECTOR', 'SVS-VAMANA', 10, 'TYPE', 'FLOAT32', 'DIM', 16, 'DISTANCE_METRIC', 'IP', 'GRAPH_MAX_DEGREE', '8', 'TRAINING_THRESHOLD', '2048') \
        .error().contains('TRAINING_THRESHOLD is irrelevant when compression was not requested')

    env.expect('FT.CREATE', 'idx', 'SCHEMA', 'v', 'VECTOR', 'SVS-VAMANA', 8, 'TYPE', 'FLOAT32', 'DIM', 16, 'DISTANCE_METRIC', 'IP', 'REDUCE', '10') \
        .error().contains('REDUCE is irrelevant when compression is not of type LeanVec')
    env.expect('FT.CREATE', 'idx', 'SCHEMA', 'v', 'VECTOR', 'SVS-VAMANA', 10, 'TYPE', 'FLOAT32', 'DIM', 16, 'DISTANCE_METRIC', 'IP', 'COMPRESSION', 'Lvq8', 'REDUCE', '10') \
        .error().contains('REDUCE is irrelevant when compression is not of type LeanVec')

    env.expect('FT.CREATE', 'idx', 'SCHEMA', 'v', 'VECTOR', 'SVS-VAMANA', 12, 'TYPE', 'FLOAT32', 'DIM', 16, 'DISTANCE_METRIC', 'IP', 'GRAPH_MAX_DEGREE', '8', 'TRAINING_THRESHOLD', '2048', 'COMPRESSION', 'LVQ8') \
        .ok()   # valid case when training threshold is set while compression is set also, but after.

def test_index_errors():
    env = Env(moduleArgs='DEFAULT_DIALECT 2')
    conn = getConnectionByEnv(env)
    conn.execute_command('FT.CREATE', 'idx', 'SCHEMA',
                         'v', 'VECTOR', 'FLAT', '6', 'TYPE', 'FLOAT32', 'DIM', '2', 'DISTANCE_METRIC', 'L2')
    error_count = 0

    # Check that the index errors are empty
    env.assertEqual(index_errors(env)['indexing failures'], error_count)
    env.assertEqual(index_errors(env)['last indexing error'], 'N/A')
    env.assertEqual(index_errors(env)['last indexing error key'], 'N/A')
    assertEqual_dicts_on_intersection(env, field_errors(env), index_errors(env))

    for i in range(0, 5, 2):
        conn.execute_command('HSET', i, 'v', create_np_array_typed([0]).tobytes())
        error_count += 1
        cur_index_errors = index_errors(env)
        env.assertEqual(cur_index_errors['indexing failures'], error_count)
        env.assertEqual(cur_index_errors['last indexing error'], f'Could not add vector with blob size 4 (expected size 8)')
        env.assertEqual(cur_index_errors['last indexing error key'], str(i))
        assertEqual_dicts_on_intersection(env, cur_index_errors, field_errors(env))

        conn.execute_command('HSET', i + 1, 'v', create_np_array_typed([0, 0, 0]).tobytes())
        error_count += 1
        cur_index_errors = index_errors(env)
        env.assertEqual(cur_index_errors['indexing failures'], error_count)
        env.assertEqual(cur_index_errors['last indexing error'], f'Could not add vector with blob size 12 (expected size 8)')
        env.assertEqual(cur_index_errors['last indexing error key'], str(i + 1))
        assertEqual_dicts_on_intersection(env, cur_index_errors, field_errors(env))


def test_search_errors():
    env = Env(moduleArgs='DEFAULT_DIALECT 2')
    dim = 2
    other_types = [t for t in VECSIM_DATA_TYPES if t != 'FLOAT32']
    v_flat = 'v_flat_float64' # Arbitrary choice of flat vector index
    env.expect('FT.CREATE', 'idx', 'SCHEMA', 's', 'TEXT', 't', 'TAG', 'SORTABLE',
                'v', 'VECTOR', 'HNSW', '12', 'TYPE', 'FLOAT32', 'DIM', dim, 'DISTANCE_METRIC', 'L2',
                'INITIAL_CAP', '10', 'M', '16', 'EF_CONSTRUCTION', '200').ok()
    for data_type in other_types:
        env.expect('FT.ALTER', 'idx', 'SCHEMA', 'ADD', f'v_flat_{data_type.lower()}',
                    'VECTOR', 'FLAT', '6', 'TYPE', data_type, 'DIM', dim, 'DISTANCE_METRIC', 'L2').ok()

    with env.getClusterConnectionIfNeeded() as conn:
        for i in range(4):
            v = [i] * dim
            hset_args = ['HSET', i, 'v', create_np_array_typed(v).tobytes(), 's', 'hello']
            for data_type in other_types:
                hset_args += [f'v_flat_{data_type.lower()}', create_np_array_typed(v, data_type).tobytes()]
            conn.execute_command(*hset_args)

    env.expect('FT.SEARCH', 'idx', '*=>[REDIS 4 @v $b]', 'PARAMS', '2', 'b', 'abcdefgh').error().contains('Syntax error')
    env.expect('FT.SEARCH', 'idx', '*=>[KNN str @v $b]', 'PARAMS', '2', 'b', 'abcdefgh').error().contains('Syntax error')
    env.expect('FT.SEARCH', 'idx', '*=>[K 4 @v $b]', 'PARAMS', '2', 'b', 'abcdefgh').error().contains('Syntax error')

    env.expect('FT.SEARCH', 'idx', '*=>[KNN 2 @v $b]', 'PARAMS', '2', 'b', 'abcdefg').error().contains('Error parsing vector similarity query: query vector blob size (7) does not match index\'s expected size (8).')
    env.expect('FT.SEARCH', 'idx', '*=>[KNN 2 @v $b]', 'PARAMS', '2', 'b', 'abcdefghi').error().contains('Error parsing vector similarity query: query vector blob size (9) does not match index\'s expected size (8).')
    for data_type in other_types:
        query_size = dim * (np.dtype(data_type.lower()).itemsize if data_type.lower() != 'bfloat16' else 2)
        for bad_size in [query_size - 1, query_size + 1]:
            env.expect('FT.SEARCH', 'idx', f'*=>[KNN 2 @v_flat_{data_type.lower()} $b]', 'PARAMS', '2', 'b', '?' * bad_size).error(
                ).contains(f'Error parsing vector similarity query: query vector blob size ({bad_size}) does not match index\'s expected size ({query_size}).')

    env.expect('FT.SEARCH', 'idx', '*=>[KNN 2 @t $b]', 'PARAMS', '2', 'b', 'abcdefgh').error().contains('Expected a VECTOR field at offset 10 near t')
    env.expect('FT.SEARCH', 'idx', '*=>[KNN 2 @v $b AS v]', 'PARAMS', '2', 'b', 'abcdefgh').error().contains('Property `v` already exists in schema')
    env.expect('FT.SEARCH', 'idx', '*=>[KNN 2 @v $b AS s]', 'PARAMS', '2', 'b', 'abcdefgh').error().contains('Property `s` already exists in schema')
    env.expect('FT.SEARCH', 'idx', '*=>[KNN 2 @v $b AS t]', 'PARAMS', '2', 'b', 'abcdefgh').error().contains('Property `t` already exists in schema')
    env.expect('FT.SEARCH', 'idx', '*=>[KNN 2 @v $b AS $score]', 'PARAMS', '4', 'score', 't', 'b', 'abcdefgh').error().contains('Property `t` already exists in schema')
    env.expect('FT.SEARCH', 'idx', '*=>[KNN 2 @v $b]=>{$yield_distance_as:v;}', 'PARAMS', '2', 'b', 'abcdefgh').error().contains('Property `v` already exists in schema')

    env.expect('FT.SEARCH', 'idx', '*=>[KNN 2 @v $b EF_RUNTIME -42]', 'PARAMS', '2', 'b', 'abcdefgh').error().contains('Error parsing vector similarity parameters: Invalid value was given')
    env.expect('FT.SEARCH', 'idx', '*=>[KNN 2 @v $b EF_RUNTIME 2.71828]', 'PARAMS', '2', 'b', 'abcdefgh').error().contains('Error parsing vector similarity parameters: Invalid value was given')
    env.expect('FT.SEARCH', 'idx', '*=>[KNN 2 @v $b EF_RUNTIME 5 EF_RUNTIME 6]', 'PARAMS', '2', 'b', 'abcdefgh').error().contains('Error parsing vector similarity parameters: Parameter was specified twice')
    env.expect('FT.SEARCH', 'idx', '*=>[KNN 2 @v $b EF_FUNTIME 30]', 'PARAMS', '2', 'b', 'abcdefgh').error().contains('Error parsing vector similarity parameters: Invalid option')
    env.expect('FT.SEARCH', 'idx', '*=>[KNN 2 @v $b]=>{$EF_RUNTIME: 5; $EF_RUNTIME: 6;}', 'PARAMS', '2', 'b', 'abcdefgh').error().contains('Error parsing vector similarity parameters: Parameter was specified twice')

    # ef_runtime is invalid for FLAT index.
    env.expect('FT.SEARCH', 'idx', f'*=>[KNN 2 @{v_flat} $b EF_RUNTIME 30]', 'PARAMS', '2', 'b', 'abcdefghabcdefgh').error().contains('Error parsing vector similarity parameters: Invalid option')

    # Hybrid attributes with non-hybrid query is invalid.
    env.expect('FT.SEARCH', 'idx', '*=>[KNN 2 @v $b BATCH_SIZE 100]', 'PARAMS', '2', 'b', 'abcdefgh').error().contains('Error parsing vector similarity parameters: hybrid query attributes were sent for a non-hybrid query')
    env.expect('FT.SEARCH', 'idx', '*=>[KNN 2 @v $b HYBRID_POLICY ADHOC_BF]', 'PARAMS', '2', 'b', 'abcdefgh').error().contains('Error parsing vector similarity parameters: hybrid query attributes were sent for a non-hybrid query')
    env.expect('FT.SEARCH', 'idx', '*=>[KNN 2 @v $b HYBRID_POLICY BATCHES]', 'PARAMS', '2', 'b', 'abcdefgh').error().contains('Error parsing vector similarity parameters: hybrid query attributes were sent for a non-hybrid query')
    env.expect('FT.SEARCH', 'idx', '*=>[KNN 2 @v $b HYBRID_POLICY BATCHES BATCH_SIZE 100]', 'PARAMS', '2', 'b', 'abcdefgh').error().contains('Error parsing vector similarity parameters: hybrid query attributes were sent for a non-hybrid query')

    # Invalid hybrid attributes.
    env.expect('FT.SEARCH', 'idx', '@s:hello=>[KNN 2 @v $b BATCH_SIZE 0]', 'PARAMS', '2', 'b', 'abcdefgh').error().contains('Error parsing vector similarity parameters: Invalid value was given')
    env.expect('FT.SEARCH', 'idx', '@s:hello=>[KNN 2 @v $b BATCH_SIZE -6]', 'PARAMS', '2', 'b', 'abcdefgh').error().contains('Error parsing vector similarity parameters: Invalid value was given')
    env.expect('FT.SEARCH', 'idx', '@s:hello=>[KNN 2 @v $b BATCH_SIZE 34_not_a_number]', 'PARAMS', '2', 'b', 'abcdefgh').error().contains('Error parsing vector similarity parameters: Invalid value was given')
    env.expect('FT.SEARCH', 'idx', '@s:hello=>[KNN 2 @v $b BATCH_SIZE 8 BATCH_SIZE 0]', 'PARAMS', '2', 'b', 'abcdefgh').error().contains('Error parsing vector similarity parameters: Parameter was specified twice')
    env.expect('FT.SEARCH', 'idx', '@s:hello=>[KNN 2 @v $b HYBRID_POLICY bad_policy]', 'PARAMS', '2', 'b', 'abcdefgh').error().contains('invalid hybrid policy was given')
    env.expect('FT.SEARCH', 'idx', '@s:hello=>[KNN 2 @v $b]=>{$HYBRID_POLICY: bad_policy;}', 'PARAMS', '2', 'b', 'abcdefgh').error().contains('invalid hybrid policy was given')

    # Invalid hybrid attributes combinations.
    env.expect('FT.SEARCH', 'idx', '@s:hello=>[KNN 2 @v $b HYBRID_POLICY ADHOC_BF BATCH_SIZE 100]', 'PARAMS', '2', 'b', 'abcdefgh').error().contains("Error parsing vector similarity parameters: 'batch size' is irrelevant for 'ADHOC_BF' policy")
    env.expect('FT.SEARCH', 'idx', '@s:hello=>[KNN 2 @v $b HYBRID_POLICY ADHOC_BF EF_RUNTIME 100]', 'PARAMS', '2', 'b', 'abcdefgh').error().contains("Error parsing vector similarity parameters: 'EF_RUNTIME' is irrelevant for 'ADHOC_BF' policy")

    # Invalid query combination with query attributes syntax.
    env.expect('FT.SEARCH', 'idx', '*=>[KNN 2 @v $b AS score]=>{$yield_distance_as:score2;}', 'PARAMS', '2', 'b', 'abcdefgh').error().contains('Distance field was specified twice for vector query: score and score2')
    env.expect('FT.SEARCH', 'idx', '*=>[KNN 2 @v $b EF_RUNTIME 100]=>{$EF_RUNTIME:200;}', 'PARAMS', '2', 'b', 'abcdefgh').error().contains('Error parsing vector similarity parameters: Parameter was specified twice')
    env.expect('FT.SEARCH', 'idx', '*=>[KNN 2 @v $b AS $score_1]=>{$yield_distance_as:$score_2;}', 'PARAMS', '6', 'b', 'abcdefgh', 'score_1', 'score_1_val', 'score_2', 'score_2_val').error().contains('Distance field was specified twice for vector query: score_1_val and score_2_val')
    env.expect('FT.SEARCH', 'idx', 'hello=>[KNN 2 @v $b AS score]=>{$yield_distance_as:__v_score;}', 'PARAMS', '2', 'b', 'abcdefgh').error().contains('Distance field was specified twice for vector query: score and __v_score')
    env.expect('FT.SEARCH', 'idx', 'hello=>[KNN 2 @v $b AS score]=>{$yield_distance_as:score;}', 'PARAMS', '2', 'b', 'abcdefgh').error().contains('Distance field was specified twice for vector query: score and score')

    # Invalid range queries
    env.expect('FT.SEARCH', 'idx', '@v:[vector_range 0.1 $b]', 'PARAMS', '2', 'b', 'abcdefg').error().contains('Error parsing vector similarity query: query vector blob size (7) does not match index\'s expected size (8).')
    env.expect('FT.SEARCH', 'idx', '@v:[vector_range 0.1 $b]', 'PARAMS', '2', 'b', 'abcdefghi').error().contains('Error parsing vector similarity query: query vector blob size (9) does not match index\'s expected size (8).')
    env.expect('FT.SEARCH', 'idx', '@bad:[vector_range 0.1 $b]', 'PARAMS', '2', 'b', 'abcdefgh').error().contains('Unknown field at offset 0 near bad')
    env.expect('FT.SEARCH', 'idx', '@v:[vector 0.1 $b]', 'PARAMS', '2', 'b', 'abcdefgh').error().contains('Syntax error')
    env.expect('FT.SEARCH', 'idx', '@v:[vector_range -1 $b]', 'PARAMS', '2', 'b', 'abcdefgh').error().equal('Error parsing vector similarity query: negative radius (-1) given in a range query')
    env.expect('FT.SEARCH', 'idx', '@v:[vector_range 0.1 $b]=>{$yield_distance_as:t}', 'PARAMS', '2', 'b', 'abcdefgh').error().contains('Property `t` already exists in schema')
    env.expect('FT.SEARCH', 'idx', '@v:[vector_range 0.1 $b]=>{$yield_distance_as:dist} @v:[vector_range 0.2 $b]=>{$yield_distance_as:dist}', 'PARAMS', '2', 'b', 'abcdefgh').error().contains('Property `dist` specified more than once')
    env.expect('FT.SEARCH', 'idx', '@v:[vector_range 0.1 $b]=>{$yield_distance_as:$dist}', 'PARAMS', '4', 'b', 'abcdefgh', 'dist', 't').error().contains('Property `t` already exists in schema')
    env.expect('FT.SEARCH', 'idx', '@v:[vector_range 0.1 $b]=>{$EF_RUNTIME:10}', 'PARAMS', '2', 'b', 'abcdefgh').error().contains('Error parsing vector similarity parameters: Invalid option')
    env.expect('FT.SEARCH', 'idx', '@v:[vector_range 0.1 $b]=>{$HYBRID_POLICY:BATCHES}', 'PARAMS', '2', 'b', 'abcdefgh').error().contains('Error parsing vector similarity parameters: hybrid query attributes were sent for a non-hybrid query')

    # Invalid epsilon param for range queries
    env.expect('FT.SEARCH', 'idx', '@v:[vector_range 0.1 $b]=>{$EPSILON: -1}', 'PARAMS', '2', 'b', 'abcdefgh').error().contains('Error parsing vector similarity parameters: Invalid value was given')
    env.expect('FT.SEARCH', 'idx', '@v:[vector_range 0.1 $b]=>{$EPSILON: 0}', 'PARAMS', '2', 'b', 'abcdefgh').error().contains('Error parsing vector similarity parameters: Invalid value was given')
    env.expect('FT.SEARCH', 'idx', '@v:[vector_range 0.1 $b]=>{$EPSILON: not_a_num}', 'PARAMS', '2', 'b', 'abcdefgh').error().contains('Error parsing vector similarity parameters: Invalid value was given')
    env.expect('FT.SEARCH', 'idx', '@v:[vector_range 0.1 $b]=>{$EPSILON: 0.1; $EPSILON: 0.2}', 'PARAMS', '2', 'b', 'abcdefgh').error().contains('Error parsing vector similarity parameters: Parameter was specified twice')
    env.expect('FT.SEARCH', 'idx', '@v:[vector_range 0.1 $b]=>{$EPSILON: 0.1; $EF_RUNTIME: 20}', 'PARAMS', '2', 'b', 'abcdefgh').error().contains('Error parsing vector similarity parameters: Invalid option')

    # epsilon is invalid for non-range queries, and also for flat index.
    env.expect('FT.SEARCH', 'idx', '*=>[KNN 2 @v $b EPSILON 2.71828]', 'PARAMS', '2', 'b', 'abcdefgh').error().contains('Error parsing vector similarity parameters: range query attributes were sent for a non-range query')
    env.expect('FT.SEARCH', 'idx', '*=>[KNN 2 @v $b]=>{$EPSILON: 2.71828}', 'PARAMS', '2', 'b', 'abcdefgh').error().contains('Error parsing vector similarity parameters: range query attributes were sent for a non-range query')
    env.expect('FT.SEARCH', 'idx', '@s:hello=>[KNN 2 @v $b]=>{$EPSILON: 0.1}', 'PARAMS', '2', 'b', 'abcdefgh').error().contains('Error parsing vector similarity parameters: range query attributes were sent for a non-range query')
    env.expect('FT.SEARCH', 'idx', f'@{v_flat}:[vector_range 0.1 $b]=>{{$epsilon:0.1}}', 'PARAMS', '2', 'b', 'abcdefghabcdefgh').equal('Error parsing vector similarity parameters: Invalid option')


def test_with_fields():
    env = Env(moduleArgs='DEFAULT_DIALECT 2 MIN_OPERATION_WORKERS 0')
    conn = getConnectionByEnv(env)
    dimension = 128
    qty = 100

    conn.execute_command('FT.CREATE', 'idx', 'SCHEMA', 'v', 'VECTOR', 'HNSW', '6', 'TYPE', 'FLOAT32', 'DIM', dimension, 'DISTANCE_METRIC', 'L2', 't', 'TEXT')
    load_vectors_with_texts_into_redis(conn, 'v', dimension, qty)

    for _ in env.reloadingIterator():
        waitForIndex(env, 'idx')
        query_data = np.float32(np.random.random((1, dimension)))
        res = conn.execute_command('FT.SEARCH', 'idx', '*=>[KNN 100 @v $vec_param AS score]',
                        'SORTBY', 'score', 'PARAMS', 2, 'vec_param', query_data.tobytes(),
                        'RETURN', 2, 'score', 't')
        res_nocontent = conn.execute_command('FT.SEARCH', 'idx', '*=>[KNN 100 @v $vec_param AS score]',
                        'SORTBY', 'score', 'PARAMS', 2, 'vec_param', query_data.tobytes(),
                        'NOCONTENT')
        dist_range = dimension * qty**2  # distance from query vector to the furthest vector in the index.
        res_range = conn.execute_command('FT.SEARCH', 'idx', '@v:[VECTOR_RANGE $r $vec_param]=>{$YIELD_DISTANCE_AS:score}',
                                         'SORTBY', 'score', 'PARAMS', 4, 'vec_param', query_data.tobytes(), 'r', dist_range,
                                         'RETURN', 2, 'score', 't')
        env.assertEqual(res[1::2], res_nocontent[1:])
        env.assertEqual('t', res[2][2])
        # TODO: in coordinator, the first field that indicates the number of total results in 10 when running
        #  KNN query instead of 100 (but not for range) - should be fixed
        env.assertEqual(res[1:], res_range[1:])

    # MOD-7887 - bad error message
    # Expect to get the same result when using a score field and when not, in case of a field name that does not exist in the schema
    exp = env.expect('FT.SEARCH', 'idx', '*=>[KNN 100 @not_a_field $vec_param]', 'PARAMS', 2, 'vec_param', query_data.tobytes()).res
    res = env.expect('FT.SEARCH', 'idx', '*=>[KNN 100 @not_a_field $vec_param AS score]', 'PARAMS', 2, 'vec_param', query_data.tobytes()).res
    env.assertEqual(exp, res)
    res = env.expect('FT.SEARCH', 'idx', '*=>[KNN 100 @not_a_field $vec_param AS score]', 'SORTBY', 'score', 'PARAMS', 2, 'vec_param', query_data.tobytes()).res
    env.assertEqual(exp, res)
    res = env.expect('FT.SEARCH', 'idx', '@not_a_field:(vectors are cool)').res
    env.assertEqual(exp, res.replace('0', '12')) # in this case the field offset is different


def test_memory_info():
    env = Env(moduleArgs='DEFAULT_DIALECT 2')
    # This test flow adds two vectors and deletes them. The test checks for memory increase in Redis and RediSearch upon insertion and decrease upon delete.
    conn = getConnectionByEnv(env)
    dimension = 128
    index_key = 'idx'
    vector_field = 'v'

    # Create index. Flat index implementation will free memory when deleting vectors, so it is a good candidate for this test with respect to memory consumption.
    conn.execute_command('FT.CREATE', index_key, 'SCHEMA', vector_field, 'VECTOR', 'FLAT', '8', 'TYPE', 'FLOAT32', 'DIM', dimension, 'DISTANCE_METRIC', 'L2', 'BLOCK_SiZE', '1')
    # Verify redis memory >= redisearch index memory
    if not env.isCluster():
        vecsim_memory = get_vecsim_memory(env, index_key=index_key, field_name=vector_field)
    redisearch_memory = get_redisearch_vector_index_memory(env, index_key=index_key)
    redis_memory = get_redis_memory_in_mb(env)
    if not env.isCluster():
        env.assertEqual(redisearch_memory, vecsim_memory)
    env.assertLessEqual(redisearch_memory, redis_memory)
    vector = np.float32(np.random.random((1, dimension)))

    # Add vector.
    conn.execute_command('HSET', 1, vector_field, vector.tobytes())
    # Verify current memory readings > previous memory readings.
    cur_redisearch_memory = get_redisearch_vector_index_memory(env, index_key=index_key)
    env.assertLessEqual(redisearch_memory, cur_redisearch_memory)
    redis_memory = get_redis_memory_in_mb(env)
    redisearch_memory = cur_redisearch_memory
    # Verify redis memory >= redisearch index memory
    env.assertLessEqual(redisearch_memory, redis_memory)
    if not env.isCluster():
        cur_vecsim_memory = get_vecsim_memory(env, index_key=index_key, field_name=vector_field)
        env.assertLessEqual(vecsim_memory, cur_vecsim_memory)
        vecsim_memory = cur_vecsim_memory
        #verify vecsim memory == redisearch memory
        env.assertEqual(cur_vecsim_memory, cur_redisearch_memory)

    # Add vector.
    conn.execute_command('HSET', 2, vector_field, vector.tobytes())
    # Verify current memory readings > previous memory readings.
    cur_redisearch_memory = get_redisearch_vector_index_memory(env, index_key=index_key)
    env.assertLessEqual(redisearch_memory, cur_redisearch_memory)
    redis_memory = get_redis_memory_in_mb(env)
    redisearch_memory = cur_redisearch_memory
    # Verify redis memory >= redisearch index memory
    env.assertLessEqual(redisearch_memory, redis_memory)
    if not env.isCluster():
        cur_vecsim_memory = get_vecsim_memory(env, index_key=index_key, field_name=vector_field)
        env.assertLessEqual(vecsim_memory, cur_vecsim_memory)
        vecsim_memory = cur_vecsim_memory
        #verify vecsim memory == redisearch memory
        env.assertEqual(cur_vecsim_memory, cur_redisearch_memory)

    # Delete vector
    conn.execute_command('DEL', 2)
    # Verify current memory readings < previous memory readings.
    cur_redisearch_memory = get_redisearch_vector_index_memory(env, index_key=index_key)
    env.assertLessEqual(cur_redisearch_memory, redisearch_memory)
    redis_memory = get_redis_memory_in_mb(env)
    redisearch_memory = cur_redisearch_memory
    # Verify redis memory >= redisearch index memory
    env.assertLessEqual(redisearch_memory, redis_memory)
    if not env.isCluster():
        cur_vecsim_memory = get_vecsim_memory(env, index_key=index_key, field_name=vector_field)
        env.assertLessEqual(cur_vecsim_memory, vecsim_memory)
        vecsim_memory = cur_vecsim_memory
        #verify vecsim memory == redisearch memory
        env.assertEqual(cur_vecsim_memory, cur_redisearch_memory)

    # Delete vector
    conn.execute_command('DEL', 1)
    # Verify current memory readings < previous memory readings.
    cur_redisearch_memory = get_redisearch_vector_index_memory(env, index_key=index_key)
    env.assertLessEqual(cur_redisearch_memory, redisearch_memory)
    redis_memory = get_redis_memory_in_mb(env)
    redisearch_memory = cur_redisearch_memory
    # Verify redis memory >= redisearch index memory
    env.assertLessEqual(redisearch_memory, redis_memory)
    if not env.isCluster():
        cur_vecsim_memory = get_vecsim_memory(env, index_key=index_key, field_name=vector_field)
        env.assertLessEqual(cur_vecsim_memory, vecsim_memory)
        vecsim_memory = cur_vecsim_memory
        #verify vecsim memory == redisearch memory
        env.assertEqual(cur_vecsim_memory, cur_redisearch_memory)


def test_hybrid_query_batches_mode_with_text():
    # Set high GC threshold so to eliminate sanitizer warnings from of false leaks from forks (MOD-6229)
    env = Env(moduleArgs='DEFAULT_DIALECT 2 FORK_GC_CLEAN_THRESHOLD 10000')
    conn = getConnectionByEnv(env)
    # Index size is chosen so that batches mode will be selected by the heuristics.
    dim = 2
    index_size = 6000 * env.shardsCount
    data_type = 'FLOAT64'

    env.expect('FT.CREATE', f'idx', 'SCHEMA', 'v', 'VECTOR', 'HNSW', '6', 'TYPE', data_type,
                'DIM', dim, 'DISTANCE_METRIC', 'L2', 't', 'TEXT').ok()
    load_vectors_with_texts_into_redis(conn, 'v', dim, index_size, data_type)
    query_data = create_np_array_typed([index_size] * dim, data_type)

    # Expect to find no result (internally, build the child iterator as empty iterator).
    env.expect('FT.SEARCH', 'idx', '(nothing)=>[KNN 10 @v $vec_param]', 'PARAMS', 2, 'vec_param', query_data.tobytes()).equal([0])

    expected_res = [10]
    # Expect to get result in reverse order to the id, starting from the max id in the index.
    for i in range(10):
        expected_res.append(str(index_size-i))
        expected_res.append(['__v_score', str(dim*i**2), 't', 'text value'])
    execute_hybrid_query(env, '(@t:(text value))=>[KNN 10 @v $vec_param]', query_data, 't').equal(expected_res)
    execute_hybrid_query(env, '(text value)=>[KNN 10 @v $vec_param]', query_data, 't').equal(expected_res)
    execute_hybrid_query(env, '("text value")=>[KNN 10 @v $vec_param]', query_data, 't').equal(expected_res)

    # Change the text value to 'other' for 20% of the vectors (with ids 5, 10, ..., index_size)
    for i in range(1, int(index_size/5) + 1):
        vector = create_np_array_typed([5*i] * dim, data_type)
        conn.execute_command('HSET', 5*i, 'v', vector.tobytes(), 't', 'other')

    # Expect to get only vector that passes the filter (i.e, has "other" in t field)
    expected_res = [10]
    for i in range(10):
        expected_res.append(str(index_size-5*i))
        expected_res.append(['__v_score', str(dim*(5*i)**2), 't', 'other'])
    execute_hybrid_query(env, '(other)=>[KNN 10 @v $vec_param]', query_data, 't').equal(expected_res)

    # Expect empty score for the intersection (disjoint sets of results)
    # The hybrid policy changes to ad hoc after the first batch
    execute_hybrid_query(env, '(@t:other text)=>[KNN 10 @v $vec_param]', query_data, 't',
                            hybrid_mode='HYBRID_BATCHES_TO_ADHOC_BF').equal([0])

    # Expect the same results as in above ('other AND NOT text')
    execute_hybrid_query(env, '(@t:other -text)=>[KNN 10 @v $vec_param]', query_data, 't').equal(expected_res)

    # Test with union - expect that all docs will pass the filter.
    expected_res = [10]
    for i in range(10):
        expected_res.append(str(index_size-i))
        expected_res.append(['__v_score', str(dim*i**2), 't', 'other' if i % 5 == 0 else 'text value'])
    execute_hybrid_query(env, '(@t:other|text)=>[KNN 10 @v $vec_param]', query_data, 't').equal(expected_res)

    # Expect for top 10 results from vector search that still has the original text "text value".
    expected_res = [10]
    res_count = 0
    for i in range(13):
        # The desired ids are the top 10 ids that do not divide by 5.
        if (index_size-i) % 5 == 0:
            continue
        expected_res.append(str(index_size-i))
        expected_res.append(['__v_score', str(dim*i**2), 't', 'text value'])
        res_count += 1
        if res_count == 10:
            break
    execute_hybrid_query(env, '(te*)=>[KNN 10 @v $vec_param]', query_data, 't').equal(expected_res)
    # This time the fuzzy matching should return only documents with the original 'text value'.
    execute_hybrid_query(env, '(%test%)=>[KNN 10 @v $vec_param]', query_data, 't').equal(expected_res)

    execute_hybrid_query(env, '(-(@t:other))=>[KNN 10 @v $vec_param]', query_data, 't').equal(expected_res)

    # Test with invalid wildcard (less than 2 chars before the wildcard)
    env.expect('FT.SEARCH', 'idx', '(t*)=>[KNN 10 @v $vec_param]', 'PARAMS', 2, 'vec_param', query_data.tobytes()).equal([0])
    # Intersect valid with invalid iterators in intersection (should return 0 results as well)
    env.expect('FT.SEARCH', 'idx', '(@t:t* @t:text)=>[KNN 10 @v $vec_param]', 'PARAMS', 2, 'vec_param', query_data.tobytes()).equal([0])


def test_hybrid_query_batches_mode_with_tags():
    # Set high GC threshold so to eliminate sanitizer warnings from of false leaks from forks (MOD-6229)
    env = Env(moduleArgs='DEFAULT_DIALECT 2 FORK_GC_CLEAN_THRESHOLD 10000')
    conn = getConnectionByEnv(env)
    # Index size is chosen so that batches mode will be selected by the heuristics.
    dim = 2
    index_size = 6000 * env.shardsCount
    data_type = random.choice(['FLOAT32', 'FLOAT64'])
    env.debugPrint(f"data_type for test {env.testName}: {data_type}", force=True)

    conn.execute_command('FT.CREATE', 'idx', 'SCHEMA', 'v', 'VECTOR', 'HNSW', '8', 'TYPE', data_type,
                        'DIM', dim, 'DISTANCE_METRIC', 'L2', 'EF_RUNTIME', 100, 'tags', 'TAG', 'text', 'TEXT')

    p = conn.pipeline(transaction=False)
    for i in range(1, index_size+1):
        vector = create_np_array_typed([i]*dim, data_type)
        p.execute_command('HSET', i, 'v', vector.tobytes(), 'tags', 'hybrid', 'text', 'text')
    p.execute()

    query_data = create_np_array_typed([index_size/2]*dim, data_type)

    expected_res = [10]
    # Expect to get result which are around index_size/2, closer results will come before (secondary sorting by id).
    expected_res.extend([str(int(index_size/2)), ['__v_score', str(0), 'tags', 'hybrid']])
    for i in range(1, 10):
        expected_res.append(str(int(index_size/2 + (-1*(i+1)/2 if i % 2 else i/2))))
        expected_res.append(['__v_score', str((dim*(int((i+1)/2)**2))), 'tags', 'hybrid'])
    execute_hybrid_query(env, '(@tags:{hybrid})=>[KNN 10 @v $vec_param]', query_data, 'tags').equal(expected_res)
    execute_hybrid_query(env, '(@tags:{nothing})=>[KNN 10 @v $vec_param]', query_data, 'tags').equal([0])
    execute_hybrid_query(env, '(@tags:{hybrid} @text:hello)=>[KNN 10 @v $vec_param]', query_data, 'tags').equal([0])

    # Change the tag values to 'different, tag' for vectors with ids 5, 10, 20, ..., 6000)
    for i in range(1, int(index_size/5) + 1):
        vector = create_np_array_typed([5*i]*dim, data_type)
        conn.execute_command('HSET', 5*i, 'v', vector.tobytes(), 'tags', 'different, tag')

    expected_res = [10]
    # Expect to get result which are around index_size/2 that divide by 5, closer results
    # will come before (secondary sorting by id).
    expected_res.extend([str(int(index_size/2)), ['__v_score', str(0), 'tags', 'different, tag']])
    for i in range(1, 10):
        expected_res.append(str(int(index_size/2) + (-1*int((5*i+5)/2) if i % 2 else int(5*i/2))))
        expected_res.append(['__v_score', str(dim*(5*int((i+1)/2))**2), 'tags', 'different, tag'])
    execute_hybrid_query(env, '(@tags:{different})=>[KNN 10 @v $vec_param]', query_data, 'tags').equal(expected_res)
    # Expect for top 10 results from vector search that still has the original text "text value".
    expected_res = [10]
    res_count = 0
    for i in range(index_size):
        # The desired ids are the top 10 ids that do not divide by 5.
        if (int(index_size/2) + int((i+1)/2)) % 5 == 0:
            continue
        expected_res.append(str(int(index_size/2) + (-1*int((i+1)/2) if i % 2 else int(i/2))))
        expected_res.append(['__v_score', str(dim*int((i+1)/2)**2), 'tags', 'hybrid'])
        res_count += 1
        if res_count == 10:
            break
    execute_hybrid_query(env, '(@tags:{hybrid})=>[KNN 10 @v $vec_param]', query_data, 'tags').equal(expected_res)
    execute_hybrid_query(env, '(@tags:{hy*})=>[KNN 10 @v $vec_param]', query_data, 'tags').equal(expected_res)

    # Search with tag list. Expect that docs with 'hybrid' will have lower score (1 vs 2), since they are more frequent.
    expected_res = [10]
    expected_res.extend([str(int(index_size/2) - 5), '2', ['__v_score', str(dim*5**2), 'tags',  'different, tag'],
                            str(int(index_size/2)), '2', ['__v_score', str(0), 'tags',  'different, tag']])
    for i in range(1, 10):
        if i == 5:      # ids that divide by 5 were already inserted.
            continue
        expected_res.extend([str(int(index_size/2) - 5 + i), '1'])
        expected_res.append(['__v_score', str(dim*abs(5-i)**2), 'tags', 'hybrid'])
    execute_hybrid_query(env, '(@tags:{hybrid|tag})=>[KNN 10 @v $vec_param]', query_data, 'tags',
                            sort_by_vector=False, scorer='TFIDF').equal(expected_res)


def test_hybrid_query_with_numeric():
    env = Env(moduleArgs='DEFAULT_DIALECT 2')
    conn = getConnectionByEnv(env)
    dim = 2
    index_size = 6000 * env.shardsCount
    data_type = random.choice(['FLOAT32', 'FLOAT64'])
    env.debugPrint(f"data_type for test {env.testName}: {data_type}", force=True)

    env.expect('FT.CREATE', 'idx', 'SCHEMA', 'v', 'VECTOR', 'HNSW', '8', 'TYPE', data_type,
                'DIM', dim, 'DISTANCE_METRIC', 'L2', 'EF_RUNTIME', 1000, 'num', 'NUMERIC').ok()

    p = conn.pipeline(transaction=False)
    for i in range(1, index_size+1):
        vector = create_np_array_typed([i]*dim, data_type)
        p.execute_command('HSET', i, 'v', vector.tobytes(), 'num', i)
    p.execute()

    query_data = create_np_array_typed([index_size]*dim, data_type)
    expected_res = [10]
    # Expect to get result in reverse order to the id, starting from the max id in the index.
    for i in range(10):
        expected_res.append(str(index_size-i))
        expected_res.append(['__v_score', str(dim*i**2), 'num', str(index_size-i)])

    execute_hybrid_query(env, f'(@num:[0 {index_size}])=>[KNN 10 @v $vec_param]', query_data, 'num').equal(expected_res)
    execute_hybrid_query(env, '(@num:[0 inf])=>[KNN 10 @v $vec_param]', query_data, 'num').equal(expected_res)

    # Expect that no result will pass the filter.
    execute_hybrid_query(env, '(@num:[0 0.5])=>[KNN 10 @v $vec_param]', query_data, 'num').equal([0])

    # Expect to get results with maximum numeric value of the top 100 id in the shard.
    lower_bound_num = 100 * env.shardsCount
    expected_res = [10]
    for i in range(10):
        expected_res.append(str(index_size-lower_bound_num-i))
        expected_res.append(['__v_score', str(dim*(lower_bound_num+i)**2), 'num', str(index_size-lower_bound_num-i)])
    # We switch from batches to ad-hoc BF mode during the run.
    execute_hybrid_query(env, f'(@num:[-inf {index_size - lower_bound_num}])=>[KNN 10 @v $vec_param]', query_data, 'num',
                            hybrid_mode='HYBRID_BATCHES_TO_ADHOC_BF').equal(expected_res)
    execute_hybrid_query(env, '(@num:[-inf {}] | @num:[{} {}])=>[KNN 10 @v $vec_param]'
                            .format(lower_bound_num, index_size-2*lower_bound_num, index_size-lower_bound_num), query_data, 'num',
                            hybrid_mode='HYBRID_BATCHES_TO_ADHOC_BF').equal(expected_res)

    # Expect for 5 results only (45-49), this will use ad-hoc BF since ratio between docs that pass the filter to
    # index size is low.
    expected_res = [5]
    expected_res.extend([str(50-i) for i in range(1, 6)])
    env.expect('FT.SEARCH', 'idx', '(@num:[45 (50])=>[KNN 10 @v $vec_param]',
                'SORTBY', '__v_score', 'PARAMS', 2, 'vec_param', query_data.tobytes(), 'RETURN', 0).equal(expected_res)
    env.assertEqual(to_dict(env.cmd(debug_cmd(), "VECSIM_INFO", "idx", "v"))['LAST_SEARCH_MODE'], 'HYBRID_ADHOC_BF')


def test_hybrid_query_with_geo():
    env = Env(moduleArgs='DEFAULT_DIALECT 2')
    conn = getConnectionByEnv(env)
    dim = 2
    data_type = random.choice(VECSIM_DATA_TYPES)
    env.debugPrint(f"data_type for test {env.testName}: {data_type}", force=True)

    env.expect('FT.CREATE', 'idx', 'SCHEMA', 'v', 'VECTOR', 'HNSW', '8', 'TYPE', data_type,
                'DIM', dim, 'DISTANCE_METRIC', 'L2', 'EF_RUNTIME', 100, 'coordinate', 'GEO').ok()

    index_size = 1000   # for this index size, ADHOC BF mode will always be selected by the heuristics.
    p = conn.pipeline(transaction=False)
    for i in range(1, index_size+1):
        vector = create_np_array_typed([i/100]*dim, data_type)
        p.execute_command('HSET', i, 'v', vector.tobytes(), 'coordinate', str(i/100)+","+str(i/100))
    p.execute()
    if not env.isCluster():
        env.assertEqual(get_vecsim_index_size(env, 'idx', 'v'), index_size)

    query_data = create_np_array_typed([index_size/100]*dim, data_type)
    # Expect that ids 1-31 will pass the geo filter, and that the top 10 from these will return.
    expected_res = [10]
    for i in range(10):
        expected_res.append(str(31-i))
        expected_res.append(['coordinate', str((31-i)/100)+","+str((31-i)/100)])
    env.expect('FT.SEARCH', 'idx', '(@coordinate:[0.0 0.0 50 km])=>[KNN 10 @v $vec_param]',
                'SORTBY', '__v_score', 'PARAMS', 2, 'vec_param', query_data.tobytes(), 'RETURN', 1, 'coordinate').equal(expected_res)

    # Expect that no results will pass the filter
    execute_hybrid_query(env, '(@coordinate:[-1.0 -1.0 1 m])=>[KNN 10 @v $vec_param]', query_data, 'coordinate',
                            hybrid_mode='HYBRID_ADHOC_BF').equal([0])


def test_hybrid_query_batches_mode_with_complex_queries():
    env = Env(moduleArgs='DEFAULT_DIALECT 2')
    conn = getConnectionByEnv(env)
    dimension = 4
    index_size = 6000 * env.shardsCount
    data_type = random.choice(VECSIM_DATA_TYPES)
    env.debugPrint(f"data_type for test {env.testName}: {data_type}", force=True)

    conn.execute_command('FT.CREATE', 'idx', 'SCHEMA', 'v', 'VECTOR', 'HNSW', '8', 'TYPE', data_type,
                        'DIM', dimension, 'DISTANCE_METRIC', 'L2', 'EF_RUNTIME', 100, 'num', 'NUMERIC',
                        't1', 'TEXT', 't2', 'TEXT')

    p = conn.pipeline(transaction=False)
    close_vector = create_np_array_typed([1]*dimension, data_type)
    distant_vector = create_np_array_typed([10]*dimension, data_type)
    conn.execute_command('HSET', 1, 'v', close_vector.tobytes(), 'num', 1, 't1', 'text value', 't2', 'hybrid query')
    conn.execute_command('HSET', 2, 'v', distant_vector.tobytes(), 'num', 2, 't1', 'text value', 't2', 'hybrid query')
    conn.execute_command('HSET', 3, 'v', distant_vector.tobytes(), 'num', 3, 't1', 'other', 't2', 'hybrid query')
    conn.execute_command('HSET', 4, 'v', close_vector.tobytes(), 'num', 4, 't1', 'other', 't2', 'hybrid query')
    for i in range(5, index_size+1):
        further_vector = create_np_array_typed([i]*dimension, data_type)
        p.execute_command('HSET', i, 'v', further_vector.tobytes(), 'num', i, 't1', 'text value', 't2', 'hybrid query')
    p.execute()
    expected_res_1 = [2, '1', '5']
    # Search for the "close_vector" that some the vector in the index contain. The batch of vectors should start with
    # ids 1, 4. The intersection "child iterator" has two children - intersection iterator (@t2:(hybrid query))
    # and not iterator (-@t1:other). When the hybrid iterator will perform "skipTo(4)" for the child iterator,
    # the inner intersection iterator will skip to 4, but the not iterator will stay at 2 (4 is not a valid id).
    # The child iterator will point to 2, and return NOT_FOUND. This test makes sure that the hybrid iterator can
    # handle this situation (without going into infinite loop).
    env.expect('FT.SEARCH', 'idx', '(@t2:(hybrid query) -@t1:other)=>[KNN 2 @v $vec_param]',
                'SORTBY', '__v_score', 'LIMIT', 0, 2,
                'PARAMS', 2, 'vec_param', close_vector.tobytes(),
                'RETURN', 0).equal(expected_res_1)
    env.assertEqual(to_dict(env.cmd(debug_cmd(), "VECSIM_INFO", "idx", "v"))['LAST_SEARCH_MODE'], 'HYBRID_BATCHES')

    # test modifier list
    expected_res_2 = [10, '10', '11', '12', '13', '14', '15', '16', '17', '18', '19']
    env.expect('FT.SEARCH', 'idx', '(@t1|t2:(value text) @num:[10 30])=>[KNN 10 @v $vec_param]',
                'SORTBY', '__v_score',
                'PARAMS', 2, 'vec_param', close_vector.tobytes(),
                'RETURN', 0).equal(expected_res_2)

    # test with query attributes
    env.expect('FT.SEARCH', 'idx', '(@t1|t2:(value text)=>{$inorder: true} @num:[10 30])=>[KNN 10 @v $vec_param]',
                'SORTBY', '__v_score',
                'WITHSCORES',
                'PARAMS', 2, 'vec_param', close_vector.tobytes(),
                'RETURN', 2, 't1', 't2').equal([0])


def test_hybrid_query_non_vector_score():
    env = Env(moduleArgs='DEFAULT_DIALECT 2')
    conn = getConnectionByEnv(env)
    dimension = 128
    qty = 100
    conn.execute_command('FT.CREATE', 'idx', 'SCHEMA', 'v', 'VECTOR', 'HNSW', '6', 'TYPE', 'FLOAT32',
                        'DIM', dimension, 'DISTANCE_METRIC', 'L2', 't', 'TEXT')
    load_vectors_with_texts_into_redis(conn, 'v', dimension, qty)

    # Change the text value to 'other' for 10 vectors (with id 10, 20, ..., 100)
    for i in range(1, 11):
        vector = np.float32([10*i for j in range(dimension)])
        conn.execute_command('HSET', 10*i, 'v', vector.tobytes(), 't', 'other')

    query_data = np.float32([qty for j in range(dimension)])

    # All documents should match, so TOP 10 takes the 10 with the largest ids. Since we sort by default score
    # and "value" is optional, expect that 100 will come first, and the rest will be sorted by id in ascending order.
    expected_res_1 = [10,
                      '100', '3', ['__v_score', '0', 't', 'other'],
                      '91', '2', ['__v_score', '10368', 't', 'text value'],
                      '92', '2', ['__v_score', '8192', 't', 'text value'],
                      '93', '2', ['__v_score', '6272', 't', 'text value'],
                      '94', '2', ['__v_score', '4608', 't', 'text value'],
                      '95', '2', ['__v_score', '3200', 't', 'text value'],
                      '96', '2', ['__v_score', '2048', 't', 'text value'],
                      '97', '2', ['__v_score', '1152', 't', 'text value'],
                      '98', '2', ['__v_score', '512', 't', 'text value'],
                      '99', '2', ['__v_score', '128', 't', 'text value']]
    execute_hybrid_query(env, '((text ~"value")|other)=>[KNN 10 @v $vec_param]', query_data, 't', sort_by_vector=False,
                         hybrid_mode='HYBRID_ADHOC_BF', scorer='TFIDF').equal(expected_res_1)
    execute_hybrid_query(env, '((text ~"value")|other)=>[KNN 10 @v $vec_param]', query_data, 't', sort_by_vector=False,
                         sort_by_non_vector_field=True, hybrid_mode='HYBRID_ADHOC_BF', scorer='TFIDF').equal(expected_res_1)

    # Same as above, but here we use fuzzy for 'text'
    expected_res_2 = [10,
                      '100', '3', ['__v_score', '0', 't', 'other'],
                      '91', '1', ['__v_score', '10368', 't', 'text value'],
                      '92', '1', ['__v_score', '8192', 't', 'text value'],
                      '93', '1', ['__v_score', '6272', 't', 'text value'],
                      '94', '1', ['__v_score', '4608', 't', 'text value'],
                      '95', '1', ['__v_score', '3200', 't', 'text value'],
                      '96', '1', ['__v_score', '2048', 't', 'text value'],
                      '97', '1', ['__v_score', '1152', 't', 'text value'],
                      '98', '1', ['__v_score', '512', 't', 'text value'],
                      '99', '1', ['__v_score', '128', 't', 'text value']]
    execute_hybrid_query(env, '(%test%|other)=>[KNN 10 @v $vec_param]', query_data, 't', sort_by_vector=False,
                         hybrid_mode='HYBRID_ADHOC_BF', scorer='TFIDF').equal(expected_res_2)
    execute_hybrid_query(env, '(%test%|other)=>[KNN 10 @v $vec_param]', query_data, 't', sort_by_vector=False,
                         sort_by_non_vector_field=True, hybrid_mode='HYBRID_ADHOC_BF', scorer='TFIDF').equal(expected_res_2)

    # use TFIDF.DOCNORM scorer
    expected_res_3 = [10,
                      '100', '3', ['__v_score', '0', 't', 'other'],
                      '91', '0.5', ['__v_score', '10368', 't', 'text value'],
                      '92', '0.5', ['__v_score', '8192', 't', 'text value'],
                      '93', '0.5', ['__v_score', '6272', 't', 'text value'],
                      '94', '0.5', ['__v_score', '4608', 't', 'text value'],
                      '95', '0.5', ['__v_score', '3200', 't', 'text value'],
                      '96', '0.5', ['__v_score', '2048', 't', 'text value'],
                      '97', '0.5', ['__v_score', '1152', 't', 'text value'],
                      '98', '0.5', ['__v_score', '512', 't', 'text value'],
                      '99', '0.5', ['__v_score', '128', 't', 'text value']]
    res = env.cmd('FT.SEARCH', 'idx', '(text|other)=>[KNN 10 @v $vec_param]', 'SCORER', 'TFIDF.DOCNORM', 'WITHSCORES',
               'PARAMS', 2, 'vec_param', query_data.tobytes(),
               'RETURN', 2, 't', '__v_score', 'LIMIT', 0, 10)
    compare_lists(env, res, expected_res_3, delta=0.01)

    # Those scorers are scoring per shard.
    if not env.isCluster():
        # use BM25 scorer
        expected_res_4 = [10, '100', '1.0489510218434552', ['__v_score', '0', 't', 'other'], '91', '0.34965034061448513', ['__v_score', '10368', 't', 'text value'], '92', '0.34965034061448513', ['__v_score', '8192', 't', 'text value'], '93', '0.34965034061448513', ['__v_score', '6272', 't', 'text value'], '94', '0.34965034061448513', ['__v_score', '4608', 't', 'text value'], '95', '0.34965034061448513', ['__v_score', '3200', 't', 'text value'], '96', '0.34965034061448513', ['__v_score', '2048', 't', 'text value'], '97', '0.34965034061448513', ['__v_score', '1152', 't', 'text value'], '98', '0.34965034061448513', ['__v_score', '512', 't', 'text value'], '99', '0.34965034061448513', ['__v_score', '128', 't', 'text value']]
        res = env.cmd('FT.SEARCH', 'idx', '(text|other)=>[KNN 10 @v $vec_param]', 'SCORER', 'BM25', 'WITHSCORES',
                'PARAMS', 2, 'vec_param', query_data.tobytes(),
                'RETURN', 2, 't', '__v_score', 'LIMIT', 0, 10)
        compare_lists(env, res, expected_res_4, delta=0.01)

        # use BM25STD scorer
        expected_res_5 = [10, '100', '2.8811302846039606', ['__v_score', '0', 't', 'other'], '91', '0.005061343269334967', ['__v_score', '10368', 't', 'text value'], '92', '0.005061343269334967', ['__v_score', '8192', 't', 'text value'], '93', '0.005061343269334967', ['__v_score', '6272', 't', 'text value'], '94', '0.005061343269334967', ['__v_score', '4608', 't', 'text value'], '95', '0.005061343269334967', ['__v_score', '3200', 't', 'text value'], '96', '0.005061343269334967', ['__v_score', '2048', 't', 'text value'], '97', '0.005061343269334967', ['__v_score', '1152', 't', 'text value'], '98', '0.005061343269334967', ['__v_score', '512', 't', 'text value'], '99', '0.005061343269334967', ['__v_score', '128', 't', 'text value']]
        res = env.cmd('FT.SEARCH', 'idx', '(text|other)=>[KNN 10 @v $vec_param]', 'SCORER', 'BM25STD', 'WITHSCORES',
                  'PARAMS', 2, 'vec_param', query_data.tobytes(),
                  'RETURN', 2, 't', '__v_score', 'LIMIT', 0, 10)
        compare_lists(env, res, expected_res_5, delta=0.01)

        # use DISMAX scorer
        expected_res_6 = [10, '91', '1', ['__v_score', '10368', 't', 'text value'], '92', '1', ['__v_score', '8192', 't', 'text value'], '93', '1', ['__v_score', '6272', 't', 'text value'], '94', '1', ['__v_score', '4608', 't', 'text value'], '95', '1', ['__v_score', '3200', 't', 'text value'], '96', '1', ['__v_score', '2048', 't', 'text value'], '97', '1', ['__v_score', '1152', 't', 'text value'], '98', '1', ['__v_score', '512', 't', 'text value'], '99', '1', ['__v_score', '128', 't', 'text value'], '100', '1', ['__v_score', '0', 't', 'other']]
        env.expect('FT.SEARCH', 'idx', '(text|other)=>[KNN 10 @v $vec_param]', 'SCORER', 'DISMAX', 'WITHSCORES',
                'PARAMS', 2, 'vec_param', query_data.tobytes(),
                'RETURN', 2, 't', '__v_score', 'LIMIT', 0, 10).equal(expected_res_6)

        # use DOCSCORE scorer
        env.expect('FT.SEARCH', 'idx', '(text|other)=>[KNN 10 @v $vec_param]', 'SCORER', 'DOCSCORE', 'WITHSCORES',
                'PARAMS', 2, 'vec_param', query_data.tobytes(),
                'RETURN', 2, 't', '__v_score', 'LIMIT', 0, 100).equal(expected_res_6)

@skip(cluster=False)
def test_single_entry():
    env = Env(moduleArgs='DEFAULT_DIALECT 2 MIN_OPERATION_WORKERS 0')
    # This test should test 3 shards with only one entry. 2 shards should return an empty response to the coordinator.
    # Execution should finish without failure.
    conn = getConnectionByEnv(env)
    dimension = 128
    env.expect('FT.CREATE', 'idx', 'SCHEMA', 'v', 'VECTOR', 'HNSW', '6', 'TYPE', 'FLOAT32', 'DIM', dimension, 'DISTANCE_METRIC', 'L2').ok()
    vector = np.random.rand(1, dimension).astype(np.float32)
    conn.execute_command('HSET', 0, 'v', vector.tobytes())

    for _ in env.reloadingIterator():
        waitForIndex(env, 'idx')
        env.expect('FT.SEARCH', 'idx', '*=>[KNN 10 @v $vec_param]',
                'SORTBY', '__v_score',
                'RETURN', '0',
                'PARAMS', 2, 'vec_param', vector.tobytes()).equal([1, '0'])


def test_hybrid_query_adhoc_bf_mode():
    env = Env(moduleArgs='DEFAULT_DIALECT 2 MIN_OPERATION_WORKERS 0')
    conn = getConnectionByEnv(env)
    dimension = 128
    qty = 100

    env.expect('FT.CREATE', 'idx', 'SCHEMA', 'v', 'VECTOR', 'HNSW', '8', 'TYPE', 'FLOAT32',
                'DIM', dimension, 'DISTANCE_METRIC', 'L2', 'EF_RUNTIME', 100, 't', 'TEXT').ok()
    load_vectors_with_texts_into_redis(conn, 'v', dimension, qty)

    # Change the text value to 'other' for 10 vectors (with id 10, 20, ..., 100)
    for i in range(1, 11):
        vector = create_np_array_typed([10*i]*dimension)
        conn.execute_command('HSET', 10*i, 'v', vector.tobytes(), 't', 'other')

    # Expect to get only vector that passes the filter (i.e, has "other" in text field)
    # Expect also that heuristics will choose adhoc BF over batches.
    query_data = create_np_array_typed([100]*dimension)

    expected_res = [10,
                    '100', ['__v_score', '0', 't', 'other'],
                    '90', ['__v_score', '12800', 't', 'other'],
                    '80', ['__v_score', '51200', 't', 'other'],
                    '70', ['__v_score', '115200', 't', 'other'],
                    '60', ['__v_score', '204800', 't', 'other'],
                    '50', ['__v_score', '320000', 't', 'other'],
                    '40', ['__v_score', '460800', 't', 'other'],
                    '30', ['__v_score', '627200', 't', 'other'],
                    '20', ['__v_score', '819200', 't', 'other'],
                    '10', ['__v_score', '1036800', 't', 'other']]

    for _ in env.reloadingIterator():
        waitForIndex(env, 'idx')
        execute_hybrid_query(env, '(other)=>[KNN 10 @v $vec_param]', query_data, 't',
                                hybrid_mode='HYBRID_ADHOC_BF').equal(expected_res)


def test_wrong_vector_size():
    env = Env(moduleArgs='DEFAULT_DIALECT 2')
    conn = getConnectionByEnv(env)
    dimension = 128

    for data_type in VECSIM_DATA_TYPES:
        vector = create_np_array_typed(np.random.rand(1+dimension), data_type)

        conn.execute_command('HSET', '0', 'v', vector[:dimension-1].tobytes())
        conn.execute_command('HSET', '1', 'v', vector[:dimension].tobytes())
        conn.execute_command('HSET', '2', 'v', vector[:dimension+1].tobytes())

        env.expect('FT.CREATE', 'idx', 'SCHEMA', 'v', 'VECTOR', 'HNSW', '6', 'TYPE', data_type, 'DIM', dimension, 'DISTANCE_METRIC', 'L2').ok()
        waitForIndex(env, 'idx')

        vector = create_np_array_typed(np.random.rand(1+dimension), data_type)
        conn.execute_command('HSET', '3', 'v', vector[:dimension-1].tobytes())
        conn.execute_command('HSET', '4', 'v', vector[:dimension].tobytes())
        conn.execute_command('HSET', '5', 'v', vector[:dimension+1].tobytes())

        waitForIndex(env, 'idx')
        assertInfoField(env, 'idx', 'num_docs', 2)
        assertInfoField(env, 'idx', 'hash_indexing_failures', 4)
        env.expect('FT.SEARCH', 'idx', '*=>[KNN 6 @v $q]', 'NOCONTENT', 'PARAMS', 2, 'q',
                   create_np_array_typed([1]*dimension, data_type).tobytes()).equal([2, '1', '4'])

        conn.execute_command('FLUSHALL')


def test_hybrid_query_cosine():
    # Set high GC threshold so to eliminate sanitizer warnings from of false leaks from forks (MOD-6229)
    env = Env(moduleArgs='DEFAULT_DIALECT 2 FORK_GC_CLEAN_THRESHOLD 10000')
    conn = getConnectionByEnv(env)
    dim = 4
    index_size = 6000 * env.shardsCount
    data_type = random.choice(['FLOAT32', 'FLOAT64'])
    env.debugPrint(f"data_type for test {env.testName}: {data_type}", force=True)

    env.expect('FT.CREATE', 'idx', 'SCHEMA', 'v', 'VECTOR', 'FLAT', '6', 'TYPE', data_type,
                'DIM', dim, 'DISTANCE_METRIC', 'COSINE', 't', 'TEXT').ok()

    p = conn.pipeline(transaction=False)
    for i in range(1, index_size+1):
        first_coordinate = create_np_array_typed([float(i)/index_size], data_type)
        vector = np.concatenate((first_coordinate, create_np_array_typed([1]*(dim-1), data_type)))
        p.execute_command('HSET', i, 'v', vector.tobytes(), 't', 'text value')
    p.execute()

    query_data = create_np_array_typed([1]*dim, data_type)

    expected_res_ids = [str(index_size-i) for i in range(15)]
    res = conn.execute_command('FT.SEARCH', 'idx', '(text value)=>[KNN 10 @v $vec_param]',
                                'SORTBY', '__v_score',
                                'PARAMS', 2, 'vec_param', query_data.tobytes(),
                                'RETURN', 0)
    debug_info = to_dict(env.cmd(debug_cmd(), "VECSIM_INFO", "idx", "v"))
    env.assertEqual(debug_info['LAST_SEARCH_MODE'], 'HYBRID_BATCHES')
    actual_res_ids = [res[1:][i] for i in range(10)]
    if data_type == 'FLOAT64':
        # for FLOAT64, expect to get better accuracy
        env.assertEqual(actual_res_ids, expected_res_ids[:10])
    else:
        # The order of ids is not accurate due to floating point numeric errors, but the top k should be
        # in the last 15 ids.
        for res_id in actual_res_ids:
            env.assertContains(res_id, expected_res_ids)

    # Change the text value to 'other' for 10 vectors (with id 10, 20, ..., index_size)
    for i in range(1, int(index_size/10) + 1):
        first_coordinate = create_np_array_typed([float(10*i)/index_size], data_type)
        vector = np.concatenate((first_coordinate, create_np_array_typed([1]*(dim-1), data_type)))
        conn.execute_command('HSET', 10*i, 'v', vector.tobytes(), 't', 'other')

    # Expect to get only vector that passes the filter (i.e, has "other" in text field)
    expected_res_ids = [str(index_size-10*i) for i in range(10)]
    res = conn.execute_command('FT.SEARCH', 'idx', '(other)=>[KNN 10 @v $vec_param]',
                                'SORTBY', '__v_score',
                                'PARAMS', 2, 'vec_param', query_data.tobytes(),
                                'RETURN', 0)
    debug_info = to_dict(env.cmd(debug_cmd(), "VECSIM_INFO", "idx", "v"))
    env.assertEqual(debug_info['LAST_SEARCH_MODE'], 'HYBRID_ADHOC_BF')
    actual_res_ids = [res[1:][i] for i in range(10)]
    if data_type == 'FLOAT64':
        # for FLOAT64, expect to get better accuracy
        env.assertEqual(actual_res_ids, expected_res_ids)
    else:
        for res_id in actual_res_ids:
            env.assertContains(res_id, expected_res_ids)


def test_ft_aggregate_basic():
    env = Env(moduleArgs='DEFAULT_DIALECT 2')
    dim = 1
    conn = getConnectionByEnv(env)

    for algo in VECSIM_ALGOS:
        conn.execute_command('FT.CREATE', 'idx', 'SCHEMA', 'v', 'VECTOR', algo, '6', 'TYPE', 'FLOAT32',
                            'DIM', dim, 'DISTANCE_METRIC', 'L2', 'n', 'NUMERIC')

        # Use {1} and {3} hash slot to verify the distribution of the documents among 2 different shards.
        for i in range(1, 11, 2):
            conn.execute_command("HSET", f'doc{i}{{1}}', "v", create_np_array_typed([i] * dim).tobytes(), 'n', f'{11-i}')

        for i in range(2, 11, 2):
            conn.execute_command("HSET", f'doc{i}{{3}}', "v", create_np_array_typed([i] * dim).tobytes(), 'n', f'{11-i}')

        # Expect both queries to return doc1, doc2 and doc3, as these are the closest 3 documents in terms of
        # the vector fields, and the ones with distance lower than 10.
        expected_res = [['dist', '1'], ['dist', '4'], ['dist', '9']]

        query = "*=>[KNN 3 @v $BLOB]=>{$yield_distance_as: dist}"
        res = conn.execute_command("FT.AGGREGATE", "idx", query,
                                       "PARAMS", 2, "BLOB", create_np_array_typed([0] * dim).tobytes())
        env.assertEqual(res[1:], expected_res)

        # For range query we explicitly yield the distance metric and sort by it, as it wouldn't be
        # the case in default, unlike in KNN.
        query = "@v:[VECTOR_RANGE 10 $BLOB]=>{$yield_distance_as: dist}"
        res = conn.execute_command("FT.AGGREGATE", "idx", query, 'SORTBY', '1', '@dist',
                                   "PARAMS", 2, "BLOB", create_np_array_typed([0] * dim).tobytes())
        env.assertEqual(res[1:], expected_res)

        # Test simple hybrid query - get results with n value between 0 and 5, that is ids 6-10. The top 3 among those
        # are doc6, doc7 and doc8 (where the dist is id**2).
        query = "(@n:[0 5])=>[KNN 3 @v $BLOB]=>{$yield_distance_as: dist}"
        res = conn.execute_command("FT.AGGREGATE", "idx", query, 'SORTBY', '1', '@dist',
                                       "PARAMS", 2, "BLOB", create_np_array_typed([0] * dim).tobytes())
        expected_res = [['dist', '36'], ['dist', '49'], ['dist', '64']]
        env.assertEqual(res[1:], expected_res)

        conn.execute_command('FT.DROPINDEX', 'idx', 'DD')


def test_fail_on_v1_dialect():
    env = Env(moduleArgs='DEFAULT_DIALECT 1')
    dim = 1
    conn = getConnectionByEnv(env)
    one_vector = np.full((1, 1), 1, dtype = np.float32)
    conn.execute_command('FT.CREATE', 'idx', 'SCHEMA', 'v', 'VECTOR', 'FLAT', '6', 'TYPE', 'FLOAT32',
                        'DIM', dim, 'DISTANCE_METRIC', 'COSINE')
    conn.execute_command("HSET", "i", "v", one_vector.tobytes())
    for query in ["*=>[KNN 10 @v $BLOB]", "@v:[VECTOR_RANGE 10 $BLOB"]:
        res = env.expect("FT.SEARCH", "idx", query, "PARAMS", 2, "BLOB", one_vector.tobytes())
        res.error().contains("Syntax error")


def test_hybrid_query_with_global_filters():
    # Set high GC threshold so to eliminate sanitizer warnings from of false leaks from forks (MOD-6229)
    env = Env(moduleArgs='DEFAULT_DIALECT 2 FORK_GC_CLEAN_THRESHOLD 10000')
    conn = getConnectionByEnv(env)
    dim = 2
    index_size = 1000
    env.expect('FT.CREATE', 'idx', 'SCHEMA', 'v', 'VECTOR', 'FLAT', '6', 'TYPE', 'FLOAT32',
               'DIM', dim, 'DISTANCE_METRIC', 'L2', 't', 'TEXT', 'num', 'NUMERIC', 'coordinate', 'GEO').ok()

    p = conn.pipeline(transaction=False)
    for i in range(1, index_size+1):
        vector = np.full(dim, i, dtype='float32')
        p.execute_command('HSET', i, 'v', vector.tobytes(), 't', 'hybrid', 'num', i, 'coordinate',
                             str(i/100)+","+str(i/100))
    p.execute()
    if not env.isCluster():
        env.assertEqual(get_vecsim_index_size(env, 'idx', 'v'), index_size)
    query_data = np.full(dim, index_size, dtype='float32')

    # Run VecSim query in KNN mode (non-hybrid), and expect to find only one result (with key=index_size-2).
    inkeys = [index_size-2]
    expected_res = [1, str(index_size-2), ['__v_score', str(dim*2**2)]]
    env.expect('FT.SEARCH', 'idx', '*=>[KNN 10 @v $vec_param]', 'INKEYS', len(inkeys), *inkeys,
               'RETURN', 1, '__v_score', 'PARAMS', 2, 'vec_param', query_data.tobytes()).equal(expected_res)

    # Change the text value to 'other' for 20% of the vectors (with ids 5, 10, ..., index_size)
    for i in range(1, int(index_size/5) + 1):
        vector = np.full(dim, 5*i, dtype='float32')
        conn.execute_command('HSET', 5*i, 'v', vector.tobytes(), 't', 'other')

    # Run VecSim query in hybrid mode, expect to get only the vectors that passes the filters
    # (index_size-10 and index_size-100, since they has "other" in its 't' field and its id is in inkeys list).
    inkeys = [index_size-2, index_size-10, index_size-100]
    expected_res = [2, str(index_size-100), ['__v_score', str(dim*100**2)], str(index_size-10), ['__v_score', str(dim*10**2)]]
    env.expect('FT.SEARCH', 'idx', '(other)=>[KNN 10 @v $vec_param]', 'INKEYS', len(inkeys), *inkeys,
               'RETURN', 1, '__v_score', 'PARAMS', 2, 'vec_param', query_data.tobytes()).equal(expected_res)


def test_hybrid_query_change_policy():
    env = Env(moduleArgs='DEFAULT_DIALECT 2')
    conn = getConnectionByEnv(env)
    dim = 2
    n = 6000 * env.shardsCount
    data_type = random.choice(VECSIM_DATA_TYPES)
    env.debugPrint(f"data_type for test {env.testName}: {data_type}", force=True)
    np.random.seed(10)

    env.expect('FT.CREATE', 'idx', 'SCHEMA', 'v', 'VECTOR', 'FLAT', '6', 'TYPE', data_type,
                'DIM', dim, 'DISTANCE_METRIC', 'COSINE', 'tag1', 'TAG', 'tag2', 'TAG').ok()

    file = 1
    tags = range(10)
    subset_size = int(n/2)
    with conn.pipeline(transaction=False) as p:
        for i in range(subset_size):
            v = create_np_array_typed(np.random.rand(dim), data_type)
            p.execute_command('HSET', i, 'v', v.tobytes(),
                              'tag1', str(tags[randrange(10)]), 'tag2', 'word'+str(file))
        p.execute()

    file = 2
    with conn.pipeline(transaction = False) as p:
        for i in range(subset_size, n):
            v = create_np_array_typed(np.random.rand(dim), data_type)
            conn.execute_command('HSET', i + subset_size, 'v', v.tobytes(),
                                 'tag1', str(10 + tags[randrange(10)]), 'tag2', 'word'+str(file))
        p.execute()

    # This should return 10 results and run in HYBRID_BATCHES mode
    query_string = '(@tag1:{0 | 1 | 2 | 3 | 4 | 5 | 6 | 7 | 8 | 9} @tag2:{word1})=>[KNN 10 @v $vec_param]'
    query_vec = create_np_array_typed(np.random.rand(dim), data_type)
    res = execute_hybrid_query(env, query_string, query_vec, 'tag2', hybrid_mode='HYBRID_BATCHES').res
    env.assertEqual(res[0], 10)

    # Ask explicitly to use AD-HOC policy.
    query_string = '(@tag1:{0 | 1 | 2 | 3 | 4 | 5 | 6 | 7 | 8 | 9} @tag2:{word1})=>[KNN 10 @v $vec_param HYBRID_POLICY ADHOC_BF]'
    adhoc_res = execute_hybrid_query(env, query_string, query_vec, 'tag2', hybrid_mode='HYBRID_ADHOC_BF').res

    # Validate that the same scores are back for the top k results (not necessarily the exact same ids)
    for i, res_fields in enumerate(res[2::2]):
        env.assertEqual(res_fields, adhoc_res[2+2*i])

    # This query has 0 results, since none of the tags in @tag1 go along with 'word2' in @tag2.
    # However, the estimated number of the "child" results should be index_size/2.
    # While running the batches, the policy should change dynamically to AD-HOC BF.
    query_string = '(@tag1:{0 | 1 | 2 | 3 | 4 | 5 | 6 | 7 | 8 | 9} @tag2:{word2})=>[KNN 10 @v $vec_param]'
    execute_hybrid_query(env, query_string, query_vec, 'tag2',
                            hybrid_mode='HYBRID_BATCHES_TO_ADHOC_BF').equal([0])
    # Ask explicitly to use AD-HOC policy.
    query_string_adhoc_bf = '(@tag1:{0 | 1 | 2 | 3 | 4 | 5 | 6 | 7 | 8 | 9} @tag2:{word2})=>[KNN 10 @v $vec_param]=>{$HYBRID_POLICY: ADHOC_BF}'
    execute_hybrid_query(env, query_string_adhoc_bf, query_vec, 'tag2', hybrid_mode='HYBRID_ADHOC_BF').equal([0])

    # Add one valid document and re-run the query (still expect to change to AD-HOC BF)
    # This doc should return in the first batch, and then it is removed and reinserted to the results heap
    # after the policy is changed to ad-hoc.
    conn.execute_command('HSET', n, 'v', query_vec.tobytes(),
                            'tag1', str(1), 'tag2', 'word'+str(file))
    res = execute_hybrid_query(env, query_string, query_vec, 'tag2', hybrid_mode='HYBRID_BATCHES_TO_ADHOC_BF').res
    env.assertEqual(res[:2], [1, str(n)])


def test_system_memory_limits():
    env = Env(moduleArgs='DEFAULT_DIALECT 2')
    conn = getConnectionByEnv(env)

    system_memory = int(env.cmd('info', 'memory')['total_system_memory'])
    currIdx = 0
    dim = 16
    type_size = 4
    data_type = 'FLOAT32'

    # Test that huge BLOCK_SIZE is ignored in FLAT and huge INITIAL_CAP is ignored in FLAT and in HNSW (both deprecated)
    env.assertOk(conn.execute_command('FT.CREATE', currIdx, 'SCHEMA', 'v', 'VECTOR', 'FLAT', '10', 'TYPE', data_type,
                                      'DIM', dim, 'DISTANCE_METRIC', 'L2', 'INITIAL_CAP', system_memory, 'BLOCK_SIZE', system_memory))
    currIdx+=1

    env.assertOk(conn.execute_command('FT.CREATE', currIdx, 'SCHEMA', 'v', 'VECTOR', 'HNSW', '8', 'TYPE', data_type,
                                      'DIM', dim, 'DISTANCE_METRIC', 'L2', 'INITIAL_CAP', system_memory))
    currIdx+=1


    # Test cases where maxBlockSize becomes zero due to high element size

    # Case 1: High dimension causing maxBlockSize to be zero for all algorithms
    # Calculate a dimension that would cause element size to exceed memory limits
    # For FLAT: element_size = dim * type_size
    # For HNSW: element_size = dim * type_size + graph_overhead (M * 2 * sizeof(idType) + metadata)
    # For SVS: element_size = dim * type_size + graph_overhead (graph_max_degree * sizeof(uint32_t))

    memory_limit = system_memory // 10  # BLOCK_MEMORY_LIMIT is 10% of system memory

    # High dimension test - should fail for all algorithms
    high_dim = (memory_limit // type_size) + 1000  # Ensure element size exceeds limit

    env.expect('FT.CREATE', currIdx, 'SCHEMA', 'v', 'VECTOR', 'FLAT', '6', 'TYPE', data_type,
               'DIM', high_dim, 'DISTANCE_METRIC', 'L2').error().contains(
               'Vector index element size')
    currIdx+=1

    env.expect('FT.CREATE', currIdx, 'SCHEMA', 'v', 'VECTOR', 'HNSW', '6', 'TYPE', data_type,
               'DIM', high_dim, 'DISTANCE_METRIC', 'L2').error().contains(
               'Vector index element size')
    currIdx+=1

    env.expect('FT.CREATE', currIdx, 'SCHEMA', 'v', 'VECTOR', 'SVS-VAMANA', '6', 'TYPE', data_type,
               'DIM', high_dim, 'DISTANCE_METRIC', 'L2').error().contains(
               'Vector index element size')
    currIdx+=1

    # Case 2: High M parameter in HNSW causing maxBlockSize to be zero
    # HNSW element size includes: dim * type_size + sizeof(ElementGraphData) + sizeof(idType) * M * 2
    # Calculate M that would cause element size to exceed memory limits
    base_element_size = dim * type_size + 64  # Approximate overhead for ElementGraphData and metadata
    remaining_memory = memory_limit - base_element_size
    if remaining_memory > 0:
        high_M = (remaining_memory // (4 * 2)) + 1000  # sizeof(idType) = 4, M * 2 connections

        env.expect('FT.CREATE', currIdx, 'SCHEMA', 'v', 'VECTOR', 'HNSW', '8', 'TYPE', data_type,
                   'DIM', dim, 'DISTANCE_METRIC', 'L2', 'M', high_M).error().contains(
                   'Vector index element size')
        currIdx+=1

    # Case 3: High graph_max_degree in SVS-VAMANA causing maxBlockSize to be zero
    # SVS element size includes: dim * type_size + sizeof(uint32_t) * (graph_max_degree + 1)
    base_element_size = dim * type_size
    remaining_memory = memory_limit - base_element_size
    if remaining_memory > 0:
        high_graph_degree = (remaining_memory // 4) + 1000  # sizeof(uint32_t) = 4

        env.expect('FT.CREATE', currIdx, 'SCHEMA', 'v', 'VECTOR', 'SVS-VAMANA', '8', 'TYPE', data_type,
                   'DIM', dim, 'DISTANCE_METRIC', 'L2', 'GRAPH_MAX_DEGREE', high_graph_degree).error().contains(
                   'Vector index element size')
        currIdx+=1

    conn.execute_command("FLUSHALL")


@skip(cluster=True)
def test_redisearch_memory_limit():
    # test element size with VSS_MAX_RESIZE configure
    env = Env(moduleArgs='DEFAULT_DIALECT 2')
    conn = getConnectionByEnv(env)

    used_memory = int(conn.execute_command('info', 'memory')['used_memory'])
    maxmemory = used_memory * 5
    conn.execute_command('CONFIG SET', 'maxmemory', maxmemory)
    currIdx = 0
    data_type = 'FLOAT32'
    data_byte_size = 4

    # Calculate dimension that will cause element size to exceed 10% memory limit
    # BLOCK_MEMORY_LIMIT = maxmemory / 10 (default 10% of system memory)
    memory_limit_10_percent = maxmemory // 10
    # For FLAT: element_size = dim * data_byte_size
    # We want: element_size > memory_limit_10_percent
    dim = (memory_limit_10_percent // data_byte_size) + 1000  # Dimension that exceeds 10% limit

    env.expect('FT.CREATE', currIdx, 'SCHEMA', 'v', 'VECTOR', 'FLAT', '6', 'TYPE', data_type,
                'DIM', dim, 'DISTANCE_METRIC', 'L2').error().contains('Vector index element size')
    currIdx+=1

    env.expect(config_cmd(), 'SET', 'VSS_MAX_RESIZE', maxmemory).ok()

    env.expect('FT.CREATE', currIdx, 'SCHEMA', 'v', 'VECTOR', 'FLAT', '6', 'TYPE', data_type,
                'DIM', dim, 'DISTANCE_METRIC', 'L2').ok()
    currIdx+=1

    # reset env (for clean RLTest run with env reuse)
    env.expect(config_cmd(), 'SET', 'VSS_MAX_RESIZE', '0').ok()
    env.assertTrue(conn.execute_command('CONFIG SET', 'maxmemory', '0'))

@skip(cluster=True)
def test_rdb_memory_limit():
    # test element size with VSS_MAX_RESIZE configure
    env = Env(moduleArgs='DEFAULT_DIALECT 2')
    conn = getConnectionByEnv(env)

    used_memory = int(conn.execute_command('info', 'memory')['used_memory'])
    maxmemory = used_memory * 5
    idx = "idx"
    data_type = 'FLOAT32'
    data_byte_size = 4

    # Calculate dimension that will cause element size to exceed 10% memory limit
    # BLOCK_MEMORY_LIMIT = maxmemory / 10 (default 10% of system memory)
    memory_limit_10_percent = maxmemory // 10
    # For FLAT: element_size = dim * data_byte_size
    # We want: element_size > memory_limit_10_percent
    dim = (memory_limit_10_percent // data_byte_size) + 1000  # Dimension that exceeds 10% limit

    env.expect('FT.CREATE', idx, 'SCHEMA', 'v', 'VECTOR', 'FLAT', '6', 'TYPE', data_type,
               'DIM', dim, 'DISTANCE_METRIC', 'L2').ok()

    # Try reload with current max memory
    env.dumpAndReload()

    # assert that index was loaded successfully and contains the vector field using ft.info
    assertInfoField(env, idx, 'attributes',
                    [['identifier', 'v', 'attribute', 'v', 'type', 'VECTOR', 'algorithm', 'FLAT', 'data_type', 'FLOAT32', 'dim', dim, 'distance_metric', 'L2']])

    # The actual test: try creating indexes from rdb.
    # should fail since vector index element size exceeds BLOCK_MEMORY_LIMIT and creating index will fail the loading.
    conn.execute_command('CONFIG SET', 'maxmemory', maxmemory)
    try:
        env.dumpAndReload()
        env.assertTrue(False, message='Expected to fail')
    except ResponseError as e:
        env.assertContains('Error trying to load the RDB dump', str(e))

    # reset env (for clean RLTest run with env reuse)
    env.assertTrue(conn.execute_command('CONFIG SET', 'maxmemory', '0'))


class TestTimeoutReached(object):
    def __init__(self):
        if SANITIZER:
            raise SkipTest()
        self.env = Env(moduleArgs='DEFAULT_DIALECT 2 ON_TIMEOUT FAIL')
        n_shards = self.env.shardsCount
        self.index_sizes = {'FLAT': 80000 * n_shards, 'HNSW': 10000 * n_shards, 'SVS-VAMANA': 10000 * n_shards}
        self.hybrid_modes = ['BATCHES', 'ADHOC_BF']
        self.dim = 10
        self.type = 'FLOAT32'

    def tearDown(self): # cleanup after each test
        self.env.flush()

    def run_long_queries(self, n_vec, query_vec):
        # STANDARD KNN
        large_k = 1000
        # run query with no timeout. should succeed.
        res = self.env.cmd('FT.SEARCH', 'idx', '*=>[KNN $K @vector $vec_param]', 'NOCONTENT', 'LIMIT', 0, large_k,
                                   'PARAMS', 4, 'K', large_k, 'vec_param', query_vec.tobytes(),
                                   'TIMEOUT', 0)
        self.env.assertEqual(res[0], large_k)
        # run query with 1 millisecond timeout. should fail.
        self.env.expect(
            'FT.SEARCH', 'idx', '*=>[KNN $K @vector $vec_param]',
            'NOCONTENT', 'LIMIT', 0, n_vec, 'PARAMS', 4, 'K', n_vec,
            'vec_param', query_vec.tobytes(), 'TIMEOUT', 1
        ).error().contains('Timeout limit was reached')

        # RANGE QUERY
        # run query with 1 millisecond timeout. should fail.
        self.env.expect('FT.SEARCH', 'idx', '@vector:[VECTOR_RANGE 10000 $vec_param]', 'NOCONTENT', 'LIMIT', 0, n_vec,
                   'PARAMS', 2, 'vec_param', query_vec.tobytes(),
                   'TIMEOUT', 1).error().contains('Timeout limit was reached')

        # HYBRID MODES
        # Add some dummy documents so `-dummy` won't be empty and optimized away.
        with self.env.getClusterConnectionIfNeeded() as conn:
            for i in range(n_vec + 1, n_vec + 5 * self.env.shardsCount):
                conn.execute_command('HSET', i, 't', 'dummy')
        for mode in self.hybrid_modes:
            self.env.expect(
                'FT.SEARCH', 'idx', '(-dummy)=>[KNN $K @vector $vec_param HYBRID_POLICY $hp]',
                'NOCONTENT', 'LIMIT', 0, n_vec, 'PARAMS', 6, 'K', n_vec,
                'vec_param', query_vec.tobytes(), 'hp', mode, 'TIMEOUT', 1
            ).error().contains('Timeout limit was reached')

    def test_flat(self):
        # Create index and load vectors.
        n_vec = self.index_sizes['FLAT']
        query_vec = load_vectors_to_redis(self.env, n_vec, 0, self.dim, self.type)
        self.env.expect('FT.CREATE', 'idx', 'SCHEMA', 't', 'text', 'vector', 'VECTOR', 'FLAT', '8', 'TYPE', self.type,
                    'DIM', self.dim, 'DISTANCE_METRIC', 'L2', 'INITIAL_CAP', n_vec).ok()
        waitForIndex(self.env, 'idx')

        self.run_long_queries(n_vec, query_vec)

    def test_hnsw(self):
        # Create index and load vectors.
        n_vec = self.index_sizes['HNSW']
        query_vec = load_vectors_to_redis(self.env, n_vec, 0, self.dim, self.type)
        self.env.expect('FT.CREATE', 'idx', 'SCHEMA', 't', 'text', 'vector', 'VECTOR', 'HNSW', '8', 'TYPE', self.type,
                        'DIM', self.dim, 'DISTANCE_METRIC', 'L2', 'INITIAL_CAP', n_vec).ok()
        waitForIndex(self.env, 'idx')

        self.run_long_queries(n_vec, query_vec)

    def test_svs(self):
        # Create index and load vectors.
        n_vec = self.index_sizes['SVS-VAMANA']
        query_vec = load_vectors_to_redis(self.env, n_vec, 0, self.dim, self.type)
        self.env.expect('FT.CREATE', 'idx', 'SCHEMA', 't', 'text', 'vector', 'VECTOR', 'SVS-VAMANA', '6', 'TYPE', self.type,
                        'DIM', self.dim, 'DISTANCE_METRIC', 'L2').ok()
        waitForIndex(self.env, 'idx')

        self.run_long_queries(n_vec, query_vec)

@skip(no_json=True)
def test_create_multi_value_json():
    env = Env(moduleArgs='DEFAULT_DIALECT 2')
    conn = getConnectionByEnv(env)
    dim = 4
    multi_paths = ['$..vec', '$.vecs[*]', '$.*.vec']
    single_paths = ['$.path.to.vec', '$.vecs[0]']

    path = 'not a valid path'
    env.expect('FT.CREATE', 'idx', 'ON', 'JSON', 'SCHEMA', path, 'AS', 'vec', 'VECTOR', 'FLAT',
               '6', 'TYPE', 'FLOAT32', 'DIM', dim, 'DISTANCE_METRIC', 'L2',).error().equal(
                f"Invalid JSONPath '{path}' in attribute 'vec' in index 'idx'")

    for algo in VECSIM_ALGOS:
        for path in multi_paths:
            conn.flushall()
            env.expect('FT.CREATE', 'idx', 'ON', 'JSON', 'SCHEMA', path, 'AS', 'vec', 'VECTOR', algo,
                       '6', 'TYPE', 'FLOAT32', 'DIM', dim, 'DISTANCE_METRIC', 'L2',).ok()
            env.assertEqual(to_dict(env.cmd(debug_cmd(), "VECSIM_INFO", "idx", "vec"))['IS_MULTI_VALUE'], 1, message=f'{algo}, {path}')

        for path in single_paths:
            conn.flushall()
            env.expect('FT.CREATE', 'idx', 'ON', 'JSON', 'SCHEMA', path, 'AS', 'vec', 'VECTOR', algo,
                       '6', 'TYPE', 'FLOAT32', 'DIM', dim, 'DISTANCE_METRIC', 'L2',).ok()
            env.assertEqual(to_dict(env.cmd(debug_cmd(), "VECSIM_INFO", "idx", "vec"))['IS_MULTI_VALUE'], 0, message=f'{algo}, {path}')

@skip(no_json=True)
def test_index_multi_value_json():
    env = Env(moduleArgs='DEFAULT_DIALECT 2 MIN_OPERATION_WORKERS 0')
    conn = getConnectionByEnv(env)
    dim = 4
    n = 100
    per_doc = 5

    for data_t in VECSIM_DATA_TYPES:
        conn.flushall()

        args = ['FT.CREATE', 'idx', 'ON', 'JSON', 'SCHEMA',
                '$.vecs[*]', 'AS', 'hnsw', 'VECTOR', 'HNSW', '6', 'TYPE', data_t, 'DIM', dim, 'DISTANCE_METRIC', 'L2',
                '$.vecs[*]', 'AS', 'flat', 'VECTOR', 'FLAT', '6', 'TYPE', data_t, 'DIM', dim, 'DISTANCE_METRIC', 'L2']
        if data_t in ('FLOAT32', 'FLOAT16'):
            args += ['$.vecs[*]', 'AS', 'svs', 'VECTOR', 'SVS-VAMANA', '6', 'TYPE', data_t, 'DIM', dim, 'DISTANCE_METRIC', 'L2']

        env.expect(*args).ok()

        for i in range(0, n, 2):
            # Test setting vectors with python list
            conn.json().set(i, '.', {'vecs': [[i + j] * dim for j in range(per_doc)]})
            # Test setting vectors with numpy array of the same type
            conn.json().set(i + 1, '.', {'vecs': [
                create_np_array_typed([i + 1 + j] * dim, data_t).tolist() for j in range(per_doc)]})

        score_field_name = 'dist'
        k = min(10, n)
        element = create_np_array_typed([0]*dim, data_t)
        cmd_knn = ['FT.SEARCH', 'idx', '', 'PARAMS', '2', 'b', element.tobytes(), 'RETURN', '1', score_field_name, 'SORTBY', score_field_name]

        expected_res_knn = []  # the expected ids are going to be unique
        for i in range(k):
            expected_res_knn.append(str(i))                                 # Expected id
            expected_res_knn.append([score_field_name, str(i * i * dim)])   # Expected score

        radius = dim * k**2
        element = create_np_array_typed([n]*dim, data_t)
        cmd_range = ['FT.SEARCH', 'idx', '', 'PARAMS', '2', 'b', element.tobytes(), 'RETURN', '1', score_field_name, 'LIMIT', 0, n]
        expected_res_range = []
        for i in range(n-k-per_doc+1, n-per_doc+1):
            expected_res_range.append(str(i))
            expected_res_range.append([score_field_name, str(dim * (n-per_doc-i+1)**2)])
        for i in range(n-per_doc+1, n):        # Ids for which there is a vector whose distance to the query vec is zero.
            expected_res_range.append(str(i))
            expected_res_range.append([score_field_name, '0'])
        expected_res_range.insert(0, int(len(expected_res_range)/2))

        for _ in env.reloadingIterator():
            waitForIndex(env, 'idx')
            info = index_info(env, 'idx')
            env.assertEqual(info['num_docs'], n)
            env.assertEqual(info['num_records'], n * per_doc * len(info['attributes']))
            env.assertEqual(info['hash_indexing_failures'], 0)

            cmd_knn[2] = f'*=>[KNN {k} @hnsw $b AS {score_field_name}]'
            hnsw_res = conn.execute_command(*cmd_knn)[1:]
            env.assertEqual(hnsw_res, expected_res_knn)

            cmd_knn[2] = f'*=>[KNN {k} @flat $b AS {score_field_name}]'
            flat_res = conn.execute_command(*cmd_knn)[1:]
            env.assertEqual(flat_res, expected_res_knn)

            cmd_range[2] = f'@hnsw:[VECTOR_RANGE {radius} $b]=>{{$yield_distance_as:{score_field_name}}}'
            hnsw_res = conn.execute_command(*cmd_range)
            env.assertEqual(sortedResults(hnsw_res), expected_res_range)

            cmd_range[2] = f'@flat:[VECTOR_RANGE {radius} $b]=>{{$yield_distance_as:{score_field_name}}}'
            flat_res = conn.execute_command(*cmd_range)
            env.assertEqual(sortedResults(flat_res), expected_res_range)

            if data_t in ('FLOAT32', 'FLOAT16'):
                cmd_knn[2] = f'*=>[KNN {k} @svs $b AS {score_field_name}]'
                svs_res = conn.execute_command(*cmd_knn)[1:]
                env.assertEqual(svs_res, expected_res_knn)

                cmd_range[2] = f'@svs:[VECTOR_RANGE {radius} $b]=>{{$yield_distance_as:{score_field_name}}}'
                svs_res = conn.execute_command(*cmd_range)
                env.assertEqual(sortedResults(svs_res), expected_res_range)

@skip(no_json=True)
def test_bad_index_multi_value_json():
    env = Env(moduleArgs='DEFAULT_DIALECT 2')
    conn = getConnectionByEnv(env)
    dim = 4
    per_doc = 5

    failures = 0

    env.expect('FT.CREATE', 'idx', 'ON', 'JSON', 'SCHEMA',
               '$.vecs', 'AS', 'vecs_hnsv', 'VECTOR', 'HNSW', '6', 'TYPE', 'FLOAT32', 'DIM', dim, 'DISTANCE_METRIC', 'L2',
               '$.vecs', 'AS', 'vecs_svs', 'VECTOR', 'SVS-VAMANA', '6', 'TYPE', 'FLOAT32', 'DIM', dim, 'DISTANCE_METRIC', 'L2').ok()

    # By default, we assume that a static path leads to a single value, so we can't index an array of vectors as multi-value
    conn.json().set(46, '.', {'vecs': [[0.46] * dim] * per_doc})
    failures += 1
    env.assertEqual(index_info(env, 'idx')['hash_indexing_failures'], failures)

    # We also don't support an array of length 1 that wraps an array for single value
    conn.json().set(46, '.', {'vecs': [[0.46] * dim]})
    failures += 1
    env.assertEqual(index_info(env, 'idx')['hash_indexing_failures'], failures)

    conn.flushall()
    failures = 0
    env.expect('FT.CREATE', 'idx', 'ON', 'JSON', 'SCHEMA',
               '$.vecs[*]', 'AS', 'vecs_hnsv', 'VECTOR', 'HNSW', '6', 'TYPE', 'FLOAT32', 'DIM', dim, 'DISTANCE_METRIC', 'L2',
               '$.vecs[*]', 'AS', 'vecs_svs', 'VECTOR', 'SVS-VAMANA', '6', 'TYPE', 'FLOAT32', 'DIM', dim, 'DISTANCE_METRIC', 'L2').ok()

    # dynamic path returns a non array type
    conn.json().set(46, '.', {'vecs': [np.ones(dim).tolist(), 'not a vector']})
    failures += 1
    env.assertEqual(index_info(env, 'idx')['hash_indexing_failures'], failures)

    # we should NOT fail if some of the vectors are NULLs
    conn.json().set(46, '.', {'vecs': [np.ones(dim).tolist(), None, (np.ones(dim) * 2).tolist()]})
    env.assertEqual(index_info(env, 'idx')['hash_indexing_failures'], failures)
    env.assertEqual(index_info(env, 'idx')['num_records'], 4)

    # ...or if the path returns NULL
    conn.json().set(46, '.', {'vecs': None})
    env.assertEqual(index_info(env, 'idx')['hash_indexing_failures'], failures)

    # some of the vectors are not of the right dimension
    conn.json().set(46, '.', {'vecs': [np.ones(dim).tolist(), np.ones(dim + 46).tolist()]})
    failures += 1
    conn.json().set(46, '.', {'vecs': [np.ones(dim).tolist(), []]})
    failures += 1
    env.assertEqual(index_info(env, 'idx')['hash_indexing_failures'], failures)

    # some of the elements in some of vectors are not numerics
    vec = [42] * dim
    vec[-1] = 'not a number'
    conn.json().set(46, '.', {'vecs': [np.ones(dim).tolist(), vec]})
    failures += 1
    env.assertEqual(index_info(env, 'idx')['hash_indexing_failures'], failures)


def test_range_query_basic():
    env = Env(moduleArgs='DEFAULT_DIALECT 2')
    conn = getConnectionByEnv(env)
    dim = 4
    n = 99
    id_diff = 46

    for data_type in VECSIM_DATA_TYPES:
        for index in VECSIM_ALGOS:
            if index == "SVS-VAMANA" and data_type not in ("FLOAT16", "FLOAT32"):
                continue
            msg = f'{data_type}, {index}'
            env.expect('FT.CREATE', 'idx', 'SCHEMA', 'v', 'VECTOR', index, '6', 'TYPE', data_type, 'DIM',
                       dim, 'DISTANCE_METRIC', 'L2', 't', 'TEXT').ok()

            # search in an empty index
            query_data = create_np_array_typed([1]*dim, data_type)
            env.expect('FT.SEARCH', 'idx', '@v:[VECTOR_RANGE 0.1 $vec_param]=>{$YIELD_DISTANCE_AS:$score_field}',
                                   'SORTBY', 'score', 'PARAMS', 4, 'vec_param', query_data.tobytes(), 'score_field', 'score',
                                   'RETURN', 1, 'score', 'LIMIT', 0, n).equal([0])

            # load vectors, where vector with id i is [i, i, ..., i]
            load_vectors_with_texts_into_redis(conn, 'v', dim, n, data_type)

            # Expect to get the `id_diff` docs with the highest ids.
            dist_range = dim * id_diff**2
            query_data = create_np_array_typed([n+1]*dim, data_type)
            res = conn.execute_command('FT.SEARCH', 'idx', '@v:[VECTOR_RANGE $r $vec_param]=>{$YIELD_DISTANCE_AS:$score_field}',
            'SORTBY', 'score', 'PARAMS', 6, 'vec_param', query_data.tobytes(), 'r', dist_range, 'score_field', 'score',
            'RETURN', 1, 'score', 'LIMIT', 0, n)
            env.assertEqual(res[0], id_diff, message=msg)
            for i, doc_id in enumerate(res[1::2]):
                env.assertEqual(str(n-i), doc_id, message=msg)
            for i, score in enumerate(res[2::2], 1):
                env.assertEqual(['score', str(dim * i**2)], score, message=msg)

            # Run again without score field
            res = conn.execute_command('FT.SEARCH', 'idx', '@v:[VECTOR_RANGE $r $vec_param]',
                                       'PARAMS', 4, 'vec_param', query_data.tobytes(), 'r', dist_range,
                                       'RETURN', 0, 'LIMIT', 0, n)
            env.assertEqual(res[0], id_diff, message=msg)
            for expected_id, doc_id in enumerate(res[1:], n - id_diff + 1):
                env.assertEqual(str(expected_id), doc_id, message=msg)  # results should be sorted by id (by default)
            conn.flushall()


def test_range_query_basic_random_vectors():
    env = Env(moduleArgs='DEFAULT_DIALECT 2')
    conn = getConnectionByEnv(env)
    dim = 128
    n = 10000

    env.expect('FT.CREATE', 'idx', 'SCHEMA', 'vector', 'VECTOR', 'HNSW', '12', 'TYPE', 'FLOAT32', 'DIM',
               dim, 'DISTANCE_METRIC', 'COSINE', 'M', '4', 'EF_CONSTRUCTION', '4', 'EPSILON', '0.001').ok()

    query_data = load_vectors_to_redis(env, n, 0, dim)

    radius = 0.23
    res_default_epsilon = conn.execute_command('FT.SEARCH', 'idx', '@vector:[VECTOR_RANGE $r $vec_param]=>{$YIELD_DISTANCE_AS:dist}',
                               'SORTBY', 'dist', 'PARAMS', 4, 'vec_param', query_data.tobytes(), 'r', radius,
                               'RETURN', 1, 'dist', 'LIMIT', 0, n)

    res_higher_epsilon = conn.execute_command('FT.SEARCH', 'idx', '@vector:[VECTOR_RANGE $r $vec_param]=>{$YIELD_DISTANCE_AS:dist; $EPSILON: 0.1}',
                               'SORTBY', 'dist', 'PARAMS', 4, 'vec_param', query_data.tobytes(), 'r', radius,
                               'RETURN', 1, 'dist', 'LIMIT', 0, n)

    # Expect getting better results when epsilon is higher
    env.assertGreater(res_higher_epsilon[0], res_default_epsilon[0])
    for dist in res_higher_epsilon[2::2]:
        env.assertGreaterEqual(radius, float(dist[1]))
    docs_higher_epsilon = [doc for doc in res_higher_epsilon[1::2]]
    ids_found = 0
    for doc_id in res_default_epsilon[1::2]:
        if doc_id in docs_higher_epsilon:
            ids_found += 1
    # Results found with lower epsilon are subset of the results found with higher epsilon.
    env.assertEqual(ids_found, len(res_default_epsilon[1::2]))


def test_range_query_complex_queries():
    env = Env(moduleArgs='DEFAULT_DIALECT 2')
    conn = getConnectionByEnv(env)
    dim = 128
    index_size = 1000
    default = env.cmd(config_cmd(), 'GET', 'UNION_ITERATOR_HEAP')

    union_iterator_heap_configs = [
        default,
    # Todo: this test reveals inconsistent behavior when UNION_ITERATOR_HEAP is set to 1, that isn't caused by vector
    # range queries. This is a temporary workaround to bypass this failure and should be removed once we have a fix.
    # Related to mod_4374 and mod_4375 (see tests)
    #     1,  # small
    ]

    for union_iterator_heap in union_iterator_heap_configs:
        env.expect(config_cmd(), 'SET', 'UNION_ITERATOR_HEAP', union_iterator_heap).ok
        loop_case = f'union config: {union_iterator_heap}'

        env.expect('FT.CREATE', 'idx', 'SCHEMA', 'v', 'VECTOR', 'FLAT', '6', 'TYPE', 'FLOAT32',
                'DIM', dim, 'DISTANCE_METRIC', 'L2', 't', 'TEXT', 'num', 'NUMERIC', 'coordinate', 'GEO').ok()

        p = conn.pipeline(transaction=False)
        for i in range(1, index_size+1):
            vector = create_np_array_typed([i]*dim)
            p.execute_command('HSET', i, 'v', vector.tobytes(), 't', 'text', 'num', i, 'coordinate',
                            str(i/100)+","+str(i/100))
        p.execute()
        if not env.isCluster():
            env.assertEqual(get_vecsim_index_size(env, 'idx', 'v'), index_size)

        # Change the text value to 'other' for 20% of the vectors (with id 5, 10, ..., index_size)
        for i in range(5, index_size + 1, 5):
            vector = create_np_array_typed([i]*dim)
            conn.execute_command('HSET', i, 'v', vector.tobytes(), 't', 'other', 'num', -i, 'coordinate',
                                    str(i/100)+","+str(i/100))

        query_data = create_np_array_typed([index_size]*dim)
        radius = dim * 9**2

        # Expect to get the results whose ids are in [index_size-9, index_size] and don't multiply by 5.
        expected_res = [8]
        for i in range(1, 10):
            if i == 5:
                continue
            expected_res.extend([str(index_size-i), ['dist', str(dim * i**2), 't', 'text', 'num', str(index_size-i)]])
        res = env.cmd('FT.SEARCH', 'idx', '@t:text @v:[VECTOR_RANGE $r $vec_param]=>{$YIELD_DISTANCE_AS:dist}',
                        'SORTBY', 'dist', 'PARAMS', 4, 'vec_param', query_data.tobytes(), 'r', radius,
                        'RETURN', 3, 'dist', 't', 'num', 'LIMIT', 0, index_size)
        env.assertEqual(res, expected_res, message=loop_case)

        # Expect to get 10 results whose ids are a multiplication of 5 whose distance within the range.
        radius = dim * 49**2
        expected_res = [10]
        for i in range(0, 50, 5):
            expected_res.extend([str(index_size-i), ['dist', str(dim * i**2), 't', 'other', 'num', str(i-index_size)]])
        res = env.cmd('FT.SEARCH', 'idx', 'other @v:[VECTOR_RANGE $r $vec_param]=>{$YIELD_DISTANCE_AS:dist}',
                        'SORTBY', 'dist', 'PARAMS', 4, 'vec_param', query_data.tobytes(), 'r', radius,
                        'RETURN', 3, 'dist', 't', 'num' ,'LIMIT', 0, index_size)
        env.assertEqual(res, expected_res, message=loop_case)

        # Expect to get 20 results whose ids are a multiplication of 5 OR has a value in 'num' field
        # which are in the range [950, 960), and whose corresponding vector distance within the range. These are ids
        # [index_size, index_size-5, ... , index_size-50] U [index_size-51, index_size-52, ..., index_size-59]
        radius = dim * 59**2
        expected_res = [20]
        for i in range(0, 50, 5):
            expected_res.extend([str(index_size-i), ['dist', str(dim * i**2), 't', 'other', 'num', str(i-index_size)]])
        for i in range(50, 60):
            expected_res.extend([str(index_size-i), ['dist', str(dim * i**2), 't', 'other' if (index_size-i) % 5 == 0 else 'text',
                                'num', str(i-index_size if (index_size-i) % 5 == 0 else index_size-i)]])
        res = env.cmd('FT.SEARCH', 'idx',
                f'(@t:other | @num:[{index_size-60} ({index_size-50}]) @v:[VECTOR_RANGE $r $vec_param]=>{{$YIELD_DISTANCE_AS:dist}}',
                'SORTBY', 'dist', 'PARAMS', 4, 'vec_param', query_data.tobytes(), 'r', radius,
                'RETURN', 3, 'dist', 't', 'num', 'LIMIT', 0, index_size)
        env.assertEqual(res, expected_res, message=loop_case)

        # Test again with NOT operator - expect to get the same result, since NOT 'text' means that @t contains 'other'
        res = env.cmd('FT.SEARCH', 'idx',
                f'(-text | @num:[{index_size-60} ({index_size-50}]) @v:[VECTOR_RANGE $r $vec_param]=>{{$YIELD_DISTANCE_AS:dist}}',
                'SORTBY', 'dist', 'PARAMS', 4, 'vec_param', query_data.tobytes(), 'r', radius,
                'RETURN', 3, 'dist', 't', 'num', 'LIMIT', 0, index_size)
        env.assertEqual(res, expected_res, message=loop_case)

        # Test with global filters. Use range query with all types of global filters exists
        radius = dim * 100**2  # ids in range [index_size-100, index_size] are within the radius.
        inkeys = [i for i in range(3, index_size+1, 3)]
        expected_res = [str(i) for i in range(index_size, index_size-100, -1)
                        if i in inkeys and i % 5 != 0] # i % 5 != 0 because we also search for `text` in the query
        expected_res.insert(0, len(expected_res))
        res = env.cmd('FT.SEARCH', 'idx', 'text @v:[VECTOR_RANGE $r $vec_param]=>{$yield_distance_as:dist}',
                        'INKEYS', len(inkeys), *inkeys,
                        'SORTBY', 'dist', 'NOCONTENT', 'LIMIT', 0, index_size,
                        'PARAMS', 4, 'vec_param', query_data.tobytes(), 'r', radius)
        env.assertEqual(res, expected_res, message=loop_case)

        # Rerun with global filters, put the range query in the root this time (expect the same result set)
        res = env.cmd('FT.SEARCH', 'idx', 'text @v:[VECTOR_RANGE $r $vec_param]=>{$yield_distance_as:dist}',
                        'INKEYS', len(inkeys), *inkeys,
                        'SORTBY', 'dist', 'NOCONTENT', 'LIMIT', 0, index_size,
                        'PARAMS', 4, 'vec_param', query_data.tobytes(), 'r', radius)
        env.assertEqual(res, expected_res, message=loop_case)

        # Test with tf-idf scores. for ids that are a multiplication of 5, tf_idf score is 2, while for other
        # ids the tf-idf score is 1 (note that the range query doesn't affect the score).
        # Change the score of a single doc, so it'll get the max score.
        con = env.getConnectionByKey(str(index_size), 'HSET')
        env.assertEqual(con.execute_command('HSET', str(index_size), 't', 'unique'), 0)

        radius = dim * 10**2
        expected_res = [11, str(index_size), '16' if env.isCluster() and env.shardsCount > 1 else '18']  # Todo: fix this inconsistency
        for i in range(index_size-10, index_size, 5):
            expected_res.extend([str(i), '2'])
        for i in sorted(set(range(index_size-10, index_size))-set(range(index_size-10, index_size+1, 5))):
            expected_res.extend([str(i), '1'])
        res = env.cmd('FT.SEARCH', 'idx', '(text|other|unique) @v:[VECTOR_RANGE $r $vec_param]', 'SCORER', 'TFIDF', 'WITHSCORES',
                        'PARAMS', 4, 'vec_param', query_data.tobytes(), 'r', radius,
                        'RETURN', 0, 'LIMIT', 0, 11)
        env.assertEqual(res, expected_res, message=loop_case)

        conn.flushall()


def test_multiple_range_queries():
    env = Env(moduleArgs='DEFAULT_DIALECT 2')
    conn = getConnectionByEnv(env)
    dim = 16
    n = 100
    data_type = 'FLOAT32'

    env.expect('FT.CREATE', 'idx', 'SCHEMA', 'v_flat', 'VECTOR', 'FLAT', '6', 'TYPE', data_type,
                'DIM', dim, 'DISTANCE_METRIC', 'L2',
                't', 'TEXT', 'num', 'NUMERIC',
                'v_hnsw', 'VECTOR', 'HNSW', '6', 'TYPE', data_type,
                'DIM', dim, 'DISTANCE_METRIC', 'L2').ok()
    # Run queries over an empty index
    query_vec_flat = create_np_array_typed([n/4]*dim, data_type)
    query_vec_hnsw = create_np_array_typed([n/2]*dim, data_type)
    intersect_query = '(@v_flat:[VECTOR_RANGE $r $vec_param_flat]=>{$YIELD_DISTANCE_AS:dist_flat} @v_hnsw:[VECTOR_RANGE $r $vec_param_hnsw]=>{$YIELD_DISTANCE_AS:dist_hnsw})'
    union_query = '(@v_flat:[VECTOR_RANGE $r $vec_param_flat]=>{$YIELD_DISTANCE_AS:dist_flat} | @v_hnsw:[VECTOR_RANGE $r $vec_param_hnsw]=>{$YIELD_DISTANCE_AS:dist_hnsw})'
    for query in [intersect_query, union_query]:
        env.expect('FT.SEARCH', 'idx', query, 'SORTBY', 'dist_flat', 'PARAMS', 6, 'vec_param_flat', query_vec_flat.tobytes(),
                    'vec_param_hnsw', query_vec_hnsw.tobytes(), 'r', 1,
                    'RETURN', 2, 'dist_flat', 'dist_hnsw').equal([0])

    p = conn.pipeline(transaction=False)
    for i in range(1, n+1):
        vector = create_np_array_typed([i]*dim, data_type)
        p.execute_command('HSET', i, 'v_flat', vector.tobytes(), 'v_hnsw', vector.tobytes(),
                            't', 'text' if i % 5 else 'other', 'num', i)
    p.execute()

    # vectors with ids [0, index_size/2] are within the radius of query_vec_flat, while
    # vectors with ids [index_size/4, index_size*3/4] are within the radius of query_vec_hnsw.
    # Expected res is the intersection of both (we return 10 results that are closest to query_vec_flat)
    radius = dim * (n/4)**2
    expected_res = [int(n/4) + 1]
    for i in range(int(n/4), int(n/4) + 10):
        expected_res.extend([str(i), ['dist_flat', str(int(dim * (n/4-i)**2)), 'dist_hnsw', str(int(dim * (n/2-i)**2))]])

    env.expect('FT.SEARCH', 'idx', intersect_query, 'SORTBY', 'dist_flat', 'PARAMS', 6, 'vec_param_flat', query_vec_flat.tobytes(),
                'vec_param_hnsw', query_vec_hnsw.tobytes(), 'r', radius,
                'RETURN', 2, 'dist_flat', 'dist_hnsw').equal(expected_res)

    # Run again, sort by results that are closest to query_vec_hnsw
    expected_res = [int(n/4) + 1]
    for i in range(int(n/2), int(n/2)-10, -1):
        expected_res.extend([str(i), ['dist_flat', str(int(dim * (n/4-i)**2)), 'dist_hnsw', str(int(dim * (n/2-i)**2))]])
    env.expect('FT.SEARCH', 'idx', intersect_query, 'SORTBY', 'dist_hnsw', 'PARAMS', 6, 'vec_param_flat', query_vec_flat.tobytes(),
                'vec_param_hnsw', query_vec_hnsw.tobytes(), 'r', radius,
                'RETURN', 2, 'dist_flat', 'dist_hnsw').equal(expected_res)

    # Run union query - expect to get a union of both ranges, sorted by id. The distances of a range query
    # will be given as output only for ids that are in the corresponding subquery range.
    expected_res = [int(n*3/4)]
    for i in range(1, int(n/4)):
        expected_res.extend([str(i), ['dist_flat', str(int(dim * abs(n/4-i)**2))]])
    for i in range(int(n/4), int(n/2) + 1):
        expected_res.extend([str(i), ['dist_flat', str(int(dim * abs(n/4-i)**2)), 'dist_hnsw', str(int(dim * (n/2-i)**2))]])
    for i in range(int(n/2) + 1, int(n*3/4) + 1):
        expected_res.extend([str(i), ['dist_hnsw', str(int(dim * (n/2-i)**2))]])
    env.expect('FT.SEARCH', 'idx', union_query, 'PARAMS', 6, 'vec_param_flat', query_vec_flat.tobytes(),
                'vec_param_hnsw', query_vec_hnsw.tobytes(), 'r', radius, 'SORTBY', 'num', 'LIMIT', 0, n,
                'RETURN', 2, 'dist_flat', 'dist_hnsw').equal(expected_res)

    # Run union query with another field - expect to get the results from before, followed by the results
    # that are within the numeric range without the distance field.
    numeric_range = (n/2, n*9/10)
    extended_union_query = union_query + f' | @num:[{numeric_range[0]} {numeric_range[1]}]'
    expected_res[0] = int(numeric_range[1])
    for i in range(int(n*3/4)+1, int(numeric_range[1]) + 1):
        expected_res.extend([str(i), []])
    env.expect('FT.SEARCH', 'idx', extended_union_query, 'PARAMS', 6, 'vec_param_flat', query_vec_flat.tobytes(),
                'vec_param_hnsw', query_vec_hnsw.tobytes(), 'r', radius, 'SORTBY', 'num', 'LIMIT', 0, n,
                'RETURN', 2, 'dist_flat', 'dist_hnsw').equal(expected_res)

    intersect_over_union_q = union_query + f' @t:other'
    # result set should be every doc in the union of the ranges that is multiply by 5.
    expected_res = [int((n*3/4) / 5)]
    for i in range(int(n*3/4), int(n/2), -5):
        expected_res.extend([str(i), ['dist_hnsw', str(int(dim * (n/2-i)**2))]])
    for i in range(int(n/2), int(n/4)-5, -5):
        expected_res.extend([str(i), ['dist_flat', str(int(dim * abs(n/4-i)**2)), 'dist_hnsw', str(int(dim * (n/2-i)**2))]])
    for i in range(int(n/4)-5, 0, -5):
        expected_res.extend([str(i), ['dist_flat', str(int(dim * abs(n/4-i)**2))]])
    env.expect('FT.SEARCH', 'idx', intersect_over_union_q, 'SORTBY', 'num', 'DESC', 'PARAMS', 6, 'vec_param_flat', query_vec_flat.tobytes(),
                'vec_param_hnsw', query_vec_hnsw.tobytes(), 'r', radius,  'LIMIT', 0, n,
                'RETURN', 2, 'dist_flat', 'dist_hnsw').equal(expected_res)

    union_over_intersection_q = intersect_query + f' | (@num:[{n/3} {n*3/4}] @t:other)'
    # result set should be every doc in the intersection of both ranges OR in the numeric range that is multiply by 5.
    expected_res = [int(n/4) + int(n/4 / 5) + 1]
    for i in range(int(n/4), int(n/2)+1):
            expected_res.extend([str(i), ['dist_flat', str(int(dim * (n/4-i)**2)), 'dist_hnsw', str(int(dim * (n/2-i)**2))]])
    for i in range(int(n/2)+5, int(n*3/4)+1, 5):
        expected_res.extend([str(i), []])
    env.expect('FT.SEARCH', 'idx', union_over_intersection_q, 'SORTBY', 'num', 'PARAMS', 6, 'vec_param_flat', query_vec_flat.tobytes(),
                'vec_param_hnsw', query_vec_hnsw.tobytes(), 'r', radius,  'LIMIT', 0, n,
                'RETURN', 2, 'dist_flat', 'dist_hnsw').equal(expected_res)

    # Range + KNN queries #
    # Range query should have 0 results, and so does the entire query.
    query_vec_knn = create_np_array_typed([0]*dim, data_type)
    env.expect('FT.SEARCH', 'idx', '@v_flat:[VECTOR_RANGE $r $vec_param_flat]=>[KNN 10 @v_hnsw $knn_vec AS knn_dist]',
                'SORTBY', 'knn_dist', 'PARAMS', 6, 'vec_param_flat', create_np_array_typed([2*n]*dim, data_type).tobytes(),
                'knn_vec', query_vec_knn.tobytes(),
                'r', dim, 'LIMIT', 0, n, 'RETURN', 2, 'dist_hnsw', 'knn_dist').equal([0])

    # Range query should have 2 results, and so does the entire query. range query doesn't yield scores.
    query_vec_knn = create_np_array_typed([0]*dim, data_type)
    expected_res = [2, '99', ['knn_dist', '156816'], '100', ['knn_dist', '160000']]
    env.expect('FT.SEARCH', 'idx', '@v_flat:[VECTOR_RANGE $r $vec_param_flat]=>[KNN 10 @v_hnsw $knn_vec AS knn_dist]',
                'SORTBY', 'knn_dist', 'PARAMS', 6, 'vec_param_flat', create_np_array_typed([n]*dim, data_type).tobytes(),
                'knn_vec', query_vec_knn.tobytes(),
                'r', dim, 'LIMIT', 0, n, 'RETURN', 2, 'dist_hnsw', 'knn_dist').equal(expected_res)

    # This query should return the TOP 10 results closest to query_vec_knn that are in both ranges -
    # These are the lower ids that are >= n/4
    expected_res = [10]
    for i in range(int(n/4), int(n/4)+10):
        expected_res.extend([str(i), ['knn_dist', str(dim * i**2), 'dist_flat', str(int(dim * (n/4-i)**2)),
                                        'dist_hnsw', str(int(dim * (n/2-i)**2))]])
    filtered_q = intersect_query + '=>[KNN 10 @v_hnsw $knn_vec AS knn_dist]'
    env.expect('FT.SEARCH', 'idx', filtered_q, 'SORTBY', 'knn_dist', 'PARAMS', 8, 'vec_param_flat', query_vec_flat.tobytes(),
                'vec_param_hnsw', query_vec_hnsw.tobytes(), 'knn_vec', query_vec_knn.tobytes(), 'r', radius,
                'RETURN', 3, 'dist_flat', 'dist_hnsw', 'knn_dist').equal(expected_res)

    # This query should return the TOP 20 results closest to query_vec_knn that are in at least one of the ranges,
    # AND has 'other' in their text field. These are ids 5, 10, ..., n*3/4.
    expected_res = [min(20, int(n*3/4 /5))]
    for i in range(5, int(n/4), 5):
        expected_res.extend([str(i), ['knn_dist', str(dim * i**2)]])
    for i in range(int(n/4), int(n*3/4) + 1, 5):
        expected_res.extend([str(i), ['knn_dist', str(dim * i**2), 'dist_hnsw', str(int(dim * (n/2-i)**2))]])
    filtered_q = '(' + union_query + ' @t:other)=>[KNN 20 @v_hnsw $knn_vec AS knn_dist]'
    env.expect('FT.SEARCH', 'idx', filtered_q, 'SORTBY', 'knn_dist', 'PARAMS', 8, 'vec_param_flat', query_vec_flat.tobytes(),
                'vec_param_hnsw', query_vec_hnsw.tobytes(), 'knn_vec', query_vec_knn.tobytes(), 'r', radius,
                'RETURN', 2, 'dist_hnsw', 'knn_dist', 'LIMIT', 0, 20).equal(expected_res)


# Test that a query that contains KNN as subset is parsed correctly (specially in coordinator, where we
# have a special treatment for these cases)
def test_query_with_knn_substr():
    env = Env(moduleArgs='DEFAULT_DIALECT 2')
    conn = getConnectionByEnv(env)
    dim = 2
    conn.execute_command('FT.CREATE', 'idx', 'SCHEMA', 'v', 'VECTOR', 'FLAT', '6', 'TYPE', 'FLOAT32',
                         'DIM', dim, 'DISTANCE_METRIC', 'L2', 't', 'TEXT')

    for i in range(10):
        conn.execute_command("HSET", f'doc{i}', "v", create_np_array_typed([i] * dim).tobytes(),
                             't', 'knn' if i % 2 else 'val')

    # Expect that doc1, doc3 and doc5 that has "knn" in their @t field and their vector in @v
    # field is the closest to the query vector will be returned.
    query_with_vecsim = "(@t:KNN)=>[KNN 3 @v $BLOB]=>{$yield_distance_as: dist}"
    expected_res = [{'dist': '2'}, {'dist': '18'}, {'dist': '50'}]
    res = conn.execute_command("FT.AGGREGATE", "idx", query_with_vecsim,
                               "PARAMS", 2, "BLOB", create_np_array_typed([0] * dim).tobytes())
    env.assertEqual([to_dict(res_item) for res_item in res[1:]], expected_res)

    res = conn.execute_command("FT.SEARCH", "idx", query_with_vecsim, 'SORTBY', 'dist',
                               "PARAMS", 2, "BLOB", create_np_array_typed([0] * dim).tobytes(), 'RETURN', '1', 'dist')
    env.assertEqual([to_dict(res_item) for res_item in res[2::2]], expected_res)

    # Expect that all the odd numbers documents (doc1, doc3, doc5, doc7 and doc9) that has "knn" in their @t field
    # will be returned.
    query_without_vecsim = "(@t:KNN)"
    expected_res = ['doc1', 'doc3', 'doc5', 'doc7', 'doc9']
    res = conn.execute_command("FT.AGGREGATE", "idx", query_without_vecsim, 'LOAD', '1', '@__key',
                               'SORTBY', '1', '@__key')
    env.assertEqual([res_item[1] for res_item in res[1:]], expected_res)

    res = conn.execute_command("FT.SEARCH", "idx", query_without_vecsim,
                               "PARAMS", 2, "BLOB", create_np_array_typed([0] * dim).tobytes(), 'nocontent',
                               'LOAD', '1', '@__key', 'SORTBY', '__key')
    env.assertEqual(res[1:], expected_res)


def test_score_name_case_sensitivity():
    env = Env(moduleArgs='DEFAULT_DIALECT 2')
    conn = getConnectionByEnv(env)
    dim = 2

    k = 10
    score_name = 'SCORE'
    vec_fieldname = 'VEC'
    default_score_name = f'__{vec_fieldname}_score'
    conn.execute_command('FT.CREATE', 'idx', 'SCHEMA',
                         vec_fieldname, 'VECTOR', 'FLAT', '6', 'TYPE', 'FLOAT32', 'DIM', dim, 'DISTANCE_METRIC', 'L2')

    def expected(cur_score_name = None):
        expected = [k]
        if cur_score_name is not None:
            for i in range(k):
                expected += [f'doc{i}', [cur_score_name, str(i * i * dim)]]
        else:
            for i in range(k):
                expected += [f'doc{i}', []]
        return expected

    for i in range(10):
        conn.execute_command("HSET", f'doc{i}', vec_fieldname, create_np_array_typed([i] * dim).tobytes())

    # Test yield_distance_as
    res = conn.execute_command('FT.SEARCH', 'idx', f'*=>[KNN $k @{vec_fieldname} $BLOB]=>{{$yield_distance_as: {score_name}}}',
                               'PARAMS', 4, 'k', k, 'BLOB', create_np_array_typed([0] * dim).tobytes(),
                               'RETURN', '1', score_name)
    env.assertEqual(res, expected(score_name))
        # mismatch cases
    env.expect('FT.SEARCH', 'idx', f'*=>[KNN $k @{vec_fieldname} $BLOB]=>{{$yield_distance_as: {score_name}}}',
               'PARAMS', 4, 'k', k, 'BLOB', create_np_array_typed([0] * dim).tobytes(),
               'RETURN', '1', score_name.lower()).equal(expected())
    env.expect('FT.SEARCH', 'idx', f'*=>[KNN $k @{vec_fieldname} $BLOB]=>{{$yield_distance_as: {score_name.lower()}}}',
               'PARAMS', 4, 'k', k, 'BLOB', create_np_array_typed([0] * dim).tobytes(),
               'RETURN', '1', score_name).equal(expected())

    # Test AS
    res = conn.execute_command('FT.SEARCH', 'idx', f'*=>[KNN {k} @{vec_fieldname} $BLOB AS {score_name}]',
                               'PARAMS', 2, 'BLOB', create_np_array_typed([0] * dim).tobytes(),
                               'RETURN', '1', score_name)
    env.assertEqual(res, expected(score_name))
        # mismatch cases
    env.expect('FT.SEARCH', 'idx', f'*=>[KNN {k} @{vec_fieldname} $BLOB AS {score_name}]',
               'PARAMS', 2, 'BLOB', create_np_array_typed([0] * dim).tobytes(),
               'RETURN', '1', score_name.lower()).equal(expected())
    env.expect('FT.SEARCH', 'idx', f'*=>[KNN {k} @{vec_fieldname} $BLOB AS {score_name.lower()}]',
               'PARAMS', 2, 'BLOB', create_np_array_typed([0] * dim).tobytes(),
               'RETURN', '1', score_name).equal(expected())

    # Test default score name
    res = conn.execute_command('FT.SEARCH', 'idx', f'*=>[KNN {k} @{vec_fieldname} $BLOB]',
                               'PARAMS', 2, 'BLOB', create_np_array_typed([0] * dim).tobytes(),
                               'RETURN', '1', default_score_name)
    env.assertEqual(res, expected(default_score_name))
        # mismatch case
    env.expect('FT.SEARCH', 'idx', f'*=>[KNN {k} @{vec_fieldname} $BLOB]',
               'PARAMS', 4, 'k', k, 'BLOB', create_np_array_typed([0] * dim).tobytes(),
               'RETURN', '1', score_name.lower()).equal(expected())


@skip(cluster=True)
def test_tiered_index_gc():
    N = 100
    env = Env(moduleArgs=f'WORKERS 2 FORK_GC_RUN_INTERVAL 1000000000000 FORK_GC_CLEAN_THRESHOLD {N}')
    conn = getConnectionByEnv(env)
    dim = 16
    conn.execute_command('FT.CREATE', 'idx', 'SCHEMA',
                         'v1', 'VECTOR', 'HNSW', '6', 'TYPE', 'FLOAT32', 'DIM', dim, 'DISTANCE_METRIC', 'L2',
                         'v2', 'VECTOR', 'HNSW', '6', 'TYPE', 'FLOAT64', 'DIM', dim, 'DISTANCE_METRIC', 'COSINE',
                         't', 'TEXT')
    # Create another vector index with `FT.ALTER` command. (relevant for the GC - related to MOD-6276)
    conn.execute_command('FT.ALTER', 'idx', 'SCHEMA', 'ADD', 'v1', 'AS',
                         'v3', 'VECTOR', 'HNSW', '6', 'TYPE', 'FLOAT32', 'DIM', dim, 'DISTANCE_METRIC', 'L2')

    # Insert random vectors to an index with two vector fields.
    for i in range(N):
        res = conn.execute_command('hset', i, 't', f'some string with to be cleaned by GC for id {i}',
                                   'v1', create_np_array_typed(np.random.random((1, dim))).tobytes(),
                                   'v2', create_np_array_typed(np.random.random((1, dim)), 'FLOAT64').tobytes())
        env.assertEqual(res, 3)

    def get_debug_info():
        return {v: get_vecsim_debug_dict(env, 'idx', v) for v in ['v1', 'v2', 'v3']}

    # Wait until all vectors are indexed into HNSW.
    debug_info = get_debug_info()
    while np.any([index['BACKGROUND_INDEXING'] for index in debug_info.values()]):
        time.sleep(0.1)
        debug_info = get_debug_info()

    # Delete all documents. Note that we have less than TIERED_HNSW_SWAP_JOBS_THRESHOLD docs (1024),
    # so we know that we won't execute swap jobs during the 'DEL' command execution.
    for i in range(N):
        res = conn.execute_command('DEL', i)
        env.assertEqual(res, 1)

    debug_info = get_debug_info()
    env.assertEqual(to_dict(debug_info['v1']['BACKEND_INDEX'])['NUMBER_OF_MARKED_DELETED'], N)
    env.assertEqual(to_dict(debug_info['v2']['BACKEND_INDEX'])['NUMBER_OF_MARKED_DELETED'], N)
    env.assertEqual(to_dict(debug_info['v3']['BACKEND_INDEX'])['NUMBER_OF_MARKED_DELETED'], N)

    # Wait for all repair jobs to be finish, then run GC to remove the deleted vectors.
    env.expect(debug_cmd(), 'WORKERS', 'DRAIN').ok()
    env.expect(debug_cmd(), 'GC_FORCEINVOKE', 'idx').equal('DONE')

    debug_info = get_debug_info()
    env.assertEqual(to_dict(debug_info['v1']['BACKEND_INDEX'])['NUMBER_OF_MARKED_DELETED'], 0)
    env.assertEqual(to_dict(debug_info['v2']['BACKEND_INDEX'])['NUMBER_OF_MARKED_DELETED'], 0)
    env.assertEqual(to_dict(debug_info['v3']['BACKEND_INDEX'])['NUMBER_OF_MARKED_DELETED'], 0)

@skip(cluster=True)
def test_switch_write_mode_multiple_indexes(env):
    conn = getConnectionByEnv(env)
    dim = 32
    n_indexes = 100
    n_vectors = 100
    for index_i in range(n_indexes):
        # Create an index and insert vectors synchronously.
        index_prefix = f'idx_{index_i}z'
        conn.execute_command('FT.CREATE', f'index:{index_prefix}', 'PREFIX', 1, index_prefix, 'SCHEMA',
                         'v', 'VECTOR', 'HNSW', '8', 'TYPE', 'FLOAT32', 'DIM', dim, 'DISTANCE_METRIC', 'L2', 'M', 64)
        for vec_i in range(n_vectors):
            conn.execute_command('HSET', f'{index_prefix}_vec_{vec_i}', 'v',
                                 create_np_array_typed(np.random.random((1, dim))).tobytes())

    # While reindexing occurs in the background for all indexes, switch the vecsim write mode to 'async'.
    workers_info = getWorkersThpoolStats(env)
    env.assertEqual(workers_info['totalJobsDone'], 0)
    env.assertEqual(workers_info['totalPendingJobs'], 0)
    env.expect(config_cmd(), 'SET', 'WORKERS', 4).ok()

    # Delete half of the vectors from each index.
    for index_i in range(n_indexes):
        index_prefix = f'idx_{index_i}z'
        for vec_i in range(0, n_vectors, 2):
            conn.execute_command('DEL', f'{index_prefix}_vec_{vec_i}')

    # Return to in-place mode, wait for async jobs to be finished so that reindexing that was done async is finished
    # (insert to HNSW jobs are done), and validate indexes status.
    env.expect(config_cmd(), 'SET', 'WORKERS', 0).ok()
    conn.execute_command(debug_cmd(), 'WORKERS', 'DRAIN')

    bg_indexing = 0
    for index_i in range(n_indexes):
        index_prefix = f'idx_{index_i}z'
        bg_indexing += index_info(env, f'index:{index_prefix}')['indexing']
        vector_index_info = get_vecsim_debug_dict(env, f'index:{index_prefix}', 'v')
        env.assertEqual(to_dict(vector_index_info['BACKEND_INDEX'])['INDEX_LABEL_COUNT'], n_vectors // 2,
                        message=(index_prefix, vector_index_info))
    if bg_indexing == 0:
        prefix = "::warning title=Bad scenario in test_vecsim:test_switch_write_mode_multiple_indexes::" if GHA else ''
        print(f"{prefix}All vectors were done reindex before switching back to in-place mode")

def test_max_knn_k():
    env = Env(moduleArgs='DEFAULT_DIALECT 3')
    conn = getConnectionByEnv(env)
    dim = 2
    k = pow(2, 59)
    score_name = 'SCORE'
    vec_fieldname = 'VEC'
    conn.execute_command('FT.CREATE', 'idx', 'SCHEMA',
                         vec_fieldname, 'VECTOR', 'FLAT', '6', 'TYPE', 'FLOAT32', 'DIM', dim, 'DISTANCE_METRIC', 'L2')
    for i in range(10):
        conn.execute_command("HSET", f'doc{i}', vec_fieldname, create_np_array_typed([i] * dim).tobytes())
    env.expect('FT.SEARCH', 'idx', f'*=>[KNN {k} @{vec_fieldname} $BLOB AS {score_name.lower()}]',
               'PARAMS', 2, 'BLOB', create_np_array_typed([0] * dim).tobytes(),
               'RETURN', '1', score_name).error().contains('KNN K parameter is too large')

def test_vector_index_ptr_valid(env):
    conn = getConnectionByEnv(env)
    # Scenerio1: Vecsim Index scheme with numeric (or non-vector type) and vector type with invalid parameter
    #            Insert partial doc - only numeric
    #            Update Doc

    # HNSW parameters the causes an execution throw (M > UINT16_MAX)
    UINT16_MAX = 2**16
    M = UINT16_MAX + 1
    dim = 4

    env.expect('FT.CREATE', 'idx','SCHEMA', 'n', 'NUMERIC',
                    'v', 'VECTOR', 'HNSW', '8', 'TYPE', 'FLOAT16', 'DIM', dim, 'DISTANCE_METRIC', 'L2', 'M', M).ok()

    res = conn.execute_command('HSET', 'doc', 'n', 0)
    env.assertEqual(res, 1)
    # before bug fix, the following command would cause a server crash due to null pointer access to the vector index that filed to be created.
    res = conn.execute_command('HSET', 'doc', 'n', 1)
    env.assertEqual(res, 0)

    # Sanity check - insert a vector, expect indexing failure
    res = conn.execute_command('HSET', 'doc1', 'v', create_np_array_typed([0]*dim,'FLOAT16').tobytes())
    env.assertEqual(res, 1)

    index_errors_dict = index_errors(env, 'idx')
    env.assertEqual(index_errors_dict['last indexing error'], "Could not open vector for indexing")

    # Check FlushAll - before bug fix, the following command would cause a server crash due to the null pointer access
    # Server will reply OK but crash afterwards, so a PING is required to verify
    env.expect('FLUSHALL').noError()
    env.expect('PING').noError()

@skip(cluster=True)
def test_svs_vamana_info_with_compression():
    env = Env(moduleArgs='DEFAULT_DIALECT 2')
    dim = 16
    data_type = 'FLOAT32'

    # Simple platform-agnostic check for Intel CPU.
    import platform
    def is_intel_cpu():
        if platform.system() != 'Linux' or platform.machine() != 'x86_64':
            return False
        # Check CPU vendor in /proc/cpuinfo on Linux
        try:
            with open('/proc/cpuinfo', 'r') as f:
                cpuinfo = f.read().lower()
                if 'vendor_id' in cpuinfo and 'genuineintel' in cpuinfo:
                    return True
        except (IOError, FileNotFoundError):
            return False

<<<<<<< HEAD
=======
    def is_alpine():
        return distro.name().lower() == 'alpine linux'

>>>>>>> 7926b3a8
    # Create SVS VAMANA index with all compression flavors (except for global SQ8).
    for compression_type in ['NO_COMPRESSION', 'LVQ8', 'LVQ4', 'LVQ4x4', 'LVQ4x8', 'LeanVec4x8', 'LeanVec8x8']:
        cmd_params = ['TYPE', data_type,
                    'DIM', dim, 'DISTANCE_METRIC', 'L2']
        if compression_type != 'NO_COMPRESSION':
            cmd_params.extend(['COMPRESSION', compression_type])
        env.expect('FT.CREATE', 'idx', 'SCHEMA', 'v', 'VECTOR', 'SVS-VAMANA', len(cmd_params), *cmd_params).ok()

        # Validate that ft.info returns the default params for SVS VAMANA, along with compression
        # compression in runtime is LVQ8 if we are running on intel machine and GlobalSQ otherwise.
<<<<<<< HEAD
        compression_runtime = compression_type if is_intel_cpu() or compression_type == 'NO_COMPRESSION' else 'GlobalSQ8'
=======
        is_intel_opt_supported = is_intel_cpu() and not is_alpine()
        compression_runtime = compression_type if is_intel_opt_supported and BUILD_INTEL_SVS_OPT else 'GlobalSQ8'
>>>>>>> 7926b3a8
        expected_info = [['identifier', 'v', 'attribute', 'v', 'type', 'VECTOR', 'algorithm', 'SVS-VAMANA',
                          'data_type', 'FLOAT32', 'dim', 16, 'distance_metric', 'L2', 'graph_max_degree', 32,
                          'construction_window_size', 200, 'compression', compression_runtime]]
        if compression_type != 'NO_COMPRESSION':
            expected_info[0].extend(['training_threshold', 10240])
        if compression_type == 'LeanVec4x8' or compression_type == 'LeanVec8x8':
            expected_info[0].extend(['reduced_dim', dim // 2])
        assertInfoField(env, 'idx', 'attributes',
                        expected_info)
        env.expect('FT.DROPINDEX', 'idx').ok()<|MERGE_RESOLUTION|>--- conflicted
+++ resolved
@@ -1884,7 +1884,7 @@
     failures = 0
 
     env.expect('FT.CREATE', 'idx', 'ON', 'JSON', 'SCHEMA',
-               '$.vecs', 'AS', 'vecs_hnsv', 'VECTOR', 'HNSW', '6', 'TYPE', 'FLOAT32', 'DIM', dim, 'DISTANCE_METRIC', 'L2',
+               '$.vecs', 'AS', 'vecs_hnsw', 'VECTOR', 'HNSW', '6', 'TYPE', 'FLOAT32', 'DIM', dim, 'DISTANCE_METRIC', 'L2',
                '$.vecs', 'AS', 'vecs_svs', 'VECTOR', 'SVS-VAMANA', '6', 'TYPE', 'FLOAT32', 'DIM', dim, 'DISTANCE_METRIC', 'L2').ok()
 
     # By default, we assume that a static path leads to a single value, so we can't index an array of vectors as multi-value
@@ -1900,7 +1900,7 @@
     conn.flushall()
     failures = 0
     env.expect('FT.CREATE', 'idx', 'ON', 'JSON', 'SCHEMA',
-               '$.vecs[*]', 'AS', 'vecs_hnsv', 'VECTOR', 'HNSW', '6', 'TYPE', 'FLOAT32', 'DIM', dim, 'DISTANCE_METRIC', 'L2',
+               '$.vecs[*]', 'AS', 'vecs_hnsw', 'VECTOR', 'HNSW', '6', 'TYPE', 'FLOAT32', 'DIM', dim, 'DISTANCE_METRIC', 'L2',
                '$.vecs[*]', 'AS', 'vecs_svs', 'VECTOR', 'SVS-VAMANA', '6', 'TYPE', 'FLOAT32', 'DIM', dim, 'DISTANCE_METRIC', 'L2').ok()
 
     # dynamic path returns a non array type
@@ -2532,12 +2532,9 @@
         except (IOError, FileNotFoundError):
             return False
 
-<<<<<<< HEAD
-=======
     def is_alpine():
         return distro.name().lower() == 'alpine linux'
 
->>>>>>> 7926b3a8
     # Create SVS VAMANA index with all compression flavors (except for global SQ8).
     for compression_type in ['NO_COMPRESSION', 'LVQ8', 'LVQ4', 'LVQ4x4', 'LVQ4x8', 'LeanVec4x8', 'LeanVec8x8']:
         cmd_params = ['TYPE', data_type,
@@ -2548,12 +2545,8 @@
 
         # Validate that ft.info returns the default params for SVS VAMANA, along with compression
         # compression in runtime is LVQ8 if we are running on intel machine and GlobalSQ otherwise.
-<<<<<<< HEAD
-        compression_runtime = compression_type if is_intel_cpu() or compression_type == 'NO_COMPRESSION' else 'GlobalSQ8'
-=======
         is_intel_opt_supported = is_intel_cpu() and not is_alpine()
-        compression_runtime = compression_type if is_intel_opt_supported and BUILD_INTEL_SVS_OPT else 'GlobalSQ8'
->>>>>>> 7926b3a8
+        compression_runtime = compression_type if (is_intel_opt_supported and BUILD_INTEL_SVS_OPT) or compression_type == 'NO_COMPRESSION' else 'GlobalSQ8'
         expected_info = [['identifier', 'v', 'attribute', 'v', 'type', 'VECTOR', 'algorithm', 'SVS-VAMANA',
                           'data_type', 'FLOAT32', 'dim', 16, 'distance_metric', 'L2', 'graph_max_degree', 32,
                           'construction_window_size', 200, 'compression', compression_runtime]]
