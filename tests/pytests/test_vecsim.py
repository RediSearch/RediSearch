--- conflicted
+++ resolved
@@ -185,14 +185,10 @@
     for _ in env.retry_with_rdb_reload():
         info = [['identifier', 'v', 'attribute', 'v', 'type', 'VECTOR']]
         assertInfoField(env, 'idx1', 'attributes', info)
-<<<<<<< HEAD
-        env.assertEqual(env.cmd("FT.DEBUG", "VECSIM_INFO", "idx1", "v")[:-3], ['ALGORITHM', 'HNSW', 'TYPE', 'FLOAT32', 'DIMENSION', 1024L, 'METRIC', 'IP', 'INDEX_SIZE', 0L, 'M', 16L, 'EF_CONSTRUCTION', 200L, 'EF_RUNTIME', 10L, 'MAX_LEVEL', -1L, 'ENTRYPOINT', -1L, 'MEMORY'])
-=======
         info_data = env.cmd("FT.DEBUG", "VECSIM_INFO", "idx1", "v")
         env.assertEqual(info_data[:-3], ['ALGORITHM', 'HNSW', 'TYPE', 'FLOAT32', 'DIMENSION', 1024L, 'METRIC', 'IP', 'INDEX_SIZE', 0L, 'M', 16L, 'EF_CONSTRUCTION', 200L, 'EF_RUNTIME', 10L, 'MAX_LEVEL', -1L, 'ENTRYPOINT', -1L, 'MEMORY'])
         # skip the memory value
         env.assertEqual(info_data[-2:], ['LAST_SEARCH_MODE', 'EMPTY_MODE'])
->>>>>>> af217a8f
 
     # Uncomment these tests when support for FLOAT64, INT32, INT64, is added.
     # Trying to run these tests right now will cause 'Bad arguments for vector similarity HNSW index type' error
@@ -420,53 +416,17 @@
                 'PARAMS', 2, 'vec_param', query_data.tobytes(),
                 'RETURN', 2, non_vector_field, '__v_score', 'LIMIT', 0, 10)
 
-<<<<<<< HEAD
-    if batches_mode:
-        env.assertEqual(env.cmd("FT.DEBUG", "VECSIM_INFO", "idx", "v")[-1], 'HYBRID_BATCHES')
-    else:
-        env.assertEqual(env.cmd("FT.DEBUG", "VECSIM_INFO", "idx", "v")[-1], 'HYBRID_ADHOC_BF')
-=======
     # in cluster mode, we send `_FT.DEBUG' to the local shard.
     prefix = '_' if env.isCluster() else ''
     if batches_mode:
         env.assertEqual(env.cmd(prefix+"FT.DEBUG", "VECSIM_INFO", "idx", "v")[-1], 'HYBRID_BATCHES')
     else:
         env.assertEqual(env.cmd(prefix+"FT.DEBUG", "VECSIM_INFO", "idx", "v")[-1], 'HYBRID_ADHOC_BF')
->>>>>>> af217a8f
     return ret
 
 
 def test_hybrid_query_batches_mode_with_text(env):
     conn = getConnectionByEnv(env)
-<<<<<<< HEAD
-    dimension = 2
-    qty = 31000    # size is chosen so that batches mode will be selected by the heuristics.
-    conn.execute_command('FT.CREATE', 'idx', 'SCHEMA', 'v', 'VECTOR', 'HNSW', '6', 'TYPE', 'FLOAT32',
-                         'DIM', dimension, 'DISTANCE_METRIC', 'L2', 't', 'TEXT')
-    load_vectors_with_texts_into_redis(conn, 'v', dimension, qty)
-    query_data = np.float32([qty for j in range(dimension)])
-
-    # expect to find no result (internally, build the child iterator as empty iterator).
-    env.expect('FT.SEARCH', 'idx', '(nothing)=>[KNN 10 @v $vec_param]', 'PARAMS', 2, 'vec_param', query_data.tobytes()).equal([0L])
-
-    expected_res_1 = [10L, '31000', ['__v_score', '0', 't', 'text value'], '30999', ['__v_score', '2', 't', 'text value'], '30998', ['__v_score', '8', 't', 'text value'], '30997', ['__v_score', '18', 't', 'text value'], '30996', ['__v_score', '32', 't', 'text value'], '30995', ['__v_score', '50', 't', 'text value'], '30994', ['__v_score', '72', 't', 'text value'], '30993', ['__v_score', '98', 't', 'text value'], '30992', ['__v_score', '128', 't', 'text value'], '30991', ['__v_score', '162', 't', 'text value']]
-    execute_hybrid_query(env, '(@t:(text value))=>[KNN 10 @v $vec_param]', query_data, 't').equal(expected_res_1)
-    execute_hybrid_query(env, '(text value)=>[KNN 10 @v $vec_param]', query_data, 't').equal(expected_res_1)
-    execute_hybrid_query(env, '("text value")=>[KNN 10 @v $vec_param]', query_data, 't').equal(expected_res_1)
-
-    # Change the text value to 'other' for 10 vectors (with id 10, 20, ..., 31000)
-    for i in range(1, qty/10 + 1):
-        vector = np.float32([10*i for j in range(dimension)])
-        conn.execute_command('HSET', 10*i, 'v', vector.tobytes(), 't', 'other')
-
-    # Expect to get only vector that passes the filter (i.e, has "other" in t field)
-    expected_res_2 = [10L, '31000', ['__v_score', '0', 't', 'other'], '30990', ['__v_score', '200', 't', 'other'], '30980', ['__v_score', '800', 't', 'other'], '30970', ['__v_score', '1800', 't', 'other'], '30960', ['__v_score', '3200', 't', 'other'], '30950', ['__v_score', '5000', 't', 'other'], '30940', ['__v_score', '7200', 't', 'other'], '30930', ['__v_score', '9800', 't', 'other'], '30920', ['__v_score', '12800', 't', 'other'], '30910', ['__v_score', '16200', 't', 'other']]
-    execute_hybrid_query(env, '(other)=>[KNN 10 @v $vec_param]', query_data, 't').equal(expected_res_2)
-
-    # Test with union - expect that all docs will pass the filter.
-    expected_res_3 = [10L, '31000', ['__v_score', '0', 't', 'other'], '30999', ['__v_score', '2', 't', 'text value'], '30998', ['__v_score', '8', 't', 'text value'], '30997', ['__v_score', '18', 't', 'text value'], '30996', ['__v_score', '32', 't', 'text value'], '30995', ['__v_score', '50', 't', 'text value'], '30994', ['__v_score', '72', 't', 'text value'], '30993', ['__v_score', '98', 't', 'text value'], '30992', ['__v_score', '128', 't', 'text value'], '30991', ['__v_score', '162', 't', 'text value']]
-    execute_hybrid_query(env, '(@t:other|text)=>[KNN 10 @v $vec_param]', query_data, 't').equal(expected_res_3)
-=======
     # Index size is chosen so that batches mode will be selected by the heuristics.
     dim = 2
     index_size = 6000 * env.shardsCount
@@ -498,7 +458,6 @@
         expected_res.append(str(index_size-5*i))
         expected_res.append(['__v_score', str(dim*(5*i)**2), 't', 'other'])
     execute_hybrid_query(env, '(other)=>[KNN 10 @v $vec_param]', query_data, 't').equal(expected_res)
->>>>>>> af217a8f
 
     # Expect empty score for the intersection (disjoint sets of results)
     execute_hybrid_query(env, '(@t:other text)=>[KNN 10 @v $vec_param]', query_data, 't').equal([0L])
@@ -506,12 +465,6 @@
     # Expect the same results as in above ('other AND NOT text')
     execute_hybrid_query(env, '(@t:other -text)=>[KNN 10 @v $vec_param]', query_data, 't').equal(expected_res)
 
-<<<<<<< HEAD
-    # Expect for top 10 results from vector search that still has the original text "text value"
-    # (i.e., expected_res_1 without 100, and with 89 instead)
-    expected_res_4 = [10L, '30999', ['__v_score', '2', 't', 'text value'], '30998', ['__v_score', '8', 't', 'text value'], '30997', ['__v_score', '18', 't', 'text value'], '30996', ['__v_score', '32', 't', 'text value'], '30995', ['__v_score', '50', 't', 'text value'], '30994', ['__v_score', '72', 't', 'text value'], '30993', ['__v_score', '98', 't', 'text value'], '30992', ['__v_score', '128', 't', 'text value'], '30991', ['__v_score', '162', 't', 'text value'], '30989', ['__v_score', '242', 't', 'text value']]
-    execute_hybrid_query(env, '(te*)=>[KNN 10 @v $vec_param]', query_data, 't').equal(expected_res_4)
-=======
     # Test with union - expect that all docs will pass the filter.
     expected_res = [10L]
     for i in range(10):
@@ -532,7 +485,6 @@
         if res_count == 10:
             break
     execute_hybrid_query(env, '(te*)=>[KNN 10 @v $vec_param]', query_data, 't').equal(expected_res)
->>>>>>> af217a8f
     # This time the fuzzy matching should return only documents with the original 'text value'.
     execute_hybrid_query(env, '(%test%)=>[KNN 10 @v $vec_param]', query_data, 't').equal(expected_res)
 
@@ -541,14 +493,9 @@
 
 def test_hybrid_query_batches_mode_with_tags(env):
     conn = getConnectionByEnv(env)
-<<<<<<< HEAD
-    dimension = 4
-    index_size = 6000   # size is chosen so that batches mode will be selected by the heuristics.
-=======
     # Index size is chosen so that batches mode will be selected by the heuristics.
     dim = 2
     index_size = 6000 * env.shardsCount
->>>>>>> af217a8f
     conn.execute_command('FT.CREATE', 'idx', 'SCHEMA', 'v', 'VECTOR', 'HNSW', '8', 'TYPE', 'FLOAT32',
                          'DIM', dim, 'DISTANCE_METRIC', 'L2', 'EF_RUNTIME', 100, 'tags', 'TAG')
 
@@ -557,31 +504,8 @@
         vector = np.full(dim, i, dtype='float32')
         conn.execute_command('HSET', i, 'v', vector.tobytes(), 'tags', 'hybrid')
     p.execute()
-<<<<<<< HEAD
-    query_data = np.float32([index_size/2 for j in range(dimension)])
-    expected_res_1 = [10L, '3000', ['__v_score', '0', 'tags', 'hybrid'], '2999', ['__v_score', '4', 'tags', 'hybrid'], '3001', ['__v_score', '4', 'tags', 'hybrid'], '2998', ['__v_score', '16', 'tags', 'hybrid'], '3002', ['__v_score', '16', 'tags', 'hybrid'], '2997', ['__v_score', '36', 'tags', 'hybrid'], '3003', ['__v_score', '36', 'tags', 'hybrid'], '2996', ['__v_score', '64', 'tags', 'hybrid'], '3004', ['__v_score', '64', 'tags', 'hybrid'], '2995', ['__v_score', '100', 'tags', 'hybrid']]
-    execute_hybrid_query(env, '(@tags:{hybrid})=>[KNN 10 @v $vec_param]', query_data, 'tags').equal(expected_res_1)
-    execute_hybrid_query(env, '(@tags:{nothing})=>[KNN 10 @v $vec_param]', query_data, 'tags').equal([0L])
-    execute_hybrid_query(env, '(@tags:{hybrid} @text:hello)=>[KNN 10 @v $vec_param]', query_data, 'tags').equal([0L])
-
-    # Change the tag values to 'different, tag' for vectors with ids 5, 10, 20, ..., 6000)
-    for i in range(1, index_size/5 + 1):
-        vector = np.float32([5*i for j in range(dimension)])
-        conn.execute_command('HSET', 5*i, 'v', vector.tobytes(), 'tags', 'different, tag')
-
-    expected_res_2 = [10L, '3000', ['__v_score', '0', 'tags', 'different, tag'], '2995', ['__v_score', '100', 'tags', 'different, tag'], '3005', ['__v_score', '100', 'tags', 'different, tag'], '2990', ['__v_score', '400', 'tags', 'different, tag'], '3010', ['__v_score', '400', 'tags', 'different, tag'], '2985', ['__v_score', '900', 'tags', 'different, tag'], '3015', ['__v_score', '900', 'tags', 'different, tag'], '2980', ['__v_score', '1600', 'tags', 'different, tag'], '3020', ['__v_score', '1600', 'tags', 'different, tag'], '2975', ['__v_score', '2500', 'tags', 'different, tag']]
-    execute_hybrid_query(env, '(@tags:{different})=>[KNN 10 @v $vec_param]', query_data, 'tags').equal(expected_res_2)
-    expected_res_3 = [10L, '2999', ['__v_score', '4', 'tags', 'hybrid'], '3001', ['__v_score', '4', 'tags', 'hybrid'], '2998', ['__v_score', '16', 'tags', 'hybrid'], '3002', ['__v_score', '16', 'tags', 'hybrid'], '2997', ['__v_score', '36', 'tags', 'hybrid'], '3003', ['__v_score', '36', 'tags', 'hybrid'], '2996', ['__v_score', '64', 'tags', 'hybrid'], '3004', ['__v_score', '64', 'tags', 'hybrid'], '2994', ['__v_score', '144', 'tags', 'hybrid'], '3006', ['__v_score', '144', 'tags', 'hybrid']]
-    execute_hybrid_query(env, '(@tags:{hybrid})=>[KNN 10 @v $vec_param]', query_data, 'tags').equal(expected_res_3)
-    execute_hybrid_query(env, '(@tags:{hy*})=>[KNN 10 @v $vec_param]', query_data, 'tags').equal(expected_res_3)
-
-    # Search with tag list. Expect that docs with 'hybrid' will have lower score, since they are more frequent.
-    expected_res_4 = [10L, '2995', '2', ['__v_score', '100', 'tags', 'different, tag'], '3000', '2', ['__v_score', '0', 'tags', 'different, tag'], '2996', '1', ['__v_score', '64', 'tags', 'hybrid'], '2997', '1', ['__v_score', '36', 'tags', 'hybrid'], '2998', '1', ['__v_score', '16', 'tags', 'hybrid'], '2999', '1', ['__v_score', '4', 'tags', 'hybrid'], '3001', '1', ['__v_score', '4', 'tags', 'hybrid'], '3002', '1', ['__v_score', '16', 'tags', 'hybrid'], '3003', '1', ['__v_score', '36', 'tags', 'hybrid'], '3004', '1', ['__v_score', '64', 'tags', 'hybrid']]
-    execute_hybrid_query(env, '(@tags:{hybrid|tag})=>[KNN 10 @v $vec_param]', query_data, 'tags', sort_by_vector=False).equal(expected_res_4)
-=======
 
     query_data = np.full(dim, index_size/2, dtype='float32')
->>>>>>> af217a8f
 
     expected_res = [10L]
     # Expect to get result which are around index_size/2, closer results will come before (secondary sorting by id).
@@ -593,12 +517,6 @@
     execute_hybrid_query(env, '(@tags:{nothing})=>[KNN 10 @v $vec_param]', query_data, 'tags').equal([0L])
     execute_hybrid_query(env, '(@tags:{hybrid} @text:hello)=>[KNN 10 @v $vec_param]', query_data, 'tags').equal([0L])
 
-<<<<<<< HEAD
-def test_hybrid_query_with_numeric_and_geo(env):
-    conn = getConnectionByEnv(env)
-    dimension = 4
-    index_size = 6000
-=======
     # Change the tag values to 'different, tag' for vectors with ids 5, 10, 20, ..., 6000)
     for i in range(1, index_size/5 + 1):
         vector = np.full(dim, 5*i, dtype='float32')
@@ -644,7 +562,6 @@
     conn = getConnectionByEnv(env)
     dim = 2
     index_size = 6000 * env.shardsCount
->>>>>>> af217a8f
     conn.execute_command('FT.CREATE', 'idx', 'SCHEMA', 'v', 'VECTOR', 'HNSW', '8', 'TYPE', 'FLOAT32',
                          'DIM', dim, 'DISTANCE_METRIC', 'L2', 'EF_RUNTIME', 1000, 'num', 'NUMERIC')
 
@@ -654,27 +571,6 @@
         conn.execute_command('HSET', i, 'v', vector.tobytes(), 'num', i)
     p.execute()
 
-<<<<<<< HEAD
-    query_data = np.float32([index_size for j in range(dimension)])
-
-    # Expect to get all the results by the distance order (higher id has a better __v_score)
-    expected_res_1 = [10L, '6000', ['__v_score', '0', 'num', '6000'], '5999', ['__v_score', '4', 'num', '5999'], '5998', ['__v_score', '16', 'num', '5998'], '5997', ['__v_score', '36', 'num', '5997'], '5996', ['__v_score', '64', 'num', '5996'], '5995', ['__v_score', '100', 'num', '5995'], '5994', ['__v_score', '144', 'num', '5994'], '5993', ['__v_score', '196', 'num', '5993'], '5992', ['__v_score', '256', 'num', '5992'], '5991', ['__v_score', '324', 'num', '5991']]
-    execute_hybrid_query(env, '(@num:[0 6000])=>[KNN 10 @v $vec_param]', query_data, 'num').equal(expected_res_1)
-    execute_hybrid_query(env, '(@num:[0 inf])=>[KNN 10 @v $vec_param]', query_data, 'num').equal(expected_res_1)
-
-    # Expect that no result will pass the filter.
-    execute_hybrid_query(env, '(@num:[0 0.5])=>[KNN 10 @v $vec_param]', query_data, 'num').equal([0L])
-
-    # Expect to get results with maximum numeric value of 1000
-    expected_res_2 = [10L, '1000', ['__v_score', '100000000', 'num', '1000'], '999', ['__v_score', '100040000', 'num', '999'], '998', ['__v_score', '100080016', 'num', '998'], '997', ['__v_score', '100120032', 'num', '997'], '996', ['__v_score', '100160064', 'num', '996'], '995', ['__v_score', '100200096', 'num', '995'], '994', ['__v_score', '100240144', 'num', '994'], '993', ['__v_score', '100280192', 'num', '993'], '992', ['__v_score', '100320256', 'num', '992'], '991', ['__v_score', '100360320', 'num', '991']]
-    execute_hybrid_query(env, '(@num:[-inf 1000])=>[KNN 10 @v $vec_param]', query_data, 'num').equal(expected_res_2)
-    execute_hybrid_query(env, '(@num:[-inf 100] | @num:[100 1000])=>[KNN 10 @v $vec_param]', query_data, 'num').equal(expected_res_2)
-
-    # Expect for 5 results only, this will use ad-hoc BF since ratio between docs that pass the filter to
-    # index size is low.
-    expected_res_3 = [5L, '49', ['__v_score', '141657600', 'num', '49'], '48', ['__v_score', '141705216', 'num', '48'], '47', ['__v_score', '141752832', 'num', '47'], '46', ['__v_score', '141800464', 'num', '46'], '45', ['__v_score', '141848096', 'num', '45']]
-    execute_hybrid_query(env, '(@num:[45 (50])=>[KNN 10 @v $vec_param]', query_data, 'num', batches_mode=False).equal(expected_res_3)
-=======
     query_data = np.full(dim, index_size, dtype='float32')
     expected_res = [10L]
     # Expect to get result in reverse order to the id, starting from the max id in the index.
@@ -705,7 +601,6 @@
                'SORTBY', '__v_score', 'PARAMS', 2, 'vec_param', query_data.tobytes(), 'RETURN', 0).equal(expected_res)
     prefix = "_" if env.isCluster() else ""
     env.assertEqual(env.cmd(prefix+"FT.DEBUG", "VECSIM_INFO", "idx", "v")[-1], 'HYBRID_ADHOC_BF')
->>>>>>> af217a8f
 
     # Testing with geo-filters
     conn.execute_command('FT.DROPINDEX', 'idx')
@@ -720,11 +615,6 @@
     p.execute()
 
     # Expect that ids 1-32 will pass the geo filter, and that the top 10 from these will return.
-<<<<<<< HEAD
-    expected_res_4 = [10L, '32', ['__v_score', '142468096', 'coordinate', '32,32'], '31', ['__v_score', '142515840', 'coordinate', '31,31'], '30', ['__v_score', '142563600', 'coordinate', '30,30'], '29', ['__v_score', '142611360', 'coordinate', '29,29'], '28', ['__v_score', '142659136', 'coordinate', '28,28'], '27', ['__v_score', '142706912', 'coordinate', '27,27'], '26', ['__v_score', '142754704', 'coordinate', '26,26'], '25', ['__v_score', '142802496', 'coordinate', '25,25'], '24', ['__v_score', '142850304', 'coordinate', '24,24'], '23', ['__v_score', '142898112', 'coordinate', '23,23']]
-    execute_hybrid_query(env, '(@coordinate:[0.0 0.0 5000 km])=>[KNN 10 @v $vec_param]', query_data, 'coordinate', batches_mode=False).equal(expected_res_4)
-
-=======
     expected_res = [10L]
     for i in range(10):
         expected_res.append(str(32-i))
@@ -733,18 +623,13 @@
                'SORTBY', '__v_score', 'PARAMS', 2, 'vec_param', query_data.tobytes(), 'RETURN', 1, 'coordinate').equal(expected_res)
 
     # Expect that no results will pass the filter
->>>>>>> af217a8f
     execute_hybrid_query(env, '(@coordinate:[-1.0 -1.0 1 m])=>[KNN 10 @v $vec_param]', query_data, 'coordinate', batches_mode=False).equal([0L])
 
 
 def test_hybrid_query_batches_mode_with_complex_queries(env):
     conn = getConnectionByEnv(env)
     dimension = 4
-<<<<<<< HEAD
-    index_size = 6000
-=======
     index_size = 6000 * env.shardsCount
->>>>>>> af217a8f
     conn.execute_command('FT.CREATE', 'idx', 'SCHEMA', 'v', 'VECTOR', 'HNSW', '8', 'TYPE', 'FLOAT32',
                          'DIM', dimension, 'DISTANCE_METRIC', 'L2', 'EF_RUNTIME', 100, 'num', 'NUMERIC',
                          't1', 'TEXT', 't2', 'TEXT')
@@ -771,12 +656,8 @@
                'SORTBY', '__v_score', 'LIMIT', 0, 2,
                'PARAMS', 2, 'vec_param', close_vector.tobytes(),
                'RETURN', 0).equal(expected_res_1)
-<<<<<<< HEAD
-    env.assertEqual(env.cmd("FT.DEBUG", "VECSIM_INFO", "idx", "v")[-1], 'HYBRID_BATCHES')
-=======
     prefix = "_" if env.isCluster() else ""
     env.assertEqual(env.cmd(prefix+"FT.DEBUG", "VECSIM_INFO", "idx", "v")[-1], 'HYBRID_BATCHES')
->>>>>>> af217a8f
 
     # test modifier list
     expected_res_2 = [10L, '10', '11', '12', '13', '14', '15', '16', '17', '18', '19']
@@ -845,10 +726,7 @@
                 'PARAMS', 2, 'vec_param', query_data.tobytes(),
                 'RETURN', 2, 't', '__v_score', 'LIMIT', 0, 100).equal(expected_res_5)
 
-<<<<<<< HEAD
-=======
-
->>>>>>> af217a8f
+
 def test_single_entry(env):
     SkipOnNonCluster(env)
     # This test should test 3 shards with only one entry. 2 shards should return an empty response to the coordinator.
@@ -882,16 +760,13 @@
     query_data = np.float32([100 for j in range(dimension)])
 
     expected_res = [10L, '100', ['__v_score', '0', 't', 'other'], '90', ['__v_score', '12800', 't', 'other'], '80', ['__v_score', '51200', 't', 'other'], '70', ['__v_score', '115200', 't', 'other'], '60', ['__v_score', '204800', 't', 'other'], '50', ['__v_score', '320000', 't', 'other'], '40', ['__v_score', '460800', 't', 'other'], '30', ['__v_score', '627200', 't', 'other'], '20', ['__v_score', '819200', 't', 'other'], '10', ['__v_score', '1036800', 't', 'other']]
-<<<<<<< HEAD
     execute_hybrid_query(env, '(other)=>[KNN 10 @v $vec_param]', query_data, 't', batches_mode=False).equal(expected_res)
-=======
-    execute_hybrid_query(env, '(other)=>[KNN 10 @v $vec_param]', query_data, 't', batches_mode=False).equal(expected_res)
-
-    
+
+
 def test_wrong_vector_size(env):
     conn = getConnectionByEnv(env)
     dimension = 128
-    
+
     vector = np.random.rand(1+dimension).astype(np.float32)
     conn.execute_command('HSET', '0', 'v', vector[:dimension-1].tobytes())
     conn.execute_command('HSET', '1', 'v', vector[:dimension].tobytes())
@@ -904,9 +779,8 @@
     conn.execute_command('HSET', '3', 'v', vector[:dimension-1].tobytes())
     conn.execute_command('HSET', '4', 'v', vector[:dimension].tobytes())
     conn.execute_command('HSET', '5', 'v', vector[:dimension+1].tobytes())
-    
+
     waitForIndex(env, 'idx')
     assertInfoField(env, 'idx', 'num_docs', '2')
     assertInfoField(env, 'idx', 'hash_indexing_failures', '4')
-    env.expect('FT.SEARCH', 'idx', '*=>[KNN 6 @v $q]', 'NOCONTENT', 'PARAMS', 2, 'q', np.ones(dimension, 'float32').tobytes()).equal([2L, '1', '4'])
->>>>>>> af217a8f
+    env.expect('FT.SEARCH', 'idx', '*=>[KNN 6 @v $q]', 'NOCONTENT', 'PARAMS', 2, 'q', np.ones(dimension, 'float32').tobytes()).equal([2L, '1', '4'])