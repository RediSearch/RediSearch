# -*- coding: utf-8 -*-
import base64
import random
import string
import unittest
from time import sleep

import numpy as np
from RLTest import Env

from common import *
from includes import *


def test_sanity(env):
    conn = getConnectionByEnv(env)
    vecsim_type = ['FLAT', 'HNSW']
    for vs_type in vecsim_type:
        conn.execute_command('FT.CREATE', 'idx', 'SCHEMA', 'v', 'VECTOR', vs_type, '6', 'TYPE', 'FLOAT32', 'DIM', '2','DISTANCE_METRIC', 'L2')
        conn.execute_command('HSET', 'a', 'v', 'aaaaaaaa')
        conn.execute_command('HSET', 'b', 'v', 'aaaabaaa')
        conn.execute_command('HSET', 'c', 'v', 'aaaaabaa')
        conn.execute_command('HSET', 'd', 'v', 'aaaaaaba')

        res = [4L, 'a', ['score', '0', 'v', 'aaaaaaaa'],
                   'b', ['score', '3.09485009821e+26', 'v', 'aaaabaaa'],
                   'c', ['score', '2.02824096037e+31', 'v', 'aaaaabaa'],
                   'd', ['score', '1.32922799578e+36', 'v', 'aaaaaaba']]
        res1 = conn.execute_command('FT.SEARCH', 'idx', '*=>[TOP_K 4 @v $blob AS score]', 'PARAMS', '2', 'blob', 'aaaaaaaa', 'SORTBY', 'score', 'ASC')
        env.assertEqual(res, res1)

        # todo: make test work on coordinator
        res = [4L, 'c', ['score', '0', 'v', 'aaaaabaa'],
                   'b', ['score', '2.01242627636e+31', 'v', 'aaaabaaa'],
                   'a', ['score', '2.02824096037e+31', 'v', 'aaaaaaaa'],
                   'd', ['score', '1.31886368448e+36', 'v', 'aaaaaaba']]
        res1 = conn.execute_command('FT.SEARCH', 'idx', '*=>[TOP_K 4 @v $blob AS score]', 'PARAMS', '2', 'blob', 'aaaaabaa', 'SORTBY', 'score', 'ASC')
        env.assertEqual(res, res1)

<<<<<<< HEAD
        expected_res = ['v_score', '0', 'v', 'aaaaaaaa']
        res = conn.execute_command('FT.SEARCH', 'idx', '*=>[TOP_K 1 @v $blob]', 'PARAMS', '2', 'blob', 'aaaaaaaa', 'SORTBY', 'v_score', 'ASC', 'LIMIT', 0, 1)
=======
        expected_res = ['__v_score', '0', 'v', 'aaaaaaaa']
        res = conn.execute_command('FT.SEARCH', 'idx', '*=>[TOP_K 1 @v $blob]', 'PARAMS', '2', 'blob', 'aaaaaaaa', 'SORTBY', '__v_score', 'ASC', 'LIMIT', 0, 1)
>>>>>>> 7c9dcd1a
        env.assertEqual(res[2], expected_res)

        #####################
        ## another example ##
        #####################
        message = 'aaaaabaa'
<<<<<<< HEAD
        res = conn.execute_command('FT.SEARCH', 'idx', '*=>[TOP_K 1 @v $b]', 'PARAMS', '2', 'b', message, 'SORTBY', 'v_score', 'ASC', 'LIMIT', 0, 1)
        env.assertEqual(res[2], ['v_score', '0', 'v', 'aaaaabaa'])
=======
        res = conn.execute_command('FT.SEARCH', 'idx', '*=>[TOP_K 1 @v $b]', 'PARAMS', '2', 'b', message, 'SORTBY', '__v_score', 'ASC', 'LIMIT', 0, 1)
        env.assertEqual(res[2], ['__v_score', '0', 'v', 'aaaaabaa'])
>>>>>>> 7c9dcd1a

        conn.execute_command('FT.DROPINDEX', 'idx', 'DD')

def testEscape(env):
    return
    conn = getConnectionByEnv(env)

    vecsim_type = ['FLAT', 'HNSW']
    for vs_type in vecsim_type:
        conn.execute_command('FT.CREATE', 'idx', 'SCHEMA', 'v', 'VECTOR', vs_type, '6', 'TYPE', 'FLOAT32', 'DIM', '2','DISTANCE_METRIC', 'L2')
        conn.execute_command('HSET', 'a', 'v', '////////')
        conn.execute_command('HSET', 'b', 'v', '++++++++')
        conn.execute_command('HSET', 'c', 'v', 'abcdefgh')
        conn.execute_command('HSET', 'd', 'v', 'aacdefgh')
        conn.execute_command('HSET', 'e', 'v', 'aaadefgh')

        messages = ['\+\+\+\+\+\+\+\+', '\/\/\/\/\/\/\/\/', 'abcdefgh', 'aacdefgh', 'aaadefgh']
        for message in messages:
            res = conn.execute_command('FT.SEARCH', 'idx', '*=>[TOP_K 1 @v $b AS score]', 'PARAMS', '2', 'b', message, 'SORTBY', 'score', 'ASC', 'LIMIT', 0, 1)
            env.assertEqual(res[2][3], message.replace('\\', ''))

        conn.execute_command('FT.DROPINDEX', 'idx', 'DD')

def testDel(env):
    conn = getConnectionByEnv(env)
    vecsim_type = ['FLAT', 'HNSW']
    for vs_type in vecsim_type:
        conn.execute_command('FT.CREATE', 'idx', 'SCHEMA', 'v', 'VECTOR', vs_type, '6', 'TYPE', 'FLOAT32', 'DIM', '2','DISTANCE_METRIC', 'L2')

        conn.execute_command('HSET', 'a', 'v', 'aaaaaaaa')
        conn.execute_command('HSET', 'b', 'v', 'aaaaaaba')
        conn.execute_command('HSET', 'c', 'v', 'aaaabaaa')
        conn.execute_command('HSET', 'd', 'v', 'aaaaabaa')

        expected_res = ['a', ['score', '0', 'v', 'aaaaaaaa'], 'c', ['score', '3.09485009821e+26', 'v', 'aaaabaaa'],
                        'd', ['score', '2.02824096037e+31', 'v', 'aaaaabaa'], 'b', ['score', '1.32922799578e+36', 'v', 'aaaaaaba']]

        res = env.cmd('FT.SEARCH', 'idx', '*=>[TOP_K 1 @v $b AS score]', 'PARAMS', '2', 'b', 'aaaaaaaa', 'SORTBY', 'score', 'ASC', 'LIMIT', 0, 1)
        env.assertEqual(res[1:3], expected_res[0:2])
        
        res = env.cmd('FT.SEARCH', 'idx', '*=>[TOP_K 2 @v $b AS score]', 'PARAMS', '2', 'b', 'aaaaaaaa', 'SORTBY', 'score', 'ASC', 'LIMIT', 0, 2)
        env.assertEqual(res[1:5], expected_res[0:4])
        
        res = env.cmd('FT.SEARCH', 'idx', '*=>[TOP_K 3 @v $b AS score]', 'PARAMS', '2', 'b', 'aaaaaaaa', 'SORTBY', 'score', 'ASC', 'LIMIT', 0, 3)
        env.assertEqual(res[1:7], expected_res[0:6])
        
        res = env.cmd('FT.SEARCH', 'idx', '*=>[TOP_K 4 @v $b AS score]', 'PARAMS', '2', 'b', 'aaaaaaaa', 'SORTBY', 'score', 'ASC', 'LIMIT', 0, 4)
        env.assertEqual(res[1:9], expected_res[0:8])
        
        conn.execute_command('DEL', 'a')
        
<<<<<<< HEAD
        expected_res = ['c', ['v_score', '3.09485009821e+26', 'v', 'aaaabaaa'],
                        'd', ['v_score', '2.02824096037e+31', 'v', 'aaaaabaa'],
                        'b', ['v_score', '1.32922799578e+36', 'v', 'aaaaaaba']]
        res = env.cmd('FT.SEARCH', 'idx', '*=>[TOP_K 1 @v $b]', 'PARAMS', '2', 'b', 'aaaaaaaa', 'SORTBY', 'v_score', 'ASC', 'LIMIT', 0, 1)
        env.assertEqual(res[1:3], expected_res[:2])
        res = env.cmd('FT.SEARCH', 'idx', '*=>[TOP_K 2 @v $b]', 'PARAMS', '2', 'b', 'aaaaaaaa', 'SORTBY', 'v_score', 'ASC', 'LIMIT', 0, 2)
        env.assertEqual(res[1:5], expected_res[:4])
        res = env.cmd('FT.SEARCH', 'idx', '*=>[TOP_K 3 @v $b]', 'PARAMS', '2', 'b', 'aaaaaaaa', 'SORTBY', 'v_score', 'ASC', 'LIMIT', 0, 3)
        env.assertEqual(res[1:7], expected_res[:6])

        '''
        This test returns 4 results instead of the expected 3. The HNSW library return the additional results.
        env.expect('FT.SEARCH', 'idx', '*=>[TOP_K 4 @v $b]', 'PARAMS', '2', 'b', 'abcdefgh').equal([3L, 'b', ['v', 'abcdefgg'], 'c', ['v', 'aacdefgh'], 'd', ['v', 'azcdefgh']])
        '''
=======
        expected_res = ['c', ['__v_score', '3.09485009821e+26', 'v', 'aaaabaaa'],
                        'd', ['__v_score', '2.02824096037e+31', 'v', 'aaaaabaa'],
                        'b', ['__v_score', '1.32922799578e+36', 'v', 'aaaaaaba']]
        res = env.cmd('FT.SEARCH', 'idx', '*=>[TOP_K 1 @v $b]', 'PARAMS', '2', 'b', 'aaaaaaaa', 'SORTBY', '__v_score', 'ASC', 'LIMIT', 0, 1)
        env.assertEqual(res[1:3], expected_res[:2])
        res = env.cmd('FT.SEARCH', 'idx', '*=>[TOP_K 2 @v $b]', 'PARAMS', '2', 'b', 'aaaaaaaa', 'SORTBY', '__v_score', 'ASC', 'LIMIT', 0, 2)
        env.assertEqual(res[1:5], expected_res[:4])
        res = env.cmd('FT.SEARCH', 'idx', '*=>[TOP_K 3 @v $b]', 'PARAMS', '2', 'b', 'aaaaaaaa', 'SORTBY', '__v_score', 'ASC', 'LIMIT', 0, 3)
        env.assertEqual(res[1:7], expected_res[:6])

        # '''
        # This test returns 4 results instead of the expected 3. The HNSW library return the additional results.
        env.expect('FT.SEARCH', 'idx', '*=>[TOP_K 4 @v $b]', 'PARAMS', '2', 'b', 'abcdefgh', 'RETURN', '1', 'v').equal([3L, 'b', ['v', 'aaaaaaba'], 'c', ['v', 'aaaabaaa'], 'd', ['v', 'aaaaabaa']])
        # '''
>>>>>>> 7c9dcd1a

        conn.execute_command('FT.DROPINDEX', 'idx', 'DD')


def testDelReuse(env):

    def test_query_empty(env):
        conn = getConnectionByEnv(env)
        vecsim_type = ['FLAT', 'HNSW']
        for vs_type in vecsim_type:
            conn.execute_command('FT.CREATE', 'idx', 'SCHEMA', 'v', 'VECTOR', vs_type, '6', 'TYPE', 'FLOAT32', 'DIM', '2','DISTANCE_METRIC', 'L2')
            env.expect('FT.SEARCH', 'idx', '*=>[TOP_K 1 @v $b]', 'PARAMS', '2', 'b', 'abcdefgh').equal([0L])
            conn.execute_command('HSET', 'a', 'v', 'redislab')
            env.expect('FT.SEARCH', 'idx', '*=>[TOP_K 1 @v $b]', 'PARAMS', '2', 'b', 'abcdefgh').equal([1L, 'a', ['v', 'redislab']])
            conn.execute_command('DEL', 'a')
            env.expect('FT.SEARCH', 'idx', '*=>[TOP_K 1 @v $b]', 'PARAMS', '2', 'b', 'abcdefgh').equal([0L])
            conn.execute_command('FT.DROPINDEX', 'idx', 'DD')

    def del_insert(env):
        conn = getConnectionByEnv(env)

        conn.execute_command('DEL', 'a')
        conn.execute_command('DEL', 'b')
        conn.execute_command('DEL', 'c')
        conn.execute_command('DEL', 'd')

        env.expect('FT.SEARCH', 'idx', '*=>[TOP_K 4 @v $b]', 'PARAMS', '2', 'b', 'abcdefgh').equal([0L])

        res = [''.join(random.choice(string.lowercase) for x in range(8)),
            ''.join(random.choice(string.lowercase) for x in range(8)),
            ''.join(random.choice(string.lowercase) for x in range(8)),
            ''.join(random.choice(string.lowercase) for x in range(8))]

        conn.execute_command('HSET', 'a', 'v', res[0])
        conn.execute_command('HSET', 'b', 'v', res[1])
        conn.execute_command('HSET', 'c', 'v', res[2])
        conn.execute_command('HSET', 'd', 'v', res[3])
        return res

    # test start
    conn = getConnectionByEnv(env)
    conn.execute_command('FT.CREATE', 'idx', 'SCHEMA', 'v', 'VECTOR', 'HNSW', '6', 'TYPE', 'FLOAT32', 'DIM', '2','DISTANCE_METRIC', 'L2')

    vecs = del_insert(env)
<<<<<<< HEAD
    res = [4L, 'a', ['v_score', 'inf', 'v', vecs[0]], 'b', ['v_score', 'inf', 'v', vecs[1]], 'c', ['v_score', 'inf', 'v', vecs[2]], 'd', ['v_score', 'inf', 'v', vecs[3]]]
    env.expect('FT.SEARCH', 'idx', '*=>[TOP_K 4 @v $b]', 'PARAMS', '2', 'b', 'abcdefgh').equal(res)

    vecs = del_insert(env)
    res = [4L, 'a', ['v_score', 'inf', 'v', vecs[0]], 'b', ['v_score', 'inf', 'v', vecs[1]], 'c', ['v_score', 'inf', 'v', vecs[2]], 'd', ['v_score', 'inf', 'v', vecs[3]]]
    env.expect('FT.SEARCH', 'idx', '*=>[TOP_K 4 @v $b]', 'PARAMS', '2', 'b', 'abcdefgh').equal(res)

    vecs = del_insert(env)
    res = [4L, 'a', ['v_score', 'inf', 'v', vecs[0]], 'b', ['v_score', 'inf', 'v', vecs[1]], 'c', ['v_score', 'inf', 'v', vecs[2]], 'd', ['v_score', 'inf', 'v', vecs[3]]]
    env.expect('FT.SEARCH', 'idx', '*=>[TOP_K 4 @v $b]', 'PARAMS', '2', 'b', 'abcdefgh').equal(res)
=======
    res = [4L, 'a', ['v', vecs[0]], 'b', ['v', vecs[1]], 'c', ['v', vecs[2]], 'd', ['v', vecs[3]]]
    env.expect('FT.SEARCH', 'idx', '*=>[TOP_K 4 @v $b]', 'PARAMS', '2', 'b', 'abcdefgh', 'RETURN', '1', 'v').equal(res)

    vecs = del_insert(env)
    res = [4L, 'a', ['v', vecs[0]], 'b', ['v', vecs[1]], 'c', ['v', vecs[2]], 'd', ['v', vecs[3]]]
    env.expect('FT.SEARCH', 'idx', '*=>[TOP_K 4 @v $b]', 'PARAMS', '2', 'b', 'abcdefgh', 'RETURN', '1', 'v').equal(res)

    vecs = del_insert(env)
    res = [4L, 'a', ['v', vecs[0]], 'b', ['v', vecs[1]], 'c', ['v', vecs[2]], 'd', ['v', vecs[3]]]
    env.expect('FT.SEARCH', 'idx', '*=>[TOP_K 4 @v $b]', 'PARAMS', '2', 'b', 'abcdefgh', 'RETURN', '1', 'v').equal(res)
>>>>>>> 7c9dcd1a

def load_vectors_to_redis(env, n_vec, query_vec_index, vec_size):
    conn = getConnectionByEnv(env)
    for i in range(n_vec):
        vector = np.random.rand(1, vec_size).astype(np.float32)
        if i == query_vec_index:
            query_vec = vector
        conn.execute_command('HSET', i, 'vector', vector.tobytes())
    return query_vec

def query_vector(env, idx, query_vec):
    conn = getConnectionByEnv(env)
    return conn.execute_command('FT.SEARCH', idx, '*=>[TOP_K 5 @vector $v AS score]', 'PARAMS', '2', 'v', query_vec.tobytes(),
                                'SORTBY', 'score', 'ASC', 'RETURN', 1, 'score', 'LIMIT', 0, 5)

def testDelReuseLarge(env):
    conn = getConnectionByEnv(env)
    INDEX_NAME = 'items'
    prefix = 'item'
    n_vec = 5
    query_vec_index = 3
    vec_size = 1280

    conn.execute_command('FT.CREATE', INDEX_NAME, 'ON', 'HASH',
                         'SCHEMA', 'vector', 'VECTOR', 'HNSW', '6', 'TYPE', 'FLOAT32', 'DIM', '1280', 'DISTANCE_METRIC', 'L2')
    for _ in range(3):
        query_vec = load_vectors_to_redis(env, n_vec, query_vec_index, vec_size)
        res = query_vector(env, INDEX_NAME, query_vec)
        for i in range(4):
            env.assertLessEqual(float(res[2 + i * 2][1]), float(res[2 + (i + 1) * 2][1]))

def testCreate(env):
    env.skipOnCluster()
    conn = getConnectionByEnv(env)
    conn.execute_command('FT.CREATE', 'idx1', 'SCHEMA', 'v', 'VECTOR', 'HNSW', '14', 'TYPE', 'FLOAT32', 'DIM', '1024', 'DISTANCE_METRIC', 'IP', 'INITIAL_CAP', '10', 'M', '16', 'EF_CONSTRUCTION', '200', 'EF_RUNTIME', '10')
    info = [['identifier', 'v', 'attribute', 'v', 'type', 'VECTOR']]
    assertInfoField(env, 'idx1', 'attributes', info)
<<<<<<< HEAD
    env.assertEqual(env.cmd("FT.DEBUG", "VECSIM_INFO", "idx1", "v"), ['ALGORITHM', 'HNSW', 'TYPE', 'FLOAT32', 'DIMENSION', 1024L, 'METRIC', 'IP', 'INDEX_SIZE', 0L, 'M', 16L, 'EF_CONSTRUCTION', 200L, 'EF_RUNTIME', 10L, 'MAX_LEVEL', -1L, 'ENTRYPOINT', -1L, 'MEMORY', 43276L])
=======
    env.assertEqual(env.cmd("FT.DEBUG", "VECSIM_INFO", "idx1", "v")[:-1], ['ALGORITHM', 'HNSW', 'TYPE', 'FLOAT32', 'DIMENSION', 1024L, 'METRIC', 'IP', 'INDEX_SIZE', 0L, 'M', 16L, 'EF_CONSTRUCTION', 200L, 'EF_RUNTIME', 10L, 'MAX_LEVEL', -1L, 'ENTRYPOINT', -1L, 'MEMORY'])
>>>>>>> 7c9dcd1a

    # Uncomment these tests when support for FLOAT64, INT32, INT64, is added.
    # Trying to run these tests right now will cause 'Bad arguments for vector similarity HNSW index type' error

    # conn.execute_command('FT.CREATE', 'idx2', 'SCHEMA', 'v', 'VECTOR', 'HNSW', '14', 'TYPE', 'FLOAT64', 'DIM', '4096', 'DISTANCE_METRIC', 'L2', 'INITIAL_CAP', '10', 'M', '32', 'EF_CONSTRUCTION', '100', 'EF_RUNTIME', '20')
    # info = [['identifier', 'v', 'attribute', 'v', 'type', 'VECTOR', 'ALGORITHM', 'HNSW', 'TYPE', 'FLOAT64', 'DIM', '4096', 'DISTANCE_METRIC', 'L2', 'M', '32', 'EF_CONSTRUCTION', '100', 'EF_RUNTIME', '20']]
    # assertInfoField(env, 'idx2', 'attributes', info)

    # conn.execute_command('FT.CREATE', 'idx3', 'SCHEMA', 'v', 'VECTOR', 'HNSW', '14', 'TYPE', 'INT32', 'DIM', '64', 'DISTANCE_METRIC', 'COSINE', 'INITIAL_CAP', '10', 'M', '64', 'EF_CONSTRUCTION', '400', 'EF_RUNTIME', '50')
    # info = [['identifier', 'v', 'attribute', 'v', 'type', 'VECTOR', 'ALGORITHM', 'HNSW', 'TYPE', 'INT32', 'DIM', '64', 'DISTANCE_METRIC', 'COSINE', 'M', '64', 'EF_CONSTRUCTION', '400', 'EF_RUNTIME', '50']]
    # assertInfoField(env, 'idx3', 'attributes', info)

    # conn.execute_command('FT.CREATE', 'idx4', 'SCHEMA', 'v', 'VECTOR', 'HNSW', '6', 'TYPE', 'INT64', 'DIM', '64', 'DISTANCE_METRIC', 'COSINE')
    # info = [['identifier', 'v', 'attribute', 'v', 'type', 'VECTOR', 'ALGORITHM', 'HNSW', 'TYPE', 'INT64', 'DIM', '64', 'DISTANCE_METRIC', 'COSINE', 'M', '16', 'EF_CONSTRUCTION', '200', 'EF_RUNTIME', '10']]
    # assertInfoField(env, 'idx4', 'attributes', info)

    # conn.execute_command('FT.CREATE', 'idx5', 'SCHEMA', 'v', 'VECTOR', 'FLAT', '6', 'TYPE', 'INT32', 'DIM', '64', 'DISTANCE_METRIC', 'COSINE')
    # info = [['identifier', 'v', 'attribute', 'v', 'type', 'VECTOR', 'ALGORITHM', 'FLAT', 'TYPE', 'INT32', 'DIM', '64', 'DISTANCE_METRIC', 'COSINE', 'BLOCK_SIZE', str(1024 * 1024)]]
    # assertInfoField(env, 'idx5', 'attributes', info)

def testCreateErrors(env):
    env.skipOnCluster()
    conn = getConnectionByEnv(env)
    # missing init args
    env.expect('FT.CREATE', 'idx', 'SCHEMA', 'v', 'VECTOR').error().contains('Bad arguments for vector similarity algorithm')
    env.expect('FT.CREATE', 'idx', 'SCHEMA', 'v', 'VECTOR', 'FLAT').error().contains('Bad arguments for vector similarity number of parameters')
    env.expect('FT.CREATE', 'idx', 'SCHEMA', 'v', 'VECTOR', 'FLAT', '6').error().contains('Expected 6 parameters but got 0')
    env.expect('FT.CREATE', 'idx', 'SCHEMA', 'v', 'VECTOR', 'FLAT', '1').error().contains('Bad number of arguments for vector similarity index: got 1 but expected even number')
    env.expect('FT.CREATE', 'idx', 'SCHEMA', 'v', 'VECTOR', 'FLAT', '2', 'SIZE').error().contains('Bad arguments for algorithm FLAT: SIZE')
    env.expect('FT.CREATE', 'idx', 'SCHEMA', 'v', 'VECTOR', 'FLAT', '2', 'TYPE').error().contains('Bad arguments for vector similarity FLAT index type')
    env.expect('FT.CREATE', 'idx', 'SCHEMA', 'v', 'VECTOR', 'FLAT', '4', 'TYPE', 'FLOAT32', 'DIM').error().contains('Bad arguments for vector similarity FLAT index dim')
    env.expect('FT.CREATE', 'idx', 'SCHEMA', 'v', 'VECTOR', 'FLAT', '4', 'DIM', '1024', 'DISTANCE_METRIC', 'IP').error().contains('Missing mandatory parameter: cannot create FLAT index without specifying TYPE argument')
    env.expect('FT.CREATE', 'idx', 'SCHEMA', 'v', 'VECTOR', 'FLAT', '4', 'TYPE', 'FLOAT32', 'DISTANCE_METRIC', 'IP').error().contains('Missing mandatory parameter: cannot create FLAT index without specifying DIM argument')
    env.expect('FT.CREATE', 'idx', 'SCHEMA', 'v', 'VECTOR', 'FLAT', '4', 'TYPE', 'FLOAT32', 'DIM', '1024').error().contains('Missing mandatory parameter: cannot create FLAT index without specifying DISTANCE_METRIC argument')
    env.expect('FT.CREATE', 'idx', 'SCHEMA', 'v', 'VECTOR', 'FLAT', '6', 'TYPE', 'FLOAT32', 'DIM', '1024', 'DISTANCE_METRIC').error().contains('Bad arguments for vector similarity FLAT index metric')
    env.expect('FT.CREATE', 'idx', 'SCHEMA', 'v', 'VECTOR', 'HNSW').error().contains('Bad arguments for vector similarity number of parameters')
    env.expect('FT.CREATE', 'idx', 'SCHEMA', 'v', 'VECTOR', 'HNSW', '6').error().contains('Expected 6 parameters but got 0')
    env.expect('FT.CREATE', 'idx', 'SCHEMA', 'v', 'VECTOR', 'HNSW', '1').error().contains('Bad number of arguments for vector similarity index: got 1 but expected even number')
    env.expect('FT.CREATE', 'idx', 'SCHEMA', 'v', 'VECTOR', 'HNSW', '2', 'SIZE').error().contains('Bad arguments for algorithm HNSW: SIZE')
    env.expect('FT.CREATE', 'idx', 'SCHEMA', 'v', 'VECTOR', 'HNSW', '2', 'TYPE').error().contains('Bad arguments for vector similarity HNSW index type')
    env.expect('FT.CREATE', 'idx', 'SCHEMA', 'v', 'VECTOR', 'HNSW', '4', 'TYPE', 'FLOAT32', 'DIM').error().contains('Bad arguments for vector similarity HNSW index dim')
    env.expect('FT.CREATE', 'idx', 'SCHEMA', 'v', 'VECTOR', 'HNSW', '4', 'DIM', '1024', 'DISTANCE_METRIC', 'IP').error().contains('Missing mandatory parameter: cannot create HNSW index without specifying TYPE argument')
    env.expect('FT.CREATE', 'idx', 'SCHEMA', 'v', 'VECTOR', 'HNSW', '4', 'TYPE', 'FLOAT32', 'DISTANCE_METRIC', 'IP').error().contains('Missing mandatory parameter: cannot create HNSW index without specifying DIM argument')
    env.expect('FT.CREATE', 'idx', 'SCHEMA', 'v', 'VECTOR', 'HNSW', '4', 'TYPE', 'FLOAT32', 'DIM', '1024').error().contains('Missing mandatory parameter: cannot create HNSW index without specifying DISTANCE_METRIC argument')
    env.expect('FT.CREATE', 'idx', 'SCHEMA', 'v', 'VECTOR', 'HNSW', '6', 'TYPE', 'FLOAT32', 'DIM', '1024', 'DISTANCE_METRIC').error().contains('Bad arguments for vector similarity HNSW index metric')

    # invalid init args
    env.expect('FT.CREATE', 'idx', 'SCHEMA', 'v', 'VECTOR', 'HNSW', '6', 'TYPE', 'DOUBLE', 'DIM', '1024', 'DISTANCE_METRIC', 'IP').error().contains('Bad arguments for vector similarity HNSW index type')
    env.expect('FT.CREATE', 'idx', 'SCHEMA', 'v', 'VECTOR', 'HNSW', '6', 'TYPE', 'FLOAT32', 'DIM', 'str', 'DISTANCE_METRIC', 'IP').error().contains('Bad arguments for vector similarity HNSW index dim')
    env.expect('FT.CREATE', 'idx', 'SCHEMA', 'v', 'VECTOR', 'HNSW', '6', 'TYPE', 'FLOAT32', 'DIM', '1024', 'DISTANCE_METRIC', 'REDIS').error().contains('Bad arguments for vector similarity HNSW index metric')
    env.expect('FT.CREATE', 'idx', 'SCHEMA', 'v', 'VECTOR', 'REDIS', '6', 'TYPE', 'FLOAT32', 'DIM', '1024', 'DISTANCE_METRIC', 'IP').error().contains('Bad arguments for vector similarity algorithm')
    env.expect('FT.CREATE', 'idx', 'SCHEMA', 'v', 'VECTOR', 'FLAT', '10', 'TYPE', 'FLOAT32', 'DIM', '1024', 'DISTANCE_METRIC', 'IP', 'INITIAL_CAP', 'str', 'BLOCK_SIZE', '16') \
        .error().contains('Bad arguments for vector similarity FLAT index initial cap')
    env.expect('FT.CREATE', 'idx', 'SCHEMA', 'v', 'VECTOR', 'FLAT', '10', 'TYPE', 'FLOAT32', 'DIM', '1024', 'DISTANCE_METRIC', 'IP', 'INITIAL_CAP', '10', 'BLOCK_SIZE', 'str') \
        .error().contains('Bad arguments for vector similarity FLAT index blocksize')
    env.expect('FT.CREATE', 'idx', 'SCHEMA', 'v', 'VECTOR', 'HNSW', '12', 'TYPE', 'FLOAT32', 'DIM', '1024', 'DISTANCE_METRIC', 'IP', 'INITIAL_CAP', 'str', 'M', '16', 'EF_CONSTRUCTION', '200') \
        .error().contains('Bad arguments for vector similarity HNSW index initial cap')
    env.expect('FT.CREATE', 'idx', 'SCHEMA', 'v', 'VECTOR', 'HNSW', '12', 'TYPE', 'FLOAT32', 'DIM', '1024', 'DISTANCE_METRIC', 'IP', 'INITIAL_CAP', '100', 'M', 'str', 'EF_CONSTRUCTION', '200') \
        .error().contains('Bad arguments for vector similarity HNSW index m')
    env.expect('FT.CREATE', 'idx', 'SCHEMA', 'v', 'VECTOR', 'HNSW', '12', 'TYPE', 'FLOAT32', 'DIM', '1024', 'DISTANCE_METRIC', 'IP', 'INITIAL_CAP', '100', 'M', '16', 'EF_CONSTRUCTION', 'str') \
        .error().contains('Bad arguments for vector similarity HNSW index efConstruction')
    env.expect('FT.CREATE', 'idx', 'SCHEMA', 'v', 'VECTOR', 'HNSW', '12', 'TYPE', 'FLOAT32', 'DIM', '1024', 'DISTANCE_METRIC', 'IP', 'INITIAL_CAP', '100', 'M', '16', 'EF_RUNTIME', 'str') \
        .error().contains('Bad arguments for vector similarity HNSW index efRuntime')


def testSearchErrors(env):
    env.skipOnCluster()
    conn = getConnectionByEnv(env)
    conn.execute_command('FT.CREATE', 'idx', 'SCHEMA', 's', 'TEXT', 't', 'TAG', 'SORTABLE', 'v', 'VECTOR', 'HNSW', '12', 'TYPE', 'FLOAT32', 'DIM', '2', 'DISTANCE_METRIC', 'IP', 'INITIAL_CAP', '10', 'M', '16', 'EF_CONSTRUCTION', '200')
    conn.execute_command('HSET', 'a', 'v', 'aaaaaaaa')
    conn.execute_command('HSET', 'b', 'v', 'bbbbbbbb')
    conn.execute_command('HSET', 'c', 'v', 'cccccccc')
    conn.execute_command('HSET', 'd', 'v', 'dddddddd')

    env.expect('FT.SEARCH', 'idx', '*=>[REDIS 4 @v $b]', 'PARAMS', '2', 'b', 'abcdefgh').error().contains('Syntax error')
    env.expect('FT.SEARCH', 'idx', '*=>[TOP_K str @v $b]', 'PARAMS', '2', 'b', 'abcdefgh').error().contains('Syntax error')

    env.expect('FT.SEARCH', 'idx', '*=>[TOP_K 2 @v $b]', 'PARAMS', '2', 'b', 'abcdefg').error().contains('query vector does not match index\'s type or dimention')
    env.expect('FT.SEARCH', 'idx', '*=>[TOP_K 2 @v $b]', 'PARAMS', '2', 'b', 'abcdefghi').error().contains('query vector does not match index\'s type or dimention')
    env.expect('FT.SEARCH', 'idx', '*=>[TOP_K 2 @t $b]', 'PARAMS', '2', 'b', 'abcdefgh').equal([0]) # wrong field
    env.expect('FT.SEARCH', 'idx', '*=>[TOP_K 2 @v $b AS v]', 'PARAMS', '2', 'b', 'abcdefgh').error().contains('Property `v` already exists in schema')
    env.expect('FT.SEARCH', 'idx', '*=>[TOP_K 2 @v $b AS s]', 'PARAMS', '2', 'b', 'abcdefgh').error().contains('Property `s` already exists in schema')
    env.expect('FT.SEARCH', 'idx', '*=>[TOP_K 2 @v $b AS t]', 'PARAMS', '2', 'b', 'abcdefgh').error().contains('Property `t` already exists in schema')
    env.expect('FT.SEARCH', 'idx', '*=>[TOP_K 2 @v $b AS $score]', 'PARAMS', '4', 'score', 't', 'b', 'abcdefgh').error().contains('Property `t` already exists in schema')

    env.expect('FT.SEARCH', 'idx', '*=>[TOP_K 2 @v $b EF_RUNTIME -42]', 'PARAMS', '2', 'b', 'abcdefgh').error().contains('Error parsing vector similarity parameters: Attribute not supported for term')
    env.expect('FT.SEARCH', 'idx', '*=>[TOP_K 2 @v $b EF_RUNTIME 2.71828]', 'PARAMS', '2', 'b', 'abcdefgh').error().contains('Error parsing vector similarity parameters: Attribute not supported for term')
    env.expect('FT.SEARCH', 'idx', '*=>[TOP_K 2 @v $b EF_RUNTIME 5 EF_RUNTIME 6]', 'PARAMS', '2', 'b', 'abcdefgh').error().contains('Error parsing vector similarity parameters: Field was specified twice')
    env.expect('FT.SEARCH', 'idx', '*=>[TOP_K 2 @v $b EF_FUNTIME 30]', 'PARAMS', '2', 'b', 'abcdefgh').error().contains('Error parsing vector similarity parameters: Invalid option')


def load_vectors_into_redis(con, vector_field, dim, num_vectors):
    data = np.float32(np.random.random((num_vectors, dim)))
    id_vec_list = []
    p = con.pipeline(transaction=False)
    for i, vector in enumerate(data):
        con.execute_command('HSET', i, vector_field, vector.tobytes(), 't', i % 10)
        id_vec_list.append((i, vector))
    p.execute()
    return id_vec_list

def test_with_fields(env):
    conn = getConnectionByEnv(env)
    dimension = 128
    qty = 100

    conn.execute_command('FT.CREATE', 'idx', 'SCHEMA', 'v', 'VECTOR', 'HNSW', '6', 'TYPE', 'FLOAT32', 'DIM', dimension, 'DISTANCE_METRIC', 'L2', 't', 'TEXT')
    load_vectors_into_redis(conn, 'v', dimension, qty)

    query_data = np.float32(np.random.random((1, dimension)))
    res = env.cmd('FT.SEARCH', 'idx', '*=>[TOP_K 100 @v $vec_param AS score]',
                    'SORTBY', 'score', 'PARAMS', 2, 'vec_param', query_data.tobytes(),
                    'RETURN', 2, 'score', 't')
    res_nocontent = env.cmd('FT.SEARCH', 'idx', '*=>[TOP_K 100 @v $vec_param AS score]',
                    'SORTBY', 'score', 'PARAMS', 2, 'vec_param', query_data.tobytes(),
                    'NOCONTENT')
    env.assertEqual(res[1::2], res_nocontent[1:])
    env.assertEqual('t', res[2][2])


def get_vecsim_memory(env, index_key, field_name):
    return float(to_dict(env.cmd("FT.DEBUG", "VECSIM_INFO", index_key, field_name))["MEMORY"])/0x100000


def test_memory_info(env):
    # Skip on cluster as FT.DEBUG not supported.
    env.skipOnCluster()
    # This test flow adds two vectors and deletes them. The test checks for memory increase in Redis and RediSearch upon insertion and decrease upon delete.
    conn = getConnectionByEnv(env)
    conn = getConnectionByEnv(env)
    dimension = 128
    index_key = 'idx'
    vector_field = 'v'

    # Create index. Flat index implementation will free memory when deleting vectors, so it is a good candidate for this test with respect to memory consumption.
    conn.execute_command('FT.CREATE', index_key, 'SCHEMA', vector_field, 'VECTOR', 'FLAT', '8', 'TYPE', 'FLOAT32', 'DIM', dimension, 'DISTANCE_METRIC', 'L2', 'BLOCK_SiZE', '1')
    # Verify redis memory >= redisearch index memory
    vecsim_memory = get_vecsim_memory(env, index_key=index_key, field_name=vector_field)
    redisearch_memory = get_redisearch_vector_index_memory(env, index_key=index_key)
    redis_memory = get_redis_memory_in_mb(env)
    env.assertLessEqual(redisearch_memory, redis_memory)
    env.assertEqual(redisearch_memory, vecsim_memory)
    vector = np.float32(np.random.random((1, dimension)))

    # Add vector.
    conn.execute_command('HSET', 1, vector_field, vector.tobytes())
    # Verify current memory readings > previous memory readings.
    cur_redisearch_memory = get_redisearch_vector_index_memory(env, index_key=index_key)
    env.assertLessEqual(redisearch_memory, cur_redisearch_memory)
    cur_vecsim_memory = get_vecsim_memory(env, index_key=index_key, field_name=vector_field)
    env.assertLessEqual(vecsim_memory, cur_vecsim_memory)
    redis_memory = get_redis_memory_in_mb(env)
    redisearch_memory = cur_redisearch_memory
    vecsim_memory = cur_vecsim_memory
    # Verify redis memory >= redisearch index memory
    env.assertLessEqual(redisearch_memory, redis_memory)
    #verify vecsim memory == redisearch memory
    env.assertEqual(cur_vecsim_memory, cur_redisearch_memory)

    # Add vector.
    conn.execute_command('HSET', 2, vector_field, vector.tobytes())
    # Verify current memory readings > previous memory readings.
    cur_redisearch_memory = get_redisearch_vector_index_memory(env, index_key=index_key)
    env.assertLessEqual(redisearch_memory, cur_redisearch_memory)
    cur_vecsim_memory = get_vecsim_memory(env, index_key=index_key, field_name=vector_field)
    env.assertLessEqual(vecsim_memory, cur_vecsim_memory)
    redis_memory = get_redis_memory_in_mb(env)
    redisearch_memory = cur_redisearch_memory
    vecsim_memory = cur_vecsim_memory
    # Verify redis memory >= redisearch index memory
    env.assertLessEqual(redisearch_memory, redis_memory)
    #verify vecsim memory == redisearch memory
    env.assertEqual(cur_vecsim_memory, cur_redisearch_memory)

    # Delete vector
    conn.execute_command('DEL', 2)
    # Verify current memory readings < previous memory readings.
    cur_redisearch_memory = get_redisearch_vector_index_memory(env, index_key=index_key)
    env.assertLessEqual(cur_redisearch_memory, redisearch_memory)
    cur_vecsim_memory = get_vecsim_memory(env, index_key=index_key, field_name=vector_field)
    env.assertLessEqual(cur_vecsim_memory, vecsim_memory)
    redis_memory = get_redis_memory_in_mb(env)
    redisearch_memory = cur_redisearch_memory
    vecsim_memory = cur_vecsim_memory
    # Verify redis memory >= redisearch index memory
    env.assertLessEqual(redisearch_memory, redis_memory)
    #verify vecsim memory == redisearch memory
    env.assertEqual(cur_vecsim_memory, cur_redisearch_memory)

    # Delete vector
    conn.execute_command('DEL', 1)
    # Verify current memory readings < previous memory readings.
    cur_redisearch_memory = get_redisearch_vector_index_memory(env, index_key=index_key)
    env.assertLessEqual(cur_redisearch_memory, redisearch_memory)
    cur_vecsim_memory = get_vecsim_memory(env, index_key=index_key, field_name=vector_field)
    env.assertLessEqual(cur_vecsim_memory, vecsim_memory)
    redis_memory = get_redis_memory_in_mb(env)
    redisearch_memory = cur_redisearch_memory
    vecsim_memory = cur_vecsim_memory
    # Verify redis memory >= redisearch index memory
    env.assertLessEqual(redisearch_memory, redis_memory)
    #verify vecsim memory == redisearch memory
    env.assertEqual(cur_vecsim_memory, cur_redisearch_memory)<|MERGE_RESOLUTION|>--- conflicted
+++ resolved
@@ -37,26 +37,16 @@
         res1 = conn.execute_command('FT.SEARCH', 'idx', '*=>[TOP_K 4 @v $blob AS score]', 'PARAMS', '2', 'blob', 'aaaaabaa', 'SORTBY', 'score', 'ASC')
         env.assertEqual(res, res1)
 
-<<<<<<< HEAD
-        expected_res = ['v_score', '0', 'v', 'aaaaaaaa']
-        res = conn.execute_command('FT.SEARCH', 'idx', '*=>[TOP_K 1 @v $blob]', 'PARAMS', '2', 'blob', 'aaaaaaaa', 'SORTBY', 'v_score', 'ASC', 'LIMIT', 0, 1)
-=======
         expected_res = ['__v_score', '0', 'v', 'aaaaaaaa']
         res = conn.execute_command('FT.SEARCH', 'idx', '*=>[TOP_K 1 @v $blob]', 'PARAMS', '2', 'blob', 'aaaaaaaa', 'SORTBY', '__v_score', 'ASC', 'LIMIT', 0, 1)
->>>>>>> 7c9dcd1a
         env.assertEqual(res[2], expected_res)
 
         #####################
         ## another example ##
         #####################
         message = 'aaaaabaa'
-<<<<<<< HEAD
-        res = conn.execute_command('FT.SEARCH', 'idx', '*=>[TOP_K 1 @v $b]', 'PARAMS', '2', 'b', message, 'SORTBY', 'v_score', 'ASC', 'LIMIT', 0, 1)
-        env.assertEqual(res[2], ['v_score', '0', 'v', 'aaaaabaa'])
-=======
         res = conn.execute_command('FT.SEARCH', 'idx', '*=>[TOP_K 1 @v $b]', 'PARAMS', '2', 'b', message, 'SORTBY', '__v_score', 'ASC', 'LIMIT', 0, 1)
         env.assertEqual(res[2], ['__v_score', '0', 'v', 'aaaaabaa'])
->>>>>>> 7c9dcd1a
 
         conn.execute_command('FT.DROPINDEX', 'idx', 'DD')
 
@@ -108,22 +98,6 @@
         
         conn.execute_command('DEL', 'a')
         
-<<<<<<< HEAD
-        expected_res = ['c', ['v_score', '3.09485009821e+26', 'v', 'aaaabaaa'],
-                        'd', ['v_score', '2.02824096037e+31', 'v', 'aaaaabaa'],
-                        'b', ['v_score', '1.32922799578e+36', 'v', 'aaaaaaba']]
-        res = env.cmd('FT.SEARCH', 'idx', '*=>[TOP_K 1 @v $b]', 'PARAMS', '2', 'b', 'aaaaaaaa', 'SORTBY', 'v_score', 'ASC', 'LIMIT', 0, 1)
-        env.assertEqual(res[1:3], expected_res[:2])
-        res = env.cmd('FT.SEARCH', 'idx', '*=>[TOP_K 2 @v $b]', 'PARAMS', '2', 'b', 'aaaaaaaa', 'SORTBY', 'v_score', 'ASC', 'LIMIT', 0, 2)
-        env.assertEqual(res[1:5], expected_res[:4])
-        res = env.cmd('FT.SEARCH', 'idx', '*=>[TOP_K 3 @v $b]', 'PARAMS', '2', 'b', 'aaaaaaaa', 'SORTBY', 'v_score', 'ASC', 'LIMIT', 0, 3)
-        env.assertEqual(res[1:7], expected_res[:6])
-
-        '''
-        This test returns 4 results instead of the expected 3. The HNSW library return the additional results.
-        env.expect('FT.SEARCH', 'idx', '*=>[TOP_K 4 @v $b]', 'PARAMS', '2', 'b', 'abcdefgh').equal([3L, 'b', ['v', 'abcdefgg'], 'c', ['v', 'aacdefgh'], 'd', ['v', 'azcdefgh']])
-        '''
-=======
         expected_res = ['c', ['__v_score', '3.09485009821e+26', 'v', 'aaaabaaa'],
                         'd', ['__v_score', '2.02824096037e+31', 'v', 'aaaaabaa'],
                         'b', ['__v_score', '1.32922799578e+36', 'v', 'aaaaaaba']]
@@ -138,7 +112,6 @@
         # This test returns 4 results instead of the expected 3. The HNSW library return the additional results.
         env.expect('FT.SEARCH', 'idx', '*=>[TOP_K 4 @v $b]', 'PARAMS', '2', 'b', 'abcdefgh', 'RETURN', '1', 'v').equal([3L, 'b', ['v', 'aaaaaaba'], 'c', ['v', 'aaaabaaa'], 'd', ['v', 'aaaaabaa']])
         # '''
->>>>>>> 7c9dcd1a
 
         conn.execute_command('FT.DROPINDEX', 'idx', 'DD')
 
@@ -183,18 +156,6 @@
     conn.execute_command('FT.CREATE', 'idx', 'SCHEMA', 'v', 'VECTOR', 'HNSW', '6', 'TYPE', 'FLOAT32', 'DIM', '2','DISTANCE_METRIC', 'L2')
 
     vecs = del_insert(env)
-<<<<<<< HEAD
-    res = [4L, 'a', ['v_score', 'inf', 'v', vecs[0]], 'b', ['v_score', 'inf', 'v', vecs[1]], 'c', ['v_score', 'inf', 'v', vecs[2]], 'd', ['v_score', 'inf', 'v', vecs[3]]]
-    env.expect('FT.SEARCH', 'idx', '*=>[TOP_K 4 @v $b]', 'PARAMS', '2', 'b', 'abcdefgh').equal(res)
-
-    vecs = del_insert(env)
-    res = [4L, 'a', ['v_score', 'inf', 'v', vecs[0]], 'b', ['v_score', 'inf', 'v', vecs[1]], 'c', ['v_score', 'inf', 'v', vecs[2]], 'd', ['v_score', 'inf', 'v', vecs[3]]]
-    env.expect('FT.SEARCH', 'idx', '*=>[TOP_K 4 @v $b]', 'PARAMS', '2', 'b', 'abcdefgh').equal(res)
-
-    vecs = del_insert(env)
-    res = [4L, 'a', ['v_score', 'inf', 'v', vecs[0]], 'b', ['v_score', 'inf', 'v', vecs[1]], 'c', ['v_score', 'inf', 'v', vecs[2]], 'd', ['v_score', 'inf', 'v', vecs[3]]]
-    env.expect('FT.SEARCH', 'idx', '*=>[TOP_K 4 @v $b]', 'PARAMS', '2', 'b', 'abcdefgh').equal(res)
-=======
     res = [4L, 'a', ['v', vecs[0]], 'b', ['v', vecs[1]], 'c', ['v', vecs[2]], 'd', ['v', vecs[3]]]
     env.expect('FT.SEARCH', 'idx', '*=>[TOP_K 4 @v $b]', 'PARAMS', '2', 'b', 'abcdefgh', 'RETURN', '1', 'v').equal(res)
 
@@ -205,7 +166,6 @@
     vecs = del_insert(env)
     res = [4L, 'a', ['v', vecs[0]], 'b', ['v', vecs[1]], 'c', ['v', vecs[2]], 'd', ['v', vecs[3]]]
     env.expect('FT.SEARCH', 'idx', '*=>[TOP_K 4 @v $b]', 'PARAMS', '2', 'b', 'abcdefgh', 'RETURN', '1', 'v').equal(res)
->>>>>>> 7c9dcd1a
 
 def load_vectors_to_redis(env, n_vec, query_vec_index, vec_size):
     conn = getConnectionByEnv(env)
@@ -243,11 +203,7 @@
     conn.execute_command('FT.CREATE', 'idx1', 'SCHEMA', 'v', 'VECTOR', 'HNSW', '14', 'TYPE', 'FLOAT32', 'DIM', '1024', 'DISTANCE_METRIC', 'IP', 'INITIAL_CAP', '10', 'M', '16', 'EF_CONSTRUCTION', '200', 'EF_RUNTIME', '10')
     info = [['identifier', 'v', 'attribute', 'v', 'type', 'VECTOR']]
     assertInfoField(env, 'idx1', 'attributes', info)
-<<<<<<< HEAD
-    env.assertEqual(env.cmd("FT.DEBUG", "VECSIM_INFO", "idx1", "v"), ['ALGORITHM', 'HNSW', 'TYPE', 'FLOAT32', 'DIMENSION', 1024L, 'METRIC', 'IP', 'INDEX_SIZE', 0L, 'M', 16L, 'EF_CONSTRUCTION', 200L, 'EF_RUNTIME', 10L, 'MAX_LEVEL', -1L, 'ENTRYPOINT', -1L, 'MEMORY', 43276L])
-=======
     env.assertEqual(env.cmd("FT.DEBUG", "VECSIM_INFO", "idx1", "v")[:-1], ['ALGORITHM', 'HNSW', 'TYPE', 'FLOAT32', 'DIMENSION', 1024L, 'METRIC', 'IP', 'INDEX_SIZE', 0L, 'M', 16L, 'EF_CONSTRUCTION', 200L, 'EF_RUNTIME', 10L, 'MAX_LEVEL', -1L, 'ENTRYPOINT', -1L, 'MEMORY'])
->>>>>>> 7c9dcd1a
 
     # Uncomment these tests when support for FLOAT64, INT32, INT64, is added.
     # Trying to run these tests right now will cause 'Bad arguments for vector similarity HNSW index type' error
