--- conflicted
+++ resolved
@@ -486,14 +486,9 @@
     expected_res_2 = [10L, '50', ['__v_score', '0', 'tags', 'different, tag'], '40', ['__v_score', '12800', 'tags', 'different, tag'], '60', ['__v_score', '12800', 'tags', 'different, tag'], '30', ['__v_score', '51200', 'tags', 'different, tag'], '70', ['__v_score', '51200', 'tags', 'different, tag'], '20', ['__v_score', '115200', 'tags', 'different, tag'], '80', ['__v_score', '115200', 'tags', 'different, tag'], '10', ['__v_score', '204800', 'tags', 'different, tag'], '90', ['__v_score', '204800', 'tags', 'different, tag'], '100', ['__v_score', '320000', 'tags', 'different, tag']]
     execute_hybrid_query(env, '(@tags:{different})=>[KNN 10 @v $vec_param]', query_data, 'tags').equal(expected_res_2)
     expected_res_3 = [10L, '49', ['__v_score', '128', 'tags', 'hybrid'], '51', ['__v_score', '128', 'tags', 'hybrid'], '48', ['__v_score', '512', 'tags', 'hybrid'], '52', ['__v_score', '512', 'tags', 'hybrid'], '47', ['__v_score', '1152', 'tags', 'hybrid'], '53', ['__v_score', '1152', 'tags', 'hybrid'], '46', ['__v_score', '2048', 'tags', 'hybrid'], '54', ['__v_score', '2048', 'tags', 'hybrid'], '45', ['__v_score', '3200', 'tags', 'hybrid'], '55', ['__v_score', '3200', 'tags', 'hybrid']]
-<<<<<<< HEAD
-    execute_hybrid_query(env, '(@tags:{hybrid})=>[TOP_K 10 @v $vec_param]', query_data, 'tags').equal(expected_res_3)
-
-    execute_hybrid_query(env, '(@tags:{hy*})=>[TOP_K 10 @v $vec_param]', query_data, 'tags').equal(expected_res_3)
-=======
     execute_hybrid_query(env, '(@tags:{hybrid})=>[KNN 10 @v $vec_param]', query_data, 'tags').equal(expected_res_3)
     execute_hybrid_query(env, '(@tags:{hy*})=>[KNN 10 @v $vec_param]', query_data, 'tags').equal(expected_res_3)
->>>>>>> 3a025fa9
+
 
     if env.isCluster():
         # todo: change this when coordinator changes are available
@@ -568,13 +563,7 @@
 
     # test modifier list
     expected_res_1 = [10L, '30', ['__v_score', '627200', 't1', 'text value', 't2', 'hybrid query'], '29', ['__v_score', '645248', 't1', 'text value', 't2', 'hybrid query'], '28', ['__v_score', '663552', 't1', 'text value', 't2', 'hybrid query'], '27', ['__v_score', '682112', 't1', 'text value', 't2', 'hybrid query'], '26', ['__v_score', '700928', 't1', 'text value', 't2', 'hybrid query'], '25', ['__v_score', '720000', 't1', 'text value', 't2', 'hybrid query'], '24', ['__v_score', '739328', 't1', 'text value', 't2', 'hybrid query'], '23', ['__v_score', '758912', 't1', 'text value', 't2', 'hybrid query'], '22', ['__v_score', '778752', 't1', 'text value', 't2', 'hybrid query'], '21', ['__v_score', '798848', 't1', 'text value', 't2', 'hybrid query']]
-<<<<<<< HEAD
-    env.expect('FT.SEARCH', 'idx', '(@t1|t2:value text @num:[10 30])=>[TOP_K 10 @v $vec_param]',
-=======
-    if env.isCluster():
-        expected_res_1[0] = 20L
     env.expect('FT.SEARCH', 'idx', '(@t1|t2:value text @num:[10 30])=>[KNN 10 @v $vec_param]',
->>>>>>> 3a025fa9
                'SORTBY', '__v_score',
                'PARAMS', 2, 'vec_param', query_data.tobytes(),
                'RETURN', 3, 't1', 't2', '__v_score').equal(expected_res_1)
@@ -604,24 +593,15 @@
     # All documents should match, so TOP 10 takes the 10 with the largest ids. Since we sort by default score
     # and "value" is optional, expect that 100 will come first, and the rest will be sorted by id in ascending order.
     expected_res_1 = [10L, '100', '3', ['__v_score', '0', 't', 'other'], '91', '2', ['__v_score', '10368', 't', 'text value'], '92', '2', ['__v_score', '8192', 't', 'text value'], '93', '2', ['__v_score', '6272', 't', 'text value'], '94', '2', ['__v_score', '4608', 't', 'text value'], '95', '2', ['__v_score', '3200', 't', 'text value'], '96', '2', ['__v_score', '2048', 't', 'text value'], '97', '2', ['__v_score', '1152', 't', 'text value'], '98', '2', ['__v_score', '512', 't', 'text value'], '99', '2', ['__v_score', '128', 't', 'text value']]
-<<<<<<< HEAD
-    execute_hybrid_query(env, '((text ~value)|other)=>[TOP_K 10 @v $vec_param]', query_data, 't', sort_by_vector=False).equal(expected_res_1)
+    execute_hybrid_query(env, '((text ~value)|other)=>[KNN 10 @v $vec_param]', query_data, 't', sort_by_vector=False).equal(expected_res_1)
     if env.isCluster():
-        execute_hybrid_query(env, '((text ~value)|other)=>[TOP_K 10 @v $vec_param]', query_data, 't', sort_by_vector=False, sort_by_non_vector_field=True).equal(expected_res_1)
-
-    # Same as above, but here we use fuzzy for 'text'
-    expected_res_2 = [10L, '100', '3', ['__v_score', '0', 't', 'other'], '91', '1', ['__v_score', '10368', 't', 'text value'], '92', '1', ['__v_score', '8192', 't', 'text value'], '93', '1', ['__v_score', '6272', 't', 'text value'], '94', '1', ['__v_score', '4608', 't', 'text value'], '95', '1', ['__v_score', '3200', 't', 'text value'], '96', '1', ['__v_score', '2048', 't', 'text value'], '97', '1', ['__v_score', '1152', 't', 'text value'], '98', '1', ['__v_score', '512', 't', 'text value'], '99', '1', ['__v_score', '128', 't', 'text value']]
-    execute_hybrid_query(env, '(%test%|other)=>[TOP_K 10 @v $vec_param]', query_data, 't', sort_by_vector=False).equal(expected_res_2)
-    if env.isCluster():
-        execute_hybrid_query(env, '(%test%|other)=>[TOP_K 10 @v $vec_param]', query_data, 't', sort_by_vector=False, sort_by_non_vector_field=True).equal(expected_res_2)
-
-=======
-    execute_hybrid_query(env, '((text ~value)|other)=>[KNN 10 @v $vec_param]', query_data, 't', sort_by_vector=False).equal(expected_res_1)
+        execute_hybrid_query(env, '((text ~value)|other)=>[KNN 10 @v $vec_param]', query_data, 't', sort_by_vector=False, sort_by_non_vector_field=True).equal(expected_res_1)
 
     # Same as above, but here we use fuzzy for 'text'
     expected_res_2 = [10L, '100', '3', ['__v_score', '0', 't', 'other'], '91', '1', ['__v_score', '10368', 't', 'text value'], '92', '1', ['__v_score', '8192', 't', 'text value'], '93', '1', ['__v_score', '6272', 't', 'text value'], '94', '1', ['__v_score', '4608', 't', 'text value'], '95', '1', ['__v_score', '3200', 't', 'text value'], '96', '1', ['__v_score', '2048', 't', 'text value'], '97', '1', ['__v_score', '1152', 't', 'text value'], '98', '1', ['__v_score', '512', 't', 'text value'], '99', '1', ['__v_score', '128', 't', 'text value']]
     execute_hybrid_query(env, '(%test%|other)=>[KNN 10 @v $vec_param]', query_data, 't', sort_by_vector=False).equal(expected_res_2)
->>>>>>> 3a025fa9
+    if env.isCluster():
+        execute_hybrid_query(env, '(%test%|other)=>[KNN 10 @v $vec_param]', query_data, 't', sort_by_vector=False, sort_by_non_vector_field=True).equal(expected_res_2)
 
     # use TFIDF.DOCNORM scorer
     expected_res_3 = [10L, '100', '3', ['__v_score', '0', 't', 'other'], '91', '0.33333333333333331', ['__v_score', '10368', 't', 'text value'], '92', '0.33333333333333331', ['__v_score', '8192', 't', 'text value'], '93', '0.33333333333333331', ['__v_score', '6272', 't', 'text value'], '94', '0.33333333333333331', ['__v_score', '4608', 't', 'text value'], '95', '0.33333333333333331', ['__v_score', '3200', 't', 'text value'], '96', '0.33333333333333331', ['__v_score', '2048', 't', 'text value'], '97', '0.33333333333333331', ['__v_score', '1152', 't', 'text value'], '98', '0.33333333333333331', ['__v_score', '512', 't', 'text value'], '99', '0.33333333333333331', ['__v_score', '128', 't', 'text value']]
@@ -629,23 +609,22 @@
                'PARAMS', 2, 'vec_param', query_data.tobytes(),
                'RETURN', 2, 't', '__v_score', 'LIMIT', 0, 10).equal(expected_res_3)
 
-<<<<<<< HEAD
     # Those scorers are scoring per shard.
     if not env.isCluster():
         # use BM25 scorer
         expected_res_4 = [10L, '100', '0.72815531789441912', ['__v_score', '0', 't', 'other'], '91', '0.24271843929813972', ['__v_score', '10368', 't', 'text value'], '92', '0.24271843929813972', ['__v_score', '8192', 't', 'text value'], '93', '0.24271843929813972', ['__v_score', '6272', 't', 'text value'], '94', '0.24271843929813972', ['__v_score', '4608', 't', 'text value'], '95', '0.24271843929813972', ['__v_score', '3200', 't', 'text value'], '96', '0.24271843929813972', ['__v_score', '2048', 't', 'text value'], '97', '0.24271843929813972', ['__v_score', '1152', 't', 'text value'], '98', '0.24271843929813972', ['__v_score', '512', 't', 'text value'], '99', '0.24271843929813972', ['__v_score', '128', 't', 'text value']]
-        env.expect('FT.SEARCH', 'idx', '(text|other)=>[TOP_K 10 @v $vec_param]', 'SCORER', 'BM25', 'WITHSCORES',
+        env.expect('FT.SEARCH', 'idx', '(text|other)=>[KNN 10 @v $vec_param]', 'SCORER', 'BM25', 'WITHSCORES',
                 'PARAMS', 2, 'vec_param', query_data.tobytes(),
                 'RETURN', 2, 't', '__v_score', 'LIMIT', 0, 10).equal(expected_res_4)
 
         # use DISMAX scorer
         expected_res_5 = [10L, '91', '1', ['__v_score', '10368', 't', 'text value'], '92', '1', ['__v_score', '8192', 't', 'text value'], '93', '1', ['__v_score', '6272', 't', 'text value'], '94', '1', ['__v_score', '4608', 't', 'text value'], '95', '1', ['__v_score', '3200', 't', 'text value'], '96', '1', ['__v_score', '2048', 't', 'text value'], '97', '1', ['__v_score', '1152', 't', 'text value'], '98', '1', ['__v_score', '512', 't', 'text value'], '99', '1', ['__v_score', '128', 't', 'text value'], '100', '1', ['__v_score', '0', 't', 'other']]
-        env.expect('FT.SEARCH', 'idx', '(text|other)=>[TOP_K 10 @v $vec_param]', 'SCORER', 'DISMAX', 'WITHSCORES',
+        env.expect('FT.SEARCH', 'idx', '(text|other)=>[KNN 10 @v $vec_param]', 'SCORER', 'DISMAX', 'WITHSCORES',
                 'PARAMS', 2, 'vec_param', query_data.tobytes(),
                 'RETURN', 2, 't', '__v_score', 'LIMIT', 0, 10).equal(expected_res_5)
 
         # use DOCSCORE scorer
-        env.expect('FT.SEARCH', 'idx', '(text|other)=>[TOP_K 10 @v $vec_param]', 'SCORER', 'DOCSCORE', 'WITHSCORES',
+        env.expect('FT.SEARCH', 'idx', '(text|other)=>[KNN 10 @v $vec_param]', 'SCORER', 'DOCSCORE', 'WITHSCORES',
                 'PARAMS', 2, 'vec_param', query_data.tobytes(),
                 'RETURN', 2, 't', '__v_score', 'LIMIT', 0, 100).equal(expected_res_5)
     
@@ -657,25 +636,7 @@
     conn.execute_command('FT.CREATE', 'idx', 'SCHEMA', 'v', 'VECTOR', 'HNSW', '6', 'TYPE', 'FLOAT32', 'DIM', dimension, 'DISTANCE_METRIC', 'L2')
     vector = np.random.rand(1, dimension).astype(np.float32)
     conn.execute_command('HSET', 0, 'v', vector.tobytes())
-    env.expect('FT.SEARCH', 'idx', '*=>[TOP_K 10 @v $vec_param]',
+    env.expect('FT.SEARCH', 'idx', '*=>[KNN 10 @v $vec_param]',
                'SORTBY', '__v_score',
                'RETURN', '0',
                'PARAMS', 2, 'vec_param', vector.tobytes()).equal([1L, '0'])
-=======
-    # use BM25 scorer
-    expected_res_4 = [10L, '100', '0.72815531789441912', ['__v_score', '0', 't', 'other'], '91', '0.24271843929813972', ['__v_score', '10368', 't', 'text value'], '92', '0.24271843929813972', ['__v_score', '8192', 't', 'text value'], '93', '0.24271843929813972', ['__v_score', '6272', 't', 'text value'], '94', '0.24271843929813972', ['__v_score', '4608', 't', 'text value'], '95', '0.24271843929813972', ['__v_score', '3200', 't', 'text value'], '96', '0.24271843929813972', ['__v_score', '2048', 't', 'text value'], '97', '0.24271843929813972', ['__v_score', '1152', 't', 'text value'], '98', '0.24271843929813972', ['__v_score', '512', 't', 'text value'], '99', '0.24271843929813972', ['__v_score', '128', 't', 'text value']]
-    env.expect('FT.SEARCH', 'idx', '(text|other)=>[KNN 10 @v $vec_param]', 'SCORER', 'BM25', 'WITHSCORES',
-               'PARAMS', 2, 'vec_param', query_data.tobytes(),
-               'RETURN', 2, 't', '__v_score', 'LIMIT', 0, 10).equal(expected_res_4)
-
-    # use DISMAX scorer
-    expected_res_5 = [10L, '91', '1', ['__v_score', '10368', 't', 'text value'], '92', '1', ['__v_score', '8192', 't', 'text value'], '93', '1', ['__v_score', '6272', 't', 'text value'], '94', '1', ['__v_score', '4608', 't', 'text value'], '95', '1', ['__v_score', '3200', 't', 'text value'], '96', '1', ['__v_score', '2048', 't', 'text value'], '97', '1', ['__v_score', '1152', 't', 'text value'], '98', '1', ['__v_score', '512', 't', 'text value'], '99', '1', ['__v_score', '128', 't', 'text value'], '100', '1', ['__v_score', '0', 't', 'other']]
-    env.expect('FT.SEARCH', 'idx', '(text|other)=>[KNN 10 @v $vec_param]', 'SCORER', 'DISMAX', 'WITHSCORES',
-               'PARAMS', 2, 'vec_param', query_data.tobytes(),
-               'RETURN', 2, 't', '__v_score', 'LIMIT', 0, 10).equal(expected_res_5)
-
-    # use DOCSCORE scorer
-    env.expect('FT.SEARCH', 'idx', '(text|other)=>[KNN 10 @v $vec_param]', 'SCORER', 'DOCSCORE', 'WITHSCORES',
-               'PARAMS', 2, 'vec_param', query_data.tobytes(),
-               'RETURN', 2, 't', '__v_score', 'LIMIT', 0, 100).equal(expected_res_5)
->>>>>>> 3a025fa9
