--- conflicted
+++ resolved
@@ -2427,41 +2427,7 @@
     if bg_indexing == 0:
         prefix = "::warning title=Bad scenario in test_vecsim:test_switch_write_mode_multiple_indexes::" if GHA else ''
         print(f"{prefix}All vectors were done reindex before switching back to in-place mode")
-
-
-<<<<<<< HEAD
-def test_vector_index_ptr_valid(env):
-    conn = getConnectionByEnv(env)
-    # Scenerio1: Vecsim Index scheme with numeric (or non-vector type) and vector type with invalid parameter
-    #            Insert partial doc - only numeric
-    #            Update Doc
-
-    # HNSW parameters the causes an execution throw (M > UINT16_MAX)
-    UINT16_MAX = 2**16
-    M = UINT16_MAX + 1
-    dim = 4
-
-    env.expect('FT.CREATE', 'idx','SCHEMA', 'n', 'NUMERIC',
-                    'v', 'VECTOR', 'HNSW', '8', 'TYPE', 'FLOAT16', 'DIM', dim, 'DISTANCE_METRIC', 'L2', 'M', M).ok()
-
-    res = conn.execute_command('HSET', 'doc', 'n', 0)
-    env.assertEqual(res, 1)
-    # efore bug fix, the following command would cause a server crash due to null pointer access to the vector index that filed to be created.
-    res = conn.execute_command('HSET', 'doc', 'n', 1)
-    env.assertEqual(res, 0)
-
-    # Sanity check - insert a vector, expect indexing faliure
-    res = conn.execute_command('HSET', 'doc1', 'v', create_np_array_typed([0]*dim,'FLOAT16').tobytes())
-    env.assertEqual(res, 1)
-
-    index_errors_dict = index_errors(env, 'idx')
-    env.assertEqual(index_errors_dict['last indexing error'], "Could not open vector for indexing")
-
-    # Check FlushAll - before bug fix, the following command would cause a server crash due to the null pointer accsess
-    # Server will reply OK but crash afterwards, so a PING is required to verify
-    env.expect('FLUSHALL').noError()
-    env.expect('PING').noError()
-=======
+        
 def test_max_knn_k():
     env = Env(moduleArgs='DEFAULT_DIALECT 3')
     conn = getConnectionByEnv(env)
@@ -2476,4 +2442,35 @@
     env.expect('FT.SEARCH', 'idx', f'*=>[KNN {k} @{vec_fieldname} $BLOB AS {score_name.lower()}]',
                'PARAMS', 2, 'BLOB', create_np_array_typed([0] * dim).tobytes(),
                'RETURN', '1', score_name).error().contains('KNN K parameter is too large')
->>>>>>> 0ba0c32c
+
+def test_vector_index_ptr_valid(env):
+    conn = getConnectionByEnv(env)
+    # Scenerio1: Vecsim Index scheme with numeric (or non-vector type) and vector type with invalid parameter
+    #            Insert partial doc - only numeric
+    #            Update Doc
+
+    # HNSW parameters the causes an execution throw (M > UINT16_MAX)
+    UINT16_MAX = 2**16
+    M = UINT16_MAX + 1
+    dim = 4
+
+    env.expect('FT.CREATE', 'idx','SCHEMA', 'n', 'NUMERIC',
+                    'v', 'VECTOR', 'HNSW', '8', 'TYPE', 'FLOAT16', 'DIM', dim, 'DISTANCE_METRIC', 'L2', 'M', M).ok()
+
+    res = conn.execute_command('HSET', 'doc', 'n', 0)
+    env.assertEqual(res, 1)
+    # efore bug fix, the following command would cause a server crash due to null pointer access to the vector index that filed to be created.
+    res = conn.execute_command('HSET', 'doc', 'n', 1)
+    env.assertEqual(res, 0)
+
+    # Sanity check - insert a vector, expect indexing faliure
+    res = conn.execute_command('HSET', 'doc1', 'v', create_np_array_typed([0]*dim,'FLOAT16').tobytes())
+    env.assertEqual(res, 1)
+
+    index_errors_dict = index_errors(env, 'idx')
+    env.assertEqual(index_errors_dict['last indexing error'], "Could not open vector for indexing")
+
+    # Check FlushAll - before bug fix, the following command would cause a server crash due to the null pointer accsess
+    # Server will reply OK but crash afterwards, so a PING is required to verify
+    env.expect('FLUSHALL').noError()
+    env.expect('PING').noError()