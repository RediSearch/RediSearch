# -*- coding: utf-8 -*-
import base64
import random
import string
import unittest
from time import sleep

import numpy as np
from RLTest import Env

from common import *
from includes import *


def test_sanity(env):
    conn = getConnectionByEnv(env)
    vecsim_type = ['FLAT', 'HNSW']
    for vs_type in vecsim_type:
        conn.execute_command('FT.CREATE', 'idx', 'SCHEMA', 'v', 'VECTOR', vs_type, '6', 'TYPE', 'FLOAT32', 'DIM', '2','DISTANCE_METRIC', 'L2')
        conn.execute_command('HSET', 'a', 'v', 'aaaaaaaa')
        conn.execute_command('HSET', 'b', 'v', 'aaaabaaa')
        conn.execute_command('HSET', 'c', 'v', 'aaaaabaa')
        conn.execute_command('HSET', 'd', 'v', 'aaaaaaba')

<<<<<<< HEAD
        res = [4, 'a', ['v_score', '0', 'v', 'aaaaaaaa'],
                   'b', ['v_score', '3.09485009821e+26', 'v', 'aaaabaaa'],
                   'c', ['v_score', '2.02824096037e+31', 'v', 'aaaaabaa'],
                   'd', ['v_score', '1.32922799578e+36', 'v', 'aaaaaaba']]
        res1 = conn.execute_command('FT.SEARCH', 'idx', '@v:[aaaaaaaa TOPK 4]', 'SORTBY', 'v_score', 'ASC')
        env.assertEqual(res, res1)

        # todo: make test work on coordinator
        res = [4, 'c', ['v_score', '0', 'v', 'aaaaabaa'],
                   'b', ['v_score', '2.01242627636e+31', 'v', 'aaaabaaa'],
                   'a', ['v_score', '2.02824096037e+31', 'v', 'aaaaaaaa'],
                   'd', ['v_score', '1.31886368448e+36', 'v', 'aaaaaaba']]
        res1 = conn.execute_command('FT.SEARCH', 'idx', '@v:[aaaaabaa TOPK 4]', 'SORTBY', 'v_score', 'ASC')
=======
        res = [4L, 'a', ['score', '0', 'v', 'aaaaaaaa'],
                   'b', ['score', '3.09485009821e+26', 'v', 'aaaabaaa'],
                   'c', ['score', '2.02824096037e+31', 'v', 'aaaaabaa'],
                   'd', ['score', '1.32922799578e+36', 'v', 'aaaaaaba']]
        res1 = conn.execute_command('FT.SEARCH', 'idx', '*=>[TOP_K 4 @v $blob AS score]', 'PARAMS', '2', 'blob', 'aaaaaaaa', 'SORTBY', 'score', 'ASC')
        env.assertEqual(res, res1)

        # todo: make test work on coordinator
        res = [4L, 'c', ['score', '0', 'v', 'aaaaabaa'],
                   'b', ['score', '2.01242627636e+31', 'v', 'aaaabaaa'],
                   'a', ['score', '2.02824096037e+31', 'v', 'aaaaaaaa'],
                   'd', ['score', '1.31886368448e+36', 'v', 'aaaaaaba']]
        res1 = conn.execute_command('FT.SEARCH', 'idx', '*=>[TOP_K 4 @v $blob AS score]', 'PARAMS', '2', 'blob', 'aaaaabaa', 'SORTBY', 'score', 'ASC')
>>>>>>> 3038e45b
        env.assertEqual(res, res1)

        expected_res = ['__v_score', '0', 'v', 'aaaaaaaa']
        res = conn.execute_command('FT.SEARCH', 'idx', '*=>[TOP_K 1 @v $blob]', 'PARAMS', '2', 'blob', 'aaaaaaaa', 'SORTBY', '__v_score', 'ASC', 'LIMIT', 0, 1)
        env.assertEqual(res[2], expected_res)

        #####################
        ## another example ##
        #####################
        message = 'aaaaabaa'
        res = conn.execute_command('FT.SEARCH', 'idx', '*=>[TOP_K 1 @v $b]', 'PARAMS', '2', 'b', message, 'SORTBY', '__v_score', 'ASC', 'LIMIT', 0, 1)
        env.assertEqual(res[2], ['__v_score', '0', 'v', 'aaaaabaa'])

        conn.execute_command('FT.DROPINDEX', 'idx', 'DD')


def testDel(env):
    conn = getConnectionByEnv(env)
    vecsim_type = ['FLAT', 'HNSW']
    for vs_type in vecsim_type:
        conn.execute_command('FT.CREATE', 'idx', 'SCHEMA', 'v', 'VECTOR', vs_type, '6', 'TYPE', 'FLOAT32', 'DIM', '2','DISTANCE_METRIC', 'L2')

        conn.execute_command('HSET', 'a', 'v', 'aaaaaaaa')
        conn.execute_command('HSET', 'b', 'v', 'aaaaaaba')
        conn.execute_command('HSET', 'c', 'v', 'aaaabaaa')
        conn.execute_command('HSET', 'd', 'v', 'aaaaabaa')

        expected_res = ['a', ['score', '0', 'v', 'aaaaaaaa'], 'c', ['score', '3.09485009821e+26', 'v', 'aaaabaaa'],
                        'd', ['score', '2.02824096037e+31', 'v', 'aaaaabaa'], 'b', ['score', '1.32922799578e+36', 'v', 'aaaaaaba']]

        res = env.cmd('FT.SEARCH', 'idx', '*=>[TOP_K 1 @v $b AS score]', 'PARAMS', '2', 'b', 'aaaaaaaa', 'SORTBY', 'score', 'ASC', 'LIMIT', 0, 1)
        env.assertEqual(res[1:3], expected_res[0:2])
        
        res = env.cmd('FT.SEARCH', 'idx', '*=>[TOP_K 2 @v $b AS score]', 'PARAMS', '2', 'b', 'aaaaaaaa', 'SORTBY', 'score', 'ASC', 'LIMIT', 0, 2)
        env.assertEqual(res[1:5], expected_res[0:4])
        
        res = env.cmd('FT.SEARCH', 'idx', '*=>[TOP_K 3 @v $b AS score]', 'PARAMS', '2', 'b', 'aaaaaaaa', 'SORTBY', 'score', 'ASC', 'LIMIT', 0, 3)
        env.assertEqual(res[1:7], expected_res[0:6])
        
        res = env.cmd('FT.SEARCH', 'idx', '*=>[TOP_K 4 @v $b AS score]', 'PARAMS', '2', 'b', 'aaaaaaaa', 'SORTBY', 'score', 'ASC', 'LIMIT', 0, 4)
        env.assertEqual(res[1:9], expected_res[0:8])
        
        conn.execute_command('DEL', 'a')
        
<<<<<<< HEAD
        res = ['d', ['v_score', '3.09485009821e+26', 'v', 'aaaabaaa'],
               'b', ['v_score', '2.02824096037e+31', 'v', 'aaaaabaa'],
               'c', ['v_score', '1.32922799578e+36', 'v', 'aaaaaaba']]
        res = env.cmd('FT.SEARCH', 'idx', '@v:[aaaaaaaa TOPK 1]', 'SORTBY', 'v_score', 'ASC', 'LIMIT', 0, 1)
        env.assertEqual(res[1:3], res[1:3])
        res = env.cmd('FT.SEARCH', 'idx', '@v:[aaaaaaaa TOPK 2]', 'SORTBY', 'v_score', 'ASC', 'LIMIT', 0, 2)
        env.assertEqual(res[1:5], res[1:5])
        res = env.cmd('FT.SEARCH', 'idx', '@v:[aaaaaaaa TOPK 3]', 'SORTBY', 'v_score', 'ASC', 'LIMIT', 0, 3)
        env.assertEqual(res[1:7], res[1:7])

        '''
        This test returns 4 results instead of the expected 3. The HNSW library return the additional results.
        env.expect('FT.SEARCH', 'idx', '@v:[abcdefgh TOPK 4]').equal([3, 'b', ['v', 'abcdefgg'], 'c', ['v', 'aacdefgh'], 'd', ['v', 'azcdefgh']])
        '''
=======
        expected_res = ['c', ['__v_score', '3.09485009821e+26', 'v', 'aaaabaaa'],
                        'd', ['__v_score', '2.02824096037e+31', 'v', 'aaaaabaa'],
                        'b', ['__v_score', '1.32922799578e+36', 'v', 'aaaaaaba']]
        res = env.cmd('FT.SEARCH', 'idx', '*=>[TOP_K 1 @v $b]', 'PARAMS', '2', 'b', 'aaaaaaaa', 'SORTBY', '__v_score', 'ASC', 'LIMIT', 0, 1)
        env.assertEqual(res[1:3], expected_res[:2])
        res = env.cmd('FT.SEARCH', 'idx', '*=>[TOP_K 2 @v $b]', 'PARAMS', '2', 'b', 'aaaaaaaa', 'SORTBY', '__v_score', 'ASC', 'LIMIT', 0, 2)
        env.assertEqual(res[1:5], expected_res[:4])
        res = env.cmd('FT.SEARCH', 'idx', '*=>[TOP_K 3 @v $b]', 'PARAMS', '2', 'b', 'aaaaaaaa', 'SORTBY', '__v_score', 'ASC', 'LIMIT', 0, 3)
        env.assertEqual(res[1:7], expected_res[:6])

        # '''
        # This test returns 4 results instead of the expected 3. The HNSW library return the additional results.
        env.expect('FT.SEARCH', 'idx', '*=>[TOP_K 4 @v $b]', 'PARAMS', '2', 'b', 'abcdefgh', 'RETURN', '1', 'v').equal([3L, 'b', ['v', 'aaaaaaba'], 'c', ['v', 'aaaabaaa'], 'd', ['v', 'aaaaabaa']])
        # '''
>>>>>>> 3038e45b

        conn.execute_command('FT.DROPINDEX', 'idx', 'DD')


def testDelReuse(env):

    def test_query_empty(env):
        conn = getConnectionByEnv(env)
        vecsim_type = ['FLAT', 'HNSW']
        for vs_type in vecsim_type:
            conn.execute_command('FT.CREATE', 'idx', 'SCHEMA', 'v', 'VECTOR', vs_type, '6', 'TYPE', 'FLOAT32', 'DIM', '2','DISTANCE_METRIC', 'L2')
<<<<<<< HEAD
            env.expect('FT.SEARCH', 'idx', '@v:[abcdefgh TOPK 1]').equal([0])
            conn.execute_command('HSET', 'a', 'v', 'redislab')
            env.expect('FT.SEARCH', 'idx', '@v:[abcdefgh TOPK 1]').equal([1, 'a', ['v', 'redislab']])
            conn.execute_command('DEL', 'a')
            env.expect('FT.SEARCH', 'idx', '@v:[abcdefgh TOPK 1]').equal([0])
=======
            env.expect('FT.SEARCH', 'idx', '*=>[TOP_K 1 @v $b]', 'PARAMS', '2', 'b', 'abcdefgh').equal([0L])
            conn.execute_command('HSET', 'a', 'v', 'redislab')
            env.expect('FT.SEARCH', 'idx', '*=>[TOP_K 1 @v $b]', 'PARAMS', '2', 'b', 'abcdefgh').equal([1L, 'a', ['v', 'redislab']])
            conn.execute_command('DEL', 'a')
            env.expect('FT.SEARCH', 'idx', '*=>[TOP_K 1 @v $b]', 'PARAMS', '2', 'b', 'abcdefgh').equal([0L])
>>>>>>> 3038e45b
            conn.execute_command('FT.DROPINDEX', 'idx', 'DD')

    def del_insert(env):
        conn = getConnectionByEnv(env)

        conn.execute_command('DEL', 'a')
        conn.execute_command('DEL', 'b')
        conn.execute_command('DEL', 'c')
        conn.execute_command('DEL', 'd')

<<<<<<< HEAD
        env.expect('FT.SEARCH', 'idx', '@v:[abcdefgh TOPK 4]').equal([0])
=======
        env.expect('FT.SEARCH', 'idx', '*=>[TOP_K 4 @v $b]', 'PARAMS', '2', 'b', 'abcdefgh').equal([0L])
>>>>>>> 3038e45b

        res = [''.join(random.choice(string.lowercase) for x in range(8)),
            ''.join(random.choice(string.lowercase) for x in range(8)),
            ''.join(random.choice(string.lowercase) for x in range(8)),
            ''.join(random.choice(string.lowercase) for x in range(8))]

        conn.execute_command('HSET', 'a', 'v', res[0])
        conn.execute_command('HSET', 'b', 'v', res[1])
        conn.execute_command('HSET', 'c', 'v', res[2])
        conn.execute_command('HSET', 'd', 'v', res[3])
        return res

    # test start
    conn = getConnectionByEnv(env)
    conn.execute_command('FT.CREATE', 'idx', 'SCHEMA', 'v', 'VECTOR', 'HNSW', '6', 'TYPE', 'FLOAT32', 'DIM', '2','DISTANCE_METRIC', 'L2')

    vecs = del_insert(env)
<<<<<<< HEAD
    res = [4, 'a', ['v', vecs[0]], 'b', ['v', vecs[1]], 'c', ['v', vecs[2]], 'd', ['v', vecs[3]]]
    env.expect('FT.SEARCH', 'idx', '@v:[abcdefgh TOPK 4]').equal(res)

    vecs = del_insert(env)
    res = [4, 'a', ['v', vecs[0]], 'b', ['v', vecs[1]], 'c', ['v', vecs[2]], 'd', ['v', vecs[3]]]
    env.expect('FT.SEARCH', 'idx', '@v:[abcdefgh TOPK 4]').equal(res)

    vecs = del_insert(env)
    res = [4, 'a', ['v', vecs[0]], 'b', ['v', vecs[1]], 'c', ['v', vecs[2]], 'd', ['v', vecs[3]]]
    env.expect('FT.SEARCH', 'idx', '@v:[abcdefgh TOPK 4]').equal(res)
=======
    res = [4L, 'a', ['v', vecs[0]], 'b', ['v', vecs[1]], 'c', ['v', vecs[2]], 'd', ['v', vecs[3]]]
    env.expect('FT.SEARCH', 'idx', '*=>[TOP_K 4 @v $b]', 'PARAMS', '2', 'b', 'abcdefgh', 'RETURN', '1', 'v').equal(res)

    vecs = del_insert(env)
    res = [4L, 'a', ['v', vecs[0]], 'b', ['v', vecs[1]], 'c', ['v', vecs[2]], 'd', ['v', vecs[3]]]
    env.expect('FT.SEARCH', 'idx', '*=>[TOP_K 4 @v $b]', 'PARAMS', '2', 'b', 'abcdefgh', 'RETURN', '1', 'v').equal(res)

    vecs = del_insert(env)
    res = [4L, 'a', ['v', vecs[0]], 'b', ['v', vecs[1]], 'c', ['v', vecs[2]], 'd', ['v', vecs[3]]]
    env.expect('FT.SEARCH', 'idx', '*=>[TOP_K 4 @v $b]', 'PARAMS', '2', 'b', 'abcdefgh', 'RETURN', '1', 'v').equal(res)
>>>>>>> 3038e45b

def load_vectors_to_redis(env, n_vec, query_vec_index, vec_size):
    conn = getConnectionByEnv(env)
    for i in range(n_vec):
        vector = np.random.rand(1, vec_size).astype(np.float32)
        if i == query_vec_index:
            query_vec = vector
        conn.execute_command('HSET', i, 'vector', vector.tobytes())
    return query_vec

def query_vector(env, idx, query_vec):
    conn = getConnectionByEnv(env)
    return conn.execute_command('FT.SEARCH', idx, '*=>[TOP_K 5 @vector $v AS score]', 'PARAMS', '2', 'v', query_vec.tobytes(),
                                'SORTBY', 'score', 'ASC', 'RETURN', 1, 'score', 'LIMIT', 0, 5)

def testDelReuseLarge(env):
    conn = getConnectionByEnv(env)
    INDEX_NAME = 'items'
    prefix = 'item'
    n_vec = 5
    query_vec_index = 3
    vec_size = 1280

    conn.execute_command('FT.CREATE', INDEX_NAME, 'ON', 'HASH',
                         'SCHEMA', 'vector', 'VECTOR', 'HNSW', '6', 'TYPE', 'FLOAT32', 'DIM', '1280', 'DISTANCE_METRIC', 'L2')
    for _ in range(3):
        query_vec = load_vectors_to_redis(env, n_vec, query_vec_index, vec_size)
        res = query_vector(env, INDEX_NAME, query_vec)
<<<<<<< HEAD
        print(res)
=======
>>>>>>> 3038e45b
        for i in range(4):
            env.assertLessEqual(float(res[2 + i * 2][1]), float(res[2 + (i + 1) * 2][1]))

def testCreate(env):
    env.skipOnCluster()
    conn = getConnectionByEnv(env)
    conn.execute_command('FT.CREATE', 'idx1', 'SCHEMA', 'v', 'VECTOR', 'HNSW', '14', 'TYPE', 'FLOAT32', 'DIM', '1024', 'DISTANCE_METRIC', 'IP', 'INITIAL_CAP', '10', 'M', '16', 'EF_CONSTRUCTION', '200', 'EF_RUNTIME', '10')
    for _ in env.retry_with_rdb_reload():
        info = [['identifier', 'v', 'attribute', 'v', 'type', 'VECTOR']]
        assertInfoField(env, 'idx1', 'attributes', info)
        env.assertEqual(env.cmd("FT.DEBUG", "VECSIM_INFO", "idx1", "v")[:-1], ['ALGORITHM', 'HNSW', 'TYPE', 'FLOAT32', 'DIMENSION', 1024, 'METRIC', 'IP', 'INDEX_SIZE', 0, 'M', 16, 'EF_CONSTRUCTION', 200, 'EF_RUNTIME', 10, 'MAX_LEVEL', -1, 'ENTRYPOINT', -1, 'MEMORY'])

    # Uncomment these tests when support for FLOAT64, INT32, INT64, is added.
    # Trying to run these tests right now will cause 'Bad arguments for vector similarity HNSW index type' error

    # conn.execute_command('FT.CREATE', 'idx2', 'SCHEMA', 'v', 'VECTOR', 'HNSW', '14', 'TYPE', 'FLOAT64', 'DIM', '4096', 'DISTANCE_METRIC', 'L2', 'INITIAL_CAP', '10', 'M', '32', 'EF_CONSTRUCTION', '100', 'EF_RUNTIME', '20')
    # info = [['identifier', 'v', 'attribute', 'v', 'type', 'VECTOR', 'ALGORITHM', 'HNSW', 'TYPE', 'FLOAT64', 'DIM', '4096', 'DISTANCE_METRIC', 'L2', 'M', '32', 'EF_CONSTRUCTION', '100', 'EF_RUNTIME', '20']]
    # assertInfoField(env, 'idx2', 'attributes', info)

    # conn.execute_command('FT.CREATE', 'idx3', 'SCHEMA', 'v', 'VECTOR', 'HNSW', '14', 'TYPE', 'INT32', 'DIM', '64', 'DISTANCE_METRIC', 'COSINE', 'INITIAL_CAP', '10', 'M', '64', 'EF_CONSTRUCTION', '400', 'EF_RUNTIME', '50')
    # info = [['identifier', 'v', 'attribute', 'v', 'type', 'VECTOR', 'ALGORITHM', 'HNSW', 'TYPE', 'INT32', 'DIM', '64', 'DISTANCE_METRIC', 'COSINE', 'M', '64', 'EF_CONSTRUCTION', '400', 'EF_RUNTIME', '50']]
    # assertInfoField(env, 'idx3', 'attributes', info)

    # conn.execute_command('FT.CREATE', 'idx4', 'SCHEMA', 'v', 'VECTOR', 'HNSW', '6', 'TYPE', 'INT64', 'DIM', '64', 'DISTANCE_METRIC', 'COSINE')
    # info = [['identifier', 'v', 'attribute', 'v', 'type', 'VECTOR', 'ALGORITHM', 'HNSW', 'TYPE', 'INT64', 'DIM', '64', 'DISTANCE_METRIC', 'COSINE', 'M', '16', 'EF_CONSTRUCTION', '200', 'EF_RUNTIME', '10']]
    # assertInfoField(env, 'idx4', 'attributes', info)

    # conn.execute_command('FT.CREATE', 'idx5', 'SCHEMA', 'v', 'VECTOR', 'FLAT', '6', 'TYPE', 'INT32', 'DIM', '64', 'DISTANCE_METRIC', 'COSINE')
    # info = [['identifier', 'v', 'attribute', 'v', 'type', 'VECTOR', 'ALGORITHM', 'FLAT', 'TYPE', 'INT32', 'DIM', '64', 'DISTANCE_METRIC', 'COSINE', 'BLOCK_SIZE', str(1024 * 1024)]]
    # assertInfoField(env, 'idx5', 'attributes', info)

def testCreateErrors(env):
    env.skipOnCluster()
    conn = getConnectionByEnv(env)
    # missing init args
    env.expect('FT.CREATE', 'idx', 'SCHEMA', 'v', 'VECTOR').error().contains('Bad arguments for vector similarity algorithm')
    env.expect('FT.CREATE', 'idx', 'SCHEMA', 'v', 'VECTOR', 'FLAT').error().contains('Bad arguments for vector similarity number of parameters')
    env.expect('FT.CREATE', 'idx', 'SCHEMA', 'v', 'VECTOR', 'FLAT', '6').error().contains('Expected 6 parameters but got 0')
    env.expect('FT.CREATE', 'idx', 'SCHEMA', 'v', 'VECTOR', 'FLAT', '1').error().contains('Bad number of arguments for vector similarity index: got 1 but expected even number')
    env.expect('FT.CREATE', 'idx', 'SCHEMA', 'v', 'VECTOR', 'FLAT', '2', 'SIZE').error().contains('Bad arguments for algorithm FLAT: SIZE')
    env.expect('FT.CREATE', 'idx', 'SCHEMA', 'v', 'VECTOR', 'FLAT', '2', 'TYPE').error().contains('Bad arguments for vector similarity FLAT index type')
    env.expect('FT.CREATE', 'idx', 'SCHEMA', 'v', 'VECTOR', 'FLAT', '4', 'TYPE', 'FLOAT32', 'DIM').error().contains('Bad arguments for vector similarity FLAT index dim')
    env.expect('FT.CREATE', 'idx', 'SCHEMA', 'v', 'VECTOR', 'FLAT', '4', 'DIM', '1024', 'DISTANCE_METRIC', 'IP').error().contains('Missing mandatory parameter: cannot create FLAT index without specifying TYPE argument')
    env.expect('FT.CREATE', 'idx', 'SCHEMA', 'v', 'VECTOR', 'FLAT', '4', 'TYPE', 'FLOAT32', 'DISTANCE_METRIC', 'IP').error().contains('Missing mandatory parameter: cannot create FLAT index without specifying DIM argument')
    env.expect('FT.CREATE', 'idx', 'SCHEMA', 'v', 'VECTOR', 'FLAT', '4', 'TYPE', 'FLOAT32', 'DIM', '1024').error().contains('Missing mandatory parameter: cannot create FLAT index without specifying DISTANCE_METRIC argument')
    env.expect('FT.CREATE', 'idx', 'SCHEMA', 'v', 'VECTOR', 'FLAT', '6', 'TYPE', 'FLOAT32', 'DIM', '1024', 'DISTANCE_METRIC').error().contains('Bad arguments for vector similarity FLAT index metric')
    env.expect('FT.CREATE', 'idx', 'SCHEMA', 'v', 'VECTOR', 'HNSW').error().contains('Bad arguments for vector similarity number of parameters')
    env.expect('FT.CREATE', 'idx', 'SCHEMA', 'v', 'VECTOR', 'HNSW', '6').error().contains('Expected 6 parameters but got 0')
    env.expect('FT.CREATE', 'idx', 'SCHEMA', 'v', 'VECTOR', 'HNSW', '1').error().contains('Bad number of arguments for vector similarity index: got 1 but expected even number')
    env.expect('FT.CREATE', 'idx', 'SCHEMA', 'v', 'VECTOR', 'HNSW', '2', 'SIZE').error().contains('Bad arguments for algorithm HNSW: SIZE')
    env.expect('FT.CREATE', 'idx', 'SCHEMA', 'v', 'VECTOR', 'HNSW', '2', 'TYPE').error().contains('Bad arguments for vector similarity HNSW index type')
    env.expect('FT.CREATE', 'idx', 'SCHEMA', 'v', 'VECTOR', 'HNSW', '4', 'TYPE', 'FLOAT32', 'DIM').error().contains('Bad arguments for vector similarity HNSW index dim')
    env.expect('FT.CREATE', 'idx', 'SCHEMA', 'v', 'VECTOR', 'HNSW', '4', 'DIM', '1024', 'DISTANCE_METRIC', 'IP').error().contains('Missing mandatory parameter: cannot create HNSW index without specifying TYPE argument')
    env.expect('FT.CREATE', 'idx', 'SCHEMA', 'v', 'VECTOR', 'HNSW', '4', 'TYPE', 'FLOAT32', 'DISTANCE_METRIC', 'IP').error().contains('Missing mandatory parameter: cannot create HNSW index without specifying DIM argument')
    env.expect('FT.CREATE', 'idx', 'SCHEMA', 'v', 'VECTOR', 'HNSW', '4', 'TYPE', 'FLOAT32', 'DIM', '1024').error().contains('Missing mandatory parameter: cannot create HNSW index without specifying DISTANCE_METRIC argument')
    env.expect('FT.CREATE', 'idx', 'SCHEMA', 'v', 'VECTOR', 'HNSW', '6', 'TYPE', 'FLOAT32', 'DIM', '1024', 'DISTANCE_METRIC').error().contains('Bad arguments for vector similarity HNSW index metric')

    # invalid init args
    env.expect('FT.CREATE', 'idx', 'SCHEMA', 'v', 'VECTOR', 'HNSW', '6', 'TYPE', 'DOUBLE', 'DIM', '1024', 'DISTANCE_METRIC', 'IP').error().contains('Bad arguments for vector similarity HNSW index type')
    env.expect('FT.CREATE', 'idx', 'SCHEMA', 'v', 'VECTOR', 'HNSW', '6', 'TYPE', 'FLOAT32', 'DIM', 'str', 'DISTANCE_METRIC', 'IP').error().contains('Bad arguments for vector similarity HNSW index dim')
    env.expect('FT.CREATE', 'idx', 'SCHEMA', 'v', 'VECTOR', 'HNSW', '6', 'TYPE', 'FLOAT32', 'DIM', '1024', 'DISTANCE_METRIC', 'REDIS').error().contains('Bad arguments for vector similarity HNSW index metric')
    env.expect('FT.CREATE', 'idx', 'SCHEMA', 'v', 'VECTOR', 'REDIS', '6', 'TYPE', 'FLOAT32', 'DIM', '1024', 'DISTANCE_METRIC', 'IP').error().contains('Bad arguments for vector similarity algorithm')
    env.expect('FT.CREATE', 'idx', 'SCHEMA', 'v', 'VECTOR', 'FLAT', '10', 'TYPE', 'FLOAT32', 'DIM', '1024', 'DISTANCE_METRIC', 'IP', 'INITIAL_CAP', 'str', 'BLOCK_SIZE', '16') \
        .error().contains('Bad arguments for vector similarity FLAT index initial cap')
    env.expect('FT.CREATE', 'idx', 'SCHEMA', 'v', 'VECTOR', 'FLAT', '10', 'TYPE', 'FLOAT32', 'DIM', '1024', 'DISTANCE_METRIC', 'IP', 'INITIAL_CAP', '10', 'BLOCK_SIZE', 'str') \
        .error().contains('Bad arguments for vector similarity FLAT index blocksize')
    env.expect('FT.CREATE', 'idx', 'SCHEMA', 'v', 'VECTOR', 'HNSW', '12', 'TYPE', 'FLOAT32', 'DIM', '1024', 'DISTANCE_METRIC', 'IP', 'INITIAL_CAP', 'str', 'M', '16', 'EF_CONSTRUCTION', '200') \
        .error().contains('Bad arguments for vector similarity HNSW index initial cap')
    env.expect('FT.CREATE', 'idx', 'SCHEMA', 'v', 'VECTOR', 'HNSW', '12', 'TYPE', 'FLOAT32', 'DIM', '1024', 'DISTANCE_METRIC', 'IP', 'INITIAL_CAP', '100', 'M', 'str', 'EF_CONSTRUCTION', '200') \
        .error().contains('Bad arguments for vector similarity HNSW index m')
    env.expect('FT.CREATE', 'idx', 'SCHEMA', 'v', 'VECTOR', 'HNSW', '12', 'TYPE', 'FLOAT32', 'DIM', '1024', 'DISTANCE_METRIC', 'IP', 'INITIAL_CAP', '100', 'M', '16', 'EF_CONSTRUCTION', 'str') \
        .error().contains('Bad arguments for vector similarity HNSW index efConstruction')
    env.expect('FT.CREATE', 'idx', 'SCHEMA', 'v', 'VECTOR', 'HNSW', '12', 'TYPE', 'FLOAT32', 'DIM', '1024', 'DISTANCE_METRIC', 'IP', 'INITIAL_CAP', '100', 'M', '16', 'EF_RUNTIME', 'str') \
        .error().contains('Bad arguments for vector similarity HNSW index efRuntime')


def testSearchErrors(env):
    env.skipOnCluster()
    conn = getConnectionByEnv(env)
    conn.execute_command('FT.CREATE', 'idx', 'SCHEMA', 's', 'TEXT', 't', 'TAG', 'SORTABLE', 'v', 'VECTOR', 'HNSW', '12', 'TYPE', 'FLOAT32', 'DIM', '2', 'DISTANCE_METRIC', 'IP', 'INITIAL_CAP', '10', 'M', '16', 'EF_CONSTRUCTION', '200')
    conn.execute_command('HSET', 'a', 'v', 'aaaaaaaa')
    conn.execute_command('HSET', 'b', 'v', 'bbbbbbbb')
    conn.execute_command('HSET', 'c', 'v', 'cccccccc')
    conn.execute_command('HSET', 'd', 'v', 'dddddddd')

    env.expect('FT.SEARCH', 'idx', '*=>[REDIS 4 @v $b]', 'PARAMS', '2', 'b', 'abcdefgh').error().contains('Syntax error')
    env.expect('FT.SEARCH', 'idx', '*=>[TOP_K str @v $b]', 'PARAMS', '2', 'b', 'abcdefgh').error().contains('Syntax error')

    env.expect('FT.SEARCH', 'idx', '*=>[TOP_K 2 @v $b]', 'PARAMS', '2', 'b', 'abcdefg').error().contains('query vector does not match index\'s type or dimension.')
    env.expect('FT.SEARCH', 'idx', '*=>[TOP_K 2 @v $b]', 'PARAMS', '2', 'b', 'abcdefghi').error().contains('query vector does not match index\'s type or dimension.')
    env.expect('FT.SEARCH', 'idx', '*=>[TOP_K 2 @t $b]', 'PARAMS', '2', 'b', 'abcdefgh').equal([0]) # wrong field
    env.expect('FT.SEARCH', 'idx', '*=>[TOP_K 2 @v $b AS v]', 'PARAMS', '2', 'b', 'abcdefgh').error().contains('Property `v` already exists in schema')
    env.expect('FT.SEARCH', 'idx', '*=>[TOP_K 2 @v $b AS s]', 'PARAMS', '2', 'b', 'abcdefgh').error().contains('Property `s` already exists in schema')
    env.expect('FT.SEARCH', 'idx', '*=>[TOP_K 2 @v $b AS t]', 'PARAMS', '2', 'b', 'abcdefgh').error().contains('Property `t` already exists in schema')
    env.expect('FT.SEARCH', 'idx', '*=>[TOP_K 2 @v $b AS $score]', 'PARAMS', '4', 'score', 't', 'b', 'abcdefgh').error().contains('Property `t` already exists in schema')

    env.expect('FT.SEARCH', 'idx', '*=>[TOP_K 2 @v $b EF_RUNTIME -42]', 'PARAMS', '2', 'b', 'abcdefgh').error().contains('Error parsing vector similarity parameters: Attribute not supported for term')
    env.expect('FT.SEARCH', 'idx', '*=>[TOP_K 2 @v $b EF_RUNTIME 2.71828]', 'PARAMS', '2', 'b', 'abcdefgh').error().contains('Error parsing vector similarity parameters: Attribute not supported for term')
    env.expect('FT.SEARCH', 'idx', '*=>[TOP_K 2 @v $b EF_RUNTIME 5 EF_RUNTIME 6]', 'PARAMS', '2', 'b', 'abcdefgh').error().contains('Error parsing vector similarity parameters: Field was specified twice')
    env.expect('FT.SEARCH', 'idx', '*=>[TOP_K 2 @v $b EF_FUNTIME 30]', 'PARAMS', '2', 'b', 'abcdefgh').error().contains('Error parsing vector similarity parameters: Invalid option')


def load_vectors_with_texts_into_redis(con, vector_field, dim, num_vectors):
    id_vec_list = []
    p = con.pipeline(transaction=False)
    for i in range(1, num_vectors+1):
        vector = np.float32([i for j in range(dim)])
        con.execute_command('HSET', i, vector_field, vector.tobytes(), 't', 'text value')
        id_vec_list.append((i, vector))
    p.execute()
    return id_vec_list


def test_with_fields(env):
    conn = getConnectionByEnv(env)
    dimension = 128
    qty = 100

    conn.execute_command('FT.CREATE', 'idx', 'SCHEMA', 'v', 'VECTOR', 'HNSW', '6', 'TYPE', 'FLOAT32', 'DIM', dimension, 'DISTANCE_METRIC', 'L2', 't', 'TEXT')
    load_vectors_with_texts_into_redis(conn, 'v', dimension, qty)

    query_data = np.float32(np.random.random((1, dimension)))
    res = env.cmd('FT.SEARCH', 'idx', '*=>[TOP_K 100 @v $vec_param AS score]',
                    'SORTBY', 'score', 'PARAMS', 2, 'vec_param', query_data.tobytes(),
                    'RETURN', 2, 'score', 't')
    res_nocontent = env.cmd('FT.SEARCH', 'idx', '*=>[TOP_K 100 @v $vec_param AS score]',
                    'SORTBY', 'score', 'PARAMS', 2, 'vec_param', query_data.tobytes(),
                    'NOCONTENT')
    env.assertEqual(res[1::2], res_nocontent[1:])
    env.assertEqual('t', res[2][2])


def get_vecsim_memory(env, index_key, field_name):
    return float(to_dict(env.cmd("FT.DEBUG", "VECSIM_INFO", index_key, field_name))["MEMORY"])/0x100000


def test_memory_info(env):
    # Skip on cluster as FT.DEBUG not supported.
    env.skipOnCluster()
    # This test flow adds two vectors and deletes them. The test checks for memory increase in Redis and RediSearch upon insertion and decrease upon delete.
    conn = getConnectionByEnv(env)
    dimension = 128
    index_key = 'idx'
    vector_field = 'v'

    # Create index. Flat index implementation will free memory when deleting vectors, so it is a good candidate for this test with respect to memory consumption.
    conn.execute_command('FT.CREATE', index_key, 'SCHEMA', vector_field, 'VECTOR', 'FLAT', '8', 'TYPE', 'FLOAT32', 'DIM', dimension, 'DISTANCE_METRIC', 'L2', 'BLOCK_SiZE', '1')
    # Verify redis memory >= redisearch index memory
    vecsim_memory = get_vecsim_memory(env, index_key=index_key, field_name=vector_field)
    redisearch_memory = get_redisearch_vector_index_memory(env, index_key=index_key)
    redis_memory = get_redis_memory_in_mb(env)
    env.assertLessEqual(redisearch_memory, redis_memory)
    env.assertEqual(redisearch_memory, vecsim_memory)
    vector = np.float32(np.random.random((1, dimension)))

    # Add vector.
    conn.execute_command('HSET', 1, vector_field, vector.tobytes())
    # Verify current memory readings > previous memory readings.
    cur_redisearch_memory = get_redisearch_vector_index_memory(env, index_key=index_key)
    env.assertLessEqual(redisearch_memory, cur_redisearch_memory)
    cur_vecsim_memory = get_vecsim_memory(env, index_key=index_key, field_name=vector_field)
    env.assertLessEqual(vecsim_memory, cur_vecsim_memory)
    redis_memory = get_redis_memory_in_mb(env)
    redisearch_memory = cur_redisearch_memory
    vecsim_memory = cur_vecsim_memory
    # Verify redis memory >= redisearch index memory
    env.assertLessEqual(redisearch_memory, redis_memory)
    #verify vecsim memory == redisearch memory
    env.assertEqual(cur_vecsim_memory, cur_redisearch_memory)

    # Add vector.
    conn.execute_command('HSET', 2, vector_field, vector.tobytes())
    # Verify current memory readings > previous memory readings.
    cur_redisearch_memory = get_redisearch_vector_index_memory(env, index_key=index_key)
    env.assertLessEqual(redisearch_memory, cur_redisearch_memory)
    cur_vecsim_memory = get_vecsim_memory(env, index_key=index_key, field_name=vector_field)
    env.assertLessEqual(vecsim_memory, cur_vecsim_memory)
    redis_memory = get_redis_memory_in_mb(env)
    redisearch_memory = cur_redisearch_memory
    vecsim_memory = cur_vecsim_memory
    # Verify redis memory >= redisearch index memory
    env.assertLessEqual(redisearch_memory, redis_memory)
    #verify vecsim memory == redisearch memory
    env.assertEqual(cur_vecsim_memory, cur_redisearch_memory)

    # Delete vector
    conn.execute_command('DEL', 2)
    # Verify current memory readings < previous memory readings.
    cur_redisearch_memory = get_redisearch_vector_index_memory(env, index_key=index_key)
    env.assertLessEqual(cur_redisearch_memory, redisearch_memory)
    cur_vecsim_memory = get_vecsim_memory(env, index_key=index_key, field_name=vector_field)
    env.assertLessEqual(cur_vecsim_memory, vecsim_memory)
    redis_memory = get_redis_memory_in_mb(env)
    redisearch_memory = cur_redisearch_memory
    vecsim_memory = cur_vecsim_memory
    # Verify redis memory >= redisearch index memory
    env.assertLessEqual(redisearch_memory, redis_memory)
    #verify vecsim memory == redisearch memory
    env.assertEqual(cur_vecsim_memory, cur_redisearch_memory)

    # Delete vector
    conn.execute_command('DEL', 1)
    # Verify current memory readings < previous memory readings.
    cur_redisearch_memory = get_redisearch_vector_index_memory(env, index_key=index_key)
    env.assertLessEqual(cur_redisearch_memory, redisearch_memory)
    cur_vecsim_memory = get_vecsim_memory(env, index_key=index_key, field_name=vector_field)
    env.assertLessEqual(cur_vecsim_memory, vecsim_memory)
    redis_memory = get_redis_memory_in_mb(env)
    redisearch_memory = cur_redisearch_memory
    vecsim_memory = cur_vecsim_memory
    # Verify redis memory >= redisearch index memory
    env.assertLessEqual(redisearch_memory, redis_memory)
    #verify vecsim memory == redisearch memory
    env.assertEqual(cur_vecsim_memory, cur_redisearch_memory)


def execute_hybrid_query(env, query_string, query_data, non_vector_field, sort_by_vector=True):
    if sort_by_vector:
        query = env.expect('FT.SEARCH', 'idx', query_string,
                   'SORTBY', '__v_score',
                   'PARAMS', 2, 'vec_param', query_data.tobytes(),
                   'RETURN', 2, '__v_score', non_vector_field, 'LIMIT', 0, 10)
        if env.isCluster() and query.res[0] > 10L:
            query.res[0] = 10L
        return query

    else:
        return env.expect('FT.SEARCH', 'idx', query_string, 'WITHSCORES',
                   'PARAMS', 2, 'vec_param', query_data.tobytes(),
                   'RETURN', 2, non_vector_field, '__v_score', 'LIMIT', 0, 10)


def test_hybrid_query_batches_mode_with_text(env):
    conn = getConnectionByEnv(env)
    dimension = 128
    qty = 100
    conn.execute_command('FT.CREATE', 'idx', 'SCHEMA', 'v', 'VECTOR', 'HNSW', '6', 'TYPE', 'FLOAT32',
                         'DIM', dimension, 'DISTANCE_METRIC', 'L2', 't', 'TEXT')
    load_vectors_with_texts_into_redis(conn, 'v', dimension, qty)
    query_data = np.float32([qty for j in range(dimension)])

    # expect to find no result (internally, build the child iterator as empty iterator).
    execute_hybrid_query(env, '(nothing)=>[TOP_K 10 @v $vec_param]', query_data, 't').equal([0L])

    expected_res_1 = [10L, '100', ['__v_score', '0', 't', 'text value'], '99', ['__v_score', '128', 't', 'text value'], '98', ['__v_score', '512', 't', 'text value'], '97', ['__v_score', '1152', 't', 'text value'], '96', ['__v_score', '2048', 't', 'text value'], '95', ['__v_score', '3200', 't', 'text value'], '94', ['__v_score', '4608', 't', 'text value'], '93', ['__v_score', '6272', 't', 'text value'], '92', ['__v_score', '8192', 't', 'text value'], '91', ['__v_score', '10368', 't', 'text value']]
    execute_hybrid_query(env, '(@t:(text value))=>[TOP_K 10 @v $vec_param]', query_data, 't').equal(expected_res_1)
    execute_hybrid_query(env, '(text value)=>[TOP_K 10 @v $vec_param]', query_data, 't').equal(expected_res_1)
    execute_hybrid_query(env, '("text value")=>[TOP_K 10 @v $vec_param]', query_data, 't').equal(expected_res_1)

    # Change the text value to 'other' for 10 vectors (with id 10, 20, ..., 100)
    for i in range(1, 11):
        vector = np.float32([10*i for j in range(dimension)])
        conn.execute_command('HSET', 10*i, 'v', vector.tobytes(), 't', 'other')

    # Expect to get only vector that passes the filter (i.e, has "other" in t field)
    expected_res_2 = [10L, '100', ['__v_score', '0', 't', 'other'], '90', ['__v_score', '12800', 't', 'other'], '80', ['__v_score', '51200', 't', 'other'], '70', ['__v_score', '115200', 't', 'other'], '60', ['__v_score', '204800', 't', 'other'], '50', ['__v_score', '320000', 't', 'other'], '40', ['__v_score', '460800', 't', 'other'], '30', ['__v_score', '627200', 't', 'other'], '20', ['__v_score', '819200', 't', 'other'], '10', ['__v_score', '1036800', 't', 'other']]
    execute_hybrid_query(env, '(other)=>[TOP_K 10 @v $vec_param]', query_data, 't').equal(expected_res_2)

    # Test with union - expect that all docs will pass the filter.
    expected_res_3 = [10L, '100', ['__v_score', '0', 't', 'other'], '99', ['__v_score', '128', 't', 'text value'], '98', ['__v_score', '512', 't', 'text value'], '97', ['__v_score', '1152', 't', 'text value'], '96', ['__v_score', '2048', 't', 'text value'], '95', ['__v_score', '3200', 't', 'text value'], '94', ['__v_score', '4608', 't', 'text value'], '93', ['__v_score', '6272', 't', 'text value'], '92', ['__v_score', '8192', 't', 'text value'], '91', ['__v_score', '10368', 't', 'text value']]
    execute_hybrid_query(env, '(@t:other|text)=>[TOP_K 10 @v $vec_param]', query_data, 't').equal(expected_res_3)

    # Expect empty score for the intersection (disjoint sets of results)
    execute_hybrid_query(env, '(@t:other text)=>[TOP_K 10 @v $vec_param]', query_data, 't').equal([0L])

    # Expect the same results as in expected_res_2 ('other AND NOT text')
    execute_hybrid_query(env, '(@t:other -text)=>[TOP_K 10 @v $vec_param]', query_data, 't').equal(expected_res_2)

    # Expect for top 10 results from vector search that still has the original text "text value"
    # (i.e., expected_res_1 without 100, and with 89 instead)
    expected_res_4 = [10L, '99', ['__v_score', '128', 't', 'text value'], '98', ['__v_score', '512', 't', 'text value'], '97', ['__v_score', '1152', 't', 'text value'], '96', ['__v_score', '2048', 't', 'text value'], '95', ['__v_score', '3200', 't', 'text value'], '94', ['__v_score', '4608', 't', 'text value'], '93', ['__v_score', '6272', 't', 'text value'], '92', ['__v_score', '8192', 't', 'text value'], '91', ['__v_score', '10368', 't', 'text value'], '89', ['__v_score', '15488', 't', 'text value']]
    execute_hybrid_query(env, '(te*)=>[TOP_K 10 @v $vec_param]', query_data, 't').equal(expected_res_4)
    # This time the fuzzy matching should return only documents with the original 'text value'.
    execute_hybrid_query(env, '(%test%)=>[TOP_K 10 @v $vec_param]', query_data, 't').equal(expected_res_4)

    execute_hybrid_query(env, '(-(@t:other))=>[TOP_K 10 @v $vec_param]', query_data, 't').equal(expected_res_4)


def test_hybrid_query_batches_mode_with_tags(env):
    # Todo: enable this when the coordinator will be able to run TOP K queries and sortby score
    env.skipOnCluster()
    conn = getConnectionByEnv(env)
    dimension = 128
    index_size = 100
    conn.execute_command('FT.CREATE', 'idx', 'SCHEMA', 'v', 'VECTOR', 'HNSW', '8', 'TYPE', 'FLOAT32',
                         'DIM', dimension, 'DISTANCE_METRIC', 'L2', 'EF_RUNTIME', 100, 'tags', 'TAG')

    p = conn.pipeline(transaction=False)
    for i in range(1, index_size+1):
        vector = np.float32([i for j in range(dimension)])
        conn.execute_command('HSET', i, 'v', vector.tobytes(), 'tags', 'hybrid')
    p.execute()
    query_data = np.float32([index_size/2 for j in range(dimension)])
    execute_hybrid_query(env, '(@tags:{nothing})=>[TOP_K 10 @v $vec_param]', query_data, 'tags').equal([0L])
    execute_hybrid_query(env, '(@tags:{hybrid} @text:hello)=>[TOP_K 10 @v $vec_param]', query_data, 'tags').equal([0L])
    expected_res_1 = [10L, '50', ['__v_score', '0', 'tags', 'hybrid'], '51', ['__v_score', '128', 'tags', 'hybrid'], '49', ['__v_score', '128', 'tags', 'hybrid'], '52', ['__v_score', '512', 'tags', 'hybrid'], '48', ['__v_score', '512', 'tags', 'hybrid'], '53', ['__v_score', '1152', 'tags', 'hybrid'], '47', ['__v_score', '1152', 'tags', 'hybrid'], '54', ['__v_score', '2048', 'tags', 'hybrid'], '46', ['__v_score', '2048', 'tags', 'hybrid'], '45', ['__v_score', '3200', 'tags', 'hybrid']]
    execute_hybrid_query(env, '(@tags:{hybrid})=>[TOP_K 10 @v $vec_param]', query_data, 'tags').equal(expected_res_1)

    # Change the tag values to 'different, tag' for 10 vectors (with id 10, 20, ..., 100)
    for i in range(1, 11):
        vector = np.float32([10*i for j in range(dimension)])
        conn.execute_command('HSET', 10*i, 'v', vector.tobytes(), 'tags', 'different, tag')

    expected_res_2 = [10L, '50', ['__v_score', '0', 'tags', 'different, tag'], '60', ['__v_score', '12800', 'tags', 'different, tag'], '40', ['__v_score', '12800', 'tags', 'different, tag'], '70', ['__v_score', '51200', 'tags', 'different, tag'], '30', ['__v_score', '51200', 'tags', 'different, tag'], '80', ['__v_score', '115200', 'tags', 'different, tag'], '20', ['__v_score', '115200', 'tags', 'different, tag'], '90', ['__v_score', '204800', 'tags', 'different, tag'], '10', ['__v_score', '204800', 'tags', 'different, tag'], '100', ['__v_score', '320000', 'tags', 'different, tag']]
    execute_hybrid_query(env, '(@tags:{different})=>[TOP_K 10 @v $vec_param]', query_data, 'tags').equal(expected_res_2)
    expected_res_3 = [10L, '51', ['__v_score', '128', 'tags', 'hybrid'], '49', ['__v_score', '128', 'tags', 'hybrid'], '52', ['__v_score', '512', 'tags', 'hybrid'], '48', ['__v_score', '512', 'tags', 'hybrid'], '53', ['__v_score', '1152', 'tags', 'hybrid'], '47', ['__v_score', '1152', 'tags', 'hybrid'], '54', ['__v_score', '2048', 'tags', 'hybrid'], '46', ['__v_score', '2048', 'tags', 'hybrid'], '55', ['__v_score', '3200', 'tags', 'hybrid'], '45', ['__v_score', '3200', 'tags', 'hybrid']]
    execute_hybrid_query(env, '(@tags:{hybrid})=>[TOP_K 10 @v $vec_param]', query_data, 'tags').equal(expected_res_3)
    execute_hybrid_query(env, '(@tags:{hy*})=>[TOP_K 10 @v $vec_param]', query_data, 'tags').equal(expected_res_3)

    # Search with tag list. Expect that docs with 'hybrid' will have lower score, since they are more frequent.
    expected_res_4 = [10L, '50', '3', ['__v_score', '0', 'tags', 'different, tag'], '45', '1', ['__v_score', '3200', 'tags', 'hybrid'], '46', '1', ['__v_score', '2048', 'tags', 'hybrid'], '47', '1', ['__v_score', '1152', 'tags', 'hybrid'], '48', '1', ['__v_score', '512', 'tags', 'hybrid'], '49', '1', ['__v_score', '128', 'tags', 'hybrid'], '51', '1', ['__v_score', '128', 'tags', 'hybrid'], '52', '1', ['__v_score', '512', 'tags', 'hybrid'], '53', '1', ['__v_score', '1152', 'tags', 'hybrid'], '54', '1', ['__v_score', '2048', 'tags', 'hybrid']]
    execute_hybrid_query(env, '(@tags:{hybrid|tag})=>[TOP_K 10 @v $vec_param]', query_data, 'tags', sort_by_vector=False).equal(expected_res_4)


def test_hybrid_query_batches_mode_with_numeric_and_geo(env):
    conn = getConnectionByEnv(env)
    dimension = 128
    index_size = 100
    conn.execute_command('FT.CREATE', 'idx', 'SCHEMA', 'v', 'VECTOR', 'HNSW', '8', 'TYPE', 'FLOAT32',
                         'DIM', dimension, 'DISTANCE_METRIC', 'L2', 'EF_RUNTIME', 100, 'num', 'NUMERIC')

    p = conn.pipeline(transaction=False)
    for i in range(1, index_size+1):
        vector = np.float32([i for j in range(dimension)])
        conn.execute_command('HSET', i, 'v', vector.tobytes(), 'num', i)
    p.execute()

    query_data = np.float32([index_size for j in range(dimension)])
    execute_hybrid_query(env, '(@num:[0 0.5])=>[TOP_K 10 @v $vec_param]', query_data, 'num').equal([0L])

    # Expect to get all the results by the distance order (higher id has a better __v_score)
    expected_res_1 = [10L, '100', ['__v_score', '0', 'num', '100'], '99', ['__v_score', '128', 'num', '99'], '98', ['__v_score', '512', 'num', '98'], '97', ['__v_score', '1152', 'num', '97'], '96', ['__v_score', '2048', 'num', '96'], '95', ['__v_score', '3200', 'num', '95'], '94', ['__v_score', '4608', 'num', '94'], '93', ['__v_score', '6272', 'num', '93'], '92', ['__v_score', '8192', 'num', '92'], '91', ['__v_score', '10368', 'num', '91']]
    execute_hybrid_query(env, '(@num:[0 100])=>[TOP_K 10 @v $vec_param]', query_data, 'num').equal(expected_res_1)
    execute_hybrid_query(env, '(@num:[0 inf])=>[TOP_K 10 @v $vec_param]', query_data, 'num').equal(expected_res_1)

    # Expect to get results with maximum numeric value of 50
    expected_res_2 = [10L, '50', ['__v_score', '320000', 'num', '50'], '49', ['__v_score', '332928', 'num', '49'], '48', ['__v_score', '346112', 'num', '48'], '47', ['__v_score', '359552', 'num', '47'], '46', ['__v_score', '373248', 'num', '46'], '45', ['__v_score', '387200', 'num', '45'], '44', ['__v_score', '401408', 'num', '44'], '43', ['__v_score', '415872', 'num', '43'], '42', ['__v_score', '430592', 'num', '42'], '41', ['__v_score', '445568', 'num', '41']]
    execute_hybrid_query(env, '(@num:[-inf 50])=>[TOP_K 10 @v $vec_param]', query_data, 'num').equal(expected_res_2)
    execute_hybrid_query(env, '(@num:[-inf 40] | @num:[40 50])=>[TOP_K 10 @v $vec_param]', query_data, 'num').equal(expected_res_2)

    expected_res_3 = [5L, '49', ['__v_score', '332928', 'num', '49'], '48', ['__v_score', '346112', 'num', '48'], '47', ['__v_score', '359552', 'num', '47'], '46', ['__v_score', '373248', 'num', '46'], '45', ['__v_score', '387200', 'num', '45']]
    execute_hybrid_query(env, '(@num:[45 (50])=>[TOP_K 10 @v $vec_param]', query_data, 'num').equal(expected_res_3)

    # Testing with geo-filters
    conn.execute_command('FT.DROPINDEX', 'idx')
    conn.execute_command('FT.CREATE', 'idx', 'SCHEMA', 'v', 'VECTOR', 'HNSW', '8', 'TYPE', 'FLOAT32',
                         'DIM', dimension, 'DISTANCE_METRIC', 'L2', 'EF_RUNTIME', 100, 'coordinate', 'GEO')

    p = conn.pipeline(transaction=False)
    for i in range(1, index_size+1):
        vector = np.float32([i for j in range(dimension)])
        conn.execute_command('HSET', i, 'v', vector.tobytes(), 'coordinate', str(i)+","+str(i))
    p.execute()

    execute_hybrid_query(env, '(@coordinate:[-1.0 -1.0 1 m])=>[TOP_K 10 @v $vec_param]', query_data, 'coordinate').equal([0L])

    # Expect that ids 1-32 will pass the geo filter, and that the top 10 from these will return.
    expected_res_4 = [10L, '32', ['__v_score', '591872', 'coordinate', '32,32'], '31', ['__v_score', '609408', 'coordinate', '31,31'], '30', ['__v_score', '627200', 'coordinate', '30,30'], '29', ['__v_score', '645248', 'coordinate', '29,29'], '28', ['__v_score', '663552', 'coordinate', '28,28'], '27', ['__v_score', '682112', 'coordinate', '27,27'], '26', ['__v_score', '700928', 'coordinate', '26,26'], '25', ['__v_score', '720000', 'coordinate', '25,25'], '24', ['__v_score', '739328', 'coordinate', '24,24'], '23', ['__v_score', '758912', 'coordinate', '23,23']]
    execute_hybrid_query(env, '(@coordinate:[0.0 0.0 5000 km])=>[TOP_K 10 @v $vec_param]', query_data, 'coordinate').equal(expected_res_4)


def test_hybrid_query_batches_mode_with_complex_queries(env):
    conn = getConnectionByEnv(env)
    dimension = 128
    index_size = 100
    conn.execute_command('FT.CREATE', 'idx', 'SCHEMA', 'v', 'VECTOR', 'HNSW', '8', 'TYPE', 'FLOAT32',
                         'DIM', dimension, 'DISTANCE_METRIC', 'L2', 'EF_RUNTIME', 100, 'num', 'NUMERIC',
                         't1', 'TEXT', 't2', 'TEXT')

    p = conn.pipeline(transaction=False)
    for i in range(1, index_size+1):
        vector = np.float32([i for j in range(dimension)])
        conn.execute_command('HSET', i, 'v', vector.tobytes(), 'num', i, 't1', 'text value', 't2', 'hybrid query')
    p.execute()

    query_data = np.float32([index_size for j in range(dimension)])

    # test modifier list
    expected_res_1 = [10L, '30', ['__v_score', '627200', 't1', 'text value', 't2', 'hybrid query'], '29', ['__v_score', '645248', 't1', 'text value', 't2', 'hybrid query'], '28', ['__v_score', '663552', 't1', 'text value', 't2', 'hybrid query'], '27', ['__v_score', '682112', 't1', 'text value', 't2', 'hybrid query'], '26', ['__v_score', '700928', 't1', 'text value', 't2', 'hybrid query'], '25', ['__v_score', '720000', 't1', 'text value', 't2', 'hybrid query'], '24', ['__v_score', '739328', 't1', 'text value', 't2', 'hybrid query'], '23', ['__v_score', '758912', 't1', 'text value', 't2', 'hybrid query'], '22', ['__v_score', '778752', 't1', 'text value', 't2', 'hybrid query'], '21', ['__v_score', '798848', 't1', 'text value', 't2', 'hybrid query']]
    if env.isCluster():
        expected_res_1[0] = 20L
    env.expect('FT.SEARCH', 'idx', '(@t1|t2:value text @num:[10 30])=>[TOP_K 10 @v $vec_param]',
               'SORTBY', '__v_score',
               'PARAMS', 2, 'vec_param', query_data.tobytes(),
               'RETURN', 3, 't1', 't2', '__v_score').equal(expected_res_1)

    # test with query attributes
    env.expect('FT.SEARCH', 'idx', '(@t1|t2:(value text)=>{$inorder: true} @num:[10 30])=>[TOP_K 10 @v $vec_param]',
               'SORTBY', '__v_score',
               'WITHSCORES',
               'PARAMS', 2, 'vec_param', query_data.tobytes(),
               'RETURN', 2, 't1', 't2').equal([0L])


def test_hybrid_query_batches_non_vector_score(env):
    # Todo: enable this when the coordinator will be able to run TOP K queries and sortby score
    env.skipOnCluster()
    conn = getConnectionByEnv(env)
    dimension = 128
    qty = 100
    conn.execute_command('FT.CREATE', 'idx', 'SCHEMA', 'v', 'VECTOR', 'HNSW', '6', 'TYPE', 'FLOAT32',
                         'DIM', dimension, 'DISTANCE_METRIC', 'L2', 't', 'TEXT')
    load_vectors_with_texts_into_redis(conn, 'v', dimension, qty)

    # Change the text value to 'other' for 10 vectors (with id 10, 20, ..., 100)
    for i in range(1, 11):
        vector = np.float32([10*i for j in range(dimension)])
        conn.execute_command('HSET', 10*i, 'v', vector.tobytes(), 't', 'other')

    query_data = np.float32([qty for j in range(dimension)])
    # All documents should match, so TOP 10 takes the 10 with the largest ids. Since we sort by default score
    # and "value" is optional, expect that 100 will come first, and the rest will be sorted by id in ascending order.
    expected_res_1 = [10L, '100', '3', ['__v_score', '0', 't', 'other'], '91', '2', ['__v_score', '10368', 't', 'text value'], '92', '2', ['__v_score', '8192', 't', 'text value'], '93', '2', ['__v_score', '6272', 't', 'text value'], '94', '2', ['__v_score', '4608', 't', 'text value'], '95', '2', ['__v_score', '3200', 't', 'text value'], '96', '2', ['__v_score', '2048', 't', 'text value'], '97', '2', ['__v_score', '1152', 't', 'text value'], '98', '2', ['__v_score', '512', 't', 'text value'], '99', '2', ['__v_score', '128', 't', 'text value']]
    execute_hybrid_query(env, '((text ~value)|other)=>[TOP_K 10 @v $vec_param]', query_data, 't', sort_by_vector=False).equal(expected_res_1)

    # Same as above, but here we use fuzzy for 'text'
    expected_res_2 = [10L, '100', '3', ['__v_score', '0', 't', 'other'], '91', '1', ['__v_score', '10368', 't', 'text value'], '92', '1', ['__v_score', '8192', 't', 'text value'], '93', '1', ['__v_score', '6272', 't', 'text value'], '94', '1', ['__v_score', '4608', 't', 'text value'], '95', '1', ['__v_score', '3200', 't', 'text value'], '96', '1', ['__v_score', '2048', 't', 'text value'], '97', '1', ['__v_score', '1152', 't', 'text value'], '98', '1', ['__v_score', '512', 't', 'text value'], '99', '1', ['__v_score', '128', 't', 'text value']]
    execute_hybrid_query(env, '(%test%|other)=>[TOP_K 10 @v $vec_param]', query_data, 't', sort_by_vector=False).equal(expected_res_2)

    # use TFIDF.DOCNORM scorer
    expected_res_3 = [10L, '100', '3', ['__v_score', '0', 't', 'other'], '91', '0.33333333333333331', ['__v_score', '10368', 't', 'text value'], '92', '0.33333333333333331', ['__v_score', '8192', 't', 'text value'], '93', '0.33333333333333331', ['__v_score', '6272', 't', 'text value'], '94', '0.33333333333333331', ['__v_score', '4608', 't', 'text value'], '95', '0.33333333333333331', ['__v_score', '3200', 't', 'text value'], '96', '0.33333333333333331', ['__v_score', '2048', 't', 'text value'], '97', '0.33333333333333331', ['__v_score', '1152', 't', 'text value'], '98', '0.33333333333333331', ['__v_score', '512', 't', 'text value'], '99', '0.33333333333333331', ['__v_score', '128', 't', 'text value']]
    env.expect('FT.SEARCH', 'idx', '(text|other)=>[TOP_K 10 @v $vec_param]', 'SCORER', 'TFIDF.DOCNORM', 'WITHSCORES',
               'PARAMS', 2, 'vec_param', query_data.tobytes(),
               'RETURN', 2, 't', '__v_score', 'LIMIT', 0, 10).equal(expected_res_3)

    # use BM25 scorer
    expected_res_4 = [10L, '100', '0.72815531789441912', ['__v_score', '0', 't', 'other'], '91', '0.24271843929813972', ['__v_score', '10368', 't', 'text value'], '92', '0.24271843929813972', ['__v_score', '8192', 't', 'text value'], '93', '0.24271843929813972', ['__v_score', '6272', 't', 'text value'], '94', '0.24271843929813972', ['__v_score', '4608', 't', 'text value'], '95', '0.24271843929813972', ['__v_score', '3200', 't', 'text value'], '96', '0.24271843929813972', ['__v_score', '2048', 't', 'text value'], '97', '0.24271843929813972', ['__v_score', '1152', 't', 'text value'], '98', '0.24271843929813972', ['__v_score', '512', 't', 'text value'], '99', '0.24271843929813972', ['__v_score', '128', 't', 'text value']]
    env.expect('FT.SEARCH', 'idx', '(text|other)=>[TOP_K 10 @v $vec_param]', 'SCORER', 'BM25', 'WITHSCORES',
               'PARAMS', 2, 'vec_param', query_data.tobytes(),
               'RETURN', 2, 't', '__v_score', 'LIMIT', 0, 10).equal(expected_res_4)

    # use DISMAX scorer
    expected_res_5 = [10L, '91', '1', ['__v_score', '10368', 't', 'text value'], '92', '1', ['__v_score', '8192', 't', 'text value'], '93', '1', ['__v_score', '6272', 't', 'text value'], '94', '1', ['__v_score', '4608', 't', 'text value'], '95', '1', ['__v_score', '3200', 't', 'text value'], '96', '1', ['__v_score', '2048', 't', 'text value'], '97', '1', ['__v_score', '1152', 't', 'text value'], '98', '1', ['__v_score', '512', 't', 'text value'], '99', '1', ['__v_score', '128', 't', 'text value'], '100', '1', ['__v_score', '0', 't', 'other']]
    env.expect('FT.SEARCH', 'idx', '(text|other)=>[TOP_K 10 @v $vec_param]', 'SCORER', 'DISMAX', 'WITHSCORES',
               'PARAMS', 2, 'vec_param', query_data.tobytes(),
               'RETURN', 2, 't', '__v_score', 'LIMIT', 0, 10).equal(expected_res_5)

    # use DOCSCORE scorer
    env.expect('FT.SEARCH', 'idx', '(text|other)=>[TOP_K 10 @v $vec_param]', 'SCORER', 'DOCSCORE', 'WITHSCORES',
               'PARAMS', 2, 'vec_param', query_data.tobytes(),
               'RETURN', 2, 't', '__v_score', 'LIMIT', 0, 100).equal(expected_res_5)<|MERGE_RESOLUTION|>--- conflicted
+++ resolved
@@ -22,35 +22,19 @@
         conn.execute_command('HSET', 'c', 'v', 'aaaaabaa')
         conn.execute_command('HSET', 'd', 'v', 'aaaaaaba')
 
-<<<<<<< HEAD
-        res = [4, 'a', ['v_score', '0', 'v', 'aaaaaaaa'],
-                   'b', ['v_score', '3.09485009821e+26', 'v', 'aaaabaaa'],
-                   'c', ['v_score', '2.02824096037e+31', 'v', 'aaaaabaa'],
-                   'd', ['v_score', '1.32922799578e+36', 'v', 'aaaaaaba']]
-        res1 = conn.execute_command('FT.SEARCH', 'idx', '@v:[aaaaaaaa TOPK 4]', 'SORTBY', 'v_score', 'ASC')
-        env.assertEqual(res, res1)
-
-        # todo: make test work on coordinator
-        res = [4, 'c', ['v_score', '0', 'v', 'aaaaabaa'],
-                   'b', ['v_score', '2.01242627636e+31', 'v', 'aaaabaaa'],
-                   'a', ['v_score', '2.02824096037e+31', 'v', 'aaaaaaaa'],
-                   'd', ['v_score', '1.31886368448e+36', 'v', 'aaaaaaba']]
-        res1 = conn.execute_command('FT.SEARCH', 'idx', '@v:[aaaaabaa TOPK 4]', 'SORTBY', 'v_score', 'ASC')
-=======
-        res = [4L, 'a', ['score', '0', 'v', 'aaaaaaaa'],
-                   'b', ['score', '3.09485009821e+26', 'v', 'aaaabaaa'],
-                   'c', ['score', '2.02824096037e+31', 'v', 'aaaaabaa'],
-                   'd', ['score', '1.32922799578e+36', 'v', 'aaaaaaba']]
+        res = [4, 'a', ['score', '0', 'v', 'aaaaaaaa'],
+                  'b', ['score', '3.09485009821e+26', 'v', 'aaaabaaa'],
+                  'c', ['score', '2.02824096037e+31', 'v', 'aaaaabaa'],
+                  'd', ['score', '1.32922799578e+36', 'v', 'aaaaaaba']]
         res1 = conn.execute_command('FT.SEARCH', 'idx', '*=>[TOP_K 4 @v $blob AS score]', 'PARAMS', '2', 'blob', 'aaaaaaaa', 'SORTBY', 'score', 'ASC')
         env.assertEqual(res, res1)
 
         # todo: make test work on coordinator
-        res = [4L, 'c', ['score', '0', 'v', 'aaaaabaa'],
-                   'b', ['score', '2.01242627636e+31', 'v', 'aaaabaaa'],
-                   'a', ['score', '2.02824096037e+31', 'v', 'aaaaaaaa'],
-                   'd', ['score', '1.31886368448e+36', 'v', 'aaaaaaba']]
+        res = [4, 'c', ['score', '0', 'v', 'aaaaabaa'],
+                  'b', ['score', '2.01242627636e+31', 'v', 'aaaabaaa'],
+                  'a', ['score', '2.02824096037e+31', 'v', 'aaaaaaaa'],
+                  'd', ['score', '1.31886368448e+36', 'v', 'aaaaaaba']]
         res1 = conn.execute_command('FT.SEARCH', 'idx', '*=>[TOP_K 4 @v $blob AS score]', 'PARAMS', '2', 'blob', 'aaaaabaa', 'SORTBY', 'score', 'ASC')
->>>>>>> 3038e45b
         env.assertEqual(res, res1)
 
         expected_res = ['__v_score', '0', 'v', 'aaaaaaaa']
@@ -95,22 +79,6 @@
         
         conn.execute_command('DEL', 'a')
         
-<<<<<<< HEAD
-        res = ['d', ['v_score', '3.09485009821e+26', 'v', 'aaaabaaa'],
-               'b', ['v_score', '2.02824096037e+31', 'v', 'aaaaabaa'],
-               'c', ['v_score', '1.32922799578e+36', 'v', 'aaaaaaba']]
-        res = env.cmd('FT.SEARCH', 'idx', '@v:[aaaaaaaa TOPK 1]', 'SORTBY', 'v_score', 'ASC', 'LIMIT', 0, 1)
-        env.assertEqual(res[1:3], res[1:3])
-        res = env.cmd('FT.SEARCH', 'idx', '@v:[aaaaaaaa TOPK 2]', 'SORTBY', 'v_score', 'ASC', 'LIMIT', 0, 2)
-        env.assertEqual(res[1:5], res[1:5])
-        res = env.cmd('FT.SEARCH', 'idx', '@v:[aaaaaaaa TOPK 3]', 'SORTBY', 'v_score', 'ASC', 'LIMIT', 0, 3)
-        env.assertEqual(res[1:7], res[1:7])
-
-        '''
-        This test returns 4 results instead of the expected 3. The HNSW library return the additional results.
-        env.expect('FT.SEARCH', 'idx', '@v:[abcdefgh TOPK 4]').equal([3, 'b', ['v', 'abcdefgg'], 'c', ['v', 'aacdefgh'], 'd', ['v', 'azcdefgh']])
-        '''
-=======
         expected_res = ['c', ['__v_score', '3.09485009821e+26', 'v', 'aaaabaaa'],
                         'd', ['__v_score', '2.02824096037e+31', 'v', 'aaaaabaa'],
                         'b', ['__v_score', '1.32922799578e+36', 'v', 'aaaaaaba']]
@@ -123,9 +91,9 @@
 
         # '''
         # This test returns 4 results instead of the expected 3. The HNSW library return the additional results.
-        env.expect('FT.SEARCH', 'idx', '*=>[TOP_K 4 @v $b]', 'PARAMS', '2', 'b', 'abcdefgh', 'RETURN', '1', 'v').equal([3L, 'b', ['v', 'aaaaaaba'], 'c', ['v', 'aaaabaaa'], 'd', ['v', 'aaaaabaa']])
+        env.expect('FT.SEARCH', 'idx', '*=>[TOP_K 4 @v $b]', 'PARAMS', '2', 'b', 'abcdefgh', 'RETURN', '1', 'v')
+           .equal([3, 'b', ['v', 'aaaaaaba'], 'c', ['v', 'aaaabaaa'], 'd', ['v', 'aaaaabaa']])
         # '''
->>>>>>> 3038e45b
 
         conn.execute_command('FT.DROPINDEX', 'idx', 'DD')
 
@@ -137,19 +105,11 @@
         vecsim_type = ['FLAT', 'HNSW']
         for vs_type in vecsim_type:
             conn.execute_command('FT.CREATE', 'idx', 'SCHEMA', 'v', 'VECTOR', vs_type, '6', 'TYPE', 'FLOAT32', 'DIM', '2','DISTANCE_METRIC', 'L2')
-<<<<<<< HEAD
-            env.expect('FT.SEARCH', 'idx', '@v:[abcdefgh TOPK 1]').equal([0])
+            env.expect('FT.SEARCH', 'idx', '*=>[TOP_K 1 @v $b]', 'PARAMS', '2', 'b', 'abcdefgh').equal([0])
             conn.execute_command('HSET', 'a', 'v', 'redislab')
-            env.expect('FT.SEARCH', 'idx', '@v:[abcdefgh TOPK 1]').equal([1, 'a', ['v', 'redislab']])
+            env.expect('FT.SEARCH', 'idx', '*=>[TOP_K 1 @v $b]', 'PARAMS', '2', 'b', 'abcdefgh').equal([1, 'a', ['v', 'redislab']])
             conn.execute_command('DEL', 'a')
-            env.expect('FT.SEARCH', 'idx', '@v:[abcdefgh TOPK 1]').equal([0])
-=======
-            env.expect('FT.SEARCH', 'idx', '*=>[TOP_K 1 @v $b]', 'PARAMS', '2', 'b', 'abcdefgh').equal([0L])
-            conn.execute_command('HSET', 'a', 'v', 'redislab')
-            env.expect('FT.SEARCH', 'idx', '*=>[TOP_K 1 @v $b]', 'PARAMS', '2', 'b', 'abcdefgh').equal([1L, 'a', ['v', 'redislab']])
-            conn.execute_command('DEL', 'a')
-            env.expect('FT.SEARCH', 'idx', '*=>[TOP_K 1 @v $b]', 'PARAMS', '2', 'b', 'abcdefgh').equal([0L])
->>>>>>> 3038e45b
+            env.expect('FT.SEARCH', 'idx', '*=>[TOP_K 1 @v $b]', 'PARAMS', '2', 'b', 'abcdefgh').equal([0])
             conn.execute_command('FT.DROPINDEX', 'idx', 'DD')
 
     def del_insert(env):
@@ -160,11 +120,7 @@
         conn.execute_command('DEL', 'c')
         conn.execute_command('DEL', 'd')
 
-<<<<<<< HEAD
-        env.expect('FT.SEARCH', 'idx', '@v:[abcdefgh TOPK 4]').equal([0])
-=======
-        env.expect('FT.SEARCH', 'idx', '*=>[TOP_K 4 @v $b]', 'PARAMS', '2', 'b', 'abcdefgh').equal([0L])
->>>>>>> 3038e45b
+        env.expect('FT.SEARCH', 'idx', '*=>[TOP_K 4 @v $b]', 'PARAMS', '2', 'b', 'abcdefgh').equal([0])
 
         res = [''.join(random.choice(string.lowercase) for x in range(8)),
             ''.join(random.choice(string.lowercase) for x in range(8)),
@@ -182,29 +138,16 @@
     conn.execute_command('FT.CREATE', 'idx', 'SCHEMA', 'v', 'VECTOR', 'HNSW', '6', 'TYPE', 'FLOAT32', 'DIM', '2','DISTANCE_METRIC', 'L2')
 
     vecs = del_insert(env)
-<<<<<<< HEAD
     res = [4, 'a', ['v', vecs[0]], 'b', ['v', vecs[1]], 'c', ['v', vecs[2]], 'd', ['v', vecs[3]]]
-    env.expect('FT.SEARCH', 'idx', '@v:[abcdefgh TOPK 4]').equal(res)
+    env.expect('FT.SEARCH', 'idx', '*=>[TOP_K 4 @v $b]', 'PARAMS', '2', 'b', 'abcdefgh', 'RETURN', '1', 'v').equal(res)
 
     vecs = del_insert(env)
     res = [4, 'a', ['v', vecs[0]], 'b', ['v', vecs[1]], 'c', ['v', vecs[2]], 'd', ['v', vecs[3]]]
-    env.expect('FT.SEARCH', 'idx', '@v:[abcdefgh TOPK 4]').equal(res)
+    env.expect('FT.SEARCH', 'idx', '*=>[TOP_K 4 @v $b]', 'PARAMS', '2', 'b', 'abcdefgh', 'RETURN', '1', 'v').equal(res)
 
     vecs = del_insert(env)
     res = [4, 'a', ['v', vecs[0]], 'b', ['v', vecs[1]], 'c', ['v', vecs[2]], 'd', ['v', vecs[3]]]
-    env.expect('FT.SEARCH', 'idx', '@v:[abcdefgh TOPK 4]').equal(res)
-=======
-    res = [4L, 'a', ['v', vecs[0]], 'b', ['v', vecs[1]], 'c', ['v', vecs[2]], 'd', ['v', vecs[3]]]
     env.expect('FT.SEARCH', 'idx', '*=>[TOP_K 4 @v $b]', 'PARAMS', '2', 'b', 'abcdefgh', 'RETURN', '1', 'v').equal(res)
-
-    vecs = del_insert(env)
-    res = [4L, 'a', ['v', vecs[0]], 'b', ['v', vecs[1]], 'c', ['v', vecs[2]], 'd', ['v', vecs[3]]]
-    env.expect('FT.SEARCH', 'idx', '*=>[TOP_K 4 @v $b]', 'PARAMS', '2', 'b', 'abcdefgh', 'RETURN', '1', 'v').equal(res)
-
-    vecs = del_insert(env)
-    res = [4L, 'a', ['v', vecs[0]], 'b', ['v', vecs[1]], 'c', ['v', vecs[2]], 'd', ['v', vecs[3]]]
-    env.expect('FT.SEARCH', 'idx', '*=>[TOP_K 4 @v $b]', 'PARAMS', '2', 'b', 'abcdefgh', 'RETURN', '1', 'v').equal(res)
->>>>>>> 3038e45b
 
 def load_vectors_to_redis(env, n_vec, query_vec_index, vec_size):
     conn = getConnectionByEnv(env)
@@ -233,10 +176,6 @@
     for _ in range(3):
         query_vec = load_vectors_to_redis(env, n_vec, query_vec_index, vec_size)
         res = query_vector(env, INDEX_NAME, query_vec)
-<<<<<<< HEAD
-        print(res)
-=======
->>>>>>> 3038e45b
         for i in range(4):
             env.assertLessEqual(float(res[2 + i * 2][1]), float(res[2 + (i + 1) * 2][1]))
 
