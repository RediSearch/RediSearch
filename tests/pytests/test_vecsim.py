# -*- coding: utf-8 -*-
import base64
import random
import string
import unittest
from time import sleep

import numpy as np
from RLTest import Env

from common import *
from includes import *
from redis.client import NEVER_DECODE


def test_sanity(env):
    conn = getConnectionByEnv(env)
    vecsim_type = ['FLAT', 'HNSW']
    for vs_type in vecsim_type:
        env.execute_command('FT.CREATE', 'idx', 'SCHEMA', 'v', 'VECTOR', vs_type, '6', 'TYPE', 'FLOAT32', 'DIM', '2','DISTANCE_METRIC', 'L2')
        conn.execute_command('HSET', 'a', 'v', 'aaaaaaaa')
        conn.execute_command('HSET', 'b', 'v', 'aaaabaaa')
        conn.execute_command('HSET', 'c', 'v', 'aaaaabaa')
        conn.execute_command('HSET', 'd', 'v', 'aaaaaaba')

<<<<<<< HEAD
        res = [4, 'a', ['score', '0', 'v', 'aaaaaaaa'],
                  'b', ['score', '3.09485009821e+26', 'v', 'aaaabaaa'],
                  'c', ['score', '2.02824096037e+31', 'v', 'aaaaabaa'],
                  'd', ['score', '1.32922799578e+36', 'v', 'aaaaaaba']]
        res1 = env.execute_command('FT.SEARCH', 'idx', '*=>[TOP_K 4 @v $blob AS score]', 'PARAMS', '2', 'blob', 'aaaaaaaa', 'SORTBY', 'score', 'ASC')
        env.assertEqual(res, res1)

        # todo: make test work on coordinator
        res = [4, 'c', ['score', '0', 'v', 'aaaaabaa'],
                  'b', ['score', '2.01242627636e+31', 'v', 'aaaabaaa'],
                  'a', ['score', '2.02824096037e+31', 'v', 'aaaaaaaa'],
                  'd', ['score', '1.31886368448e+36', 'v', 'aaaaaaba']]
        res1 = env.execute_command('FT.SEARCH', 'idx', '*=>[TOP_K 4 @v $blob AS score]', 'PARAMS', '2', 'blob', 'aaaaabaa', 'SORTBY', 'score', 'ASC')
        env.assertEqual(res, res1)

        expected_res = ['__v_score', '0', 'v', 'aaaaaaaa']
        res = env.execute_command('FT.SEARCH', 'idx', '*=>[TOP_K 1 @v $blob]', 'PARAMS', '2', 'blob', 'aaaaaaaa', 'SORTBY', '__v_score', 'ASC', 'LIMIT', 0, 1)
=======
        res = [4L, 'a', ['score', '0', 'v', 'aaaaaaaa'],
                   'b', ['score', '3.09485009821e+26', 'v', 'aaaabaaa'],
                   'c', ['score', '2.02824096037e+31', 'v', 'aaaaabaa'],
                   'd', ['score', '1.32922799578e+36', 'v', 'aaaaaaba']]
        res1 = conn.execute_command('FT.SEARCH', 'idx', '*=>[KNN 4 @v $blob AS score]', 'PARAMS', '2', 'blob', 'aaaaaaaa', 'SORTBY', 'score', 'ASC')
        env.assertEqual(res, res1)

        # todo: make test work on coordinator
        res = [4L, 'c', ['score', '0', 'v', 'aaaaabaa'],
                   'b', ['score', '2.01242627636e+31', 'v', 'aaaabaaa'],
                   'a', ['score', '2.02824096037e+31', 'v', 'aaaaaaaa'],
                   'd', ['score', '1.31886368448e+36', 'v', 'aaaaaaba']]
        res1 = conn.execute_command('FT.SEARCH', 'idx', '*=>[KNN 4 @v $blob AS score]', 'PARAMS', '2', 'blob', 'aaaaabaa', 'SORTBY', 'score', 'ASC')
        env.assertEqual(res, res1)

        expected_res = ['__v_score', '0', 'v', 'aaaaaaaa']
        res = conn.execute_command('FT.SEARCH', 'idx', '*=>[KNN 1 @v $blob]', 'PARAMS', '2', 'blob', 'aaaaaaaa', 'SORTBY', '__v_score', 'ASC', 'LIMIT', 0, 1)
>>>>>>> 393bf06d
        env.assertEqual(res[2], expected_res)

        #####################
        ## another example ##
        #####################
        message = 'aaaaabaa'
<<<<<<< HEAD
        res = env.execute_command('FT.SEARCH', 'idx', '*=>[TOP_K 1 @v $b]', 'PARAMS', '2', 'b', message, 'SORTBY', '__v_score', 'ASC', 'LIMIT', 0, 1)
=======
        res = conn.execute_command('FT.SEARCH', 'idx', '*=>[KNN 1 @v $b]', 'PARAMS', '2', 'b', message, 'SORTBY', '__v_score', 'ASC', 'LIMIT', 0, 1)
>>>>>>> 393bf06d
        env.assertEqual(res[2], ['__v_score', '0', 'v', 'aaaaabaa'])

        env.execute_command('FT.DROPINDEX', 'idx', 'DD')


def testDel(env):
    conn = getConnectionByEnv(env)
    vecsim_type = ['FLAT', 'HNSW']
    for vs_type in vecsim_type:
        env.execute_command('FT.CREATE', 'idx', 'SCHEMA', 'v', 'VECTOR', vs_type, '6', 'TYPE', 'FLOAT32', 'DIM', '2','DISTANCE_METRIC', 'L2')

        conn.execute_command('HSET', 'a', 'v', 'aaaaaaaa')
        conn.execute_command('HSET', 'b', 'v', 'aaaaaaba')
        conn.execute_command('HSET', 'c', 'v', 'aaaabaaa')
        conn.execute_command('HSET', 'd', 'v', 'aaaaabaa')

        expected_res = ['a', ['score', '0', 'v', 'aaaaaaaa'], 'c', ['score', '3.09485009821e+26', 'v', 'aaaabaaa'],
                        'd', ['score', '2.02824096037e+31', 'v', 'aaaaabaa'], 'b', ['score', '1.32922799578e+36', 'v', 'aaaaaaba']]

        res = env.cmd('FT.SEARCH', 'idx', '*=>[KNN 1 @v $b AS score]', 'PARAMS', '2', 'b', 'aaaaaaaa', 'SORTBY', 'score', 'ASC', 'LIMIT', 0, 1)
        env.assertEqual(res[1:3], expected_res[0:2])
        
        res = env.cmd('FT.SEARCH', 'idx', '*=>[KNN 2 @v $b AS score]', 'PARAMS', '2', 'b', 'aaaaaaaa', 'SORTBY', 'score', 'ASC', 'LIMIT', 0, 2)
        env.assertEqual(res[1:5], expected_res[0:4])
        
        res = env.cmd('FT.SEARCH', 'idx', '*=>[KNN 3 @v $b AS score]', 'PARAMS', '2', 'b', 'aaaaaaaa', 'SORTBY', 'score', 'ASC', 'LIMIT', 0, 3)
        env.assertEqual(res[1:7], expected_res[0:6])
        
        res = env.cmd('FT.SEARCH', 'idx', '*=>[KNN 4 @v $b AS score]', 'PARAMS', '2', 'b', 'aaaaaaaa', 'SORTBY', 'score', 'ASC', 'LIMIT', 0, 4)
        env.assertEqual(res[1:9], expected_res[0:8])
        
        conn.execute_command('DEL', 'a')
        
        expected_res = ['c', ['__v_score', '3.09485009821e+26', 'v', 'aaaabaaa'],
                        'd', ['__v_score', '2.02824096037e+31', 'v', 'aaaaabaa'],
                        'b', ['__v_score', '1.32922799578e+36', 'v', 'aaaaaaba']]
        res = env.cmd('FT.SEARCH', 'idx', '*=>[KNN 1 @v $b]', 'PARAMS', '2', 'b', 'aaaaaaaa', 'SORTBY', '__v_score', 'ASC', 'LIMIT', 0, 1)
        env.assertEqual(res[1:3], expected_res[:2])
        res = env.cmd('FT.SEARCH', 'idx', '*=>[KNN 2 @v $b]', 'PARAMS', '2', 'b', 'aaaaaaaa', 'SORTBY', '__v_score', 'ASC', 'LIMIT', 0, 2)
        env.assertEqual(res[1:5], expected_res[:4])
        res = env.cmd('FT.SEARCH', 'idx', '*=>[KNN 3 @v $b]', 'PARAMS', '2', 'b', 'aaaaaaaa', 'SORTBY', '__v_score', 'ASC', 'LIMIT', 0, 3)
        env.assertEqual(res[1:7], expected_res[:6])

        # '''
        # This test returns 4 results instead of the expected 3. The HNSW library return the additional results.
<<<<<<< HEAD
        env.expect('FT.SEARCH', 'idx', '*=>[TOP_K 4 @v $b]', 'PARAMS', '2', 'b', 'abcdefgh', 'RETURN', '1', 'v').\
            equal([3, 'b', ['v', 'aaaaaaba'], 'c', ['v', 'aaaabaaa'], 'd', ['v', 'aaaaabaa']])
=======
        env.expect('FT.SEARCH', 'idx', '*=>[KNN 4 @v $b]', 'PARAMS', '2', 'b', 'abcdefgh', 'RETURN', '1', 'v').equal([3L, 'b', ['v', 'aaaaaaba'], 'c', ['v', 'aaaabaaa'], 'd', ['v', 'aaaaabaa']])
>>>>>>> 393bf06d
        # '''

        env.execute_command('FT.DROPINDEX', 'idx', 'DD')


def testDelReuse(env):

    def test_query_empty(env):
        conn = getConnectionByEnv(env)
        vecsim_type = ['FLAT', 'HNSW']
        for vs_type in vecsim_type:
<<<<<<< HEAD
            env.execute_command('FT.CREATE', 'idx', 'SCHEMA', 'v', 'VECTOR', vs_type, '6', 'TYPE', 'FLOAT32', 'DIM', '2','DISTANCE_METRIC', 'L2')
            env.expect('FT.SEARCH', 'idx', '*=>[TOP_K 1 @v $b]', 'PARAMS', '2', 'b', 'abcdefgh').equal([0])
            conn.execute_command('HSET', 'a', 'v', 'redislab')
            env.expect('FT.SEARCH', 'idx', '*=>[TOP_K 1 @v $b]', 'PARAMS', '2', 'b', 'abcdefgh').equal([1, 'a', ['v', 'redislab']])
            conn.execute_command('DEL', 'a')
            env.expect('FT.SEARCH', 'idx', '*=>[TOP_K 1 @v $b]', 'PARAMS', '2', 'b', 'abcdefgh').equal([0])
            env.execute_command('FT.DROPINDEX', 'idx', 'DD')
=======
            conn.execute_command('FT.CREATE', 'idx', 'SCHEMA', 'v', 'VECTOR', vs_type, '6', 'TYPE', 'FLOAT32', 'DIM', '2','DISTANCE_METRIC', 'L2')
            env.expect('FT.SEARCH', 'idx', '*=>[KNN 1 @v $b]', 'PARAMS', '2', 'b', 'abcdefgh').equal([0L])
            conn.execute_command('HSET', 'a', 'v', 'redislab')
            env.expect('FT.SEARCH', 'idx', '*=>[KNN 1 @v $b]', 'PARAMS', '2', 'b', 'abcdefgh').equal([1L, 'a', ['v', 'redislab']])
            conn.execute_command('DEL', 'a')
            env.expect('FT.SEARCH', 'idx', '*=>[KNN 1 @v $b]', 'PARAMS', '2', 'b', 'abcdefgh').equal([0L])
            conn.execute_command('FT.DROPINDEX', 'idx', 'DD')
>>>>>>> 393bf06d

    def del_insert(env):
        conn = getConnectionByEnv(env)

        conn.execute_command('DEL', 'a')
        conn.execute_command('DEL', 'b')
        conn.execute_command('DEL', 'c')
        conn.execute_command('DEL', 'd')

<<<<<<< HEAD
        env.expect('FT.SEARCH', 'idx', '*=>[TOP_K 4 @v $b]', 'PARAMS', '2', 'b', 'abcdefgh').equal([0])
=======
        env.expect('FT.SEARCH', 'idx', '*=>[KNN 4 @v $b]', 'PARAMS', '2', 'b', 'abcdefgh').equal([0L])
>>>>>>> 393bf06d

        res = [''.join(random.choice(str(x).lower()) for x in range(8)),
               ''.join(random.choice(str(x).lower()) for x in range(8)),
               ''.join(random.choice(str(x).lower()) for x in range(8)),
               ''.join(random.choice(str(x).lower()) for x in range(8))]

        conn.execute_command('HSET', 'a', 'v', res[0])
        conn.execute_command('HSET', 'b', 'v', res[1])
        conn.execute_command('HSET', 'c', 'v', res[2])
        conn.execute_command('HSET', 'd', 'v', res[3])
        return res

    # test start
    conn = getConnectionByEnv(env)
    env.execute_command('FT.CREATE', 'idx', 'SCHEMA', 'v', 'VECTOR', 'HNSW', '6', 'TYPE', 'FLOAT32', 'DIM', '2','DISTANCE_METRIC', 'L2')

    vecs = del_insert(env)
<<<<<<< HEAD
    res = [4, 'a', ['v', vecs[0]], 'b', ['v', vecs[1]], 'c', ['v', vecs[2]], 'd', ['v', vecs[3]]]
    env.expect('FT.SEARCH', 'idx', '*=>[TOP_K 4 @v $b]', 'PARAMS', '2', 'b', 'abcdefgh', 'RETURN', '1', 'v').equal(res)

    vecs = del_insert(env)
    res = [4, 'a', ['v', vecs[0]], 'b', ['v', vecs[1]], 'c', ['v', vecs[2]], 'd', ['v', vecs[3]]]
    env.expect('FT.SEARCH', 'idx', '*=>[TOP_K 4 @v $b]', 'PARAMS', '2', 'b', 'abcdefgh', 'RETURN', '1', 'v').equal(res)

    vecs = del_insert(env)
    res = [4, 'a', ['v', vecs[0]], 'b', ['v', vecs[1]], 'c', ['v', vecs[2]], 'd', ['v', vecs[3]]]
    env.expect('FT.SEARCH', 'idx', '*=>[TOP_K 4 @v $b]', 'PARAMS', '2', 'b', 'abcdefgh', 'RETURN', '1', 'v').equal(res)
=======
    res = [4L, 'a', ['v', vecs[0]], 'b', ['v', vecs[1]], 'c', ['v', vecs[2]], 'd', ['v', vecs[3]]]
    env.expect('FT.SEARCH', 'idx', '*=>[KNN 4 @v $b]', 'PARAMS', '2', 'b', 'abcdefgh', 'RETURN', '1', 'v').equal(res)

    vecs = del_insert(env)
    res = [4L, 'a', ['v', vecs[0]], 'b', ['v', vecs[1]], 'c', ['v', vecs[2]], 'd', ['v', vecs[3]]]
    env.expect('FT.SEARCH', 'idx', '*=>[KNN 4 @v $b]', 'PARAMS', '2', 'b', 'abcdefgh', 'RETURN', '1', 'v').equal(res)

    vecs = del_insert(env)
    res = [4L, 'a', ['v', vecs[0]], 'b', ['v', vecs[1]], 'c', ['v', vecs[2]], 'd', ['v', vecs[3]]]
    env.expect('FT.SEARCH', 'idx', '*=>[KNN 4 @v $b]', 'PARAMS', '2', 'b', 'abcdefgh', 'RETURN', '1', 'v').equal(res)
>>>>>>> 393bf06d

def load_vectors_to_redis(env, n_vec, query_vec_index, vec_size):
    conn = getConnectionByEnv(env)
    for i in range(n_vec):
        vector = np.random.rand(1, vec_size).astype(np.float32)
        if i == query_vec_index:
            query_vec = vector
        conn.execute_command('HSET', i, 'vector', vector.tobytes())
    return query_vec

def query_vector(env, idx, query_vec):
<<<<<<< HEAD
    return env.execute_command('FT.SEARCH', idx, '*=>[TOP_K 5 @vector $v AS score]', 'PARAMS', '2', 'v', query_vec.tobytes(),
                               'SORTBY', 'score', 'ASC', 'RETURN', 1, 'score', 'LIMIT', 0, 5, **{NEVER_DECODE: []})
=======
    conn = getConnectionByEnv(env)
    return conn.execute_command('FT.SEARCH', idx, '*=>[KNN 5 @vector $v AS score]', 'PARAMS', '2', 'v', query_vec.tobytes(),
                                'SORTBY', 'score', 'ASC', 'RETURN', 1, 'score', 'LIMIT', 0, 5)
>>>>>>> 393bf06d

def testDelReuseLarge(env):
    conn = getConnectionByEnv(env)
    INDEX_NAME = 'items'
    prefix = 'item'
    n_vec = 5
    query_vec_index = 3
    vec_size = 1280

    env.execute_command('FT.CREATE', INDEX_NAME, 'ON', 'HASH',
                        'SCHEMA', 'vector', 'VECTOR', 'HNSW', '6', 'TYPE', 'FLOAT32', 'DIM', '1280', 'DISTANCE_METRIC', 'L2')
    for _ in range(3):
        query_vec = load_vectors_to_redis(env, n_vec, query_vec_index, vec_size)
        res = query_vector(env, INDEX_NAME, query_vec)
        for i in range(4):
            env.assertLessEqual(float(res[2 + i * 2][1]), float(res[2 + (i + 1) * 2][1]))

def testCreate(env):
    env.skipOnCluster()
    conn = getConnectionByEnv(env)
    env.execute_command('FT.CREATE', 'idx1', 'SCHEMA', 'v', 'VECTOR', 'HNSW', '14', 'TYPE', 'FLOAT32', 'DIM', '1024', 'DISTANCE_METRIC', 'IP', 'INITIAL_CAP', '10', 'M', '16', 'EF_CONSTRUCTION', '200', 'EF_RUNTIME', '10')
    for _ in env.retry_with_rdb_reload():
        info = [['identifier', 'v', 'attribute', 'v', 'type', 'VECTOR']]
        assertInfoField(env, 'idx1', 'attributes', info)
<<<<<<< HEAD
        env.assertEqual(env.cmd("FT.DEBUG", "VECSIM_INFO", "idx1", "v")[:-1], ['ALGORITHM', 'HNSW', 'TYPE', 'FLOAT32', 'DIMENSION', 1024, 'METRIC', 'IP', 'INDEX_SIZE', 0, 'M', 16, 'EF_CONSTRUCTION', 200, 'EF_RUNTIME', 10, 'MAX_LEVEL', -1, 'ENTRYPOINT', -1, 'MEMORY'])
=======
        info_data = env.cmd("FT.DEBUG", "VECSIM_INFO", "idx1", "v")
        env.assertEqual(info_data[:-3], ['ALGORITHM', 'HNSW', 'TYPE', 'FLOAT32', 'DIMENSION', 1024L, 'METRIC', 'IP', 'INDEX_SIZE', 0L, 'M', 16L, 'EF_CONSTRUCTION', 200L, 'EF_RUNTIME', 10L, 'MAX_LEVEL', -1L, 'ENTRYPOINT', -1L, 'MEMORY'])
        # skip the memory value
        env.assertEqual(info_data[-2:], ['LAST_SEARCH_MODE', 'EMPTY_MODE'])
>>>>>>> 393bf06d

    # Uncomment these tests when support for FLOAT64, INT32, INT64, is added.
    # Trying to run these tests right now will cause 'Bad arguments for vector similarity HNSW index type' error

    # conn.execute_command('FT.CREATE', 'idx2', 'SCHEMA', 'v', 'VECTOR', 'HNSW', '14', 'TYPE', 'FLOAT64', 'DIM', '4096', 'DISTANCE_METRIC', 'L2', 'INITIAL_CAP', '10', 'M', '32', 'EF_CONSTRUCTION', '100', 'EF_RUNTIME', '20')
    # info = [['identifier', 'v', 'attribute', 'v', 'type', 'VECTOR', 'ALGORITHM', 'HNSW', 'TYPE', 'FLOAT64', 'DIM', '4096', 'DISTANCE_METRIC', 'L2', 'M', '32', 'EF_CONSTRUCTION', '100', 'EF_RUNTIME', '20']]
    # assertInfoField(env, 'idx2', 'attributes', info)

    # conn.execute_command('FT.CREATE', 'idx3', 'SCHEMA', 'v', 'VECTOR', 'HNSW', '14', 'TYPE', 'INT32', 'DIM', '64', 'DISTANCE_METRIC', 'COSINE', 'INITIAL_CAP', '10', 'M', '64', 'EF_CONSTRUCTION', '400', 'EF_RUNTIME', '50')
    # info = [['identifier', 'v', 'attribute', 'v', 'type', 'VECTOR', 'ALGORITHM', 'HNSW', 'TYPE', 'INT32', 'DIM', '64', 'DISTANCE_METRIC', 'COSINE', 'M', '64', 'EF_CONSTRUCTION', '400', 'EF_RUNTIME', '50']]
    # assertInfoField(env, 'idx3', 'attributes', info)

    # conn.execute_command('FT.CREATE', 'idx4', 'SCHEMA', 'v', 'VECTOR', 'HNSW', '6', 'TYPE', 'INT64', 'DIM', '64', 'DISTANCE_METRIC', 'COSINE')
    # info = [['identifier', 'v', 'attribute', 'v', 'type', 'VECTOR', 'ALGORITHM', 'HNSW', 'TYPE', 'INT64', 'DIM', '64', 'DISTANCE_METRIC', 'COSINE', 'M', '16', 'EF_CONSTRUCTION', '200', 'EF_RUNTIME', '10']]
    # assertInfoField(env, 'idx4', 'attributes', info)

    # conn.execute_command('FT.CREATE', 'idx5', 'SCHEMA', 'v', 'VECTOR', 'FLAT', '6', 'TYPE', 'INT32', 'DIM', '64', 'DISTANCE_METRIC', 'COSINE')
    # info = [['identifier', 'v', 'attribute', 'v', 'type', 'VECTOR', 'ALGORITHM', 'FLAT', 'TYPE', 'INT32', 'DIM', '64', 'DISTANCE_METRIC', 'COSINE', 'BLOCK_SIZE', str(1024 * 1024)]]
    # assertInfoField(env, 'idx5', 'attributes', info)

def testCreateErrors(env):
    conn = getConnectionByEnv(env)
    # missing init args
    env.expect('FT.CREATE', 'idx', 'SCHEMA', 'v', 'VECTOR').error().contains('Bad arguments for vector similarity algorithm')
    env.expect('FT.CREATE', 'idx', 'SCHEMA', 'v', 'VECTOR', 'FLAT').error().contains('Bad arguments for vector similarity number of parameters')
    env.expect('FT.CREATE', 'idx', 'SCHEMA', 'v', 'VECTOR', 'FLAT', '6').error().contains('Expected 6 parameters but got 0')
    env.expect('FT.CREATE', 'idx', 'SCHEMA', 'v', 'VECTOR', 'FLAT', '1').error().contains('Bad number of arguments for vector similarity index: got 1 but expected even number')
    env.expect('FT.CREATE', 'idx', 'SCHEMA', 'v', 'VECTOR', 'FLAT', '2', 'SIZE').error().contains('Bad arguments for algorithm FLAT: SIZE')
    env.expect('FT.CREATE', 'idx', 'SCHEMA', 'v', 'VECTOR', 'FLAT', '2', 'TYPE').error().contains('Bad arguments for vector similarity FLAT index type')
    env.expect('FT.CREATE', 'idx', 'SCHEMA', 'v', 'VECTOR', 'FLAT', '4', 'TYPE', 'FLOAT32', 'DIM').error().contains('Bad arguments for vector similarity FLAT index dim')
    env.expect('FT.CREATE', 'idx', 'SCHEMA', 'v', 'VECTOR', 'FLAT', '4', 'DIM', '1024', 'DISTANCE_METRIC', 'IP').error().contains('Missing mandatory parameter: cannot create FLAT index without specifying TYPE argument')
    env.expect('FT.CREATE', 'idx', 'SCHEMA', 'v', 'VECTOR', 'FLAT', '4', 'TYPE', 'FLOAT32', 'DISTANCE_METRIC', 'IP').error().contains('Missing mandatory parameter: cannot create FLAT index without specifying DIM argument')
    env.expect('FT.CREATE', 'idx', 'SCHEMA', 'v', 'VECTOR', 'FLAT', '4', 'TYPE', 'FLOAT32', 'DIM', '1024').error().contains('Missing mandatory parameter: cannot create FLAT index without specifying DISTANCE_METRIC argument')
    env.expect('FT.CREATE', 'idx', 'SCHEMA', 'v', 'VECTOR', 'FLAT', '6', 'TYPE', 'FLOAT32', 'DIM', '1024', 'DISTANCE_METRIC').error().contains('Bad arguments for vector similarity FLAT index metric')
    env.expect('FT.CREATE', 'idx', 'SCHEMA', 'v', 'VECTOR', 'HNSW').error().contains('Bad arguments for vector similarity number of parameters')
    env.expect('FT.CREATE', 'idx', 'SCHEMA', 'v', 'VECTOR', 'HNSW', '6').error().contains('Expected 6 parameters but got 0')
    env.expect('FT.CREATE', 'idx', 'SCHEMA', 'v', 'VECTOR', 'HNSW', '1').error().contains('Bad number of arguments for vector similarity index: got 1 but expected even number')
    env.expect('FT.CREATE', 'idx', 'SCHEMA', 'v', 'VECTOR', 'HNSW', '2', 'SIZE').error().contains('Bad arguments for algorithm HNSW: SIZE')
    env.expect('FT.CREATE', 'idx', 'SCHEMA', 'v', 'VECTOR', 'HNSW', '2', 'TYPE').error().contains('Bad arguments for vector similarity HNSW index type')
    env.expect('FT.CREATE', 'idx', 'SCHEMA', 'v', 'VECTOR', 'HNSW', '4', 'TYPE', 'FLOAT32', 'DIM').error().contains('Bad arguments for vector similarity HNSW index dim')
    env.expect('FT.CREATE', 'idx', 'SCHEMA', 'v', 'VECTOR', 'HNSW', '4', 'DIM', '1024', 'DISTANCE_METRIC', 'IP').error().contains('Missing mandatory parameter: cannot create HNSW index without specifying TYPE argument')
    env.expect('FT.CREATE', 'idx', 'SCHEMA', 'v', 'VECTOR', 'HNSW', '4', 'TYPE', 'FLOAT32', 'DISTANCE_METRIC', 'IP').error().contains('Missing mandatory parameter: cannot create HNSW index without specifying DIM argument')
    env.expect('FT.CREATE', 'idx', 'SCHEMA', 'v', 'VECTOR', 'HNSW', '4', 'TYPE', 'FLOAT32', 'DIM', '1024').error().contains('Missing mandatory parameter: cannot create HNSW index without specifying DISTANCE_METRIC argument')
    env.expect('FT.CREATE', 'idx', 'SCHEMA', 'v', 'VECTOR', 'HNSW', '6', 'TYPE', 'FLOAT32', 'DIM', '1024', 'DISTANCE_METRIC').error().contains('Bad arguments for vector similarity HNSW index metric')

    # invalid init args
    env.expect('FT.CREATE', 'idx', 'SCHEMA', 'v', 'VECTOR', 'HNSW', '6', 'TYPE', 'DOUBLE', 'DIM', '1024', 'DISTANCE_METRIC', 'IP').error().contains('Bad arguments for vector similarity HNSW index type')
    env.expect('FT.CREATE', 'idx', 'SCHEMA', 'v', 'VECTOR', 'HNSW', '6', 'TYPE', 'FLOAT32', 'DIM', 'str', 'DISTANCE_METRIC', 'IP').error().contains('Bad arguments for vector similarity HNSW index dim')
    env.expect('FT.CREATE', 'idx', 'SCHEMA', 'v', 'VECTOR', 'HNSW', '6', 'TYPE', 'FLOAT32', 'DIM', '1024', 'DISTANCE_METRIC', 'REDIS').error().contains('Bad arguments for vector similarity HNSW index metric')
    env.expect('FT.CREATE', 'idx', 'SCHEMA', 'v', 'VECTOR', 'REDIS', '6', 'TYPE', 'FLOAT32', 'DIM', '1024', 'DISTANCE_METRIC', 'IP').error().contains('Bad arguments for vector similarity algorithm')
    env.expect('FT.CREATE', 'idx', 'SCHEMA', 'v', 'VECTOR', 'FLAT', '10', 'TYPE', 'FLOAT32', 'DIM', '1024', 'DISTANCE_METRIC', 'IP', 'INITIAL_CAP', 'str', 'BLOCK_SIZE', '16') \
        .error().contains('Bad arguments for vector similarity FLAT index initial cap')
    env.expect('FT.CREATE', 'idx', 'SCHEMA', 'v', 'VECTOR', 'FLAT', '10', 'TYPE', 'FLOAT32', 'DIM', '1024', 'DISTANCE_METRIC', 'IP', 'INITIAL_CAP', '10', 'BLOCK_SIZE', 'str') \
        .error().contains('Bad arguments for vector similarity FLAT index blocksize')
    env.expect('FT.CREATE', 'idx', 'SCHEMA', 'v', 'VECTOR', 'HNSW', '12', 'TYPE', 'FLOAT32', 'DIM', '1024', 'DISTANCE_METRIC', 'IP', 'INITIAL_CAP', 'str', 'M', '16', 'EF_CONSTRUCTION', '200') \
        .error().contains('Bad arguments for vector similarity HNSW index initial cap')
    env.expect('FT.CREATE', 'idx', 'SCHEMA', 'v', 'VECTOR', 'HNSW', '12', 'TYPE', 'FLOAT32', 'DIM', '1024', 'DISTANCE_METRIC', 'IP', 'INITIAL_CAP', '100', 'M', 'str', 'EF_CONSTRUCTION', '200') \
        .error().contains('Bad arguments for vector similarity HNSW index m')
    env.expect('FT.CREATE', 'idx', 'SCHEMA', 'v', 'VECTOR', 'HNSW', '12', 'TYPE', 'FLOAT32', 'DIM', '1024', 'DISTANCE_METRIC', 'IP', 'INITIAL_CAP', '100', 'M', '16', 'EF_CONSTRUCTION', 'str') \
        .error().contains('Bad arguments for vector similarity HNSW index efConstruction')
    env.expect('FT.CREATE', 'idx', 'SCHEMA', 'v', 'VECTOR', 'HNSW', '12', 'TYPE', 'FLOAT32', 'DIM', '1024', 'DISTANCE_METRIC', 'IP', 'INITIAL_CAP', '100', 'M', '16', 'EF_RUNTIME', 'str') \
        .error().contains('Bad arguments for vector similarity HNSW index efRuntime')


def testSearchErrors(env):
    conn = getConnectionByEnv(env)
    env.execute_command('FT.CREATE', 'idx', 'SCHEMA', 's', 'TEXT', 't', 'TAG', 'SORTABLE', 'v', 'VECTOR', 'HNSW', '12', 'TYPE', 'FLOAT32', 'DIM', '2', 'DISTANCE_METRIC', 'IP', 'INITIAL_CAP', '10', 'M', '16', 'EF_CONSTRUCTION', '200')
    conn.execute_command('HSET', 'a', 'v', 'aaaaaaaa')
    conn.execute_command('HSET', 'b', 'v', 'bbbbbbbb')
    conn.execute_command('HSET', 'c', 'v', 'cccccccc')
    conn.execute_command('HSET', 'd', 'v', 'dddddddd')

    env.expect('FT.SEARCH', 'idx', '*=>[REDIS 4 @v $b]', 'PARAMS', '2', 'b', 'abcdefgh').error().contains('Syntax error')
    env.expect('FT.SEARCH', 'idx', '*=>[KNN str @v $b]', 'PARAMS', '2', 'b', 'abcdefgh').error().contains('Syntax error')

    env.expect('FT.SEARCH', 'idx', '*=>[KNN 2 @v $b]', 'PARAMS', '2', 'b', 'abcdefg').error().contains('Error parsing vector similarity query: query vector blob size (7) does not match index\'s expected size (8).')
    env.expect('FT.SEARCH', 'idx', '*=>[KNN 2 @v $b]', 'PARAMS', '2', 'b', 'abcdefghi').error().contains('Error parsing vector similarity query: query vector blob size (9) does not match index\'s expected size (8).')
    env.expect('FT.SEARCH', 'idx', '*=>[KNN 2 @t $b]', 'PARAMS', '2', 'b', 'abcdefgh').equal([0]) # wrong field
    env.expect('FT.SEARCH', 'idx', '*=>[KNN 2 @v $b AS v]', 'PARAMS', '2', 'b', 'abcdefgh').error().contains('Property `v` already exists in schema')
    env.expect('FT.SEARCH', 'idx', '*=>[KNN 2 @v $b AS s]', 'PARAMS', '2', 'b', 'abcdefgh').error().contains('Property `s` already exists in schema')
    env.expect('FT.SEARCH', 'idx', '*=>[KNN 2 @v $b AS t]', 'PARAMS', '2', 'b', 'abcdefgh').error().contains('Property `t` already exists in schema')
    env.expect('FT.SEARCH', 'idx', '*=>[KNN 2 @v $b AS $score]', 'PARAMS', '4', 'score', 't', 'b', 'abcdefgh').error().contains('Property `t` already exists in schema')

    env.expect('FT.SEARCH', 'idx', '*=>[KNN 2 @v $b EF_RUNTIME -42]', 'PARAMS', '2', 'b', 'abcdefgh').error().contains('Error parsing vector similarity parameters: Attribute not supported for term')
    env.expect('FT.SEARCH', 'idx', '*=>[KNN 2 @v $b EF_RUNTIME 2.71828]', 'PARAMS', '2', 'b', 'abcdefgh').error().contains('Error parsing vector similarity parameters: Attribute not supported for term')
    env.expect('FT.SEARCH', 'idx', '*=>[KNN 2 @v $b EF_RUNTIME 5 EF_RUNTIME 6]', 'PARAMS', '2', 'b', 'abcdefgh').error().contains('Error parsing vector similarity parameters: Field was specified twice')
    env.expect('FT.SEARCH', 'idx', '*=>[KNN 2 @v $b EF_FUNTIME 30]', 'PARAMS', '2', 'b', 'abcdefgh').error().contains('Error parsing vector similarity parameters: Invalid option')


def load_vectors_with_texts_into_redis(con, vector_field, dim, num_vectors):
    id_vec_list = []
    p = con.pipeline(transaction=False)
    for i in range(1, num_vectors+1):
        vector = np.float32([i for j in range(dim)])
        con.execute_command('HSET', i, vector_field, vector.tobytes(), 't', 'text value')
        id_vec_list.append((i, vector))
    p.execute()
    return id_vec_list


def test_with_fields(env):
    conn = getConnectionByEnv(env)
    dimension = 128
    qty = 100

    env.execute_command('FT.CREATE', 'idx', 'SCHEMA', 'v', 'VECTOR', 'HNSW', '6', 'TYPE', 'FLOAT32', 'DIM', dimension, 'DISTANCE_METRIC', 'L2', 't', 'TEXT')
    load_vectors_with_texts_into_redis(conn, 'v', dimension, qty)

    for _ in env.retry_with_rdb_reload():
        waitForIndex(env, 'idx')
        query_data = np.float32(np.random.random((1, dimension)))
        res = env.cmd('FT.SEARCH', 'idx', '*=>[KNN 100 @v $vec_param AS score]',
                        'SORTBY', 'score', 'PARAMS', 2, 'vec_param', query_data.tobytes(),
                        'RETURN', 2, 'score', 't')
        res_nocontent = env.cmd('FT.SEARCH', 'idx', '*=>[KNN 100 @v $vec_param AS score]',
                        'SORTBY', 'score', 'PARAMS', 2, 'vec_param', query_data.tobytes(),
                        'NOCONTENT')
        env.assertEqual(res[1::2], res_nocontent[1:])
        env.assertEqual('t', res[2][2])


def get_vecsim_memory(env, index_key, field_name):
    return float(to_dict(env.cmd("FT.DEBUG", "VECSIM_INFO", index_key, field_name))["MEMORY"])/0x100000


def test_memory_info(env):
    # This test flow adds two vectors and deletes them. The test checks for memory increase in Redis and RediSearch upon insertion and decrease upon delete.
    conn = getConnectionByEnv(env)
    dimension = 128
    index_key = 'idx'
    vector_field = 'v'

    # Create index. Flat index implementation will free memory when deleting vectors, so it is a good candidate for this test with respect to memory consumption.
    env.execute_command('FT.CREATE', index_key, 'SCHEMA', vector_field, 'VECTOR', 'FLAT', '8', 'TYPE', 'FLOAT32', 'DIM', dimension, 'DISTANCE_METRIC', 'L2', 'BLOCK_SiZE', '1')
    # Verify redis memory >= redisearch index memory
    if not env.isCluster():
        vecsim_memory = get_vecsim_memory(env, index_key=index_key, field_name=vector_field)
    redisearch_memory = get_redisearch_vector_index_memory(env, index_key=index_key)
    redis_memory = get_redis_memory_in_mb(env)
    if not env.isCluster():
        env.assertEqual(redisearch_memory, vecsim_memory)
    env.assertLessEqual(redisearch_memory, redis_memory)
    vector = np.float32(np.random.random((1, dimension)))

    # Add vector.
    conn.execute_command('HSET', 1, vector_field, vector.tobytes())
    # Verify current memory readings > previous memory readings.
    cur_redisearch_memory = get_redisearch_vector_index_memory(env, index_key=index_key)
    env.assertLessEqual(redisearch_memory, cur_redisearch_memory)
    redis_memory = get_redis_memory_in_mb(env)
    redisearch_memory = cur_redisearch_memory
    # Verify redis memory >= redisearch index memory
    env.assertLessEqual(redisearch_memory, redis_memory)
    if not env.isCluster():
        cur_vecsim_memory = get_vecsim_memory(env, index_key=index_key, field_name=vector_field)
        env.assertLessEqual(vecsim_memory, cur_vecsim_memory)
        vecsim_memory = cur_vecsim_memory
        #verify vecsim memory == redisearch memory
        env.assertEqual(cur_vecsim_memory, cur_redisearch_memory)

    # Add vector.
    conn.execute_command('HSET', 2, vector_field, vector.tobytes())
    # Verify current memory readings > previous memory readings.
    cur_redisearch_memory = get_redisearch_vector_index_memory(env, index_key=index_key)
    env.assertLessEqual(redisearch_memory, cur_redisearch_memory)
    redis_memory = get_redis_memory_in_mb(env)
    redisearch_memory = cur_redisearch_memory
    # Verify redis memory >= redisearch index memory
    env.assertLessEqual(redisearch_memory, redis_memory)
    if not env.isCluster():
        cur_vecsim_memory = get_vecsim_memory(env, index_key=index_key, field_name=vector_field)
        env.assertLessEqual(vecsim_memory, cur_vecsim_memory)
        vecsim_memory = cur_vecsim_memory
        #verify vecsim memory == redisearch memory
        env.assertEqual(cur_vecsim_memory, cur_redisearch_memory)

    # Delete vector
    conn.execute_command('DEL', 2)
    # Verify current memory readings < previous memory readings.
    cur_redisearch_memory = get_redisearch_vector_index_memory(env, index_key=index_key)
    env.assertLessEqual(cur_redisearch_memory, redisearch_memory)
    redis_memory = get_redis_memory_in_mb(env)
    redisearch_memory = cur_redisearch_memory
    # Verify redis memory >= redisearch index memory
    env.assertLessEqual(redisearch_memory, redis_memory)
    if not env.isCluster():
        cur_vecsim_memory = get_vecsim_memory(env, index_key=index_key, field_name=vector_field)
        env.assertLessEqual(cur_vecsim_memory, vecsim_memory)
        vecsim_memory = cur_vecsim_memory
        #verify vecsim memory == redisearch memory
        env.assertEqual(cur_vecsim_memory, cur_redisearch_memory)

    # Delete vector
    conn.execute_command('DEL', 1)
    # Verify current memory readings < previous memory readings.
    cur_redisearch_memory = get_redisearch_vector_index_memory(env, index_key=index_key)
    env.assertLessEqual(cur_redisearch_memory, redisearch_memory)
    redis_memory = get_redis_memory_in_mb(env)
    redisearch_memory = cur_redisearch_memory
    # Verify redis memory >= redisearch index memory
    env.assertLessEqual(redisearch_memory, redis_memory)
    if not env.isCluster():
        cur_vecsim_memory = get_vecsim_memory(env, index_key=index_key, field_name=vector_field)
        env.assertLessEqual(cur_vecsim_memory, vecsim_memory)
        vecsim_memory = cur_vecsim_memory
        #verify vecsim memory == redisearch memory
        env.assertEqual(cur_vecsim_memory, cur_redisearch_memory)


def execute_hybrid_query(env, query_string, query_data, non_vector_field, sort_by_vector=True, sort_by_non_vector_field=False,
                         batches_mode=True):
    if sort_by_vector:
        ret = env.expect('FT.SEARCH', 'idx', query_string,
                   'SORTBY', '__v_score',
                   'PARAMS', 2, 'vec_param', query_data.tobytes(),
                   'RETURN', 2, '__v_score', non_vector_field, 'LIMIT', 0, 10)
<<<<<<< HEAD
        if env.isCluster() and query.res[0] > 10:
            query.res[0] = 10
        return query
=======
>>>>>>> 393bf06d

    else:
        if sort_by_non_vector_field:
            ret = env.expect('FT.SEARCH', 'idx', query_string, 'WITHSCORES',
                'SORTBY', non_vector_field,
                'PARAMS', 2, 'vec_param', query_data.tobytes(),
                'RETURN', 2, non_vector_field, '__v_score', 'LIMIT', 0, 10)

        else:
            ret = env.expect('FT.SEARCH', 'idx', query_string, 'WITHSCORES',
                'PARAMS', 2, 'vec_param', query_data.tobytes(),
                'RETURN', 2, non_vector_field, '__v_score', 'LIMIT', 0, 10)

    # in cluster mode, we send `_FT.DEBUG' to the local shard.
    prefix = '_' if env.isCluster() else ''
    if batches_mode:
        env.assertEqual(env.cmd(prefix+"FT.DEBUG", "VECSIM_INFO", "idx", "v")[-1], 'HYBRID_BATCHES')
    else:
        env.assertEqual(env.cmd(prefix+"FT.DEBUG", "VECSIM_INFO", "idx", "v")[-1], 'HYBRID_ADHOC_BF')
    return ret


def test_hybrid_query_batches_mode_with_text(env):
    conn = getConnectionByEnv(env)
<<<<<<< HEAD
    dimension = 128
    qty = 100
    env.execute_command('FT.CREATE', 'idx', 'SCHEMA', 'v', 'VECTOR', 'HNSW', '6', 'TYPE', 'FLOAT32',
                        'DIM', dimension, 'DISTANCE_METRIC', 'L2', 't', 'TEXT')
    load_vectors_with_texts_into_redis(conn, 'v', dimension, qty)
    query_data = np.float32([qty for j in range(dimension)])

    # expect to find no result (internally, build the child iterator as empty iterator).
    execute_hybrid_query(env, '(nothing)=>[TOP_K 10 @v $vec_param]', query_data, 't').equal([0])

    expected_res_1 = [10, '100', ['__v_score', '0', 't', 'text value'], '99', ['__v_score', '128', 't', 'text value'], '98', ['__v_score', '512', 't', 'text value'], '97', ['__v_score', '1152', 't', 'text value'], '96', ['__v_score', '2048', 't', 'text value'], '95', ['__v_score', '3200', 't', 'text value'], '94', ['__v_score', '4608', 't', 'text value'], '93', ['__v_score', '6272', 't', 'text value'], '92', ['__v_score', '8192', 't', 'text value'], '91', ['__v_score', '10368', 't', 'text value']]
    execute_hybrid_query(env, '(@t:(text value))=>[TOP_K 10 @v $vec_param]', query_data, 't').equal(expected_res_1)
    execute_hybrid_query(env, '(text value)=>[TOP_K 10 @v $vec_param]', query_data, 't').equal(expected_res_1)
    execute_hybrid_query(env, '("text value")=>[TOP_K 10 @v $vec_param]', query_data, 't').equal(expected_res_1)

    # Change the text value to 'other' for 10 vectors (with id 10, 20, ..., 100)
    for i in range(1, 11):
        vector = np.float32([10*i for j in range(dimension)])
        conn.execute_command('HSET', 10*i, 'v', vector.tobytes(), 't', 'other')

    # Expect to get only vector that passes the filter (i.e, has "other" in t field)
    expected_res_2 = [10, '100', ['__v_score', '0', 't', 'other'],
                          '90', ['__v_score', '12800', 't', 'other'],
                          '80', ['__v_score', '51200', 't', 'other'],
                          '70', ['__v_score', '115200', 't', 'other'],
                          '60', ['__v_score', '204800', 't', 'other'],
                          '50', ['__v_score', '320000', 't', 'other'],
                          '40', ['__v_score', '460800', 't', 'other'],
                          '30', ['__v_score', '627200', 't', 'other'],
                          '20', ['__v_score', '819200', 't', 'other'],
                          '10', ['__v_score', '1036800', 't', 'other']]
    execute_hybrid_query(env, '(other)=>[TOP_K 10 @v $vec_param]', query_data, 't').equal(expected_res_2)

    # Test with union - expect that all docs will pass the filter.
    expected_res_3 = [10, '100', ['__v_score', '0', 't', 'other'], '99', ['__v_score', '128', 't', 'text value'], '98', ['__v_score', '512', 't', 'text value'], '97', ['__v_score', '1152', 't', 'text value'], '96', ['__v_score', '2048', 't', 'text value'], '95', ['__v_score', '3200', 't', 'text value'], '94', ['__v_score', '4608', 't', 'text value'], '93', ['__v_score', '6272', 't', 'text value'], '92', ['__v_score', '8192', 't', 'text value'], '91', ['__v_score', '10368', 't', 'text value']]
    execute_hybrid_query(env, '(@t:other|text)=>[TOP_K 10 @v $vec_param]', query_data, 't').equal(expected_res_3)

    # Expect empty score for the intersection (disjoint sets of results)
    execute_hybrid_query(env, '(@t:other text)=>[TOP_K 10 @v $vec_param]', query_data, 't').equal([0])
=======
    # Index size is chosen so that batches mode will be selected by the heuristics.
    dim = 2
    index_size = 6000 * env.shardsCount
    conn.execute_command('FT.CREATE', 'idx', 'SCHEMA', 'v', 'VECTOR', 'HNSW', '6', 'TYPE', 'FLOAT32',
                         'DIM', dim, 'DISTANCE_METRIC', 'L2', 't', 'TEXT')
    load_vectors_with_texts_into_redis(conn, 'v', dim, index_size)
    query_data = np.full(dim, index_size, dtype='float32')

    # Expect to find no result (internally, build the child iterator as empty iterator).
    env.expect('FT.SEARCH', 'idx', '(nothing)=>[KNN 10 @v $vec_param]', 'PARAMS', 2, 'vec_param', query_data.tobytes()).equal([0L])

    expected_res = [10L]
    # Expect to get result in reverse order to the id, starting from the max id in the index.
    for i in range(10):
        expected_res.append(str(index_size-i))
        expected_res.append(['__v_score', str(dim*i**2), 't', 'text value'])
    execute_hybrid_query(env, '(@t:(text value))=>[KNN 10 @v $vec_param]', query_data, 't').equal(expected_res)
    execute_hybrid_query(env, '(text value)=>[KNN 10 @v $vec_param]', query_data, 't').equal(expected_res)
    execute_hybrid_query(env, '("text value")=>[KNN 10 @v $vec_param]', query_data, 't').equal(expected_res)

    # Change the text value to 'other' for 20% of the vectors (with ids 5, 10, ..., index_size)
    for i in range(1, index_size/5 + 1):
        vector = np.full(dim, 5*i, dtype='float32')
        conn.execute_command('HSET', 5*i, 'v', vector.tobytes(), 't', 'other')

    # Expect to get only vector that passes the filter (i.e, has "other" in t field)
    expected_res = [10L]
    for i in range(10):
        expected_res.append(str(index_size-5*i))
        expected_res.append(['__v_score', str(dim*(5*i)**2), 't', 'other'])
    execute_hybrid_query(env, '(other)=>[KNN 10 @v $vec_param]', query_data, 't').equal(expected_res)

    # Expect empty score for the intersection (disjoint sets of results)
    execute_hybrid_query(env, '(@t:other text)=>[KNN 10 @v $vec_param]', query_data, 't').equal([0L])
>>>>>>> 393bf06d

    # Expect the same results as in above ('other AND NOT text')
    execute_hybrid_query(env, '(@t:other -text)=>[KNN 10 @v $vec_param]', query_data, 't').equal(expected_res)

<<<<<<< HEAD
    # Expect for top 10 results from vector search that still has the original text "text value"
    # (i.e., expected_res_1 without 100, and with 89 instead)
    expected_res_4 = [10, '99', ['__v_score', '128', 't', 'text value'], '98', ['__v_score', '512', 't', 'text value'], '97', ['__v_score', '1152', 't', 'text value'], '96', ['__v_score', '2048', 't', 'text value'], '95', ['__v_score', '3200', 't', 'text value'], '94', ['__v_score', '4608', 't', 'text value'], '93', ['__v_score', '6272', 't', 'text value'], '92', ['__v_score', '8192', 't', 'text value'], '91', ['__v_score', '10368', 't', 'text value'], '89', ['__v_score', '15488', 't', 'text value']]
    execute_hybrid_query(env, '(te*)=>[TOP_K 10 @v $vec_param]', query_data, 't').equal(expected_res_4)
=======
    # Test with union - expect that all docs will pass the filter.
    expected_res = [10L]
    for i in range(10):
        expected_res.append(str(index_size-i))
        expected_res.append(['__v_score', str(dim*i**2), 't', 'other' if i % 5 == 0 else 'text value'])
    execute_hybrid_query(env, '(@t:other|text)=>[KNN 10 @v $vec_param]', query_data, 't').equal(expected_res)

    # Expect for top 10 results from vector search that still has the original text "text value".
    expected_res = [10L]
    res_count = 0
    for i in range(13):
        # The desired ids are the top 10 ids that do not divide by 5.
        if (index_size-i) % 5 == 0:
            continue
        expected_res.append(str(index_size-i))
        expected_res.append(['__v_score', str(dim*i**2), 't', 'text value'])
        res_count += 1
        if res_count == 10:
            break
    execute_hybrid_query(env, '(te*)=>[KNN 10 @v $vec_param]', query_data, 't').equal(expected_res)
>>>>>>> 393bf06d
    # This time the fuzzy matching should return only documents with the original 'text value'.
    execute_hybrid_query(env, '(%test%)=>[KNN 10 @v $vec_param]', query_data, 't').equal(expected_res)

    execute_hybrid_query(env, '(-(@t:other))=>[KNN 10 @v $vec_param]', query_data, 't').equal(expected_res)

    # Test with invalid wildcard (less than 2 chars before the wildcard)
    env.expect('FT.SEARCH', 'idx', '(t*)=>[KNN 10 @v $vec_param]', 'PARAMS', 2, 'vec_param', query_data.tobytes()).equal([0L])
    # Intersect valid with invalid iterators in intersection (should return 0 results as well)
    env.expect('FT.SEARCH', 'idx', '(@t:t* @t:text)=>[KNN 10 @v $vec_param]', 'PARAMS', 2, 'vec_param', query_data.tobytes()).equal([0L])


def test_hybrid_query_batches_mode_with_tags(env):
    conn = getConnectionByEnv(env)
<<<<<<< HEAD
    dimension = 128
    index_size = 100
    env.execute_command('FT.CREATE', 'idx', 'SCHEMA', 'v', 'VECTOR', 'HNSW', '8', 'TYPE', 'FLOAT32',
                        'DIM', dimension, 'DISTANCE_METRIC', 'L2', 'EF_RUNTIME', 100, 'tags', 'TAG')
=======
    # Index size is chosen so that batches mode will be selected by the heuristics.
    dim = 2
    index_size = 6000 * env.shardsCount
    conn.execute_command('FT.CREATE', 'idx', 'SCHEMA', 'v', 'VECTOR', 'HNSW', '8', 'TYPE', 'FLOAT32',
                         'DIM', dim, 'DISTANCE_METRIC', 'L2', 'EF_RUNTIME', 100, 'tags', 'TAG')
>>>>>>> 393bf06d

    p = conn.pipeline(transaction=False)
    for i in range(1, index_size+1):
        vector = np.full(dim, i, dtype='float32')
        conn.execute_command('HSET', i, 'v', vector.tobytes(), 'tags', 'hybrid')
    p.execute()
<<<<<<< HEAD
    query_data = np.float32([index_size/2 for j in range(dimension)])
    execute_hybrid_query(env, '(@tags:{nothing})=>[TOP_K 10 @v $vec_param]', query_data, 'tags').equal([0])
    execute_hybrid_query(env, '(@tags:{hybrid} @text:hello)=>[TOP_K 10 @v $vec_param]', query_data, 'tags').equal([0])
    expected_res_1 = [10, '50', ['__v_score', '0', 'tags', 'hybrid'], '51', ['__v_score', '128', 'tags', 'hybrid'], '49', ['__v_score', '128', 'tags', 'hybrid'], '52', ['__v_score', '512', 'tags', 'hybrid'], '48', ['__v_score', '512', 'tags', 'hybrid'], '53', ['__v_score', '1152', 'tags', 'hybrid'], '47', ['__v_score', '1152', 'tags', 'hybrid'], '54', ['__v_score', '2048', 'tags', 'hybrid'], '46', ['__v_score', '2048', 'tags', 'hybrid'], '45', ['__v_score', '3200', 'tags', 'hybrid']]
    execute_hybrid_query(env, '(@tags:{hybrid})=>[TOP_K 10 @v $vec_param]', query_data, 'tags').equal(expected_res_1)

    # Change the tag values to 'different, tag' for 10 vectors (with id 10, 20, ..., 100)
    for i in range(1, 11):
        vector = np.float32([10*i for j in range(dimension)])
        conn.execute_command('HSET', 10*i, 'v', vector.tobytes(), 'tags', 'different, tag')

    expected_res_2 = [10, '50', ['__v_score', '0', 'tags', 'different, tag'], '60', ['__v_score', '12800', 'tags', 'different, tag'], '40', ['__v_score', '12800', 'tags', 'different, tag'], '70', ['__v_score', '51200', 'tags', 'different, tag'], '30', ['__v_score', '51200', 'tags', 'different, tag'], '80', ['__v_score', '115200', 'tags', 'different, tag'], '20', ['__v_score', '115200', 'tags', 'different, tag'], '90', ['__v_score', '204800', 'tags', 'different, tag'], '10', ['__v_score', '204800', 'tags', 'different, tag'], '100', ['__v_score', '320000', 'tags', 'different, tag']]
    execute_hybrid_query(env, '(@tags:{different})=>[TOP_K 10 @v $vec_param]', query_data, 'tags').equal(expected_res_2)
    expected_res_3 = [10, '51', ['__v_score', '128', 'tags', 'hybrid'], '49', ['__v_score', '128', 'tags', 'hybrid'], '52', ['__v_score', '512', 'tags', 'hybrid'], '48', ['__v_score', '512', 'tags', 'hybrid'], '53', ['__v_score', '1152', 'tags', 'hybrid'], '47', ['__v_score', '1152', 'tags', 'hybrid'], '54', ['__v_score', '2048', 'tags', 'hybrid'], '46', ['__v_score', '2048', 'tags', 'hybrid'], '55', ['__v_score', '3200', 'tags', 'hybrid'], '45', ['__v_score', '3200', 'tags', 'hybrid']]
    execute_hybrid_query(env, '(@tags:{hybrid})=>[TOP_K 10 @v $vec_param]', query_data, 'tags').equal(expected_res_3)
    execute_hybrid_query(env, '(@tags:{hy*})=>[TOP_K 10 @v $vec_param]', query_data, 'tags').equal(expected_res_3)

    # Search with tag list. Expect that docs with 'hybrid' will have lower score, since they are more frequent.
    expected_res_4 = [10, '50', '3', ['__v_score', '0', 'tags', 'different, tag'], '45', '1', ['__v_score', '3200', 'tags', 'hybrid'], '46', '1', ['__v_score', '2048', 'tags', 'hybrid'], '47', '1', ['__v_score', '1152', 'tags', 'hybrid'], '48', '1', ['__v_score', '512', 'tags', 'hybrid'], '49', '1', ['__v_score', '128', 'tags', 'hybrid'], '51', '1', ['__v_score', '128', 'tags', 'hybrid'], '52', '1', ['__v_score', '512', 'tags', 'hybrid'], '53', '1', ['__v_score', '1152', 'tags', 'hybrid'], '54', '1', ['__v_score', '2048', 'tags', 'hybrid']]
    execute_hybrid_query(env, '(@tags:{hybrid|tag})=>[TOP_K 10 @v $vec_param]', query_data, 'tags', sort_by_vector=False).equal(expected_res_4)

=======
>>>>>>> 393bf06d

    query_data = np.full(dim, index_size/2, dtype='float32')

    expected_res = [10L]
    # Expect to get result which are around index_size/2, closer results will come before (secondary sorting by id).
    expected_res.extend([str(index_size/2), ['__v_score', str(0), 'tags', 'hybrid']])
    for i in range(1, 10):
        expected_res.append(str(index_size/2 + (-1*(i+1)/2 if i % 2 else i/2)))
        expected_res.append(['__v_score', str(dim*((i+1)/2)**2), 'tags', 'hybrid'])
    execute_hybrid_query(env, '(@tags:{hybrid})=>[KNN 10 @v $vec_param]', query_data, 'tags').equal(expected_res)
    execute_hybrid_query(env, '(@tags:{nothing})=>[KNN 10 @v $vec_param]', query_data, 'tags').equal([0L])
    execute_hybrid_query(env, '(@tags:{hybrid} @text:hello)=>[KNN 10 @v $vec_param]', query_data, 'tags').equal([0L])

    # Change the tag values to 'different, tag' for vectors with ids 5, 10, 20, ..., 6000)
    for i in range(1, index_size/5 + 1):
        vector = np.full(dim, 5*i, dtype='float32')
        conn.execute_command('HSET', 5*i, 'v', vector.tobytes(), 'tags', 'different, tag')

    expected_res = [10L]
    # Expect to get result which are around index_size/2 that divide by 5, closer results
    # will come before (secondary sorting by id).
    expected_res.extend([str(index_size/2), ['__v_score', str(0), 'tags', 'different, tag']])
    for i in range(1, 10):
        expected_res.append(str(index_size/2 + (-1*(5*i+5)/2 if i % 2 else 5*i/2)))
        expected_res.append(['__v_score', str(dim*(5*((i+1)/2))**2), 'tags', 'different, tag'])
    execute_hybrid_query(env, '(@tags:{different})=>[KNN 10 @v $vec_param]', query_data, 'tags').equal(expected_res)
    # Expect for top 10 results from vector search that still has the original text "text value".
    expected_res = [10L]
    res_count = 0
    for i in range(index_size):
        # The desired ids are the top 10 ids that do not divide by 5.
        if (index_size/2 + (i+1)/2) % 5 == 0:
            continue
        expected_res.append(str(index_size/2 + (-1*(i+1)/2 if i % 2 else i/2)))
        expected_res.append(['__v_score', str(dim*((i+1)/2)**2), 'tags', 'hybrid'])
        res_count += 1
        if res_count == 10:
            break
    execute_hybrid_query(env, '(@tags:{hybrid})=>[KNN 10 @v $vec_param]', query_data, 'tags').equal(expected_res)
    execute_hybrid_query(env, '(@tags:{hy*})=>[KNN 10 @v $vec_param]', query_data, 'tags').equal(expected_res)

    # Search with tag list. Expect that docs with 'hybrid' will have lower score (1 vs 2), since they are more frequent.
    expected_res = [10L]
    expected_res.extend([str(index_size/2 - 5), '2', ['__v_score', str(dim*5**2), 'tags',  'different, tag'],
                         str(index_size/2), '2', ['__v_score', str(0), 'tags',  'different, tag']])
    for i in range(1, 10):
        if i == 5:      # ids that divide by 5 were already inserted.
            continue
        expected_res.extend([str(index_size/2 - 5 + i), '1'])
        expected_res.append(['__v_score', str(dim*abs(5-i)**2), 'tags', 'hybrid'])
    execute_hybrid_query(env, '(@tags:{hybrid|tag})=>[KNN 10 @v $vec_param]', query_data, 'tags',
                         sort_by_vector=False).equal(expected_res)


def test_hybrid_query_with_numeric_and_geo(env):
    conn = getConnectionByEnv(env)
<<<<<<< HEAD
    dimension = 128
    index_size = 100
    env.execute_command('FT.CREATE', 'idx', 'SCHEMA', 'v', 'VECTOR', 'HNSW', '8', 'TYPE', 'FLOAT32',
                        'DIM', dimension, 'DISTANCE_METRIC', 'L2', 'EF_RUNTIME', 100, 'num', 'NUMERIC')
=======
    dim = 2
    index_size = 6000 * env.shardsCount
    conn.execute_command('FT.CREATE', 'idx', 'SCHEMA', 'v', 'VECTOR', 'HNSW', '8', 'TYPE', 'FLOAT32',
                         'DIM', dim, 'DISTANCE_METRIC', 'L2', 'EF_RUNTIME', 1000, 'num', 'NUMERIC')
>>>>>>> 393bf06d

    p = conn.pipeline(transaction=False)
    for i in range(1, index_size+1):
        vector = np.full(dim, i, dtype='float32')
        conn.execute_command('HSET', i, 'v', vector.tobytes(), 'num', i)
    p.execute()

<<<<<<< HEAD
    query_data = np.float32([index_size for j in range(dimension)])
    execute_hybrid_query(env, '(@num:[0 0.5])=>[TOP_K 10 @v $vec_param]', query_data, 'num').equal([0])

    # Expect to get all the results by the distance order (higher id has a better __v_score)
    expected_res_1 = [10, '100', ['__v_score', '0', 'num', '100'], '99', ['__v_score', '128', 'num', '99'], '98', ['__v_score', '512', 'num', '98'], '97', ['__v_score', '1152', 'num', '97'], '96', ['__v_score', '2048', 'num', '96'], '95', ['__v_score', '3200', 'num', '95'], '94', ['__v_score', '4608', 'num', '94'], '93', ['__v_score', '6272', 'num', '93'], '92', ['__v_score', '8192', 'num', '92'], '91', ['__v_score', '10368', 'num', '91']]
    execute_hybrid_query(env, '(@num:[0 100])=>[TOP_K 10 @v $vec_param]', query_data, 'num').equal(expected_res_1)
    execute_hybrid_query(env, '(@num:[0 inf])=>[TOP_K 10 @v $vec_param]', query_data, 'num').equal(expected_res_1)

    # Expect to get results with maximum numeric value of 50
    expected_res_2 = [10,
                      '50', ['__v_score', '320000', 'num', '50'],
                      '49', ['__v_score', '332928', 'num', '49'],
                      '48', ['__v_score', '346112', 'num', '48'],
                      '47', ['__v_score', '359552', 'num', '47'],
                      '46', ['__v_score', '373248', 'num', '46'],
                      '45', ['__v_score', '387200', 'num', '45'],
                      '44', ['__v_score', '401408', 'num', '44'],
                      '43', ['__v_score', '415872', 'num', '43'],
                      '42', ['__v_score', '430592', 'num', '42'],
                      '41', ['__v_score', '445568', 'num', '41']]
    execute_hybrid_query(env, '(@num:[-inf 50])=>[TOP_K 10 @v $vec_param]', query_data, 'num').equal(expected_res_2)
    execute_hybrid_query(env, '(@num:[-inf 40] | @num:[40 50])=>[TOP_K 10 @v $vec_param]', query_data, 'num').equal(expected_res_2)

    expected_res_3 = [5,
                      '49', ['__v_score', '332928', 'num', '49'],
                      '48', ['__v_score', '346112', 'num', '48'],
                      '47', ['__v_score', '359552', 'num', '47'],
                      '46', ['__v_score', '373248', 'num', '46'],
                      '45', ['__v_score', '387200', 'num', '45']]
    execute_hybrid_query(env, '(@num:[45 (50])=>[TOP_K 10 @v $vec_param]', query_data, 'num').equal(expected_res_3)

    # Testing with geo-filters
    env.execute_command('FT.DROPINDEX', 'idx')
    env.execute_command('FT.CREATE', 'idx', 'SCHEMA', 'v', 'VECTOR', 'HNSW', '8', 'TYPE', 'FLOAT32',
                        'DIM', dimension, 'DISTANCE_METRIC', 'L2', 'EF_RUNTIME', 100, 'coordinate', 'GEO')
=======
    query_data = np.full(dim, index_size, dtype='float32')
    expected_res = [10L]
    # Expect to get result in reverse order to the id, starting from the max id in the index.
    for i in range(10):
        expected_res.append(str(index_size-i))
        expected_res.append(['__v_score', str(dim*i**2), 'num', str(index_size-i)])

    execute_hybrid_query(env, '(@num:[0 {}])=>[KNN 10 @v $vec_param]'.format(index_size), query_data, 'num').equal(expected_res)
    execute_hybrid_query(env, '(@num:[0 inf])=>[KNN 10 @v $vec_param]', query_data, 'num').equal(expected_res)

    # Expect that no result will pass the filter.
    execute_hybrid_query(env, '(@num:[0 0.5])=>[KNN 10 @v $vec_param]', query_data, 'num').equal([0L])

    # Expect to get results with maximum numeric value of index_size-100
    expected_res = [10L]
    for i in range(10):
        expected_res.append(str(index_size-100-i))
        expected_res.append(['__v_score', str(dim*(100+i)**2), 'num', str(index_size-100-i)])
    execute_hybrid_query(env, '(@num:[-inf {}])=>[KNN 10 @v $vec_param]'.format(index_size-100), query_data, 'num').equal(expected_res)
    execute_hybrid_query(env, '(@num:[-inf {}] | @num:[100 {}])=>[KNN 10 @v $vec_param]'
                         .format(index_size-200, index_size-100), query_data, 'num').equal(expected_res)

    # Expect for 5 results only (45-49), this will use ad-hoc BF since ratio between docs that pass the filter to
    # index size is low.
    expected_res = [5L]
    expected_res.extend([str(50-i) for i in range(1, 6)])
    env.expect('FT.SEARCH', 'idx', '(@num:[45 (50])=>[KNN 10 @v $vec_param]',
               'SORTBY', '__v_score', 'PARAMS', 2, 'vec_param', query_data.tobytes(), 'RETURN', 0).equal(expected_res)
    prefix = "_" if env.isCluster() else ""
    env.assertEqual(env.cmd(prefix+"FT.DEBUG", "VECSIM_INFO", "idx", "v")[-1], 'HYBRID_ADHOC_BF')

    # Testing with geo-filters
    conn.execute_command('FT.DROPINDEX', 'idx')
    conn.execute_command('FT.CREATE', 'idx', 'SCHEMA', 'v', 'VECTOR', 'HNSW', '8', 'TYPE', 'FLOAT32',
                         'DIM', dim, 'DISTANCE_METRIC', 'L2', 'EF_RUNTIME', 100, 'coordinate', 'GEO')
>>>>>>> 393bf06d

    index_size = 1000   # for this index size, ADHOC BF mode will always be selected by the heuristics.
    p = conn.pipeline(transaction=False)
    for i in range(1, index_size+1):
        vector = np.full(dim, i, dtype='float32')
        conn.execute_command('HSET', i, 'v', vector.tobytes(), 'coordinate', str(i)+","+str(i))
    p.execute()

<<<<<<< HEAD
    execute_hybrid_query(env, '(@coordinate:[-1.0 -1.0 1 m])=>[TOP_K 10 @v $vec_param]', query_data, 'coordinate').equal([0])

    # Expect that ids 1-32 will pass the geo filter, and that the top 10 from these will return.
    expected_res_4 = [10,
                      '32', ['__v_score', '591872', 'coordinate', '32,32'],
                      '31', ['__v_score', '609408', 'coordinate', '31,31'],
                      '30', ['__v_score', '627200', 'coordinate', '30,30'],
                      '29', ['__v_score', '645248', 'coordinate', '29,29'],
                      '28', ['__v_score', '663552', 'coordinate', '28,28'],
                      '27', ['__v_score', '682112', 'coordinate', '27,27'],
                      '26', ['__v_score', '700928', 'coordinate', '26,26'],
                      '25', ['__v_score', '720000', 'coordinate', '25,25'],
                      '24', ['__v_score', '739328', 'coordinate', '24,24'],
                      '23', ['__v_score', '758912', 'coordinate', '23,23']]
    execute_hybrid_query(env, '(@coordinate:[0.0 0.0 5000 km])=>[TOP_K 10 @v $vec_param]', query_data, 'coordinate').equal(expected_res_4)
=======
    # Expect that ids 1-32 will pass the geo filter, and that the top 10 from these will return.
    expected_res = [10L]
    for i in range(10):
        expected_res.append(str(32-i))
        expected_res.append(['coordinate', str(32-i)+","+str(32-i)])
    env.expect('FT.SEARCH', 'idx', '(@coordinate:[0.0 0.0 5000 km])=>[KNN 10 @v $vec_param]',
               'SORTBY', '__v_score', 'PARAMS', 2, 'vec_param', query_data.tobytes(), 'RETURN', 1, 'coordinate').equal(expected_res)

    # Expect that no results will pass the filter
    execute_hybrid_query(env, '(@coordinate:[-1.0 -1.0 1 m])=>[KNN 10 @v $vec_param]', query_data, 'coordinate', batches_mode=False).equal([0L])
>>>>>>> 393bf06d


def test_hybrid_query_batches_mode_with_complex_queries(env):
    conn = getConnectionByEnv(env)
<<<<<<< HEAD
    dimension = 128
    index_size = 100
    env.execute_command('FT.CREATE', 'idx', 'SCHEMA', 'v', 'VECTOR', 'HNSW', '8', 'TYPE', 'FLOAT32',
                        'DIM', dimension, 'DISTANCE_METRIC', 'L2', 'EF_RUNTIME', 100, 'num', 'NUMERIC',
                        't1', 'TEXT', 't2', 'TEXT')
=======
    dimension = 4
    index_size = 6000 * env.shardsCount
    conn.execute_command('FT.CREATE', 'idx', 'SCHEMA', 'v', 'VECTOR', 'HNSW', '8', 'TYPE', 'FLOAT32',
                         'DIM', dimension, 'DISTANCE_METRIC', 'L2', 'EF_RUNTIME', 100, 'num', 'NUMERIC',
                         't1', 'TEXT', 't2', 'TEXT')
>>>>>>> 393bf06d

    p = conn.pipeline(transaction=False)
    close_vector = np.full(dimension, 1, dtype='float32')
    distant_vector = np.full(dimension, 10, dtype='float32')
    conn.execute_command('HSET', 1, 'v', close_vector.tobytes(), 'num', 1, 't1', 'text value', 't2', 'hybrid query')
    conn.execute_command('HSET', 2, 'v', distant_vector.tobytes(), 'num', 2, 't1', 'text value', 't2', 'hybrid query')
    conn.execute_command('HSET', 3, 'v', distant_vector.tobytes(), 'num', 3, 't1', 'other', 't2', 'hybrid query')
    conn.execute_command('HSET', 4, 'v', close_vector.tobytes(), 'num', 4, 't1', 'other', 't2', 'hybrid query')
    for i in range(5, index_size+1):
        further_vector = np.full(dimension, i, dtype='float32')
        conn.execute_command('HSET', i, 'v', further_vector.tobytes(), 'num', i, 't1', 'text value', 't2', 'hybrid query')
    p.execute()
    expected_res_1 = [2L, '1', '5']
    # Search for the "close_vector" that some the vector in the index contain. The batch of vectors should start with
    # ids 1, 4. The intersection "child iterator" has two children - intersection iterator (@t2:(hybrid query))
    # and not iterator (-@t1:other). When the hybrid iterator will perform "skipTo(4)" for the child iterator,
    # the inner intersection iterator will skip to 4, but the not iterator will stay at 2 (4 is not a valid id).
    # The child iterator will point to 2, and return NOT_FOUND. This test makes sure that the hybrid iterator can
    # handle this situation (without going into infinite loop).
    env.expect('FT.SEARCH', 'idx', '(@t2:(hybrid query) -@t1:other)=>[KNN 2 @v $vec_param]',
               'SORTBY', '__v_score', 'LIMIT', 0, 2,
               'PARAMS', 2, 'vec_param', close_vector.tobytes(),
               'RETURN', 0).equal(expected_res_1)
    prefix = "_" if env.isCluster() else ""
    env.assertEqual(env.cmd(prefix+"FT.DEBUG", "VECSIM_INFO", "idx", "v")[-1], 'HYBRID_BATCHES')

    # test modifier list
<<<<<<< HEAD
    expected_res_1 = [10, 
                      '30', ['__v_score', '627200', 't1', 'text value', 't2', 'hybrid query'],
                      '29', ['__v_score', '645248', 't1', 'text value', 't2', 'hybrid query'],
                      '28', ['__v_score', '663552', 't1', 'text value', 't2', 'hybrid query'],
                      '27', ['__v_score', '682112', 't1', 'text value', 't2', 'hybrid query'],
                      '26', ['__v_score', '700928', 't1', 'text value', 't2', 'hybrid query'],
                      '25', ['__v_score', '720000', 't1', 'text value', 't2', 'hybrid query'],
                      '24', ['__v_score', '739328', 't1', 'text value', 't2', 'hybrid query'],
                      '23', ['__v_score', '758912', 't1', 'text value', 't2', 'hybrid query'],
                      '22', ['__v_score', '778752', 't1', 'text value', 't2', 'hybrid query'],
                      '21', ['__v_score', '798848', 't1', 'text value', 't2', 'hybrid query']]
    if env.isCluster():
        expected_res_1[0] = 20
    env.expect('FT.SEARCH', 'idx', '(@t1|t2:value text @num:[10 30])=>[TOP_K 10 @v $vec_param]',
               'SORTBY', '__v_score',
               'PARAMS', 2, 'vec_param', query_data.tobytes(),
               'RETURN', 3, 't1', 't2', '__v_score', **{'NEVER_DECODE': []}).equal(expected_res_1)
=======
    expected_res_2 = [10L, '10', '11', '12', '13', '14', '15', '16', '17', '18', '19']
    env.expect('FT.SEARCH', 'idx', '(@t1|t2:(value text) @num:[10 30])=>[KNN 10 @v $vec_param]',
               'SORTBY', '__v_score',
               'PARAMS', 2, 'vec_param', close_vector.tobytes(),
               'RETURN', 0).equal(expected_res_2)
>>>>>>> 393bf06d

    # test with query attributes
    env.expect('FT.SEARCH', 'idx', '(@t1|t2:(value text)=>{$inorder: true} @num:[10 30])=>[KNN 10 @v $vec_param]',
               'SORTBY', '__v_score',
               'WITHSCORES',
<<<<<<< HEAD
               'PARAMS', 2, 'vec_param', query_data.tobytes(),
               'RETURN', 2, 't1', 't2').equal([0])
=======
               'PARAMS', 2, 'vec_param', close_vector.tobytes(),
               'RETURN', 2, 't1', 't2').equal([0L])
>>>>>>> 393bf06d


def test_hybrid_query_non_vector_score(env):
    conn = getConnectionByEnv(env)
    dimension = 128
    qty = 100
    env.execute_command('FT.CREATE', 'idx', 'SCHEMA', 'v', 'VECTOR', 'HNSW', '6', 'TYPE', 'FLOAT32',
                        'DIM', dimension, 'DISTANCE_METRIC', 'L2', 't', 'TEXT')
    load_vectors_with_texts_into_redis(conn, 'v', dimension, qty)

    # Change the text value to 'other' for 10 vectors (with id 10, 20, ..., 100)
    for i in range(1, 11):
        vector = np.float32([10*i for j in range(dimension)])
        conn.execute_command('HSET', 10*i, 'v', vector.tobytes(), 't', 'other')

    query_data = np.float32([qty for j in range(dimension)])

    # All documents should match, so TOP 10 takes the 10 with the largest ids. Since we sort by default score
    # and "value" is optional, expect that 100 will come first, and the rest will be sorted by id in ascending order.
<<<<<<< HEAD
    expected_res_1 = [10, '100', '3', ['__v_score', '0', 't', 'other'], 
                          '91', '2', ['__v_score', '10368', 't', 'text value'],
                          '92', '2', ['__v_score', '8192', 't', 'text value'],
                          '93', '2', ['__v_score', '6272', 't', 'text value'],
                          '94', '2', ['__v_score', '4608', 't', 'text value'],
                          '95', '2', ['__v_score', '3200', 't', 'text value'],
                          '96', '2', ['__v_score', '2048', 't', 'text value'],
                          '97', '2', ['__v_score', '1152', 't', 'text value'],
                          '98', '2', ['__v_score', '512', 't', 'text value'],
                          '99', '2', ['__v_score', '128', 't', 'text value']]
    execute_hybrid_query(env, '((text ~value)|other)=>[TOP_K 10 @v $vec_param]', query_data, 't', sort_by_vector=False).equal(expected_res_1)

    # Same as above, but here we use fuzzy for 'text'
    expected_res_2 = [10,
                      '100', '3', ['__v_score', '0', 't', 'other'],
                      '91', '1', ['__v_score', '10368', 't', 'text value'],
                      '92', '1', ['__v_score', '8192', 't', 'text value'],
                      '93', '1', ['__v_score', '6272', 't', 'text value'],
                      '94', '1', ['__v_score', '4608', 't', 'text value'],
                      '95', '1', ['__v_score', '3200', 't', 'text value'],
                      '96', '1', ['__v_score', '2048', 't', 'text value'],
                      '97', '1', ['__v_score', '1152', 't', 'text value'],
                      '98', '1', ['__v_score', '512', 't', 'text value'],
                      '99', '1', ['__v_score', '128', 't', 'text value']]
    execute_hybrid_query(env, '(%test%|other)=>[TOP_K 10 @v $vec_param]', query_data, 't', sort_by_vector=False).equal(expected_res_2)

    # use TFIDF.DOCNORM scorer
    expected_res_3 = [10,
                      '100', '3', ['__v_score', '0', 't', 'other'],
                      '91', '0.33333333333333331', ['__v_score', '10368', 't', 'text value'],
                      '92', '0.33333333333333331', ['__v_score', '8192', 't', 'text value'],
                      '93', '0.33333333333333331', ['__v_score', '6272', 't', 'text value'],
                      '94', '0.33333333333333331', ['__v_score', '4608', 't', 'text value'],
                      '95', '0.33333333333333331', ['__v_score', '3200', 't', 'text value'],
                      '96', '0.33333333333333331', ['__v_score', '2048', 't', 'text value'],
                      '97', '0.33333333333333331', ['__v_score', '1152', 't', 'text value'],
                      '98', '0.33333333333333331', ['__v_score', '512', 't', 'text value'],
                      '99', '0.33333333333333331', ['__v_score', '128', 't', 'text value']]
    env.expect('FT.SEARCH', 'idx', '(text|other)=>[TOP_K 10 @v $vec_param]', 'SCORER', 'TFIDF.DOCNORM', 'WITHSCORES',
               'PARAMS', 2, 'vec_param', query_data.tobytes(),
               'RETURN', 2, 't', '__v_score', 'LIMIT', 0, 10).equal(expected_res_3)

    # use BM25 scorer
    expected_res_4 = [10,
                      '100', '0.72815531789441912', ['__v_score', '0', 't', 'other'],
                      '91', '0.24271843929813972', ['__v_score', '10368', 't', 'text value'],
                      '92', '0.24271843929813972', ['__v_score', '8192', 't', 'text value'],
                      '93', '0.24271843929813972', ['__v_score', '6272', 't', 'text value'],
                      '94', '0.24271843929813972', ['__v_score', '4608', 't', 'text value'],
                      '95', '0.24271843929813972', ['__v_score', '3200', 't', 'text value'],
                      '96', '0.24271843929813972', ['__v_score', '2048', 't', 'text value'],
                      '97', '0.24271843929813972', ['__v_score', '1152', 't', 'text value'],
                      '98', '0.24271843929813972', ['__v_score', '512', 't', 'text value'],
                      '99', '0.24271843929813972', ['__v_score', '128', 't', 'text value']]
    env.expect('FT.SEARCH', 'idx', '(text|other)=>[TOP_K 10 @v $vec_param]', 'SCORER', 'BM25', 'WITHSCORES',
               'PARAMS', 2, 'vec_param', query_data.tobytes(),
               'RETURN', 2, 't', '__v_score', 'LIMIT', 0, 10).equal(expected_res_4)

    # use DISMAX scorer
    expected_res_5 = [10,
                      '91', '1', ['__v_score', '10368', 't', 'text value'],
                      '92', '1', ['__v_score', '8192', 't', 'text value'],
                      '93', '1', ['__v_score', '6272', 't', 'text value'],
                      '94', '1', ['__v_score', '4608', 't', 'text value'],
                      '95', '1', ['__v_score', '3200', 't', 'text value'],
                      '96', '1', ['__v_score', '2048', 't', 'text value'],
                      '97', '1', ['__v_score', '1152', 't', 'text value'],
                      '98', '1', ['__v_score', '512', 't', 'text value'],
                      '99', '1', ['__v_score', '128', 't', 'text value'],
                      '100', '1', ['__v_score', '0', 't', 'other']]
    env.expect('FT.SEARCH', 'idx', '(text|other)=>[TOP_K 10 @v $vec_param]', 'SCORER', 'DISMAX', 'WITHSCORES',
               'PARAMS', 2, 'vec_param', query_data.tobytes(),
               'RETURN', 2, 't', '__v_score', 'LIMIT', 0, 10).equal(expected_res_5)
=======
    expected_res_1 = [10L, '100', '3', ['__v_score', '0', 't', 'other'], '91', '2', ['__v_score', '10368', 't', 'text value'], '92', '2', ['__v_score', '8192', 't', 'text value'], '93', '2', ['__v_score', '6272', 't', 'text value'], '94', '2', ['__v_score', '4608', 't', 'text value'], '95', '2', ['__v_score', '3200', 't', 'text value'], '96', '2', ['__v_score', '2048', 't', 'text value'], '97', '2', ['__v_score', '1152', 't', 'text value'], '98', '2', ['__v_score', '512', 't', 'text value'], '99', '2', ['__v_score', '128', 't', 'text value']]
    execute_hybrid_query(env, '((text ~value)|other)=>[KNN 10 @v $vec_param]', query_data, 't', sort_by_vector=False, batches_mode=False).equal(expected_res_1)
    execute_hybrid_query(env, '((text ~value)|other)=>[KNN 10 @v $vec_param]', query_data, 't', sort_by_vector=False, sort_by_non_vector_field=True, batches_mode=False).equal(expected_res_1)

    # Same as above, but here we use fuzzy for 'text'
    expected_res_2 = [10L, '100', '3', ['__v_score', '0', 't', 'other'], '91', '1', ['__v_score', '10368', 't', 'text value'], '92', '1', ['__v_score', '8192', 't', 'text value'], '93', '1', ['__v_score', '6272', 't', 'text value'], '94', '1', ['__v_score', '4608', 't', 'text value'], '95', '1', ['__v_score', '3200', 't', 'text value'], '96', '1', ['__v_score', '2048', 't', 'text value'], '97', '1', ['__v_score', '1152', 't', 'text value'], '98', '1', ['__v_score', '512', 't', 'text value'], '99', '1', ['__v_score', '128', 't', 'text value']]
    execute_hybrid_query(env, '(%test%|other)=>[KNN 10 @v $vec_param]', query_data, 't', sort_by_vector=False, batches_mode=False).equal(expected_res_2)
    execute_hybrid_query(env, '(%test%|other)=>[KNN 10 @v $vec_param]', query_data, 't', sort_by_vector=False, sort_by_non_vector_field=True, batches_mode=False).equal(expected_res_2)

    # use TFIDF.DOCNORM scorer
    expected_res_3 = [10L, '100', '3', ['__v_score', '0', 't', 'other'], '91', '0.33333333333333331', ['__v_score', '10368', 't', 'text value'], '92', '0.33333333333333331', ['__v_score', '8192', 't', 'text value'], '93', '0.33333333333333331', ['__v_score', '6272', 't', 'text value'], '94', '0.33333333333333331', ['__v_score', '4608', 't', 'text value'], '95', '0.33333333333333331', ['__v_score', '3200', 't', 'text value'], '96', '0.33333333333333331', ['__v_score', '2048', 't', 'text value'], '97', '0.33333333333333331', ['__v_score', '1152', 't', 'text value'], '98', '0.33333333333333331', ['__v_score', '512', 't', 'text value'], '99', '0.33333333333333331', ['__v_score', '128', 't', 'text value']]
    env.expect('FT.SEARCH', 'idx', '(text|other)=>[KNN 10 @v $vec_param]', 'SCORER', 'TFIDF.DOCNORM', 'WITHSCORES',
               'PARAMS', 2, 'vec_param', query_data.tobytes(),
               'RETURN', 2, 't', '__v_score', 'LIMIT', 0, 10).equal(expected_res_3)

    # Those scorers are scoring per shard.
    if not env.isCluster():
        # use BM25 scorer
        expected_res_4 = [10L, '100', '0.72815531789441912', ['__v_score', '0', 't', 'other'], '91', '0.24271843929813972', ['__v_score', '10368', 't', 'text value'], '92', '0.24271843929813972', ['__v_score', '8192', 't', 'text value'], '93', '0.24271843929813972', ['__v_score', '6272', 't', 'text value'], '94', '0.24271843929813972', ['__v_score', '4608', 't', 'text value'], '95', '0.24271843929813972', ['__v_score', '3200', 't', 'text value'], '96', '0.24271843929813972', ['__v_score', '2048', 't', 'text value'], '97', '0.24271843929813972', ['__v_score', '1152', 't', 'text value'], '98', '0.24271843929813972', ['__v_score', '512', 't', 'text value'], '99', '0.24271843929813972', ['__v_score', '128', 't', 'text value']]
        env.expect('FT.SEARCH', 'idx', '(text|other)=>[KNN 10 @v $vec_param]', 'SCORER', 'BM25', 'WITHSCORES',
                'PARAMS', 2, 'vec_param', query_data.tobytes(),
                'RETURN', 2, 't', '__v_score', 'LIMIT', 0, 10).equal(expected_res_4)

        # use DISMAX scorer
        expected_res_5 = [10L, '91', '1', ['__v_score', '10368', 't', 'text value'], '92', '1', ['__v_score', '8192', 't', 'text value'], '93', '1', ['__v_score', '6272', 't', 'text value'], '94', '1', ['__v_score', '4608', 't', 'text value'], '95', '1', ['__v_score', '3200', 't', 'text value'], '96', '1', ['__v_score', '2048', 't', 'text value'], '97', '1', ['__v_score', '1152', 't', 'text value'], '98', '1', ['__v_score', '512', 't', 'text value'], '99', '1', ['__v_score', '128', 't', 'text value'], '100', '1', ['__v_score', '0', 't', 'other']]
        env.expect('FT.SEARCH', 'idx', '(text|other)=>[KNN 10 @v $vec_param]', 'SCORER', 'DISMAX', 'WITHSCORES',
                'PARAMS', 2, 'vec_param', query_data.tobytes(),
                'RETURN', 2, 't', '__v_score', 'LIMIT', 0, 10).equal(expected_res_5)

        # use DOCSCORE scorer
        env.expect('FT.SEARCH', 'idx', '(text|other)=>[KNN 10 @v $vec_param]', 'SCORER', 'DOCSCORE', 'WITHSCORES',
                'PARAMS', 2, 'vec_param', query_data.tobytes(),
                'RETURN', 2, 't', '__v_score', 'LIMIT', 0, 100).equal(expected_res_5)


def test_single_entry(env):
    SkipOnNonCluster(env)
    # This test should test 3 shards with only one entry. 2 shards should return an empty response to the coordinator.
    # Execution should finish without failure.
    conn = getConnectionByEnv(env)
    dimension = 128
    conn.execute_command('FT.CREATE', 'idx', 'SCHEMA', 'v', 'VECTOR', 'HNSW', '6', 'TYPE', 'FLOAT32', 'DIM', dimension, 'DISTANCE_METRIC', 'L2')
    vector = np.random.rand(1, dimension).astype(np.float32)
    conn.execute_command('HSET', 0, 'v', vector.tobytes())

    for _ in env.retry_with_rdb_reload():
        waitForIndex(env, 'idx')
        env.expect('FT.SEARCH', 'idx', '*=>[KNN 10 @v $vec_param]',
                'SORTBY', '__v_score',
                'RETURN', '0',
                'PARAMS', 2, 'vec_param', vector.tobytes()).equal([1L, '0'])


def test_hybrid_query_adhoc_bf_mode(env):
    conn = getConnectionByEnv(env)
    dimension = 128
    qty = 100
    conn.execute_command('FT.CREATE', 'idx', 'SCHEMA', 'v', 'VECTOR', 'HNSW', '8', 'TYPE', 'FLOAT32',
                         'DIM', dimension, 'DISTANCE_METRIC', 'L2', 'EF_RUNTIME', 100, 't', 'TEXT')
    load_vectors_with_texts_into_redis(conn, 'v', dimension, qty)

    # Change the text value to 'other' for 10 vectors (with id 10, 20, ..., 100)
    for i in range(1, 11):
        vector = np.float32([10*i for j in range(dimension)])
        conn.execute_command('HSET', 10*i, 'v', vector.tobytes(), 't', 'other')

    # Expect to get only vector that passes the filter (i.e, has "other" in text field)
    # Expect also that heuristics will choose adhoc BF over batches.
    query_data = np.float32([100 for j in range(dimension)])
>>>>>>> 393bf06d

    expected_res = [10L, '100', ['__v_score', '0', 't', 'other'], '90', ['__v_score', '12800', 't', 'other'], '80', ['__v_score', '51200', 't', 'other'], '70', ['__v_score', '115200', 't', 'other'], '60', ['__v_score', '204800', 't', 'other'], '50', ['__v_score', '320000', 't', 'other'], '40', ['__v_score', '460800', 't', 'other'], '30', ['__v_score', '627200', 't', 'other'], '20', ['__v_score', '819200', 't', 'other'], '10', ['__v_score', '1036800', 't', 'other']]
    
    for _ in env.retry_with_rdb_reload():
        waitForIndex(env, 'idx')
        execute_hybrid_query(env, '(other)=>[KNN 10 @v $vec_param]', query_data, 't', batches_mode=False).equal(expected_res)


def test_wrong_vector_size(env):
    conn = getConnectionByEnv(env)
    dimension = 128

    vector = np.random.rand(1+dimension).astype(np.float32)
    conn.execute_command('HSET', '0', 'v', vector[:dimension-1].tobytes())
    conn.execute_command('HSET', '1', 'v', vector[:dimension].tobytes())
    conn.execute_command('HSET', '2', 'v', vector[:dimension+1].tobytes())

    conn.execute_command('FT.CREATE', 'idx', 'SCHEMA', 'v', 'VECTOR', 'HNSW', '6', 'TYPE', 'FLOAT32', 'DIM', dimension, 'DISTANCE_METRIC', 'L2')
    waitForIndex(env, 'idx')

    vector = np.random.rand(1+dimension).astype(np.float32)
    conn.execute_command('HSET', '3', 'v', vector[:dimension-1].tobytes())
    conn.execute_command('HSET', '4', 'v', vector[:dimension].tobytes())
    conn.execute_command('HSET', '5', 'v', vector[:dimension+1].tobytes())

    waitForIndex(env, 'idx')
    assertInfoField(env, 'idx', 'num_docs', '2')
    assertInfoField(env, 'idx', 'hash_indexing_failures', '4')
    env.expect('FT.SEARCH', 'idx', '*=>[KNN 6 @v $q]', 'NOCONTENT', 'PARAMS', 2, 'q', np.ones(dimension, 'float32').tobytes()).equal([2L, '1', '4'])

def test_hybrid_query_cosine(env):
    conn = getConnectionByEnv(env)
    dim = 4
    index_size = 6000 * env.shardsCount
    conn.execute_command('FT.CREATE', 'idx', 'SCHEMA', 'v', 'VECTOR', 'FLAT', '6', 'TYPE', 'FLOAT32',
                         'DIM', dim, 'DISTANCE_METRIC', 'COSINE', 't', 'TEXT')

    p = conn.pipeline(transaction=False)
    for i in range(1, index_size+1):
        first_coordinate = np.float32([float(i)/index_size])
        vector = np.concatenate((first_coordinate, np.ones(dim-1, dtype='float32')))
        conn.execute_command('HSET', i, 'v', vector.tobytes(), 't', 'text value')
    p.execute()

    query_data = np.ones(dim, dtype='float32')

    expected_res_ids = [str(index_size-i) for i in range(15)]
    res = conn.execute_command('FT.SEARCH', 'idx', '(text value)=>[KNN 10 @v $vec_param]',
           'SORTBY', '__v_score',
           'PARAMS', 2, 'vec_param', query_data.tobytes(),
           'RETURN', 0)
    prefix = "_" if env.isCluster() else ""
    env.assertEqual(env.cmd(prefix+"FT.DEBUG", "VECSIM_INFO", "idx", "v")[-1], 'HYBRID_BATCHES')
    # The order of ids is not accurate due to floating point numeric errors, but the top k should be
    # in the last 15 ids.
    actual_res_ids = [res[1:][i] for i in range(10)]
    for res_id in actual_res_ids:
        env.assertContains(res_id, expected_res_ids)

    # Change the text value to 'other' for 10 vectors (with id 10, 20, ..., index_size)
    for i in range(1, index_size/10 + 1):
        first_coordinate = np.float32([float(10*i)/index_size])
        vector = np.concatenate((first_coordinate, np.ones(dim-1, dtype='float32')))
        conn.execute_command('HSET', 10*i, 'v', vector.tobytes(), 't', 'other')

    # Expect to get only vector that passes the filter (i.e, has "other" in text field)
    expected_res_ids = [str(index_size-10*i) for i in range(10)]
    res = conn.execute_command('FT.SEARCH', 'idx', '(other)=>[KNN 10 @v $vec_param]',
               'SORTBY', '__v_score',
               'PARAMS', 2, 'vec_param', query_data.tobytes(),
               'RETURN', 0)
    env.assertEqual(env.cmd(prefix+"FT.DEBUG", "VECSIM_INFO", "idx", "v")[-1], 'HYBRID_ADHOC_BF')
    actual_res_ids = [res[1:][i] for i in range(10)]
    for res_id in actual_res_ids:
        env.assertContains(res_id, expected_res_ids)<|MERGE_RESOLUTION|>--- conflicted
+++ resolved
@@ -23,12 +23,11 @@
         conn.execute_command('HSET', 'c', 'v', 'aaaaabaa')
         conn.execute_command('HSET', 'd', 'v', 'aaaaaaba')
 
-<<<<<<< HEAD
         res = [4, 'a', ['score', '0', 'v', 'aaaaaaaa'],
                   'b', ['score', '3.09485009821e+26', 'v', 'aaaabaaa'],
                   'c', ['score', '2.02824096037e+31', 'v', 'aaaaabaa'],
                   'd', ['score', '1.32922799578e+36', 'v', 'aaaaaaba']]
-        res1 = env.execute_command('FT.SEARCH', 'idx', '*=>[TOP_K 4 @v $blob AS score]', 'PARAMS', '2', 'blob', 'aaaaaaaa', 'SORTBY', 'score', 'ASC')
+        res1 = env.execute_command('FT.SEARCH', 'idx', '*=>[KNN 4 @v $blob AS score]', 'PARAMS', '2', 'blob', 'aaaaaaaa', 'SORTBY', 'score', 'ASC')
         env.assertEqual(res, res1)
 
         # todo: make test work on coordinator
@@ -36,41 +35,18 @@
                   'b', ['score', '2.01242627636e+31', 'v', 'aaaabaaa'],
                   'a', ['score', '2.02824096037e+31', 'v', 'aaaaaaaa'],
                   'd', ['score', '1.31886368448e+36', 'v', 'aaaaaaba']]
-        res1 = env.execute_command('FT.SEARCH', 'idx', '*=>[TOP_K 4 @v $blob AS score]', 'PARAMS', '2', 'blob', 'aaaaabaa', 'SORTBY', 'score', 'ASC')
+        res1 = env.execute_command('FT.SEARCH', 'idx', '*=>[KNN 4 @v $blob AS score]', 'PARAMS', '2', 'blob', 'aaaaabaa', 'SORTBY', 'score', 'ASC')
         env.assertEqual(res, res1)
 
         expected_res = ['__v_score', '0', 'v', 'aaaaaaaa']
-        res = env.execute_command('FT.SEARCH', 'idx', '*=>[TOP_K 1 @v $blob]', 'PARAMS', '2', 'blob', 'aaaaaaaa', 'SORTBY', '__v_score', 'ASC', 'LIMIT', 0, 1)
-=======
-        res = [4L, 'a', ['score', '0', 'v', 'aaaaaaaa'],
-                   'b', ['score', '3.09485009821e+26', 'v', 'aaaabaaa'],
-                   'c', ['score', '2.02824096037e+31', 'v', 'aaaaabaa'],
-                   'd', ['score', '1.32922799578e+36', 'v', 'aaaaaaba']]
-        res1 = conn.execute_command('FT.SEARCH', 'idx', '*=>[KNN 4 @v $blob AS score]', 'PARAMS', '2', 'blob', 'aaaaaaaa', 'SORTBY', 'score', 'ASC')
-        env.assertEqual(res, res1)
-
-        # todo: make test work on coordinator
-        res = [4L, 'c', ['score', '0', 'v', 'aaaaabaa'],
-                   'b', ['score', '2.01242627636e+31', 'v', 'aaaabaaa'],
-                   'a', ['score', '2.02824096037e+31', 'v', 'aaaaaaaa'],
-                   'd', ['score', '1.31886368448e+36', 'v', 'aaaaaaba']]
-        res1 = conn.execute_command('FT.SEARCH', 'idx', '*=>[KNN 4 @v $blob AS score]', 'PARAMS', '2', 'blob', 'aaaaabaa', 'SORTBY', 'score', 'ASC')
-        env.assertEqual(res, res1)
-
-        expected_res = ['__v_score', '0', 'v', 'aaaaaaaa']
-        res = conn.execute_command('FT.SEARCH', 'idx', '*=>[KNN 1 @v $blob]', 'PARAMS', '2', 'blob', 'aaaaaaaa', 'SORTBY', '__v_score', 'ASC', 'LIMIT', 0, 1)
->>>>>>> 393bf06d
+        res = env.execute_command('FT.SEARCH', 'idx', '*=>[KNN 1 @v $blob]', 'PARAMS', '2', 'blob', 'aaaaaaaa', 'SORTBY', '__v_score', 'ASC', 'LIMIT', 0, 1)
         env.assertEqual(res[2], expected_res)
 
         #####################
         ## another example ##
         #####################
         message = 'aaaaabaa'
-<<<<<<< HEAD
-        res = env.execute_command('FT.SEARCH', 'idx', '*=>[TOP_K 1 @v $b]', 'PARAMS', '2', 'b', message, 'SORTBY', '__v_score', 'ASC', 'LIMIT', 0, 1)
-=======
-        res = conn.execute_command('FT.SEARCH', 'idx', '*=>[KNN 1 @v $b]', 'PARAMS', '2', 'b', message, 'SORTBY', '__v_score', 'ASC', 'LIMIT', 0, 1)
->>>>>>> 393bf06d
+        res = env.execute_command('FT.SEARCH', 'idx', '*=>[KNN 1 @v $b]', 'PARAMS', '2', 'b', message, 'SORTBY', '__v_score', 'ASC', 'LIMIT', 0, 1)
         env.assertEqual(res[2], ['__v_score', '0', 'v', 'aaaaabaa'])
 
         env.execute_command('FT.DROPINDEX', 'idx', 'DD')
@@ -92,18 +68,18 @@
 
         res = env.cmd('FT.SEARCH', 'idx', '*=>[KNN 1 @v $b AS score]', 'PARAMS', '2', 'b', 'aaaaaaaa', 'SORTBY', 'score', 'ASC', 'LIMIT', 0, 1)
         env.assertEqual(res[1:3], expected_res[0:2])
-        
+
         res = env.cmd('FT.SEARCH', 'idx', '*=>[KNN 2 @v $b AS score]', 'PARAMS', '2', 'b', 'aaaaaaaa', 'SORTBY', 'score', 'ASC', 'LIMIT', 0, 2)
         env.assertEqual(res[1:5], expected_res[0:4])
-        
+
         res = env.cmd('FT.SEARCH', 'idx', '*=>[KNN 3 @v $b AS score]', 'PARAMS', '2', 'b', 'aaaaaaaa', 'SORTBY', 'score', 'ASC', 'LIMIT', 0, 3)
         env.assertEqual(res[1:7], expected_res[0:6])
-        
+
         res = env.cmd('FT.SEARCH', 'idx', '*=>[KNN 4 @v $b AS score]', 'PARAMS', '2', 'b', 'aaaaaaaa', 'SORTBY', 'score', 'ASC', 'LIMIT', 0, 4)
         env.assertEqual(res[1:9], expected_res[0:8])
-        
+
         conn.execute_command('DEL', 'a')
-        
+
         expected_res = ['c', ['__v_score', '3.09485009821e+26', 'v', 'aaaabaaa'],
                         'd', ['__v_score', '2.02824096037e+31', 'v', 'aaaaabaa'],
                         'b', ['__v_score', '1.32922799578e+36', 'v', 'aaaaaaba']]
@@ -116,12 +92,8 @@
 
         # '''
         # This test returns 4 results instead of the expected 3. The HNSW library return the additional results.
-<<<<<<< HEAD
-        env.expect('FT.SEARCH', 'idx', '*=>[TOP_K 4 @v $b]', 'PARAMS', '2', 'b', 'abcdefgh', 'RETURN', '1', 'v').\
+        env.expect('FT.SEARCH', 'idx', '*=>[KNN 4 @v $b]', 'PARAMS', '2', 'b', 'abcdefgh', 'RETURN', '1', 'v').\
             equal([3, 'b', ['v', 'aaaaaaba'], 'c', ['v', 'aaaabaaa'], 'd', ['v', 'aaaaabaa']])
-=======
-        env.expect('FT.SEARCH', 'idx', '*=>[KNN 4 @v $b]', 'PARAMS', '2', 'b', 'abcdefgh', 'RETURN', '1', 'v').equal([3L, 'b', ['v', 'aaaaaaba'], 'c', ['v', 'aaaabaaa'], 'd', ['v', 'aaaaabaa']])
->>>>>>> 393bf06d
         # '''
 
         env.execute_command('FT.DROPINDEX', 'idx', 'DD')
@@ -133,23 +105,13 @@
         conn = getConnectionByEnv(env)
         vecsim_type = ['FLAT', 'HNSW']
         for vs_type in vecsim_type:
-<<<<<<< HEAD
             env.execute_command('FT.CREATE', 'idx', 'SCHEMA', 'v', 'VECTOR', vs_type, '6', 'TYPE', 'FLOAT32', 'DIM', '2','DISTANCE_METRIC', 'L2')
-            env.expect('FT.SEARCH', 'idx', '*=>[TOP_K 1 @v $b]', 'PARAMS', '2', 'b', 'abcdefgh').equal([0])
+            env.expect('FT.SEARCH', 'idx', '*=>[KNN 1 @v $b]', 'PARAMS', '2', 'b', 'abcdefgh').equal([0])
             conn.execute_command('HSET', 'a', 'v', 'redislab')
-            env.expect('FT.SEARCH', 'idx', '*=>[TOP_K 1 @v $b]', 'PARAMS', '2', 'b', 'abcdefgh').equal([1, 'a', ['v', 'redislab']])
+            env.expect('FT.SEARCH', 'idx', '*=>[KNN 1 @v $b]', 'PARAMS', '2', 'b', 'abcdefgh').equal([1, 'a', ['v', 'redislab']])
             conn.execute_command('DEL', 'a')
-            env.expect('FT.SEARCH', 'idx', '*=>[TOP_K 1 @v $b]', 'PARAMS', '2', 'b', 'abcdefgh').equal([0])
+            env.expect('FT.SEARCH', 'idx', '*=>[KNN 1 @v $b]', 'PARAMS', '2', 'b', 'abcdefgh').equal([0])
             env.execute_command('FT.DROPINDEX', 'idx', 'DD')
-=======
-            conn.execute_command('FT.CREATE', 'idx', 'SCHEMA', 'v', 'VECTOR', vs_type, '6', 'TYPE', 'FLOAT32', 'DIM', '2','DISTANCE_METRIC', 'L2')
-            env.expect('FT.SEARCH', 'idx', '*=>[KNN 1 @v $b]', 'PARAMS', '2', 'b', 'abcdefgh').equal([0L])
-            conn.execute_command('HSET', 'a', 'v', 'redislab')
-            env.expect('FT.SEARCH', 'idx', '*=>[KNN 1 @v $b]', 'PARAMS', '2', 'b', 'abcdefgh').equal([1L, 'a', ['v', 'redislab']])
-            conn.execute_command('DEL', 'a')
-            env.expect('FT.SEARCH', 'idx', '*=>[KNN 1 @v $b]', 'PARAMS', '2', 'b', 'abcdefgh').equal([0L])
-            conn.execute_command('FT.DROPINDEX', 'idx', 'DD')
->>>>>>> 393bf06d
 
     def del_insert(env):
         conn = getConnectionByEnv(env)
@@ -159,11 +121,7 @@
         conn.execute_command('DEL', 'c')
         conn.execute_command('DEL', 'd')
 
-<<<<<<< HEAD
-        env.expect('FT.SEARCH', 'idx', '*=>[TOP_K 4 @v $b]', 'PARAMS', '2', 'b', 'abcdefgh').equal([0])
-=======
-        env.expect('FT.SEARCH', 'idx', '*=>[KNN 4 @v $b]', 'PARAMS', '2', 'b', 'abcdefgh').equal([0L])
->>>>>>> 393bf06d
+        env.expect('FT.SEARCH', 'idx', '*=>[KNN 4 @v $b]', 'PARAMS', '2', 'b', 'abcdefgh').equal([0])
 
         res = [''.join(random.choice(str(x).lower()) for x in range(8)),
                ''.join(random.choice(str(x).lower()) for x in range(8)),
@@ -181,29 +139,16 @@
     env.execute_command('FT.CREATE', 'idx', 'SCHEMA', 'v', 'VECTOR', 'HNSW', '6', 'TYPE', 'FLOAT32', 'DIM', '2','DISTANCE_METRIC', 'L2')
 
     vecs = del_insert(env)
-<<<<<<< HEAD
     res = [4, 'a', ['v', vecs[0]], 'b', ['v', vecs[1]], 'c', ['v', vecs[2]], 'd', ['v', vecs[3]]]
-    env.expect('FT.SEARCH', 'idx', '*=>[TOP_K 4 @v $b]', 'PARAMS', '2', 'b', 'abcdefgh', 'RETURN', '1', 'v').equal(res)
+    env.expect('FT.SEARCH', 'idx', '*=>[KNN 4 @v $b]', 'PARAMS', '2', 'b', 'abcdefgh', 'RETURN', '1', 'v').equal(res)
 
     vecs = del_insert(env)
     res = [4, 'a', ['v', vecs[0]], 'b', ['v', vecs[1]], 'c', ['v', vecs[2]], 'd', ['v', vecs[3]]]
-    env.expect('FT.SEARCH', 'idx', '*=>[TOP_K 4 @v $b]', 'PARAMS', '2', 'b', 'abcdefgh', 'RETURN', '1', 'v').equal(res)
+    env.expect('FT.SEARCH', 'idx', '*=>[KNN 4 @v $b]', 'PARAMS', '2', 'b', 'abcdefgh', 'RETURN', '1', 'v').equal(res)
 
     vecs = del_insert(env)
     res = [4, 'a', ['v', vecs[0]], 'b', ['v', vecs[1]], 'c', ['v', vecs[2]], 'd', ['v', vecs[3]]]
-    env.expect('FT.SEARCH', 'idx', '*=>[TOP_K 4 @v $b]', 'PARAMS', '2', 'b', 'abcdefgh', 'RETURN', '1', 'v').equal(res)
-=======
-    res = [4L, 'a', ['v', vecs[0]], 'b', ['v', vecs[1]], 'c', ['v', vecs[2]], 'd', ['v', vecs[3]]]
     env.expect('FT.SEARCH', 'idx', '*=>[KNN 4 @v $b]', 'PARAMS', '2', 'b', 'abcdefgh', 'RETURN', '1', 'v').equal(res)
-
-    vecs = del_insert(env)
-    res = [4L, 'a', ['v', vecs[0]], 'b', ['v', vecs[1]], 'c', ['v', vecs[2]], 'd', ['v', vecs[3]]]
-    env.expect('FT.SEARCH', 'idx', '*=>[KNN 4 @v $b]', 'PARAMS', '2', 'b', 'abcdefgh', 'RETURN', '1', 'v').equal(res)
-
-    vecs = del_insert(env)
-    res = [4L, 'a', ['v', vecs[0]], 'b', ['v', vecs[1]], 'c', ['v', vecs[2]], 'd', ['v', vecs[3]]]
-    env.expect('FT.SEARCH', 'idx', '*=>[KNN 4 @v $b]', 'PARAMS', '2', 'b', 'abcdefgh', 'RETURN', '1', 'v').equal(res)
->>>>>>> 393bf06d
 
 def load_vectors_to_redis(env, n_vec, query_vec_index, vec_size):
     conn = getConnectionByEnv(env)
@@ -215,14 +160,9 @@
     return query_vec
 
 def query_vector(env, idx, query_vec):
-<<<<<<< HEAD
-    return env.execute_command('FT.SEARCH', idx, '*=>[TOP_K 5 @vector $v AS score]', 'PARAMS', '2', 'v', query_vec.tobytes(),
+    conn = getConnectionByEnv(env)
+    return env.execute_command('FT.SEARCH', idx, '*=>[KNN 5 @vector $v AS score]', 'PARAMS', '2', 'v', query_vec.tobytes(),
                                'SORTBY', 'score', 'ASC', 'RETURN', 1, 'score', 'LIMIT', 0, 5, **{NEVER_DECODE: []})
-=======
-    conn = getConnectionByEnv(env)
-    return conn.execute_command('FT.SEARCH', idx, '*=>[KNN 5 @vector $v AS score]', 'PARAMS', '2', 'v', query_vec.tobytes(),
-                                'SORTBY', 'score', 'ASC', 'RETURN', 1, 'score', 'LIMIT', 0, 5)
->>>>>>> 393bf06d
 
 def testDelReuseLarge(env):
     conn = getConnectionByEnv(env)
@@ -233,7 +173,8 @@
     vec_size = 1280
 
     env.execute_command('FT.CREATE', INDEX_NAME, 'ON', 'HASH',
-                        'SCHEMA', 'vector', 'VECTOR', 'HNSW', '6', 'TYPE', 'FLOAT32', 'DIM', '1280', 'DISTANCE_METRIC', 'L2')
+                        'SCHEMA', 'vector', 'VECTOR', 'HNSW', '6', 'TYPE', 'FLOAT32', 'DIM', '1280',
+                        'DISTANCE_METRIC', 'L2')
     for _ in range(3):
         query_vec = load_vectors_to_redis(env, n_vec, query_vec_index, vec_size)
         res = query_vector(env, INDEX_NAME, query_vec)
@@ -243,18 +184,16 @@
 def testCreate(env):
     env.skipOnCluster()
     conn = getConnectionByEnv(env)
-    env.execute_command('FT.CREATE', 'idx1', 'SCHEMA', 'v', 'VECTOR', 'HNSW', '14', 'TYPE', 'FLOAT32', 'DIM', '1024', 'DISTANCE_METRIC', 'IP', 'INITIAL_CAP', '10', 'M', '16', 'EF_CONSTRUCTION', '200', 'EF_RUNTIME', '10')
+    env.execute_command('FT.CREATE', 'idx1', 'SCHEMA', 'v', 'VECTOR', 'HNSW', '14', 'TYPE', 'FLOAT32',
+                        'DIM', '1024', 'DISTANCE_METRIC', 'IP', 'INITIAL_CAP', '10', 'M', '16',
+                        'EF_CONSTRUCTION', '200', 'EF_RUNTIME', '10')
     for _ in env.retry_with_rdb_reload():
         info = [['identifier', 'v', 'attribute', 'v', 'type', 'VECTOR']]
         assertInfoField(env, 'idx1', 'attributes', info)
-<<<<<<< HEAD
-        env.assertEqual(env.cmd("FT.DEBUG", "VECSIM_INFO", "idx1", "v")[:-1], ['ALGORITHM', 'HNSW', 'TYPE', 'FLOAT32', 'DIMENSION', 1024, 'METRIC', 'IP', 'INDEX_SIZE', 0, 'M', 16, 'EF_CONSTRUCTION', 200, 'EF_RUNTIME', 10, 'MAX_LEVEL', -1, 'ENTRYPOINT', -1, 'MEMORY'])
-=======
         info_data = env.cmd("FT.DEBUG", "VECSIM_INFO", "idx1", "v")
-        env.assertEqual(info_data[:-3], ['ALGORITHM', 'HNSW', 'TYPE', 'FLOAT32', 'DIMENSION', 1024L, 'METRIC', 'IP', 'INDEX_SIZE', 0L, 'M', 16L, 'EF_CONSTRUCTION', 200L, 'EF_RUNTIME', 10L, 'MAX_LEVEL', -1L, 'ENTRYPOINT', -1L, 'MEMORY'])
+        env.assertEqual(info_data[:-3], ['ALGORITHM', 'HNSW', 'TYPE', 'FLOAT32', 'DIMENSION', 1024, 'METRIC', 'IP', 'INDEX_SIZE', 0, 'M', 16, 'EF_CONSTRUCTION', 200, 'EF_RUNTIME', 10, 'MAX_LEVEL', -1, 'ENTRYPOINT', -1, 'MEMORY'])
         # skip the memory value
         env.assertEqual(info_data[-2:], ['LAST_SEARCH_MODE', 'EMPTY_MODE'])
->>>>>>> 393bf06d
 
     # Uncomment these tests when support for FLOAT64, INT32, INT64, is added.
     # Trying to run these tests right now will cause 'Bad arguments for vector similarity HNSW index type' error
@@ -471,12 +410,6 @@
                    'SORTBY', '__v_score',
                    'PARAMS', 2, 'vec_param', query_data.tobytes(),
                    'RETURN', 2, '__v_score', non_vector_field, 'LIMIT', 0, 10)
-<<<<<<< HEAD
-        if env.isCluster() and query.res[0] > 10:
-            query.res[0] = 10
-        return query
-=======
->>>>>>> 393bf06d
 
     else:
         if sort_by_non_vector_field:
@@ -501,47 +434,6 @@
 
 def test_hybrid_query_batches_mode_with_text(env):
     conn = getConnectionByEnv(env)
-<<<<<<< HEAD
-    dimension = 128
-    qty = 100
-    env.execute_command('FT.CREATE', 'idx', 'SCHEMA', 'v', 'VECTOR', 'HNSW', '6', 'TYPE', 'FLOAT32',
-                        'DIM', dimension, 'DISTANCE_METRIC', 'L2', 't', 'TEXT')
-    load_vectors_with_texts_into_redis(conn, 'v', dimension, qty)
-    query_data = np.float32([qty for j in range(dimension)])
-
-    # expect to find no result (internally, build the child iterator as empty iterator).
-    execute_hybrid_query(env, '(nothing)=>[TOP_K 10 @v $vec_param]', query_data, 't').equal([0])
-
-    expected_res_1 = [10, '100', ['__v_score', '0', 't', 'text value'], '99', ['__v_score', '128', 't', 'text value'], '98', ['__v_score', '512', 't', 'text value'], '97', ['__v_score', '1152', 't', 'text value'], '96', ['__v_score', '2048', 't', 'text value'], '95', ['__v_score', '3200', 't', 'text value'], '94', ['__v_score', '4608', 't', 'text value'], '93', ['__v_score', '6272', 't', 'text value'], '92', ['__v_score', '8192', 't', 'text value'], '91', ['__v_score', '10368', 't', 'text value']]
-    execute_hybrid_query(env, '(@t:(text value))=>[TOP_K 10 @v $vec_param]', query_data, 't').equal(expected_res_1)
-    execute_hybrid_query(env, '(text value)=>[TOP_K 10 @v $vec_param]', query_data, 't').equal(expected_res_1)
-    execute_hybrid_query(env, '("text value")=>[TOP_K 10 @v $vec_param]', query_data, 't').equal(expected_res_1)
-
-    # Change the text value to 'other' for 10 vectors (with id 10, 20, ..., 100)
-    for i in range(1, 11):
-        vector = np.float32([10*i for j in range(dimension)])
-        conn.execute_command('HSET', 10*i, 'v', vector.tobytes(), 't', 'other')
-
-    # Expect to get only vector that passes the filter (i.e, has "other" in t field)
-    expected_res_2 = [10, '100', ['__v_score', '0', 't', 'other'],
-                          '90', ['__v_score', '12800', 't', 'other'],
-                          '80', ['__v_score', '51200', 't', 'other'],
-                          '70', ['__v_score', '115200', 't', 'other'],
-                          '60', ['__v_score', '204800', 't', 'other'],
-                          '50', ['__v_score', '320000', 't', 'other'],
-                          '40', ['__v_score', '460800', 't', 'other'],
-                          '30', ['__v_score', '627200', 't', 'other'],
-                          '20', ['__v_score', '819200', 't', 'other'],
-                          '10', ['__v_score', '1036800', 't', 'other']]
-    execute_hybrid_query(env, '(other)=>[TOP_K 10 @v $vec_param]', query_data, 't').equal(expected_res_2)
-
-    # Test with union - expect that all docs will pass the filter.
-    expected_res_3 = [10, '100', ['__v_score', '0', 't', 'other'], '99', ['__v_score', '128', 't', 'text value'], '98', ['__v_score', '512', 't', 'text value'], '97', ['__v_score', '1152', 't', 'text value'], '96', ['__v_score', '2048', 't', 'text value'], '95', ['__v_score', '3200', 't', 'text value'], '94', ['__v_score', '4608', 't', 'text value'], '93', ['__v_score', '6272', 't', 'text value'], '92', ['__v_score', '8192', 't', 'text value'], '91', ['__v_score', '10368', 't', 'text value']]
-    execute_hybrid_query(env, '(@t:other|text)=>[TOP_K 10 @v $vec_param]', query_data, 't').equal(expected_res_3)
-
-    # Expect empty score for the intersection (disjoint sets of results)
-    execute_hybrid_query(env, '(@t:other text)=>[TOP_K 10 @v $vec_param]', query_data, 't').equal([0])
-=======
     # Index size is chosen so that batches mode will be selected by the heuristics.
     dim = 2
     index_size = 6000 * env.shardsCount
@@ -551,9 +443,9 @@
     query_data = np.full(dim, index_size, dtype='float32')
 
     # Expect to find no result (internally, build the child iterator as empty iterator).
-    env.expect('FT.SEARCH', 'idx', '(nothing)=>[KNN 10 @v $vec_param]', 'PARAMS', 2, 'vec_param', query_data.tobytes()).equal([0L])
-
-    expected_res = [10L]
+    env.expect('FT.SEARCH', 'idx', '(nothing)=>[KNN 10 @v $vec_param]', 'PARAMS', 2, 'vec_param', query_data.tobytes()).equal([0])
+
+    expected_res = [10]
     # Expect to get result in reverse order to the id, starting from the max id in the index.
     for i in range(10):
         expected_res.append(str(index_size-i))
@@ -568,34 +460,27 @@
         conn.execute_command('HSET', 5*i, 'v', vector.tobytes(), 't', 'other')
 
     # Expect to get only vector that passes the filter (i.e, has "other" in t field)
-    expected_res = [10L]
+    expected_res = [10]
     for i in range(10):
         expected_res.append(str(index_size-5*i))
         expected_res.append(['__v_score', str(dim*(5*i)**2), 't', 'other'])
     execute_hybrid_query(env, '(other)=>[KNN 10 @v $vec_param]', query_data, 't').equal(expected_res)
 
     # Expect empty score for the intersection (disjoint sets of results)
-    execute_hybrid_query(env, '(@t:other text)=>[KNN 10 @v $vec_param]', query_data, 't').equal([0L])
->>>>>>> 393bf06d
+    execute_hybrid_query(env, '(@t:other text)=>[KNN 10 @v $vec_param]', query_data, 't').equal([0])
 
     # Expect the same results as in above ('other AND NOT text')
     execute_hybrid_query(env, '(@t:other -text)=>[KNN 10 @v $vec_param]', query_data, 't').equal(expected_res)
 
-<<<<<<< HEAD
-    # Expect for top 10 results from vector search that still has the original text "text value"
-    # (i.e., expected_res_1 without 100, and with 89 instead)
-    expected_res_4 = [10, '99', ['__v_score', '128', 't', 'text value'], '98', ['__v_score', '512', 't', 'text value'], '97', ['__v_score', '1152', 't', 'text value'], '96', ['__v_score', '2048', 't', 'text value'], '95', ['__v_score', '3200', 't', 'text value'], '94', ['__v_score', '4608', 't', 'text value'], '93', ['__v_score', '6272', 't', 'text value'], '92', ['__v_score', '8192', 't', 'text value'], '91', ['__v_score', '10368', 't', 'text value'], '89', ['__v_score', '15488', 't', 'text value']]
-    execute_hybrid_query(env, '(te*)=>[TOP_K 10 @v $vec_param]', query_data, 't').equal(expected_res_4)
-=======
     # Test with union - expect that all docs will pass the filter.
-    expected_res = [10L]
+    expected_res = [10]
     for i in range(10):
         expected_res.append(str(index_size-i))
         expected_res.append(['__v_score', str(dim*i**2), 't', 'other' if i % 5 == 0 else 'text value'])
     execute_hybrid_query(env, '(@t:other|text)=>[KNN 10 @v $vec_param]', query_data, 't').equal(expected_res)
 
     # Expect for top 10 results from vector search that still has the original text "text value".
-    expected_res = [10L]
+    expected_res = [10]
     res_count = 0
     for i in range(13):
         # The desired ids are the top 10 ids that do not divide by 5.
@@ -607,81 +492,49 @@
         if res_count == 10:
             break
     execute_hybrid_query(env, '(te*)=>[KNN 10 @v $vec_param]', query_data, 't').equal(expected_res)
->>>>>>> 393bf06d
     # This time the fuzzy matching should return only documents with the original 'text value'.
     execute_hybrid_query(env, '(%test%)=>[KNN 10 @v $vec_param]', query_data, 't').equal(expected_res)
 
     execute_hybrid_query(env, '(-(@t:other))=>[KNN 10 @v $vec_param]', query_data, 't').equal(expected_res)
 
     # Test with invalid wildcard (less than 2 chars before the wildcard)
-    env.expect('FT.SEARCH', 'idx', '(t*)=>[KNN 10 @v $vec_param]', 'PARAMS', 2, 'vec_param', query_data.tobytes()).equal([0L])
+    env.expect('FT.SEARCH', 'idx', '(t*)=>[KNN 10 @v $vec_param]', 'PARAMS', 2, 'vec_param', query_data.tobytes()).equal([0])
     # Intersect valid with invalid iterators in intersection (should return 0 results as well)
-    env.expect('FT.SEARCH', 'idx', '(@t:t* @t:text)=>[KNN 10 @v $vec_param]', 'PARAMS', 2, 'vec_param', query_data.tobytes()).equal([0L])
+    env.expect('FT.SEARCH', 'idx', '(@t:t* @t:text)=>[KNN 10 @v $vec_param]', 'PARAMS', 2, 'vec_param', query_data.tobytes()).equal([0])
 
 
 def test_hybrid_query_batches_mode_with_tags(env):
     conn = getConnectionByEnv(env)
-<<<<<<< HEAD
-    dimension = 128
-    index_size = 100
-    env.execute_command('FT.CREATE', 'idx', 'SCHEMA', 'v', 'VECTOR', 'HNSW', '8', 'TYPE', 'FLOAT32',
-                        'DIM', dimension, 'DISTANCE_METRIC', 'L2', 'EF_RUNTIME', 100, 'tags', 'TAG')
-=======
     # Index size is chosen so that batches mode will be selected by the heuristics.
     dim = 2
     index_size = 6000 * env.shardsCount
-    conn.execute_command('FT.CREATE', 'idx', 'SCHEMA', 'v', 'VECTOR', 'HNSW', '8', 'TYPE', 'FLOAT32',
-                         'DIM', dim, 'DISTANCE_METRIC', 'L2', 'EF_RUNTIME', 100, 'tags', 'TAG')
->>>>>>> 393bf06d
+    env.execute_command('FT.CREATE', 'idx', 'SCHEMA', 'v', 'VECTOR', 'HNSW', '8', 'TYPE', 'FLOAT32',
+                        'DIM', dim, 'DISTANCE_METRIC', 'L2', 'EF_RUNTIME', 100, 'tags', 'TAG')
 
     p = conn.pipeline(transaction=False)
     for i in range(1, index_size+1):
         vector = np.full(dim, i, dtype='float32')
         conn.execute_command('HSET', i, 'v', vector.tobytes(), 'tags', 'hybrid')
     p.execute()
-<<<<<<< HEAD
-    query_data = np.float32([index_size/2 for j in range(dimension)])
-    execute_hybrid_query(env, '(@tags:{nothing})=>[TOP_K 10 @v $vec_param]', query_data, 'tags').equal([0])
-    execute_hybrid_query(env, '(@tags:{hybrid} @text:hello)=>[TOP_K 10 @v $vec_param]', query_data, 'tags').equal([0])
-    expected_res_1 = [10, '50', ['__v_score', '0', 'tags', 'hybrid'], '51', ['__v_score', '128', 'tags', 'hybrid'], '49', ['__v_score', '128', 'tags', 'hybrid'], '52', ['__v_score', '512', 'tags', 'hybrid'], '48', ['__v_score', '512', 'tags', 'hybrid'], '53', ['__v_score', '1152', 'tags', 'hybrid'], '47', ['__v_score', '1152', 'tags', 'hybrid'], '54', ['__v_score', '2048', 'tags', 'hybrid'], '46', ['__v_score', '2048', 'tags', 'hybrid'], '45', ['__v_score', '3200', 'tags', 'hybrid']]
-    execute_hybrid_query(env, '(@tags:{hybrid})=>[TOP_K 10 @v $vec_param]', query_data, 'tags').equal(expected_res_1)
-
-    # Change the tag values to 'different, tag' for 10 vectors (with id 10, 20, ..., 100)
-    for i in range(1, 11):
-        vector = np.float32([10*i for j in range(dimension)])
-        conn.execute_command('HSET', 10*i, 'v', vector.tobytes(), 'tags', 'different, tag')
-
-    expected_res_2 = [10, '50', ['__v_score', '0', 'tags', 'different, tag'], '60', ['__v_score', '12800', 'tags', 'different, tag'], '40', ['__v_score', '12800', 'tags', 'different, tag'], '70', ['__v_score', '51200', 'tags', 'different, tag'], '30', ['__v_score', '51200', 'tags', 'different, tag'], '80', ['__v_score', '115200', 'tags', 'different, tag'], '20', ['__v_score', '115200', 'tags', 'different, tag'], '90', ['__v_score', '204800', 'tags', 'different, tag'], '10', ['__v_score', '204800', 'tags', 'different, tag'], '100', ['__v_score', '320000', 'tags', 'different, tag']]
-    execute_hybrid_query(env, '(@tags:{different})=>[TOP_K 10 @v $vec_param]', query_data, 'tags').equal(expected_res_2)
-    expected_res_3 = [10, '51', ['__v_score', '128', 'tags', 'hybrid'], '49', ['__v_score', '128', 'tags', 'hybrid'], '52', ['__v_score', '512', 'tags', 'hybrid'], '48', ['__v_score', '512', 'tags', 'hybrid'], '53', ['__v_score', '1152', 'tags', 'hybrid'], '47', ['__v_score', '1152', 'tags', 'hybrid'], '54', ['__v_score', '2048', 'tags', 'hybrid'], '46', ['__v_score', '2048', 'tags', 'hybrid'], '55', ['__v_score', '3200', 'tags', 'hybrid'], '45', ['__v_score', '3200', 'tags', 'hybrid']]
-    execute_hybrid_query(env, '(@tags:{hybrid})=>[TOP_K 10 @v $vec_param]', query_data, 'tags').equal(expected_res_3)
-    execute_hybrid_query(env, '(@tags:{hy*})=>[TOP_K 10 @v $vec_param]', query_data, 'tags').equal(expected_res_3)
-
-    # Search with tag list. Expect that docs with 'hybrid' will have lower score, since they are more frequent.
-    expected_res_4 = [10, '50', '3', ['__v_score', '0', 'tags', 'different, tag'], '45', '1', ['__v_score', '3200', 'tags', 'hybrid'], '46', '1', ['__v_score', '2048', 'tags', 'hybrid'], '47', '1', ['__v_score', '1152', 'tags', 'hybrid'], '48', '1', ['__v_score', '512', 'tags', 'hybrid'], '49', '1', ['__v_score', '128', 'tags', 'hybrid'], '51', '1', ['__v_score', '128', 'tags', 'hybrid'], '52', '1', ['__v_score', '512', 'tags', 'hybrid'], '53', '1', ['__v_score', '1152', 'tags', 'hybrid'], '54', '1', ['__v_score', '2048', 'tags', 'hybrid']]
-    execute_hybrid_query(env, '(@tags:{hybrid|tag})=>[TOP_K 10 @v $vec_param]', query_data, 'tags', sort_by_vector=False).equal(expected_res_4)
-
-=======
->>>>>>> 393bf06d
 
     query_data = np.full(dim, index_size/2, dtype='float32')
 
-    expected_res = [10L]
+    expected_res = [10]
     # Expect to get result which are around index_size/2, closer results will come before (secondary sorting by id).
-    expected_res.extend([str(index_size/2), ['__v_score', str(0), 'tags', 'hybrid']])
+    expected_res.extend([str(int(index_size/2)), ['__v_score', str(0), 'tags', 'hybrid']])
     for i in range(1, 10):
-        expected_res.append(str(index_size/2 + (-1*(i+1)/2 if i % 2 else i/2)))
-        expected_res.append(['__v_score', str(dim*((i+1)/2)**2), 'tags', 'hybrid'])
+        expected_res.append(str(int(index_size/2 + (-1*(i+1)/2 if i % 2 else i/2))))
+        expected_res.append(['__v_score', str(int(dim*((i+1)/2)**2)), 'tags', 'hybrid'])
     execute_hybrid_query(env, '(@tags:{hybrid})=>[KNN 10 @v $vec_param]', query_data, 'tags').equal(expected_res)
-    execute_hybrid_query(env, '(@tags:{nothing})=>[KNN 10 @v $vec_param]', query_data, 'tags').equal([0L])
-    execute_hybrid_query(env, '(@tags:{hybrid} @text:hello)=>[KNN 10 @v $vec_param]', query_data, 'tags').equal([0L])
+    execute_hybrid_query(env, '(@tags:{nothing})=>[KNN 10 @v $vec_param]', query_data, 'tags').equal([0])
+    execute_hybrid_query(env, '(@tags:{hybrid} @text:hello)=>[KNN 10 @v $vec_param]', query_data, 'tags').equal([0])
 
     # Change the tag values to 'different, tag' for vectors with ids 5, 10, 20, ..., 6000)
-    for i in range(1, index_size/5 + 1):
+    for i in range(1, int(index_size/5) + 1):
         vector = np.full(dim, 5*i, dtype='float32')
         conn.execute_command('HSET', 5*i, 'v', vector.tobytes(), 'tags', 'different, tag')
 
-    expected_res = [10L]
+    expected_res = [10]
     # Expect to get result which are around index_size/2 that divide by 5, closer results
     # will come before (secondary sorting by id).
     expected_res.extend([str(index_size/2), ['__v_score', str(0), 'tags', 'different, tag']])
@@ -690,7 +543,7 @@
         expected_res.append(['__v_score', str(dim*(5*((i+1)/2))**2), 'tags', 'different, tag'])
     execute_hybrid_query(env, '(@tags:{different})=>[KNN 10 @v $vec_param]', query_data, 'tags').equal(expected_res)
     # Expect for top 10 results from vector search that still has the original text "text value".
-    expected_res = [10L]
+    expected_res = [10]
     res_count = 0
     for i in range(index_size):
         # The desired ids are the top 10 ids that do not divide by 5.
@@ -705,7 +558,7 @@
     execute_hybrid_query(env, '(@tags:{hy*})=>[KNN 10 @v $vec_param]', query_data, 'tags').equal(expected_res)
 
     # Search with tag list. Expect that docs with 'hybrid' will have lower score (1 vs 2), since they are more frequent.
-    expected_res = [10L]
+    expected_res = [10]
     expected_res.extend([str(index_size/2 - 5), '2', ['__v_score', str(dim*5**2), 'tags',  'different, tag'],
                          str(index_size/2), '2', ['__v_score', str(0), 'tags',  'different, tag']])
     for i in range(1, 10):
@@ -719,17 +572,10 @@
 
 def test_hybrid_query_with_numeric_and_geo(env):
     conn = getConnectionByEnv(env)
-<<<<<<< HEAD
-    dimension = 128
-    index_size = 100
-    env.execute_command('FT.CREATE', 'idx', 'SCHEMA', 'v', 'VECTOR', 'HNSW', '8', 'TYPE', 'FLOAT32',
-                        'DIM', dimension, 'DISTANCE_METRIC', 'L2', 'EF_RUNTIME', 100, 'num', 'NUMERIC')
-=======
     dim = 2
     index_size = 6000 * env.shardsCount
-    conn.execute_command('FT.CREATE', 'idx', 'SCHEMA', 'v', 'VECTOR', 'HNSW', '8', 'TYPE', 'FLOAT32',
-                         'DIM', dim, 'DISTANCE_METRIC', 'L2', 'EF_RUNTIME', 1000, 'num', 'NUMERIC')
->>>>>>> 393bf06d
+    env.execute_command('FT.CREATE', 'idx', 'SCHEMA', 'v', 'VECTOR', 'HNSW', '8', 'TYPE', 'FLOAT32',
+                        'DIM', dim, 'DISTANCE_METRIC', 'L2', 'EF_RUNTIME', 1000, 'num', 'NUMERIC')
 
     p = conn.pipeline(transaction=False)
     for i in range(1, index_size+1):
@@ -737,45 +583,8 @@
         conn.execute_command('HSET', i, 'v', vector.tobytes(), 'num', i)
     p.execute()
 
-<<<<<<< HEAD
-    query_data = np.float32([index_size for j in range(dimension)])
-    execute_hybrid_query(env, '(@num:[0 0.5])=>[TOP_K 10 @v $vec_param]', query_data, 'num').equal([0])
-
-    # Expect to get all the results by the distance order (higher id has a better __v_score)
-    expected_res_1 = [10, '100', ['__v_score', '0', 'num', '100'], '99', ['__v_score', '128', 'num', '99'], '98', ['__v_score', '512', 'num', '98'], '97', ['__v_score', '1152', 'num', '97'], '96', ['__v_score', '2048', 'num', '96'], '95', ['__v_score', '3200', 'num', '95'], '94', ['__v_score', '4608', 'num', '94'], '93', ['__v_score', '6272', 'num', '93'], '92', ['__v_score', '8192', 'num', '92'], '91', ['__v_score', '10368', 'num', '91']]
-    execute_hybrid_query(env, '(@num:[0 100])=>[TOP_K 10 @v $vec_param]', query_data, 'num').equal(expected_res_1)
-    execute_hybrid_query(env, '(@num:[0 inf])=>[TOP_K 10 @v $vec_param]', query_data, 'num').equal(expected_res_1)
-
-    # Expect to get results with maximum numeric value of 50
-    expected_res_2 = [10,
-                      '50', ['__v_score', '320000', 'num', '50'],
-                      '49', ['__v_score', '332928', 'num', '49'],
-                      '48', ['__v_score', '346112', 'num', '48'],
-                      '47', ['__v_score', '359552', 'num', '47'],
-                      '46', ['__v_score', '373248', 'num', '46'],
-                      '45', ['__v_score', '387200', 'num', '45'],
-                      '44', ['__v_score', '401408', 'num', '44'],
-                      '43', ['__v_score', '415872', 'num', '43'],
-                      '42', ['__v_score', '430592', 'num', '42'],
-                      '41', ['__v_score', '445568', 'num', '41']]
-    execute_hybrid_query(env, '(@num:[-inf 50])=>[TOP_K 10 @v $vec_param]', query_data, 'num').equal(expected_res_2)
-    execute_hybrid_query(env, '(@num:[-inf 40] | @num:[40 50])=>[TOP_K 10 @v $vec_param]', query_data, 'num').equal(expected_res_2)
-
-    expected_res_3 = [5,
-                      '49', ['__v_score', '332928', 'num', '49'],
-                      '48', ['__v_score', '346112', 'num', '48'],
-                      '47', ['__v_score', '359552', 'num', '47'],
-                      '46', ['__v_score', '373248', 'num', '46'],
-                      '45', ['__v_score', '387200', 'num', '45']]
-    execute_hybrid_query(env, '(@num:[45 (50])=>[TOP_K 10 @v $vec_param]', query_data, 'num').equal(expected_res_3)
-
-    # Testing with geo-filters
-    env.execute_command('FT.DROPINDEX', 'idx')
-    env.execute_command('FT.CREATE', 'idx', 'SCHEMA', 'v', 'VECTOR', 'HNSW', '8', 'TYPE', 'FLOAT32',
-                        'DIM', dimension, 'DISTANCE_METRIC', 'L2', 'EF_RUNTIME', 100, 'coordinate', 'GEO')
-=======
     query_data = np.full(dim, index_size, dtype='float32')
-    expected_res = [10L]
+    expected_res = [10]
     # Expect to get result in reverse order to the id, starting from the max id in the index.
     for i in range(10):
         expected_res.append(str(index_size-i))
@@ -785,10 +594,10 @@
     execute_hybrid_query(env, '(@num:[0 inf])=>[KNN 10 @v $vec_param]', query_data, 'num').equal(expected_res)
 
     # Expect that no result will pass the filter.
-    execute_hybrid_query(env, '(@num:[0 0.5])=>[KNN 10 @v $vec_param]', query_data, 'num').equal([0L])
+    execute_hybrid_query(env, '(@num:[0 0.5])=>[KNN 10 @v $vec_param]', query_data, 'num').equal([0])
 
     # Expect to get results with maximum numeric value of index_size-100
-    expected_res = [10L]
+    expected_res = [10]
     for i in range(10):
         expected_res.append(str(index_size-100-i))
         expected_res.append(['__v_score', str(dim*(100+i)**2), 'num', str(index_size-100-i)])
@@ -798,7 +607,7 @@
 
     # Expect for 5 results only (45-49), this will use ad-hoc BF since ratio between docs that pass the filter to
     # index size is low.
-    expected_res = [5L]
+    expected_res = [5]
     expected_res.extend([str(50-i) for i in range(1, 6)])
     env.expect('FT.SEARCH', 'idx', '(@num:[45 (50])=>[KNN 10 @v $vec_param]',
                'SORTBY', '__v_score', 'PARAMS', 2, 'vec_param', query_data.tobytes(), 'RETURN', 0).equal(expected_res)
@@ -809,7 +618,6 @@
     conn.execute_command('FT.DROPINDEX', 'idx')
     conn.execute_command('FT.CREATE', 'idx', 'SCHEMA', 'v', 'VECTOR', 'HNSW', '8', 'TYPE', 'FLOAT32',
                          'DIM', dim, 'DISTANCE_METRIC', 'L2', 'EF_RUNTIME', 100, 'coordinate', 'GEO')
->>>>>>> 393bf06d
 
     index_size = 1000   # for this index size, ADHOC BF mode will always be selected by the heuristics.
     p = conn.pipeline(transaction=False)
@@ -818,25 +626,8 @@
         conn.execute_command('HSET', i, 'v', vector.tobytes(), 'coordinate', str(i)+","+str(i))
     p.execute()
 
-<<<<<<< HEAD
-    execute_hybrid_query(env, '(@coordinate:[-1.0 -1.0 1 m])=>[TOP_K 10 @v $vec_param]', query_data, 'coordinate').equal([0])
-
     # Expect that ids 1-32 will pass the geo filter, and that the top 10 from these will return.
-    expected_res_4 = [10,
-                      '32', ['__v_score', '591872', 'coordinate', '32,32'],
-                      '31', ['__v_score', '609408', 'coordinate', '31,31'],
-                      '30', ['__v_score', '627200', 'coordinate', '30,30'],
-                      '29', ['__v_score', '645248', 'coordinate', '29,29'],
-                      '28', ['__v_score', '663552', 'coordinate', '28,28'],
-                      '27', ['__v_score', '682112', 'coordinate', '27,27'],
-                      '26', ['__v_score', '700928', 'coordinate', '26,26'],
-                      '25', ['__v_score', '720000', 'coordinate', '25,25'],
-                      '24', ['__v_score', '739328', 'coordinate', '24,24'],
-                      '23', ['__v_score', '758912', 'coordinate', '23,23']]
-    execute_hybrid_query(env, '(@coordinate:[0.0 0.0 5000 km])=>[TOP_K 10 @v $vec_param]', query_data, 'coordinate').equal(expected_res_4)
-=======
-    # Expect that ids 1-32 will pass the geo filter, and that the top 10 from these will return.
-    expected_res = [10L]
+    expected_res = [10]
     for i in range(10):
         expected_res.append(str(32-i))
         expected_res.append(['coordinate', str(32-i)+","+str(32-i)])
@@ -844,25 +635,16 @@
                'SORTBY', '__v_score', 'PARAMS', 2, 'vec_param', query_data.tobytes(), 'RETURN', 1, 'coordinate').equal(expected_res)
 
     # Expect that no results will pass the filter
-    execute_hybrid_query(env, '(@coordinate:[-1.0 -1.0 1 m])=>[KNN 10 @v $vec_param]', query_data, 'coordinate', batches_mode=False).equal([0L])
->>>>>>> 393bf06d
+    execute_hybrid_query(env, '(@coordinate:[-1.0 -1.0 1 m])=>[KNN 10 @v $vec_param]', query_data, 'coordinate', batches_mode=False).equal([0])
 
 
 def test_hybrid_query_batches_mode_with_complex_queries(env):
     conn = getConnectionByEnv(env)
-<<<<<<< HEAD
-    dimension = 128
-    index_size = 100
+    dimension = 4
+    index_size = 6000 * env.shardsCount
     env.execute_command('FT.CREATE', 'idx', 'SCHEMA', 'v', 'VECTOR', 'HNSW', '8', 'TYPE', 'FLOAT32',
                         'DIM', dimension, 'DISTANCE_METRIC', 'L2', 'EF_RUNTIME', 100, 'num', 'NUMERIC',
                         't1', 'TEXT', 't2', 'TEXT')
-=======
-    dimension = 4
-    index_size = 6000 * env.shardsCount
-    conn.execute_command('FT.CREATE', 'idx', 'SCHEMA', 'v', 'VECTOR', 'HNSW', '8', 'TYPE', 'FLOAT32',
-                         'DIM', dimension, 'DISTANCE_METRIC', 'L2', 'EF_RUNTIME', 100, 'num', 'NUMERIC',
-                         't1', 'TEXT', 't2', 'TEXT')
->>>>>>> 393bf06d
 
     p = conn.pipeline(transaction=False)
     close_vector = np.full(dimension, 1, dtype='float32')
@@ -875,7 +657,7 @@
         further_vector = np.full(dimension, i, dtype='float32')
         conn.execute_command('HSET', i, 'v', further_vector.tobytes(), 'num', i, 't1', 'text value', 't2', 'hybrid query')
     p.execute()
-    expected_res_1 = [2L, '1', '5']
+    expected_res_1 = [2, '1', '5']
     # Search for the "close_vector" that some the vector in the index contain. The batch of vectors should start with
     # ids 1, 4. The intersection "child iterator" has two children - intersection iterator (@t2:(hybrid query))
     # and not iterator (-@t1:other). When the hybrid iterator will perform "skipTo(4)" for the child iterator,
@@ -890,43 +672,18 @@
     env.assertEqual(env.cmd(prefix+"FT.DEBUG", "VECSIM_INFO", "idx", "v")[-1], 'HYBRID_BATCHES')
 
     # test modifier list
-<<<<<<< HEAD
-    expected_res_1 = [10, 
-                      '30', ['__v_score', '627200', 't1', 'text value', 't2', 'hybrid query'],
-                      '29', ['__v_score', '645248', 't1', 'text value', 't2', 'hybrid query'],
-                      '28', ['__v_score', '663552', 't1', 'text value', 't2', 'hybrid query'],
-                      '27', ['__v_score', '682112', 't1', 'text value', 't2', 'hybrid query'],
-                      '26', ['__v_score', '700928', 't1', 'text value', 't2', 'hybrid query'],
-                      '25', ['__v_score', '720000', 't1', 'text value', 't2', 'hybrid query'],
-                      '24', ['__v_score', '739328', 't1', 'text value', 't2', 'hybrid query'],
-                      '23', ['__v_score', '758912', 't1', 'text value', 't2', 'hybrid query'],
-                      '22', ['__v_score', '778752', 't1', 'text value', 't2', 'hybrid query'],
-                      '21', ['__v_score', '798848', 't1', 'text value', 't2', 'hybrid query']]
-    if env.isCluster():
-        expected_res_1[0] = 20
-    env.expect('FT.SEARCH', 'idx', '(@t1|t2:value text @num:[10 30])=>[TOP_K 10 @v $vec_param]',
-               'SORTBY', '__v_score',
-               'PARAMS', 2, 'vec_param', query_data.tobytes(),
-               'RETURN', 3, 't1', 't2', '__v_score', **{'NEVER_DECODE': []}).equal(expected_res_1)
-=======
-    expected_res_2 = [10L, '10', '11', '12', '13', '14', '15', '16', '17', '18', '19']
+    expected_res_2 = [10, '10', '11', '12', '13', '14', '15', '16', '17', '18', '19']
     env.expect('FT.SEARCH', 'idx', '(@t1|t2:(value text) @num:[10 30])=>[KNN 10 @v $vec_param]',
                'SORTBY', '__v_score',
                'PARAMS', 2, 'vec_param', close_vector.tobytes(),
                'RETURN', 0).equal(expected_res_2)
->>>>>>> 393bf06d
 
     # test with query attributes
     env.expect('FT.SEARCH', 'idx', '(@t1|t2:(value text)=>{$inorder: true} @num:[10 30])=>[KNN 10 @v $vec_param]',
                'SORTBY', '__v_score',
                'WITHSCORES',
-<<<<<<< HEAD
-               'PARAMS', 2, 'vec_param', query_data.tobytes(),
+               'PARAMS', 2, 'vec_param', close_vector.tobytes(),
                'RETURN', 2, 't1', 't2').equal([0])
-=======
-               'PARAMS', 2, 'vec_param', close_vector.tobytes(),
-               'RETURN', 2, 't1', 't2').equal([0L])
->>>>>>> 393bf06d
 
 
 def test_hybrid_query_non_vector_score(env):
@@ -946,18 +703,19 @@
 
     # All documents should match, so TOP 10 takes the 10 with the largest ids. Since we sort by default score
     # and "value" is optional, expect that 100 will come first, and the rest will be sorted by id in ascending order.
-<<<<<<< HEAD
-    expected_res_1 = [10, '100', '3', ['__v_score', '0', 't', 'other'], 
-                          '91', '2', ['__v_score', '10368', 't', 'text value'],
-                          '92', '2', ['__v_score', '8192', 't', 'text value'],
-                          '93', '2', ['__v_score', '6272', 't', 'text value'],
-                          '94', '2', ['__v_score', '4608', 't', 'text value'],
-                          '95', '2', ['__v_score', '3200', 't', 'text value'],
-                          '96', '2', ['__v_score', '2048', 't', 'text value'],
-                          '97', '2', ['__v_score', '1152', 't', 'text value'],
-                          '98', '2', ['__v_score', '512', 't', 'text value'],
-                          '99', '2', ['__v_score', '128', 't', 'text value']]
-    execute_hybrid_query(env, '((text ~value)|other)=>[TOP_K 10 @v $vec_param]', query_data, 't', sort_by_vector=False).equal(expected_res_1)
+    expected_res_1 = [10,
+                      '100', '3', ['__v_score', '0', 't', 'other'],
+                      '91', '2', ['__v_score', '10368', 't', 'text value'],
+                      '92', '2', ['__v_score', '8192', 't', 'text value'],
+                      '93', '2', ['__v_score', '6272', 't', 'text value'],
+                      '94', '2', ['__v_score', '4608', 't', 'text value'],
+                      '95', '2', ['__v_score', '3200', 't', 'text value'],
+                      '96', '2', ['__v_score', '2048', 't', 'text value'],
+                      '97', '2', ['__v_score', '1152', 't', 'text value'],
+                      '98', '2', ['__v_score', '512', 't', 'text value'],
+                      '99', '2', ['__v_score', '128', 't', 'text value']]
+    execute_hybrid_query(env, '((text ~value)|other)=>[KNN 10 @v $vec_param]', query_data, 't', sort_by_vector=False, batches_mode=False).equal(expected_res_1)
+    execute_hybrid_query(env, '((text ~value)|other)=>[KNN 10 @v $vec_param]', query_data, 't', sort_by_vector=False, sort_by_non_vector_field=True, batches_mode=False).equal(expected_res_1)
 
     # Same as above, but here we use fuzzy for 'text'
     expected_res_2 = [10,
@@ -971,7 +729,8 @@
                       '97', '1', ['__v_score', '1152', 't', 'text value'],
                       '98', '1', ['__v_score', '512', 't', 'text value'],
                       '99', '1', ['__v_score', '128', 't', 'text value']]
-    execute_hybrid_query(env, '(%test%|other)=>[TOP_K 10 @v $vec_param]', query_data, 't', sort_by_vector=False).equal(expected_res_2)
+    execute_hybrid_query(env, '(%test%|other)=>[KNN 10 @v $vec_param]', query_data, 't', sort_by_vector=False, batches_mode=False).equal(expected_res_2)
+    execute_hybrid_query(env, '(%test%|other)=>[KNN 10 @v $vec_param]', query_data, 't', sort_by_vector=False, sort_by_non_vector_field=True, batches_mode=False).equal(expected_res_2)
 
     # use TFIDF.DOCNORM scorer
     expected_res_3 = [10,
@@ -985,53 +744,6 @@
                       '97', '0.33333333333333331', ['__v_score', '1152', 't', 'text value'],
                       '98', '0.33333333333333331', ['__v_score', '512', 't', 'text value'],
                       '99', '0.33333333333333331', ['__v_score', '128', 't', 'text value']]
-    env.expect('FT.SEARCH', 'idx', '(text|other)=>[TOP_K 10 @v $vec_param]', 'SCORER', 'TFIDF.DOCNORM', 'WITHSCORES',
-               'PARAMS', 2, 'vec_param', query_data.tobytes(),
-               'RETURN', 2, 't', '__v_score', 'LIMIT', 0, 10).equal(expected_res_3)
-
-    # use BM25 scorer
-    expected_res_4 = [10,
-                      '100', '0.72815531789441912', ['__v_score', '0', 't', 'other'],
-                      '91', '0.24271843929813972', ['__v_score', '10368', 't', 'text value'],
-                      '92', '0.24271843929813972', ['__v_score', '8192', 't', 'text value'],
-                      '93', '0.24271843929813972', ['__v_score', '6272', 't', 'text value'],
-                      '94', '0.24271843929813972', ['__v_score', '4608', 't', 'text value'],
-                      '95', '0.24271843929813972', ['__v_score', '3200', 't', 'text value'],
-                      '96', '0.24271843929813972', ['__v_score', '2048', 't', 'text value'],
-                      '97', '0.24271843929813972', ['__v_score', '1152', 't', 'text value'],
-                      '98', '0.24271843929813972', ['__v_score', '512', 't', 'text value'],
-                      '99', '0.24271843929813972', ['__v_score', '128', 't', 'text value']]
-    env.expect('FT.SEARCH', 'idx', '(text|other)=>[TOP_K 10 @v $vec_param]', 'SCORER', 'BM25', 'WITHSCORES',
-               'PARAMS', 2, 'vec_param', query_data.tobytes(),
-               'RETURN', 2, 't', '__v_score', 'LIMIT', 0, 10).equal(expected_res_4)
-
-    # use DISMAX scorer
-    expected_res_5 = [10,
-                      '91', '1', ['__v_score', '10368', 't', 'text value'],
-                      '92', '1', ['__v_score', '8192', 't', 'text value'],
-                      '93', '1', ['__v_score', '6272', 't', 'text value'],
-                      '94', '1', ['__v_score', '4608', 't', 'text value'],
-                      '95', '1', ['__v_score', '3200', 't', 'text value'],
-                      '96', '1', ['__v_score', '2048', 't', 'text value'],
-                      '97', '1', ['__v_score', '1152', 't', 'text value'],
-                      '98', '1', ['__v_score', '512', 't', 'text value'],
-                      '99', '1', ['__v_score', '128', 't', 'text value'],
-                      '100', '1', ['__v_score', '0', 't', 'other']]
-    env.expect('FT.SEARCH', 'idx', '(text|other)=>[TOP_K 10 @v $vec_param]', 'SCORER', 'DISMAX', 'WITHSCORES',
-               'PARAMS', 2, 'vec_param', query_data.tobytes(),
-               'RETURN', 2, 't', '__v_score', 'LIMIT', 0, 10).equal(expected_res_5)
-=======
-    expected_res_1 = [10L, '100', '3', ['__v_score', '0', 't', 'other'], '91', '2', ['__v_score', '10368', 't', 'text value'], '92', '2', ['__v_score', '8192', 't', 'text value'], '93', '2', ['__v_score', '6272', 't', 'text value'], '94', '2', ['__v_score', '4608', 't', 'text value'], '95', '2', ['__v_score', '3200', 't', 'text value'], '96', '2', ['__v_score', '2048', 't', 'text value'], '97', '2', ['__v_score', '1152', 't', 'text value'], '98', '2', ['__v_score', '512', 't', 'text value'], '99', '2', ['__v_score', '128', 't', 'text value']]
-    execute_hybrid_query(env, '((text ~value)|other)=>[KNN 10 @v $vec_param]', query_data, 't', sort_by_vector=False, batches_mode=False).equal(expected_res_1)
-    execute_hybrid_query(env, '((text ~value)|other)=>[KNN 10 @v $vec_param]', query_data, 't', sort_by_vector=False, sort_by_non_vector_field=True, batches_mode=False).equal(expected_res_1)
-
-    # Same as above, but here we use fuzzy for 'text'
-    expected_res_2 = [10L, '100', '3', ['__v_score', '0', 't', 'other'], '91', '1', ['__v_score', '10368', 't', 'text value'], '92', '1', ['__v_score', '8192', 't', 'text value'], '93', '1', ['__v_score', '6272', 't', 'text value'], '94', '1', ['__v_score', '4608', 't', 'text value'], '95', '1', ['__v_score', '3200', 't', 'text value'], '96', '1', ['__v_score', '2048', 't', 'text value'], '97', '1', ['__v_score', '1152', 't', 'text value'], '98', '1', ['__v_score', '512', 't', 'text value'], '99', '1', ['__v_score', '128', 't', 'text value']]
-    execute_hybrid_query(env, '(%test%|other)=>[KNN 10 @v $vec_param]', query_data, 't', sort_by_vector=False, batches_mode=False).equal(expected_res_2)
-    execute_hybrid_query(env, '(%test%|other)=>[KNN 10 @v $vec_param]', query_data, 't', sort_by_vector=False, sort_by_non_vector_field=True, batches_mode=False).equal(expected_res_2)
-
-    # use TFIDF.DOCNORM scorer
-    expected_res_3 = [10L, '100', '3', ['__v_score', '0', 't', 'other'], '91', '0.33333333333333331', ['__v_score', '10368', 't', 'text value'], '92', '0.33333333333333331', ['__v_score', '8192', 't', 'text value'], '93', '0.33333333333333331', ['__v_score', '6272', 't', 'text value'], '94', '0.33333333333333331', ['__v_score', '4608', 't', 'text value'], '95', '0.33333333333333331', ['__v_score', '3200', 't', 'text value'], '96', '0.33333333333333331', ['__v_score', '2048', 't', 'text value'], '97', '0.33333333333333331', ['__v_score', '1152', 't', 'text value'], '98', '0.33333333333333331', ['__v_score', '512', 't', 'text value'], '99', '0.33333333333333331', ['__v_score', '128', 't', 'text value']]
     env.expect('FT.SEARCH', 'idx', '(text|other)=>[KNN 10 @v $vec_param]', 'SCORER', 'TFIDF.DOCNORM', 'WITHSCORES',
                'PARAMS', 2, 'vec_param', query_data.tobytes(),
                'RETURN', 2, 't', '__v_score', 'LIMIT', 0, 10).equal(expected_res_3)
@@ -1039,13 +751,13 @@
     # Those scorers are scoring per shard.
     if not env.isCluster():
         # use BM25 scorer
-        expected_res_4 = [10L, '100', '0.72815531789441912', ['__v_score', '0', 't', 'other'], '91', '0.24271843929813972', ['__v_score', '10368', 't', 'text value'], '92', '0.24271843929813972', ['__v_score', '8192', 't', 'text value'], '93', '0.24271843929813972', ['__v_score', '6272', 't', 'text value'], '94', '0.24271843929813972', ['__v_score', '4608', 't', 'text value'], '95', '0.24271843929813972', ['__v_score', '3200', 't', 'text value'], '96', '0.24271843929813972', ['__v_score', '2048', 't', 'text value'], '97', '0.24271843929813972', ['__v_score', '1152', 't', 'text value'], '98', '0.24271843929813972', ['__v_score', '512', 't', 'text value'], '99', '0.24271843929813972', ['__v_score', '128', 't', 'text value']]
+        expected_res_4 = [10, '100', '0.72815531789441912', ['__v_score', '0', 't', 'other'], '91', '0.24271843929813972', ['__v_score', '10368', 't', 'text value'], '92', '0.24271843929813972', ['__v_score', '8192', 't', 'text value'], '93', '0.24271843929813972', ['__v_score', '6272', 't', 'text value'], '94', '0.24271843929813972', ['__v_score', '4608', 't', 'text value'], '95', '0.24271843929813972', ['__v_score', '3200', 't', 'text value'], '96', '0.24271843929813972', ['__v_score', '2048', 't', 'text value'], '97', '0.24271843929813972', ['__v_score', '1152', 't', 'text value'], '98', '0.24271843929813972', ['__v_score', '512', 't', 'text value'], '99', '0.24271843929813972', ['__v_score', '128', 't', 'text value']]
         env.expect('FT.SEARCH', 'idx', '(text|other)=>[KNN 10 @v $vec_param]', 'SCORER', 'BM25', 'WITHSCORES',
                 'PARAMS', 2, 'vec_param', query_data.tobytes(),
                 'RETURN', 2, 't', '__v_score', 'LIMIT', 0, 10).equal(expected_res_4)
 
         # use DISMAX scorer
-        expected_res_5 = [10L, '91', '1', ['__v_score', '10368', 't', 'text value'], '92', '1', ['__v_score', '8192', 't', 'text value'], '93', '1', ['__v_score', '6272', 't', 'text value'], '94', '1', ['__v_score', '4608', 't', 'text value'], '95', '1', ['__v_score', '3200', 't', 'text value'], '96', '1', ['__v_score', '2048', 't', 'text value'], '97', '1', ['__v_score', '1152', 't', 'text value'], '98', '1', ['__v_score', '512', 't', 'text value'], '99', '1', ['__v_score', '128', 't', 'text value'], '100', '1', ['__v_score', '0', 't', 'other']]
+        expected_res_5 = [10, '91', '1', ['__v_score', '10368', 't', 'text value'], '92', '1', ['__v_score', '8192', 't', 'text value'], '93', '1', ['__v_score', '6272', 't', 'text value'], '94', '1', ['__v_score', '4608', 't', 'text value'], '95', '1', ['__v_score', '3200', 't', 'text value'], '96', '1', ['__v_score', '2048', 't', 'text value'], '97', '1', ['__v_score', '1152', 't', 'text value'], '98', '1', ['__v_score', '512', 't', 'text value'], '99', '1', ['__v_score', '128', 't', 'text value'], '100', '1', ['__v_score', '0', 't', 'other']]
         env.expect('FT.SEARCH', 'idx', '(text|other)=>[KNN 10 @v $vec_param]', 'SCORER', 'DISMAX', 'WITHSCORES',
                 'PARAMS', 2, 'vec_param', query_data.tobytes(),
                 'RETURN', 2, 't', '__v_score', 'LIMIT', 0, 10).equal(expected_res_5)
@@ -1071,7 +783,7 @@
         env.expect('FT.SEARCH', 'idx', '*=>[KNN 10 @v $vec_param]',
                 'SORTBY', '__v_score',
                 'RETURN', '0',
-                'PARAMS', 2, 'vec_param', vector.tobytes()).equal([1L, '0'])
+                'PARAMS', 2, 'vec_param', vector.tobytes()).equal([1, '0'])
 
 
 def test_hybrid_query_adhoc_bf_mode(env):
@@ -1090,10 +802,19 @@
     # Expect to get only vector that passes the filter (i.e, has "other" in text field)
     # Expect also that heuristics will choose adhoc BF over batches.
     query_data = np.float32([100 for j in range(dimension)])
->>>>>>> 393bf06d
-
-    expected_res = [10L, '100', ['__v_score', '0', 't', 'other'], '90', ['__v_score', '12800', 't', 'other'], '80', ['__v_score', '51200', 't', 'other'], '70', ['__v_score', '115200', 't', 'other'], '60', ['__v_score', '204800', 't', 'other'], '50', ['__v_score', '320000', 't', 'other'], '40', ['__v_score', '460800', 't', 'other'], '30', ['__v_score', '627200', 't', 'other'], '20', ['__v_score', '819200', 't', 'other'], '10', ['__v_score', '1036800', 't', 'other']]
-    
+
+    expected_res = [10,
+                    '100', ['__v_score', '0', 't', 'other'],
+                    '90', ['__v_score', '12800', 't', 'other'],
+                    '80', ['__v_score', '51200', 't', 'other'],
+                    '70', ['__v_score', '115200', 't', 'other'],
+                    '60', ['__v_score', '204800', 't', 'other'],
+                    '50', ['__v_score', '320000', 't', 'other'],
+                    '40', ['__v_score', '460800', 't', 'other'],
+                    '30', ['__v_score', '627200', 't', 'other'],
+                    '20', ['__v_score', '819200', 't', 'other'],
+                    '10', ['__v_score', '1036800', 't', 'other']]
+
     for _ in env.retry_with_rdb_reload():
         waitForIndex(env, 'idx')
         execute_hybrid_query(env, '(other)=>[KNN 10 @v $vec_param]', query_data, 't', batches_mode=False).equal(expected_res)
@@ -1119,7 +840,7 @@
     waitForIndex(env, 'idx')
     assertInfoField(env, 'idx', 'num_docs', '2')
     assertInfoField(env, 'idx', 'hash_indexing_failures', '4')
-    env.expect('FT.SEARCH', 'idx', '*=>[KNN 6 @v $q]', 'NOCONTENT', 'PARAMS', 2, 'q', np.ones(dimension, 'float32').tobytes()).equal([2L, '1', '4'])
+    env.expect('FT.SEARCH', 'idx', '*=>[KNN 6 @v $q]', 'NOCONTENT', 'PARAMS', 2, 'q', np.ones(dimension, 'float32').tobytes()).equal([2, '1', '4'])
 
 def test_hybrid_query_cosine(env):
     conn = getConnectionByEnv(env)
