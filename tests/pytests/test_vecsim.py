# -*- coding: utf-8 -*-
import random

from RLTest import Env
from common import *
from includes import *
from random import randrange


'''************* Helper methods for vecsim tests ************'''

# Helper method for comparing expected vs. results of KNN query, where the only
# returned field except for the doc id is the vector distance
def assert_knn_results(env, expected_res, actual_res, error_msg='', data_type='FLOAT32'):
    # Assert that number of returned results from the query is as expected
    env.assertEqual(expected_res[0], actual_res[0], depth=1, message=error_msg)
    for i in range(1, len(expected_res), 2):
        # For each result, assert its id and its distance (use float equality)
        env.assertEqual(expected_res[i], actual_res[i], depth=1, message=error_msg)
        if data_type == 'FLOAT32':
            env.assertAlmostEqual(expected_res[i+1][1], float(actual_res[i+1][1]), 1E-6, depth=1, message=error_msg)
        else:  # data type is float64, expect higher precision
            env.assertAlmostEqual(expected_res[i+1][1], float(actual_res[i+1][1]), 1E-9, depth=1, message=error_msg)


def load_vectors_to_redis(env, n_vec, query_vec_index, vec_size, data_type='FLOAT32'):
    conn = getConnectionByEnv(env)
    for i in range(n_vec):
        vector = create_np_array_typed(np.random.rand(vec_size), data_type)
        if i == query_vec_index:
            query_vec = vector
        conn.execute_command('HSET', i, 'vector', vector.tobytes())
    return query_vec


def get_vecsim_memory(env, index_key, field_name):
    return float(to_dict(env.cmd("FT.DEBUG", "VECSIM_INFO", index_key, field_name))["MEMORY"])/0x100000


def get_vecsim_index_size(env, index_key, field_name):
    return int(to_dict(env.cmd("FT.DEBUG", "VECSIM_INFO", index_key, field_name))["INDEX_SIZE"])


def load_vectors_with_texts_into_redis(con, vector_field, dim, num_vectors, data_type='FLOAT32'):
    id_vec_list = []
    p = con.pipeline(transaction=False)
    for i in range(1, num_vectors+1):
        vector = create_np_array_typed([i]*dim, data_type)
        p.execute_command('HSET', i, vector_field, vector.tobytes(), 't', 'text value')
        id_vec_list.append((i, vector))
    p.execute()
    return id_vec_list


def execute_hybrid_query(env, query_string, query_data, non_vector_field, sort_by_vector=True, sort_by_non_vector_field=False,
                         hybrid_mode='HYBRID_BATCHES'):
    if sort_by_vector:
        ret = env.expect('FT.SEARCH', 'idx', query_string,
                         'SORTBY', '__v_score',
                         'PARAMS', 2, 'vec_param', query_data.tobytes(),
                         'RETURN', 2, '__v_score', non_vector_field, 'LIMIT', 0, 10)

    else:
        if sort_by_non_vector_field:
            ret = env.expect('FT.SEARCH', 'idx', query_string, 'WITHSCORES',
                             'SORTBY', non_vector_field,
                             'PARAMS', 2, 'vec_param', query_data.tobytes(),
                             'RETURN', 2, non_vector_field, '__v_score', 'LIMIT', 0, 10)

        else:
            ret = env.expect('FT.SEARCH', 'idx', query_string, 'WITHSCORES',
                             'PARAMS', 2, 'vec_param', query_data.tobytes(),
                             'RETURN', 2, non_vector_field, '__v_score', 'LIMIT', 0, 10)

    # in cluster mode, we send `_FT.DEBUG' to the local shard.
    prefix = '_' if env.isCluster() else ''
    env.assertEqual(to_dict(env.cmd(prefix+"FT.DEBUG", "VECSIM_INFO", "idx", "v"))['LAST_SEARCH_MODE'], hybrid_mode, depth=1)
    return ret


'''******************* vecsim tests *****************************'''


def test_sanity_cosine():
    env = Env(moduleArgs='DEFAULT_DIALECT 2')
    conn = getConnectionByEnv(env)

    index_types = ['FLAT', 'HNSW']
    data_types = ['FLOAT32', 'FLOAT64']
    score_field_syntaxs = ['AS dist]', ']=>{$yield_distance_as:dist}']
    for index_type in index_types:
        for data_type in data_types:
            for score_field_syntax in score_field_syntaxs:
                env.expect('FT.CREATE', 'idx', 'SCHEMA', 'v', 'VECTOR', index_type, '6', 'TYPE', data_type,
                           'DIM', '2', 'DISTANCE_METRIC', 'COSINE').ok()
                conn.execute_command('HSET', 'a', 'v', create_np_array_typed([0.1, 0.1], data_type).tobytes())
                conn.execute_command('HSET', 'b', 'v', create_np_array_typed([0.1, 0.2], data_type).tobytes())
                conn.execute_command('HSET', 'c', 'v', create_np_array_typed([0.1, 0.3], data_type).tobytes())
                conn.execute_command('HSET', 'd', 'v', create_np_array_typed([0.1, 0.4], data_type).tobytes())

                query_vec = create_np_array_typed([0.1, 0.1], data_type)

                # Compute the expected distances from the query vector using scipy.spatial
                expected_res = [4, 'a', ['dist', spatial.distance.cosine(np.array([0.1, 0.1]), query_vec)],
                          'b', ['dist', spatial.distance.cosine(np.array([0.1, 0.2]), query_vec)],
                          'c', ['dist', spatial.distance.cosine(np.array([0.1, 0.3]), query_vec)],
                          'd', ['dist', spatial.distance.cosine(np.array([0.1, 0.4]), query_vec)]]

                actual_res = env.expect('FT.SEARCH', 'idx', f'*=>[KNN 4 @v $blob {score_field_syntax}', 'PARAMS', '2',
                                        'blob', query_vec.tobytes(), 'SORTBY', 'dist', 'RETURN', '1', 'dist').res
                assert_knn_results(env, expected_res, actual_res, error_msg=f"{index_type, data_type}", data_type=data_type)

                # Rerun with a different query vector
                query_vec = create_np_array_typed([0.1, 0.2], data_type)
                expected_res = [4, 'b', ['dist', spatial.distance.cosine(np.array([0.1, 0.2]), query_vec)],
                                'c', ['dist', spatial.distance.cosine(np.array([0.1, 0.3]), query_vec)],
                                'd', ['dist', spatial.distance.cosine(np.array([0.1, 0.4]), query_vec)],
                                'a', ['dist', spatial.distance.cosine(np.array([0.1, 0.1]), query_vec)]]

                actual_res = env.expect('FT.SEARCH', 'idx', f'*=>[KNN 4 @v $blob  {score_field_syntax}', 'PARAMS', '2',
                                        'blob', query_vec.tobytes(), 'SORTBY', 'dist', 'RETURN', '1', 'dist').res
                assert_knn_results(env, expected_res, actual_res, error_msg=f"{index_type, data_type}", data_type=data_type)

                # Delete one vector and search again
                conn.execute_command('DEL', 'b')
                # Expect to get only 3 results (the same as before but without 'b')
                expected_res = [3, 'c', ['dist', spatial.distance.cosine(np.array([0.1, 0.3]), query_vec)],
                                'd', ['dist', spatial.distance.cosine(np.array([0.1, 0.4]), query_vec)],
                                'a', ['dist', spatial.distance.cosine(np.array([0.1, 0.1]), query_vec)]]
                actual_res = env.expect('FT.SEARCH', 'idx', '*=>[KNN 4 @v $blob AS dist]', 'PARAMS', '2',
                                        'blob', query_vec.tobytes(), 'SORTBY', 'dist', 'RETURN', '1', 'dist').res
                assert_knn_results(env, expected_res, actual_res, error_msg=f"{index_type, data_type}", data_type=data_type)

                conn.execute_command('FT.DROPINDEX', 'idx', 'DD')


def test_sanity_l2():
    env = Env(moduleArgs='DEFAULT_DIALECT 2')
    conn = getConnectionByEnv(env)

    index_types = ['FLAT', 'HNSW']
    data_types = ['FLOAT32', 'FLOAT64']
    for index_type in index_types:
        for data_type in data_types:
            env.expect('FT.CREATE', 'idx', 'SCHEMA', 'v', 'VECTOR', index_type, '6', 'TYPE', data_type,
                       'DIM', '2', 'DISTANCE_METRIC', 'L2').ok()
            conn.execute_command('HSET', 'a', 'v', create_np_array_typed([0.1, 0.1], data_type).tobytes())
            conn.execute_command('HSET', 'b', 'v', create_np_array_typed([0.1, 0.2], data_type).tobytes())
            conn.execute_command('HSET', 'c', 'v', create_np_array_typed([0.1, 0.3], data_type).tobytes())
            conn.execute_command('HSET', 'd', 'v', create_np_array_typed([0.1, 0.4], data_type).tobytes())

            query_vec = create_np_array_typed([0.1, 0.1], data_type)

            # Compute the expected distances from the query vector using scipy.spatial
            expected_res = [4, 'a', ['dist', spatial.distance.sqeuclidean(np.array([0.1, 0.1]), query_vec)],
                            'b', ['dist', spatial.distance.sqeuclidean(np.array([0.1, 0.2]), query_vec)],
                            'c', ['dist', spatial.distance.sqeuclidean(np.array([0.1, 0.3]), query_vec)],
                            'd', ['dist', spatial.distance.sqeuclidean(np.array([0.1, 0.4]), query_vec)]]

            actual_res = env.expect('FT.SEARCH', 'idx', '*=>[KNN 4 @v $blob AS dist]', 'PARAMS', '2',
                                    'blob', query_vec.tobytes(), 'SORTBY', 'dist', 'RETURN', '1', 'dist').res
            assert_knn_results(env, expected_res, actual_res, error_msg=f"{index_type, data_type}", data_type=data_type)

            # Rerun with a different query vector
            query_vec = create_np_array_typed([0.1, 0.19], data_type)
            expected_res = [4, 'b', ['dist', spatial.distance.sqeuclidean(np.array([0.1, 0.2]), query_vec)],
                            'a', ['dist', spatial.distance.sqeuclidean(np.array([0.1, 0.1]), query_vec)],
                            'c', ['dist', spatial.distance.sqeuclidean(np.array([0.1, 0.3]), query_vec)],
                            'd', ['dist', spatial.distance.sqeuclidean(np.array([0.1, 0.4]), query_vec)]]

            actual_res = env.expect('FT.SEARCH', 'idx', '*=>[KNN 4 @v $blob AS dist]', 'PARAMS', '2',
                                    'blob', query_vec.tobytes(), 'SORTBY', 'dist', 'RETURN', '1', 'dist').res
            assert_knn_results(env, expected_res, actual_res, error_msg=f"{index_type, data_type}", data_type=data_type)

            # Delete one vector and search again
            conn.execute_command('DEL', 'b')
            # Expect to get only 3 results (the same as before but without 'b')
            expected_res = [3, 'a', ['dist', spatial.distance.sqeuclidean(np.array([0.1, 0.1]), query_vec)],
                            'c', ['dist', spatial.distance.sqeuclidean(np.array([0.1, 0.3]), query_vec)],
                            'd', ['dist', spatial.distance.sqeuclidean(np.array([0.1, 0.4]), query_vec)]]
            actual_res = env.expect('FT.SEARCH', 'idx', '*=>[KNN 4 @v $blob AS dist]', 'PARAMS', '2',
                                    'blob', query_vec.tobytes(), 'SORTBY', 'dist', 'RETURN', '1', 'dist').res
            assert_knn_results(env, expected_res, actual_res, error_msg=f"{index_type, data_type}", data_type=data_type)

            conn.execute_command('FT.DROPINDEX', 'idx', 'DD')


def test_del_reuse():
    env = Env(moduleArgs='DEFAULT_DIALECT 2')

    def del_insert(env):
        conn = getConnectionByEnv(env)

        conn.execute_command('DEL', 'a')
        conn.execute_command('DEL', 'b')
        conn.execute_command('DEL', 'c')
        conn.execute_command('DEL', 'd')

        env.expect('FT.SEARCH', 'idx', '*=>[KNN 4 @v $b]', 'PARAMS', '2', 'b', 'abcdefgh').equal([0])

        res = [''.join(random.choice(str(x).lower()) for x in range(8)),
               ''.join(random.choice(str(x).lower()) for x in range(8)),
               ''.join(random.choice(str(x).lower()) for x in range(8)),
               ''.join(random.choice(str(x).lower()) for x in range(8))]

        conn.execute_command('HSET', 'a', 'v', res[0])
        conn.execute_command('HSET', 'b', 'v', res[1])
        conn.execute_command('HSET', 'c', 'v', res[2])
        conn.execute_command('HSET', 'd', 'v', res[3])
        return res

    # test start
    conn = getConnectionByEnv(env)
    conn.execute_command('FT.CREATE', 'idx', 'SCHEMA', 'v', 'VECTOR', 'HNSW', '6', 'TYPE', 'FLOAT32', 'DIM', '2','DISTANCE_METRIC', 'L2')

    vecs = del_insert(env)
    res = [4, 'a', ['v', vecs[0]], 'b', ['v', vecs[1]], 'c', ['v', vecs[2]], 'd', ['v', vecs[3]]]
    env.expect('FT.SEARCH', 'idx', '*=>[KNN 4 @v $b]', 'PARAMS', '2', 'b', 'abcdefgh', 'RETURN', '1', 'v').equal(res)

    vecs = del_insert(env)
    res = [4, 'a', ['v', vecs[0]], 'b', ['v', vecs[1]], 'c', ['v', vecs[2]], 'd', ['v', vecs[3]]]
    env.expect('FT.SEARCH', 'idx', '*=>[KNN 4 @v $b]', 'PARAMS', '2', 'b', 'abcdefgh', 'RETURN', '1', 'v').equal(res)

    vecs = del_insert(env)
    res = [4, 'a', ['v', vecs[0]], 'b', ['v', vecs[1]], 'c', ['v', vecs[2]], 'd', ['v', vecs[3]]]
    env.expect('FT.SEARCH', 'idx', '*=>[KNN 4 @v $b]', 'PARAMS', '2', 'b', 'abcdefgh', 'RETURN', '1', 'v').equal(res)


# test for issue https://github.com/RediSearch/RediSearch/pull/2705
def test_update_with_bad_value():
    env = Env(moduleArgs='DEFAULT_DIALECT 2')
    conn = getConnectionByEnv(env)
    conn.execute_command('FT.CREATE', 'idx', 'ON', 'JSON',
                        'SCHEMA', '$.v', 'AS', 'vec', 'VECTOR', 'FLAT', '6', 'TYPE', 'FLOAT32', 'DIM', '2','DISTANCE_METRIC', 'L2')
    conn.execute_command('FT.CREATE', 'idx2',
                        'SCHEMA', 'vec', 'VECTOR', 'FLAT', '6', 'TYPE', 'FLOAT32', 'DIM', '2','DISTANCE_METRIC', 'L2')

    res = [1, 'doc:1', ['$', '{"v":[1,3]}']]
    # Add doc contains a vector to the index
    env.assertOk(conn.execute_command('JSON.SET', 'doc:1', '$', '{"v":[1,2]}'))
    # Override with bad vector value (wrong blob size)
    env.assertEqual(conn.execute_command('JSON.ARRINSERT', 'doc:1', '$.v', '2', '3'), [3])
    # Override again with legal vector value
    env.assertEqual(conn.execute_command('JSON.ARRPOP', 'doc:1', '$.v', '1'), ['2'])
    env.assertEqual(conn.execute_command('JSON.GET', 'doc:1', '$.v[*]'), '[1,3]')
    env.assertEqual(conn.execute_command('JSON.ARRLEN', 'doc:1', '$.v'), [2])
    waitForIndex(env, 'idx')
    # before the issue fix, the second query will result in empty result, as the first vector value was not deleted when
    # its value was override with a bad value
    env.expect('FT.SEARCH', 'idx', '*').equal(res)
    env.expect('FT.SEARCH', 'idx', '*=>[KNN 1 @vec $B]', 'PARAMS', '2', 'B', '????????', 'RETURN', '1', '$').equal(res)

    res = [1, 'h1', ['vec', '????>>>>']]
    # Add doc contains a vector to the index
    env.assertEqual(conn.execute_command('HSET', 'h1', 'vec', '????????'), 1)
    # Override with bad vector value (wrong blob size)
    env.assertEqual(conn.execute_command('HSET', 'h1', 'vec', 'bad-val'), 0)
    # Override again with legal vector value
    env.assertEqual(conn.execute_command('HSET', 'h1', 'vec', '????>>>>'), 0)
    waitForIndex(env, 'idx2')
    # before the issue fix, the second query will result in empty result, as the first vector value was not deleted when
    # its value was override with a bad value
    env.expect('FT.SEARCH', 'idx2', '*').equal(res)
    env.expect('FT.SEARCH', 'idx2', '*=>[KNN 1 @vec $B]', 'PARAMS', '2', 'B', '????????', 'RETURN', '1', 'vec').equal(res)


def test_create():
    env = Env(moduleArgs='DEFAULT_DIALECT 2')
    env.skipOnCluster()
    conn = getConnectionByEnv(env)
<<<<<<< HEAD
=======
    env.execute_command('FT.CREATE', 'idx1', 'SCHEMA', 'v', 'VECTOR', 'HNSW', '14', 'TYPE', 'FLOAT32',
                        'DIM', '1024', 'DISTANCE_METRIC', 'IP', 'INITIAL_CAP', '10', 'M', '16',
                        'EF_CONSTRUCTION', '200', 'EF_RUNTIME', '10')
    for _ in env.retry_with_rdb_reload():
        info = [['identifier', 'v', 'attribute', 'v', 'type', 'VECTOR']]
        assertInfoField(env, 'idx1', 'attributes', info)
        info_data = to_dict(env.cmd("FT.DEBUG", "VECSIM_INFO", "idx1", "v"))
        env.assertEqual(info_data['ALGORITHM'], 'HNSW')
        env.assertEqual(info_data['TYPE'], 'FLOAT32')
        env.assertEqual(info_data['DIMENSION'], 1024)
        env.assertEqual(info_data['METRIC'], 'IP')
        env.assertEqual(info_data['INDEX_SIZE'], 0)
        env.assertEqual(info_data['M'], 16)
        env.assertEqual(info_data['EF_CONSTRUCTION'], 200)
        env.assertEqual(info_data['EF_RUNTIME'], 10)
        env.assertEqual(info_data['MAX_LEVEL'], -1)
        env.assertEqual(info_data['ENTRYPOINT'], -1)
        env.assertEqual(info_data['IS_MULTI_VALUE'], 0)
        env.assertEqual(info_data['LAST_SEARCH_MODE'], 'EMPTY_MODE')
        env.assertEqual(info_data['EPSILON'], '0.01')
>>>>>>> f6730eab

    # Test for INT32, INT64 as well when support for these types is added.
    for data_type in VECSIM_DATA_TYPES:
        conn.execute_command('FT.CREATE', 'idx1', 'SCHEMA', 'v_HNSW', 'VECTOR', 'HNSW', '14', 'TYPE', data_type,
                             'DIM', '1024', 'DISTANCE_METRIC', 'COSINE', 'INITIAL_CAP', '10', 'M', '16',
                             'EF_CONSTRUCTION', '200', 'EF_RUNTIME', '10')
        conn.execute_command('FT.CREATE', 'idx2', 'SCHEMA', 'v_FLAT', 'VECTOR', 'FLAT', '8', 'TYPE', data_type,
                             'DIM', '1024', 'DISTANCE_METRIC', 'L2', 'INITIAL_CAP', '10')

        for _ in env.retry_with_rdb_reload():
            info = [['identifier', 'v_HNSW', 'attribute', 'v_HNSW', 'type', 'VECTOR']]
            assertInfoField(env, 'idx1', 'attributes', info)
            info_data_HNSW = conn.execute_command("FT.DEBUG", "VECSIM_INFO", "idx1", "v_HNSW")
            env.assertEqual(info_data_HNSW[:-5], ['ALGORITHM', 'HNSW', 'TYPE', data_type, 'DIMENSION', 1024, 'METRIC', 'COSINE', 'IS_MULTI_VALUE', 0, 'INDEX_SIZE', 0, 'INDEX_LABEL_COUNT', 0, 'M', 16, 'EF_CONSTRUCTION', 200, 'EF_RUNTIME', 10, 'MAX_LEVEL', -1, 'ENTRYPOINT', -1, 'MEMORY'])
            # skip the memory value
            env.assertEqual(info_data_HNSW[-4:], ['LAST_SEARCH_MODE', 'EMPTY_MODE', 'EPSILON', '0.01'])

            info_data_FLAT = conn.execute_command("FT.DEBUG", "VECSIM_INFO", "idx2", "v_FLAT")
            env.assertEqual(info_data_FLAT[:-3], ['ALGORITHM', 'FLAT', 'TYPE', data_type, 'DIMENSION', 1024, 'METRIC', 'L2', 'IS_MULTI_VALUE', 0, 'INDEX_SIZE', 0, 'INDEX_LABEL_COUNT', 0, 'BLOCK_SIZE', 1024, 'MEMORY'])
            # skip the memory value
            env.assertEqual(info_data_FLAT[-2:], ['LAST_SEARCH_MODE', 'EMPTY_MODE'])

        conn.execute_command('FT.DROP', 'idx1')
        conn.execute_command('FT.DROP', 'idx2')


def test_create_multiple_vector_fields():
    env = Env(moduleArgs='DEFAULT_DIALECT 2')
    env.skipOnCluster()
    dim = 2
    conn = getConnectionByEnv(env)
    # Create index with 2 vector fields, where the first is a prefix of the second.
    env.expect('FT.CREATE', 'idx', 'SCHEMA', 'v', 'VECTOR', 'HNSW', '6', 'TYPE', 'FLOAT32', 'DIM', dim, 'DISTANCE_METRIC', 'COSINE',
               'v_flat', 'VECTOR', 'FLAT', '6', 'TYPE', 'FLOAT32', 'DIM', dim, 'DISTANCE_METRIC', 'L2').ok()

    # Validate each index type.
    info_data = to_dict(conn.execute_command("FT.DEBUG", "VECSIM_INFO", "idx", "v"))
    env.assertEqual(info_data['ALGORITHM'], 'HNSW')
    info_data = to_dict(conn.execute_command("FT.DEBUG", "VECSIM_INFO", "idx", "v_flat"))
    env.assertEqual(info_data['ALGORITHM'], 'FLAT')

    # Insert one vector only to each index, validate it was inserted only to the right index.
    conn.execute_command('HSET', 'a', 'v', 'aaaaaaaa')
<<<<<<< HEAD
    info_data = to_dict(conn.execute_command("FT.DEBUG", "VECSIM_INFO", "idx", "v"))
    env.assertEqual(info_data['INDEX_SIZE'], 1)
    info_data = to_dict(conn.execute_command("FT.DEBUG", "VECSIM_INFO", "idx", "v_flat"))
    env.assertEqual(info_data['INDEX_SIZE'], 0)

    conn.execute_command('HSET', 'b', 'v_flat', 'bbbbbbbb')
    info_data = to_dict(conn.execute_command("FT.DEBUG", "VECSIM_INFO", "idx", "v"))
    env.assertEqual(info_data['INDEX_SIZE'], 1)
    info_data = to_dict(conn.execute_command("FT.DEBUG", "VECSIM_INFO", "idx", "v_flat"))
    env.assertEqual(info_data['INDEX_SIZE'], 1)

    # Search in every index once, validate it was performed only to the right index.
    conn.execute_command('FT.SEARCH', 'idx', '*=>[KNN 2 @v $b]', 'PARAMS', '2', 'b', 'abcdefgh')
    info_data = to_dict(conn.execute_command("FT.DEBUG", "VECSIM_INFO", "idx", "v"))
    env.assertEqual(info_data['LAST_SEARCH_MODE'], 'STANDARD_KNN')
    info_data = to_dict(conn.execute_command("FT.DEBUG", "VECSIM_INFO", "idx", "v_flat"))
=======
    info_data = to_dict(env.cmd("FT.DEBUG", "VECSIM_INFO", "idx", "v"))
    env.assertEqual(info_data['INDEX_SIZE'], 1)
    info_data = to_dict(env.cmd("FT.DEBUG", "VECSIM_INFO", "idx", "v_flat"))
    env.assertEqual(info_data['INDEX_SIZE'], 0)

    conn.execute_command('HSET', 'b', 'v_flat', 'bbbbbbbb')
    info_data = to_dict(env.cmd("FT.DEBUG", "VECSIM_INFO", "idx", "v"))
    env.assertEqual(info_data['INDEX_SIZE'], 1)
    info_data = to_dict(env.cmd("FT.DEBUG", "VECSIM_INFO", "idx", "v_flat"))
    env.assertEqual(info_data ['INDEX_SIZE'], 1)

    # Search in every index once, validate it was performed only to the right index.
    env.cmd('FT.SEARCH', 'idx', '*=>[KNN 2 @v $b]', 'PARAMS', '2', 'b', 'abcdefgh')
    info_data = to_dict(env.cmd("FT.DEBUG", "VECSIM_INFO", "idx", "v"))
    env.assertEqual(info_data['LAST_SEARCH_MODE'], 'STANDARD_KNN')
    info_data = to_dict(env.cmd("FT.DEBUG", "VECSIM_INFO", "idx", "v_flat"))
>>>>>>> f6730eab
    env.assertEqual(info_data['LAST_SEARCH_MODE'], 'EMPTY_MODE')


def test_create_errors():
    env = Env(moduleArgs='DEFAULT_DIALECT 2')
    conn = getConnectionByEnv(env)
    # missing init args
    env.expect('FT.CREATE', 'idx', 'SCHEMA', 'v', 'VECTOR').error().contains('Bad arguments for vector similarity algorithm')
    env.expect('FT.CREATE', 'idx', 'SCHEMA', 'v', 'VECTOR', 'FLAT').error().contains('Bad arguments for vector similarity number of parameters')
    env.expect('FT.CREATE', 'idx', 'SCHEMA', 'v', 'VECTOR', 'FLAT', '6').error().contains('Expected 6 parameters but got 0')
    env.expect('FT.CREATE', 'idx', 'SCHEMA', 'v', 'VECTOR', 'FLAT', '1').error().contains('Bad number of arguments for vector similarity index: got 1 but expected even number')
    env.expect('FT.CREATE', 'idx', 'SCHEMA', 'v', 'VECTOR', 'FLAT', '2', 'SIZE').error().contains('Bad arguments for algorithm FLAT: SIZE')
    env.expect('FT.CREATE', 'idx', 'SCHEMA', 'v', 'VECTOR', 'FLAT', '2', 'TYPE').error().contains('Bad arguments for vector similarity FLAT index type')
    env.expect('FT.CREATE', 'idx', 'SCHEMA', 'v', 'VECTOR', 'FLAT', '4', 'TYPE', 'FLOAT32', 'DIM').error().contains('Bad arguments for vector similarity FLAT index dim')
    env.expect('FT.CREATE', 'idx', 'SCHEMA', 'v', 'VECTOR', 'FLAT', '4', 'DIM', '1024', 'DISTANCE_METRIC', 'IP').error().contains('Missing mandatory parameter: cannot create FLAT index without specifying TYPE argument')
    env.expect('FT.CREATE', 'idx', 'SCHEMA', 'v', 'VECTOR', 'FLAT', '4', 'TYPE', 'FLOAT32', 'DISTANCE_METRIC', 'IP').error().contains('Missing mandatory parameter: cannot create FLAT index without specifying DIM argument')
    env.expect('FT.CREATE', 'idx', 'SCHEMA', 'v', 'VECTOR', 'FLAT', '4', 'TYPE', 'FLOAT32', 'DIM', '1024').error().contains('Missing mandatory parameter: cannot create FLAT index without specifying DISTANCE_METRIC argument')
    env.expect('FT.CREATE', 'idx', 'SCHEMA', 'v', 'VECTOR', 'FLAT', '6', 'TYPE', 'FLOAT32', 'DIM', '1024', 'DISTANCE_METRIC').error().contains('Bad arguments for vector similarity FLAT index metric')
    env.expect('FT.CREATE', 'idx', 'SCHEMA', 'v', 'VECTOR', 'HNSW').error().contains('Bad arguments for vector similarity number of parameters')
    env.expect('FT.CREATE', 'idx', 'SCHEMA', 'v', 'VECTOR', 'HNSW', '6').error().contains('Expected 6 parameters but got 0')
    env.expect('FT.CREATE', 'idx', 'SCHEMA', 'v', 'VECTOR', 'HNSW', '1').error().contains('Bad number of arguments for vector similarity index: got 1 but expected even number')
    env.expect('FT.CREATE', 'idx', 'SCHEMA', 'v', 'VECTOR', 'HNSW', '2', 'SIZE').error().contains('Bad arguments for algorithm HNSW: SIZE')
    env.expect('FT.CREATE', 'idx', 'SCHEMA', 'v', 'VECTOR', 'HNSW', '2', 'TYPE').error().contains('Bad arguments for vector similarity HNSW index type')
    env.expect('FT.CREATE', 'idx', 'SCHEMA', 'v', 'VECTOR', 'HNSW', '4', 'TYPE', 'FLOAT32', 'DIM').error().contains('Bad arguments for vector similarity HNSW index dim')
    env.expect('FT.CREATE', 'idx', 'SCHEMA', 'v', 'VECTOR', 'HNSW', '4', 'DIM', '1024', 'DISTANCE_METRIC', 'IP').error().contains('Missing mandatory parameter: cannot create HNSW index without specifying TYPE argument')
    env.expect('FT.CREATE', 'idx', 'SCHEMA', 'v', 'VECTOR', 'HNSW', '4', 'TYPE', 'FLOAT32', 'DISTANCE_METRIC', 'IP').error().contains('Missing mandatory parameter: cannot create HNSW index without specifying DIM argument')
    env.expect('FT.CREATE', 'idx', 'SCHEMA', 'v', 'VECTOR', 'HNSW', '4', 'TYPE', 'FLOAT32', 'DIM', '1024').error().contains('Missing mandatory parameter: cannot create HNSW index without specifying DISTANCE_METRIC argument')
    env.expect('FT.CREATE', 'idx', 'SCHEMA', 'v', 'VECTOR', 'HNSW', '6', 'TYPE', 'FLOAT32', 'DIM', '1024', 'DISTANCE_METRIC').error().contains('Bad arguments for vector similarity HNSW index metric')

    # invalid init args
    env.expect('FT.CREATE', 'idx', 'SCHEMA', 'v', 'VECTOR', 'HNSW', '6', 'TYPE', 'DOUBLE', 'DIM', '1024', 'DISTANCE_METRIC', 'IP').error().contains('Bad arguments for vector similarity HNSW index type')
    env.expect('FT.CREATE', 'idx', 'SCHEMA', 'v', 'VECTOR', 'HNSW', '6', 'TYPE', 'FLOAT32', 'DIM', 'str', 'DISTANCE_METRIC', 'IP').error().contains('Bad arguments for vector similarity HNSW index dim')
    env.expect('FT.CREATE', 'idx', 'SCHEMA', 'v', 'VECTOR', 'HNSW', '6', 'TYPE', 'FLOAT32', 'DIM', '1024', 'DISTANCE_METRIC', 'REDIS').error().contains('Bad arguments for vector similarity HNSW index metric')
    env.expect('FT.CREATE', 'idx', 'SCHEMA', 'v', 'VECTOR', 'REDIS', '6', 'TYPE', 'FLOAT32', 'DIM', '1024', 'DISTANCE_METRIC', 'IP').error().contains('Bad arguments for vector similarity algorithm')
    env.expect('FT.CREATE', 'idx', 'SCHEMA', 'v', 'VECTOR', 'FLAT', '10', 'TYPE', 'FLOAT32', 'DIM', '1024', 'DISTANCE_METRIC', 'IP', 'INITIAL_CAP', 'str', 'BLOCK_SIZE', '16') \
        .error().contains('Bad arguments for vector similarity FLAT index initial cap')
    env.expect('FT.CREATE', 'idx', 'SCHEMA', 'v', 'VECTOR', 'FLAT', '10', 'TYPE', 'FLOAT32', 'DIM', '1024', 'DISTANCE_METRIC', 'IP', 'INITIAL_CAP', '10', 'BLOCK_SIZE', 'str') \
        .error().contains('Bad arguments for vector similarity FLAT index blocksize')
    env.expect('FT.CREATE', 'idx', 'SCHEMA', 'v', 'VECTOR', 'HNSW', '12', 'TYPE', 'FLOAT32', 'DIM', '1024', 'DISTANCE_METRIC', 'IP', 'INITIAL_CAP', 'str', 'M', '16', 'EF_CONSTRUCTION', '200') \
        .error().contains('Bad arguments for vector similarity HNSW index initial cap')
    env.expect('FT.CREATE', 'idx', 'SCHEMA', 'v', 'VECTOR', 'HNSW', '12', 'TYPE', 'FLOAT32', 'DIM', '1024', 'DISTANCE_METRIC', 'IP', 'INITIAL_CAP', '100', 'M', 'str', 'EF_CONSTRUCTION', '200') \
        .error().contains('Bad arguments for vector similarity HNSW index m')
    env.expect('FT.CREATE', 'idx', 'SCHEMA', 'v', 'VECTOR', 'HNSW', '12', 'TYPE', 'FLOAT32', 'DIM', '1024', 'DISTANCE_METRIC', 'IP', 'INITIAL_CAP', '100', 'M', '16', 'EF_CONSTRUCTION', 'str') \
        .error().contains('Bad arguments for vector similarity HNSW index efConstruction')
    env.expect('FT.CREATE', 'idx', 'SCHEMA', 'v', 'VECTOR', 'HNSW', '12', 'TYPE', 'FLOAT32', 'DIM', '1024', 'DISTANCE_METRIC', 'IP', 'INITIAL_CAP', '100', 'M', '16', 'EF_RUNTIME', 'str') \
        .error().contains('Bad arguments for vector similarity HNSW index efRuntime')


def test_search_errors():
    env = Env(moduleArgs='DEFAULT_DIALECT 2')
    conn = getConnectionByEnv(env)
    conn.execute_command('FT.CREATE', 'idx', 'SCHEMA', 's', 'TEXT', 't', 'TAG', 'SORTABLE',
                        'v', 'VECTOR', 'HNSW', '12', 'TYPE', VECSIM_DATA_TYPES[0], 'DIM', '2', 'DISTANCE_METRIC', 'COSINE',
                        'INITIAL_CAP', '10', 'M', '16', 'EF_CONSTRUCTION', '200',
                        'v_flat', 'VECTOR', 'FLAT', '6', 'TYPE', VECSIM_DATA_TYPES[1], 'DIM', '2', 'DISTANCE_METRIC', 'L2')
    conn.execute_command('HSET', 'a', 'v', create_np_array_typed([10]*2, VECSIM_DATA_TYPES[0]).tobytes(),
                         'v_flat', create_np_array_typed([10]*2, VECSIM_DATA_TYPES[1]).tobytes(), 's', 'hello')
    conn.execute_command('HSET', 'b', 'v', create_np_array_typed([20]*2, VECSIM_DATA_TYPES[0]).tobytes(),
                         'v_flat', create_np_array_typed([20]*2, VECSIM_DATA_TYPES[1]).tobytes(), 's', "hello")
    conn.execute_command('HSET', 'c', 'v', create_np_array_typed([30]*2, VECSIM_DATA_TYPES[0]).tobytes(),
                         'v_flat', create_np_array_typed([30]*2, VECSIM_DATA_TYPES[1]).tobytes(), 's', "hello")
    conn.execute_command('HSET', 'd', 'v', create_np_array_typed([40]*2, VECSIM_DATA_TYPES[0]).tobytes(),
                         'v_flat', create_np_array_typed([40]*2, VECSIM_DATA_TYPES[1]).tobytes(), 's', "hello")

    env.expect('FT.SEARCH', 'idx', '*=>[REDIS 4 @v $b]', 'PARAMS', '2', 'b', 'abcdefgh').error().contains('Syntax error')
    env.expect('FT.SEARCH', 'idx', '*=>[KNN str @v $b]', 'PARAMS', '2', 'b', 'abcdefgh').error().contains('Syntax error')

    env.expect('FT.SEARCH', 'idx', '*=>[KNN 2 @v $b]', 'PARAMS', '2', 'b', 'abcdefg').error().contains('Error parsing vector similarity query: query vector blob size (7) does not match index\'s expected size (8).')
    env.expect('FT.SEARCH', 'idx', '*=>[KNN 2 @v $b]', 'PARAMS', '2', 'b', 'abcdefghi').error().contains('Error parsing vector similarity query: query vector blob size (9) does not match index\'s expected size (8).')
    env.expect('FT.SEARCH', 'idx', '*=>[KNN 2 @v_flat $b]', 'PARAMS', '2', 'b', 'abcdefghabcdefg').error().contains('Error parsing vector similarity query: query vector blob size (15) does not match index\'s expected size (16).')
    env.expect('FT.SEARCH', 'idx', '*=>[KNN 2 @v_flat $b]', 'PARAMS', '2', 'b', 'abcdefghabcdefghi').error().contains('Error parsing vector similarity query: query vector blob size (17) does not match index\'s expected size (16).')

    env.expect('FT.SEARCH', 'idx', '*=>[KNN 2 @t $b]', 'PARAMS', '2', 'b', 'abcdefgh').equal([0]) # wrong field
    env.expect('FT.SEARCH', 'idx', '*=>[KNN 2 @v $b AS v]', 'PARAMS', '2', 'b', 'abcdefgh').error().contains('Property `v` already exists in schema')
    env.expect('FT.SEARCH', 'idx', '*=>[KNN 2 @v $b AS s]', 'PARAMS', '2', 'b', 'abcdefgh').error().contains('Property `s` already exists in schema')
    env.expect('FT.SEARCH', 'idx', '*=>[KNN 2 @v $b AS t]', 'PARAMS', '2', 'b', 'abcdefgh').error().contains('Property `t` already exists in schema')
    env.expect('FT.SEARCH', 'idx', '*=>[KNN 2 @v $b AS $score]', 'PARAMS', '4', 'score', 't', 'b', 'abcdefgh').error().contains('Property `t` already exists in schema')
    env.expect('FT.SEARCH', 'idx', '*=>[KNN 2 @v $b]=>{$yield_distance_as:v;}', 'PARAMS', '2', 'b', 'abcdefgh').error().contains('Property `v` already exists in schema')

    env.expect('FT.SEARCH', 'idx', '*=>[KNN 2 @v $b EF_RUNTIME -42]', 'PARAMS', '2', 'b', 'abcdefgh').error().contains('Error parsing vector similarity parameters: Invalid value was given')
    env.expect('FT.SEARCH', 'idx', '*=>[KNN 2 @v $b EF_RUNTIME 2.71828]', 'PARAMS', '2', 'b', 'abcdefgh').error().contains('Error parsing vector similarity parameters: Invalid value was given')
    env.expect('FT.SEARCH', 'idx', '*=>[KNN 2 @v $b EF_RUNTIME 5 EF_RUNTIME 6]', 'PARAMS', '2', 'b', 'abcdefgh').error().contains('Error parsing vector similarity parameters: Parameter was specified twice')
    env.expect('FT.SEARCH', 'idx', '*=>[KNN 2 @v $b EF_FUNTIME 30]', 'PARAMS', '2', 'b', 'abcdefgh').error().contains('Error parsing vector similarity parameters: Invalid option')
    env.expect('FT.SEARCH', 'idx', '*=>[KNN 2 @v $b]=>{$EF_RUNTIME: 5; $EF_RUNTIME: 6;}', 'PARAMS', '2', 'b', 'abcdefgh').error().contains('Error parsing vector similarity parameters: Parameter was specified twice')

    # ef_runtime is invalid for FLAT index.
    env.expect('FT.SEARCH', 'idx', '*=>[KNN 2 @v_flat $b EF_RUNTIME 30]', 'PARAMS', '2', 'b', 'abcdefgh').error().contains('Error parsing vector similarity parameters: Invalid option')

    # Hybrid attributes with non-hybrid query is invalid.
    env.expect('FT.SEARCH', 'idx', '*=>[KNN 2 @v $b BATCH_SIZE 100]', 'PARAMS', '2', 'b', 'abcdefgh').error().contains('Error parsing vector similarity parameters: hybrid query attributes were sent for a non-hybrid query')
    env.expect('FT.SEARCH', 'idx', '*=>[KNN 2 @v $b HYBRID_POLICY ADHOC_BF]', 'PARAMS', '2', 'b', 'abcdefgh').error().contains('Error parsing vector similarity parameters: hybrid query attributes were sent for a non-hybrid query')
    env.expect('FT.SEARCH', 'idx', '*=>[KNN 2 @v $b HYBRID_POLICY BATCHES]', 'PARAMS', '2', 'b', 'abcdefgh').error().contains('Error parsing vector similarity parameters: hybrid query attributes were sent for a non-hybrid query')
    env.expect('FT.SEARCH', 'idx', '*=>[KNN 2 @v $b HYBRID_POLICY BATCHES BATCH_SIZE 100]', 'PARAMS', '2', 'b', 'abcdefgh').error().contains('Error parsing vector similarity parameters: hybrid query attributes were sent for a non-hybrid query')

    # Invalid hybrid attributes.
    env.expect('FT.SEARCH', 'idx', '@s:hello=>[KNN 2 @v $b BATCH_SIZE 0]', 'PARAMS', '2', 'b', 'abcdefgh').error().contains('Error parsing vector similarity parameters: Invalid value was given')
    env.expect('FT.SEARCH', 'idx', '@s:hello=>[KNN 2 @v $b BATCH_SIZE -6]', 'PARAMS', '2', 'b', 'abcdefgh').error().contains('Error parsing vector similarity parameters: Invalid value was given')
    env.expect('FT.SEARCH', 'idx', '@s:hello=>[KNN 2 @v $b BATCH_SIZE 34_not_a_number]', 'PARAMS', '2', 'b', 'abcdefgh').error().contains('Error parsing vector similarity parameters: Invalid value was given')
    env.expect('FT.SEARCH', 'idx', '@s:hello=>[KNN 2 @v $b BATCH_SIZE 8 BATCH_SIZE 0]', 'PARAMS', '2', 'b', 'abcdefgh').error().contains('Error parsing vector similarity parameters: Parameter was specified twice')
    env.expect('FT.SEARCH', 'idx', '@s:hello=>[KNN 2 @v $b HYBRID_POLICY bad_policy]', 'PARAMS', '2', 'b', 'abcdefgh').error().contains('invalid hybrid policy was given')
    env.expect('FT.SEARCH', 'idx', '@s:hello=>[KNN 2 @v $b]=>{$HYBRID_POLICY: bad_policy;}', 'PARAMS', '2', 'b', 'abcdefgh').error().contains('invalid hybrid policy was given')

    # Invalid hybrid attributes combinations.
    env.expect('FT.SEARCH', 'idx', '@s:hello=>[KNN 2 @v $b HYBRID_POLICY ADHOC_BF BATCH_SIZE 100]', 'PARAMS', '2', 'b', 'abcdefgh').error().contains("Error parsing vector similarity parameters: 'batch size' is irrelevant for 'ADHOC_BF' policy")
    env.expect('FT.SEARCH', 'idx', '@s:hello=>[KNN 2 @v $b HYBRID_POLICY ADHOC_BF EF_RUNTIME 100]', 'PARAMS', '2', 'b', 'abcdefgh').error().contains("Error parsing vector similarity parameters: 'EF_RUNTIME' is irrelevant for 'ADHOC_BF' policy")

    # Invalid query combination with query attributes syntax.
    env.expect('FT.SEARCH', 'idx', '*=>[KNN 2 @v $b AS score]=>{$yield_distance_as:score2;}', 'PARAMS', '2', 'b', 'abcdefgh').error().contains('Distance field was specified twice for vector query: score and score2')
    env.expect('FT.SEARCH', 'idx', '*=>[KNN 2 @v $b EF_RUNTIME 100]=>{$EF_RUNTIME:200;}', 'PARAMS', '2', 'b', 'abcdefgh').error().contains('Error parsing vector similarity parameters: Parameter was specified twice')
    env.expect('FT.SEARCH', 'idx', '*=>[KNN 2 @v $b AS $score_1]=>{$yield_distance_as:$score_2;}', 'PARAMS', '6', 'b', 'abcdefgh', 'score_1', 'score_1_val', 'score_2', 'score_2_val').error().contains('Distance field was specified twice for vector query: score_1_val and score_2_val')
    env.expect('FT.SEARCH', 'idx', 'hello=>[KNN 2 @v $b AS score]=>{$yield_distance_as:__v_score;}', 'PARAMS', '2', 'b', 'abcdefgh').error().contains('Distance field was specified twice for vector query: score and __v_score')
    env.expect('FT.SEARCH', 'idx', 'hello=>[KNN 2 @v $b AS score]=>{$yield_distance_as:score;}', 'PARAMS', '2', 'b', 'abcdefgh').error().contains('Distance field was specified twice for vector query: score and score')


def test_with_fields():
    env = Env(moduleArgs='DEFAULT_DIALECT 2')
    conn = getConnectionByEnv(env)
    dimension = 128
    qty = 100

    conn.execute_command('FT.CREATE', 'idx', 'SCHEMA', 'v', 'VECTOR', 'HNSW', '6', 'TYPE', 'FLOAT32', 'DIM', dimension, 'DISTANCE_METRIC', 'L2', 't', 'TEXT')
    load_vectors_with_texts_into_redis(conn, 'v', dimension, qty)

    for _ in env.retry_with_rdb_reload():
        waitForIndex(env, 'idx')
        query_data = np.float32(np.random.random((1, dimension)))
        res = conn.execute_command('FT.SEARCH', 'idx', '*=>[KNN 100 @v $vec_param AS score]',
                        'SORTBY', 'score', 'PARAMS', 2, 'vec_param', query_data.tobytes(),
                        'RETURN', 2, 'score', 't')
        res_nocontent = conn.execute_command('FT.SEARCH', 'idx', '*=>[KNN 100 @v $vec_param AS score]',
                        'SORTBY', 'score', 'PARAMS', 2, 'vec_param', query_data.tobytes(),
                        'NOCONTENT')
        env.assertEqual(res[1::2], res_nocontent[1:])
        env.assertEqual('t', res[2][2])


def test_memory_info():
    env = Env(moduleArgs='DEFAULT_DIALECT 2')
    # This test flow adds two vectors and deletes them. The test checks for memory increase in Redis and RediSearch upon insertion and decrease upon delete.
    conn = getConnectionByEnv(env)
    dimension = 128
    index_key = 'idx'
    vector_field = 'v'

    # Create index. Flat index implementation will free memory when deleting vectors, so it is a good candidate for this test with respect to memory consumption.
    conn.execute_command('FT.CREATE', index_key, 'SCHEMA', vector_field, 'VECTOR', 'FLAT', '8', 'TYPE', 'FLOAT32', 'DIM', dimension, 'DISTANCE_METRIC', 'L2', 'BLOCK_SiZE', '1')
    # Verify redis memory >= redisearch index memory
    if not env.isCluster():
        vecsim_memory = get_vecsim_memory(env, index_key=index_key, field_name=vector_field)
    redisearch_memory = get_redisearch_vector_index_memory(env, index_key=index_key)
    redis_memory = get_redis_memory_in_mb(env)
    if not env.isCluster():
        env.assertEqual(redisearch_memory, vecsim_memory)
    env.assertLessEqual(redisearch_memory, redis_memory)
    vector = np.float32(np.random.random((1, dimension)))

    # Add vector.
    conn.execute_command('HSET', 1, vector_field, vector.tobytes())
    # Verify current memory readings > previous memory readings.
    cur_redisearch_memory = get_redisearch_vector_index_memory(env, index_key=index_key)
    env.assertLessEqual(redisearch_memory, cur_redisearch_memory)
    redis_memory = get_redis_memory_in_mb(env)
    redisearch_memory = cur_redisearch_memory
    # Verify redis memory >= redisearch index memory
    env.assertLessEqual(redisearch_memory, redis_memory)
    if not env.isCluster():
        cur_vecsim_memory = get_vecsim_memory(env, index_key=index_key, field_name=vector_field)
        env.assertLessEqual(vecsim_memory, cur_vecsim_memory)
        vecsim_memory = cur_vecsim_memory
        #verify vecsim memory == redisearch memory
        env.assertEqual(cur_vecsim_memory, cur_redisearch_memory)

    # Add vector.
    conn.execute_command('HSET', 2, vector_field, vector.tobytes())
    # Verify current memory readings > previous memory readings.
    cur_redisearch_memory = get_redisearch_vector_index_memory(env, index_key=index_key)
    env.assertLessEqual(redisearch_memory, cur_redisearch_memory)
    redis_memory = get_redis_memory_in_mb(env)
    redisearch_memory = cur_redisearch_memory
    # Verify redis memory >= redisearch index memory
    env.assertLessEqual(redisearch_memory, redis_memory)
    if not env.isCluster():
        cur_vecsim_memory = get_vecsim_memory(env, index_key=index_key, field_name=vector_field)
        env.assertLessEqual(vecsim_memory, cur_vecsim_memory)
        vecsim_memory = cur_vecsim_memory
        #verify vecsim memory == redisearch memory
        env.assertEqual(cur_vecsim_memory, cur_redisearch_memory)

    # Delete vector
    conn.execute_command('DEL', 2)
    # Verify current memory readings < previous memory readings.
    cur_redisearch_memory = get_redisearch_vector_index_memory(env, index_key=index_key)
    env.assertLessEqual(cur_redisearch_memory, redisearch_memory)
    redis_memory = get_redis_memory_in_mb(env)
    redisearch_memory = cur_redisearch_memory
    # Verify redis memory >= redisearch index memory
    env.assertLessEqual(redisearch_memory, redis_memory)
    if not env.isCluster():
        cur_vecsim_memory = get_vecsim_memory(env, index_key=index_key, field_name=vector_field)
        env.assertLessEqual(cur_vecsim_memory, vecsim_memory)
        vecsim_memory = cur_vecsim_memory
        #verify vecsim memory == redisearch memory
        env.assertEqual(cur_vecsim_memory, cur_redisearch_memory)

    # Delete vector
    conn.execute_command('DEL', 1)
    # Verify current memory readings < previous memory readings.
    cur_redisearch_memory = get_redisearch_vector_index_memory(env, index_key=index_key)
    env.assertLessEqual(cur_redisearch_memory, redisearch_memory)
    redis_memory = get_redis_memory_in_mb(env)
    redisearch_memory = cur_redisearch_memory
    # Verify redis memory >= redisearch index memory
    env.assertLessEqual(redisearch_memory, redis_memory)
    if not env.isCluster():
        cur_vecsim_memory = get_vecsim_memory(env, index_key=index_key, field_name=vector_field)
        env.assertLessEqual(cur_vecsim_memory, vecsim_memory)
        vecsim_memory = cur_vecsim_memory
        #verify vecsim memory == redisearch memory
        env.assertEqual(cur_vecsim_memory, cur_redisearch_memory)


<<<<<<< HEAD
=======
def execute_hybrid_query(env, query_string, query_data, non_vector_field, sort_by_vector=True, sort_by_non_vector_field=False,
                         hybrid_mode='HYBRID_BATCHES'):
    if sort_by_vector:
        ret = env.expect('FT.SEARCH', 'idx', query_string,
                   'SORTBY', '__v_score',
                   'PARAMS', 2, 'vec_param', query_data.tobytes(),
                   'RETURN', 2, '__v_score', non_vector_field, 'LIMIT', 0, 10)

    else:
        if sort_by_non_vector_field:
            ret = env.expect('FT.SEARCH', 'idx', query_string, 'WITHSCORES',
                'SORTBY', non_vector_field,
                'PARAMS', 2, 'vec_param', query_data.tobytes(),
                'RETURN', 2, non_vector_field, '__v_score', 'LIMIT', 0, 10)

        else:
            ret = env.expect('FT.SEARCH', 'idx', query_string, 'WITHSCORES',
                'PARAMS', 2, 'vec_param', query_data.tobytes(),
                'RETURN', 2, non_vector_field, '__v_score', 'LIMIT', 0, 10)

    # in cluster mode, we send `_FT.DEBUG' to the local shard.
    prefix = '_' if env.isCluster() else ''
    # returns the test name and line number from called this helper function.
    caller_pos = f'{sys._getframe(1).f_code.co_filename.split("/")[-1]}:{sys._getframe(1).f_lineno}'
    env.assertEqual(to_dict(env.cmd(prefix+"FT.DEBUG", "VECSIM_INFO", "idx", "v"))["LAST_SEARCH_MODE"], hybrid_mode, message=caller_pos)
    return ret


>>>>>>> f6730eab
def test_hybrid_query_batches_mode_with_text():
    env = Env(moduleArgs='DEFAULT_DIALECT 2')
    conn = getConnectionByEnv(env)
    # Index size is chosen so that batches mode will be selected by the heuristics.
    dim = 2
    index_size = 6000 * env.shardsCount

    for data_type in VECSIM_DATA_TYPES:
        env.expect('FT.CREATE', f'idx', 'SCHEMA', 'v', 'VECTOR', 'HNSW', '6', 'TYPE', data_type,
                   'DIM', dim, 'DISTANCE_METRIC', 'L2', 't', 'TEXT').ok()
        load_vectors_with_texts_into_redis(conn, 'v', dim, index_size, data_type)
        query_data = create_np_array_typed([index_size] * dim, data_type)

        # Expect to find no result (internally, build the child iterator as empty iterator).
        env.expect('FT.SEARCH', 'idx', '(nothing)=>[KNN 10 @v $vec_param]', 'PARAMS', 2, 'vec_param', query_data.tobytes()).equal([0])

        expected_res = [10]
        # Expect to get result in reverse order to the id, starting from the max id in the index.
        for i in range(10):
            expected_res.append(str(index_size-i))
            expected_res.append(['__v_score', str(dim*i**2), 't', 'text value'])
        execute_hybrid_query(env, '(@t:(text value))=>[KNN 10 @v $vec_param]', query_data, 't').equal(expected_res)
        execute_hybrid_query(env, '(text value)=>[KNN 10 @v $vec_param]', query_data, 't').equal(expected_res)
        execute_hybrid_query(env, '("text value")=>[KNN 10 @v $vec_param]', query_data, 't').equal(expected_res)

        # Change the text value to 'other' for 20% of the vectors (with ids 5, 10, ..., index_size)
        for i in range(1, int(index_size/5) + 1):
            vector = create_np_array_typed([5*i] * dim, data_type)
            conn.execute_command('HSET', 5*i, 'v', vector.tobytes(), 't', 'other')

        # Expect to get only vector that passes the filter (i.e, has "other" in t field)
        expected_res = [10]
        for i in range(10):
            expected_res.append(str(index_size-5*i))
            expected_res.append(['__v_score', str(dim*(5*i)**2), 't', 'other'])
        execute_hybrid_query(env, '(other)=>[KNN 10 @v $vec_param]', query_data, 't').equal(expected_res)

        # Expect empty score for the intersection (disjoint sets of results)
        # The hybrid policy changes to ad hoc after the first batch
        execute_hybrid_query(env, '(@t:other text)=>[KNN 10 @v $vec_param]', query_data, 't',
                             hybrid_mode='HYBRID_BATCHES_TO_ADHOC_BF').equal([0])

        # Expect the same results as in above ('other AND NOT text')
        execute_hybrid_query(env, '(@t:other -text)=>[KNN 10 @v $vec_param]', query_data, 't').equal(expected_res)

        # Test with union - expect that all docs will pass the filter.
        expected_res = [10]
        for i in range(10):
            expected_res.append(str(index_size-i))
            expected_res.append(['__v_score', str(dim*i**2), 't', 'other' if i % 5 == 0 else 'text value'])
        execute_hybrid_query(env, '(@t:other|text)=>[KNN 10 @v $vec_param]', query_data, 't').equal(expected_res)

        # Expect for top 10 results from vector search that still has the original text "text value".
        expected_res = [10]
        res_count = 0
        for i in range(13):
            # The desired ids are the top 10 ids that do not divide by 5.
            if (index_size-i) % 5 == 0:
                continue
            expected_res.append(str(index_size-i))
            expected_res.append(['__v_score', str(dim*i**2), 't', 'text value'])
            res_count += 1
            if res_count == 10:
                break
        execute_hybrid_query(env, '(te*)=>[KNN 10 @v $vec_param]', query_data, 't').equal(expected_res)
        # This time the fuzzy matching should return only documents with the original 'text value'.
        execute_hybrid_query(env, '(%test%)=>[KNN 10 @v $vec_param]', query_data, 't').equal(expected_res)

        execute_hybrid_query(env, '(-(@t:other))=>[KNN 10 @v $vec_param]', query_data, 't').equal(expected_res)

        # Test with invalid wildcard (less than 2 chars before the wildcard)
        env.expect('FT.SEARCH', 'idx', '(t*)=>[KNN 10 @v $vec_param]', 'PARAMS', 2, 'vec_param', query_data.tobytes()).equal([0])
        # Intersect valid with invalid iterators in intersection (should return 0 results as well)
        env.expect('FT.SEARCH', 'idx', '(@t:t* @t:text)=>[KNN 10 @v $vec_param]', 'PARAMS', 2, 'vec_param', query_data.tobytes()).equal([0])

        conn.execute_command('FT.DROPINDEX', 'idx', 'DD')


def test_hybrid_query_batches_mode_with_tags():
    env = Env(moduleArgs='DEFAULT_DIALECT 2')
    conn = getConnectionByEnv(env)
    # Index size is chosen so that batches mode will be selected by the heuristics.
    dim = 2
    index_size = 6000 * env.shardsCount

    for data_type in VECSIM_DATA_TYPES:
        conn.execute_command('FT.CREATE', 'idx', 'SCHEMA', 'v', 'VECTOR', 'HNSW', '8', 'TYPE', data_type,
                            'DIM', dim, 'DISTANCE_METRIC', 'L2', 'EF_RUNTIME', 100, 'tags', 'TAG')

        p = conn.pipeline(transaction=False)
        for i in range(1, index_size+1):
            vector = create_np_array_typed([i]*dim, data_type)
            p.execute_command('HSET', i, 'v', vector.tobytes(), 'tags', 'hybrid')
        p.execute()

        query_data = create_np_array_typed([index_size/2]*dim, data_type)

        expected_res = [10]
        # Expect to get result which are around index_size/2, closer results will come before (secondary sorting by id).
        expected_res.extend([str(int(index_size/2)), ['__v_score', str(0), 'tags', 'hybrid']])
        for i in range(1, 10):
            expected_res.append(str(int(index_size/2 + (-1*(i+1)/2 if i % 2 else i/2))))
            expected_res.append(['__v_score', str((dim*(int((i+1)/2)**2))), 'tags', 'hybrid'])
        execute_hybrid_query(env, '(@tags:{hybrid})=>[KNN 10 @v $vec_param]', query_data, 'tags').equal(expected_res)
        execute_hybrid_query(env, '(@tags:{nothing})=>[KNN 10 @v $vec_param]', query_data, 'tags').equal([0])
        execute_hybrid_query(env, '(@tags:{hybrid} @text:hello)=>[KNN 10 @v $vec_param]', query_data, 'tags').equal([0])

        # Change the tag values to 'different, tag' for vectors with ids 5, 10, 20, ..., 6000)
        for i in range(1, int(index_size/5) + 1):
            vector = create_np_array_typed([5*i]*dim, data_type)
            conn.execute_command('HSET', 5*i, 'v', vector.tobytes(), 'tags', 'different, tag')

        expected_res = [10]
        # Expect to get result which are around index_size/2 that divide by 5, closer results
        # will come before (secondary sorting by id).
        expected_res.extend([str(int(index_size/2)), ['__v_score', str(0), 'tags', 'different, tag']])
        for i in range(1, 10):
            expected_res.append(str(int(index_size/2) + (-1*int((5*i+5)/2) if i % 2 else int(5*i/2))))
            expected_res.append(['__v_score', str(dim*(5*int((i+1)/2))**2), 'tags', 'different, tag'])
        execute_hybrid_query(env, '(@tags:{different})=>[KNN 10 @v $vec_param]', query_data, 'tags').equal(expected_res)
        # Expect for top 10 results from vector search that still has the original text "text value".
        expected_res = [10]
        res_count = 0
        for i in range(index_size):
            # The desired ids are the top 10 ids that do not divide by 5.
            if (int(index_size/2) + int((i+1)/2)) % 5 == 0:
                continue
            expected_res.append(str(int(index_size/2) + (-1*int((i+1)/2) if i % 2 else int(i/2))))
            expected_res.append(['__v_score', str(dim*int((i+1)/2)**2), 'tags', 'hybrid'])
            res_count += 1
            if res_count == 10:
                break
        execute_hybrid_query(env, '(@tags:{hybrid})=>[KNN 10 @v $vec_param]', query_data, 'tags').equal(expected_res)
        execute_hybrid_query(env, '(@tags:{hy*})=>[KNN 10 @v $vec_param]', query_data, 'tags').equal(expected_res)

        # Search with tag list. Expect that docs with 'hybrid' will have lower score (1 vs 2), since they are more frequent.
        expected_res = [10]
        expected_res.extend([str(int(index_size/2) - 5), '2', ['__v_score', str(dim*5**2), 'tags',  'different, tag'],
                             str(int(index_size/2)), '2', ['__v_score', str(0), 'tags',  'different, tag']])
        for i in range(1, 10):
            if i == 5:      # ids that divide by 5 were already inserted.
                continue
            expected_res.extend([str(int(index_size/2) - 5 + i), '1'])
            expected_res.append(['__v_score', str(dim*abs(5-i)**2), 'tags', 'hybrid'])
        execute_hybrid_query(env, '(@tags:{hybrid|tag})=>[KNN 10 @v $vec_param]', query_data, 'tags',
                             sort_by_vector=False).equal(expected_res)
        conn.execute_command('FT.DROPINDEX', 'idx', 'DD')


def test_hybrid_query_with_numeric():
    env = Env(moduleArgs='DEFAULT_DIALECT 2')
    conn = getConnectionByEnv(env)
    dim = 2
    index_size = 6000 * env.shardsCount

    for data_type in VECSIM_DATA_TYPES:
        env.expect('FT.CREATE', 'idx', 'SCHEMA', 'v', 'VECTOR', 'HNSW', '8', 'TYPE', data_type,
                   'DIM', dim, 'DISTANCE_METRIC', 'L2', 'EF_RUNTIME', 1000, 'num', 'NUMERIC').ok()

        p = conn.pipeline(transaction=False)
        for i in range(1, index_size+1):
            vector = create_np_array_typed([i]*dim, data_type)
            p.execute_command('HSET', i, 'v', vector.tobytes(), 'num', i)
        p.execute()

<<<<<<< HEAD
        query_data = create_np_array_typed([index_size]*dim, data_type)
        expected_res = [10]
        # Expect to get result in reverse order to the id, starting from the max id in the index.
        for i in range(10):
            expected_res.append(str(index_size-i))
            expected_res.append(['__v_score', str(dim*i**2), 'num', str(index_size-i)])

        execute_hybrid_query(env, '(@num:[0 {}])=>[KNN 10 @v $vec_param]'.format(index_size), query_data, 'num').equal(expected_res)
        execute_hybrid_query(env, '(@num:[0 inf])=>[KNN 10 @v $vec_param]', query_data, 'num').equal(expected_res)

        # Expect that no result will pass the filter.
        execute_hybrid_query(env, '(@num:[0 0.5])=>[KNN 10 @v $vec_param]', query_data, 'num').equal([0])

        # Expect to get results with maximum numeric value of the top 100 id in the shard.
        lower_bound_num = 100 * env.shardsCount
        expected_res = [10]
        for i in range(10):
            expected_res.append(str(index_size-lower_bound_num-i))
            expected_res.append(['__v_score', str(dim*(lower_bound_num+i)**2), 'num', str(index_size-lower_bound_num-i)])
        # We switch from batches to ad-hoc BF mode during the run.
        execute_hybrid_query(env, '(@num:[-inf {}])=>[KNN 10 @v $vec_param]'.format(index_size-lower_bound_num), query_data, 'num',
                             hybrid_mode='HYBRID_BATCHES_TO_ADHOC_BF').equal(expected_res)
        execute_hybrid_query(env, '(@num:[-inf {}] | @num:[{} {}])=>[KNN 10 @v $vec_param]'
                             .format(lower_bound_num, index_size-2*lower_bound_num, index_size-lower_bound_num), query_data, 'num',
                             hybrid_mode='HYBRID_BATCHES_TO_ADHOC_BF').equal(expected_res)

        # Expect for 5 results only (45-49), this will use ad-hoc BF since ratio between docs that pass the filter to
        # index size is low.
        expected_res = [5]
        expected_res.extend([str(50-i) for i in range(1, 6)])
        env.expect('FT.SEARCH', 'idx', '(@num:[45 (50])=>[KNN 10 @v $vec_param]',
                   'SORTBY', '__v_score', 'PARAMS', 2, 'vec_param', query_data.tobytes(), 'RETURN', 0).equal(expected_res)
        prefix = "_" if env.isCluster() else ""
        env.assertEqual(to_dict(env.cmd(prefix+"FT.DEBUG", "VECSIM_INFO", "idx", "v"))['LAST_SEARCH_MODE'], 'HYBRID_ADHOC_BF')

        conn.execute_command('FT.DROPINDEX', 'idx', 'DD')
=======
    # Expect to get results with maximum numeric value of the top 100 id in the shard.
    lower_bound_num = 100 * env.shardsCount
    expected_res = [10]
    for i in range(10):
        expected_res.append(str(index_size-lower_bound_num-i))
        expected_res.append(['__v_score', str(dim*(lower_bound_num+i)**2), 'num', str(index_size-lower_bound_num-i)])
    # We switch from batches to ad-hoc BF mode during the run.
    execute_hybrid_query(env, '(@num:[-inf {}])=>[KNN 10 @v $vec_param]'.format(index_size-lower_bound_num), query_data, 'num',
                         hybrid_mode='HYBRID_BATCHES_TO_ADHOC_BF').equal(expected_res)
    execute_hybrid_query(env, '(@num:[-inf {}] | @num:[{} {}])=>[KNN 10 @v $vec_param]'
                         .format(lower_bound_num, index_size-2*lower_bound_num, index_size-lower_bound_num), query_data, 'num',
                         hybrid_mode='HYBRID_BATCHES_TO_ADHOC_BF').equal(expected_res)

    # Expect for 5 results only (45-49), this will use ad-hoc BF since ratio between docs that pass the filter to
    # index size is low.
    expected_res = [5]
    expected_res.extend([str(50-i) for i in range(1, 6)])
    env.expect('FT.SEARCH', 'idx', '(@num:[45 (50])=>[KNN 10 @v $vec_param]',
               'SORTBY', '__v_score', 'PARAMS', 2, 'vec_param', query_data.tobytes(), 'RETURN', 0).equal(expected_res)
    prefix = "_" if env.isCluster() else ""
    env.assertEqual(to_dict(env.cmd(prefix+"FT.DEBUG", "VECSIM_INFO", "idx", "v"))["LAST_SEARCH_MODE"], 'HYBRID_ADHOC_BF')
>>>>>>> f6730eab


def test_hybrid_query_with_geo():
    env = Env(moduleArgs='DEFAULT_DIALECT 2')
    conn = getConnectionByEnv(env)
    dim = 2

    for data_type in VECSIM_DATA_TYPES:
        env.expect('FT.CREATE', 'idx', 'SCHEMA', 'v', 'VECTOR', 'HNSW', '8', 'TYPE', data_type,
                   'DIM', dim, 'DISTANCE_METRIC', 'L2', 'EF_RUNTIME', 100, 'coordinate', 'GEO').ok()

        index_size = 1000   # for this index size, ADHOC BF mode will always be selected by the heuristics.
        p = conn.pipeline(transaction=False)
        for i in range(1, index_size+1):
            vector = create_np_array_typed([i]*dim, data_type)
            p.execute_command('HSET', i, 'v', vector.tobytes(), 'coordinate', str(i/100)+","+str(i/100))
        p.execute()
        if not env.isCluster():
            env.assertEqual(get_vecsim_index_size(env, 'idx', 'v'), index_size)

        query_data = create_np_array_typed([index_size]*dim, data_type)
        # Expect that ids 1-31 will pass the geo filter, and that the top 10 from these will return.
        expected_res = [10]
        for i in range(10):
            expected_res.append(str(31-i))
            expected_res.append(['coordinate', str((31-i)/100)+","+str((31-i)/100)])
        env.expect('FT.SEARCH', 'idx', '(@coordinate:[0.0 0.0 50 km])=>[KNN 10 @v $vec_param]',
                   'SORTBY', '__v_score', 'PARAMS', 2, 'vec_param', query_data.tobytes(), 'RETURN', 1, 'coordinate').equal(expected_res)

        # Expect that no results will pass the filter
        execute_hybrid_query(env, '(@coordinate:[-1.0 -1.0 1 m])=>[KNN 10 @v $vec_param]', query_data, 'coordinate',
                             hybrid_mode='HYBRID_ADHOC_BF').equal([0])

        conn.execute_command('FT.DROPINDEX', 'idx', 'DD')


def test_hybrid_query_batches_mode_with_complex_queries():
    env = Env(moduleArgs='DEFAULT_DIALECT 2')
    conn = getConnectionByEnv(env)
    dimension = 4
    index_size = 6000 * env.shardsCount

<<<<<<< HEAD
    for data_type in VECSIM_DATA_TYPES:
        conn.execute_command('FT.CREATE', 'idx', 'SCHEMA', 'v', 'VECTOR', 'HNSW', '8', 'TYPE', data_type,
                            'DIM', dimension, 'DISTANCE_METRIC', 'L2', 'EF_RUNTIME', 100, 'num', 'NUMERIC',
                            't1', 'TEXT', 't2', 'TEXT')

        p = conn.pipeline(transaction=False)
        close_vector = create_np_array_typed([1]*dimension, data_type)
        distant_vector = create_np_array_typed([10]*dimension, data_type)
        conn.execute_command('HSET', 1, 'v', close_vector.tobytes(), 'num', 1, 't1', 'text value', 't2', 'hybrid query')
        conn.execute_command('HSET', 2, 'v', distant_vector.tobytes(), 'num', 2, 't1', 'text value', 't2', 'hybrid query')
        conn.execute_command('HSET', 3, 'v', distant_vector.tobytes(), 'num', 3, 't1', 'other', 't2', 'hybrid query')
        conn.execute_command('HSET', 4, 'v', close_vector.tobytes(), 'num', 4, 't1', 'other', 't2', 'hybrid query')
        for i in range(5, index_size+1):
            further_vector = create_np_array_typed([i]*dimension, data_type)
            p.execute_command('HSET', i, 'v', further_vector.tobytes(), 'num', i, 't1', 'text value', 't2', 'hybrid query')
        p.execute()
        expected_res_1 = [2, '1', '5']
        # Search for the "close_vector" that some the vector in the index contain. The batch of vectors should start with
        # ids 1, 4. The intersection "child iterator" has two children - intersection iterator (@t2:(hybrid query))
        # and not iterator (-@t1:other). When the hybrid iterator will perform "skipTo(4)" for the child iterator,
        # the inner intersection iterator will skip to 4, but the not iterator will stay at 2 (4 is not a valid id).
        # The child iterator will point to 2, and return NOT_FOUND. This test makes sure that the hybrid iterator can
        # handle this situation (without going into infinite loop).
        env.expect('FT.SEARCH', 'idx', '(@t2:(hybrid query) -@t1:other)=>[KNN 2 @v $vec_param]',
                   'SORTBY', '__v_score', 'LIMIT', 0, 2,
                   'PARAMS', 2, 'vec_param', close_vector.tobytes(),
                   'RETURN', 0).equal(expected_res_1)
        prefix = "_" if env.isCluster() else ""
        env.assertEqual(to_dict(env.cmd(prefix+"FT.DEBUG", "VECSIM_INFO", "idx", "v"))['LAST_SEARCH_MODE'], 'HYBRID_BATCHES')

        # test modifier list
        expected_res_2 = [10, '10', '11', '12', '13', '14', '15', '16', '17', '18', '19']
        env.expect('FT.SEARCH', 'idx', '(@t1|t2:(value text) @num:[10 30])=>[KNN 10 @v $vec_param]',
                   'SORTBY', '__v_score',
                   'PARAMS', 2, 'vec_param', close_vector.tobytes(),
                   'RETURN', 0).equal(expected_res_2)

        # test with query attributes
        env.expect('FT.SEARCH', 'idx', '(@t1|t2:(value text)=>{$inorder: true} @num:[10 30])=>[KNN 10 @v $vec_param]',
                   'SORTBY', '__v_score',
                   'WITHSCORES',
                   'PARAMS', 2, 'vec_param', close_vector.tobytes(),
                   'RETURN', 2, 't1', 't2').equal([0])

        conn.execute_command('FT.DROPINDEX', 'idx', 'DD')
=======
    p = conn.pipeline(transaction=False)
    close_vector = np.full(dimension, 1, dtype='float32')
    distant_vector = np.full(dimension, 10, dtype='float32')
    conn.execute_command('HSET', 1, 'v', close_vector.tobytes(), 'num', 1, 't1', 'text value', 't2', 'hybrid query')
    conn.execute_command('HSET', 2, 'v', distant_vector.tobytes(), 'num', 2, 't1', 'text value', 't2', 'hybrid query')
    conn.execute_command('HSET', 3, 'v', distant_vector.tobytes(), 'num', 3, 't1', 'other', 't2', 'hybrid query')
    conn.execute_command('HSET', 4, 'v', close_vector.tobytes(), 'num', 4, 't1', 'other', 't2', 'hybrid query')
    for i in range(5, index_size+1):
        further_vector = np.full(dimension, i, dtype='float32')
        conn.execute_command('HSET', i, 'v', further_vector.tobytes(), 'num', i, 't1', 'text value', 't2', 'hybrid query')
    p.execute()
    expected_res_1 = [2, '1', '5']
    # Search for the "close_vector" that some the vector in the index contain. The batch of vectors should start with
    # ids 1, 4. The intersection "child iterator" has two children - intersection iterator (@t2:(hybrid query))
    # and not iterator (-@t1:other). When the hybrid iterator will perform "skipTo(4)" for the child iterator,
    # the inner intersection iterator will skip to 4, but the not iterator will stay at 2 (4 is not a valid id).
    # The child iterator will point to 2, and return NOT_FOUND. This test makes sure that the hybrid iterator can
    # handle this situation (without going into infinite loop).
    env.expect('FT.SEARCH', 'idx', '(@t2:(hybrid query) -@t1:other)=>[KNN 2 @v $vec_param]',
               'SORTBY', '__v_score', 'LIMIT', 0, 2,
               'PARAMS', 2, 'vec_param', close_vector.tobytes(),
               'RETURN', 0).equal(expected_res_1)
    prefix = "_" if env.isCluster() else ""
    env.assertEqual(to_dict(env.cmd(prefix+"FT.DEBUG", "VECSIM_INFO", "idx", "v"))["LAST_SEARCH_MODE"], 'HYBRID_BATCHES')

    # test modifier list
    expected_res_2 = [10, '10', '11', '12', '13', '14', '15', '16', '17', '18', '19']
    env.expect('FT.SEARCH', 'idx', '(@t1|t2:(value text) @num:[10 30])=>[KNN 10 @v $vec_param]',
               'SORTBY', '__v_score',
               'PARAMS', 2, 'vec_param', close_vector.tobytes(),
               'RETURN', 0).equal(expected_res_2)

    # test with query attributes
    env.expect('FT.SEARCH', 'idx', '(@t1|t2:(value text)=>{$inorder: true} @num:[10 30])=>[KNN 10 @v $vec_param]',
               'SORTBY', '__v_score',
               'WITHSCORES',
               'PARAMS', 2, 'vec_param', close_vector.tobytes(),
               'RETURN', 2, 't1', 't2').equal([0])
>>>>>>> f6730eab


def test_hybrid_query_non_vector_score():
    env = Env(moduleArgs='DEFAULT_DIALECT 2')
    conn = getConnectionByEnv(env)
    dimension = 128
    qty = 100
    conn.execute_command('FT.CREATE', 'idx', 'SCHEMA', 'v', 'VECTOR', 'HNSW', '6', 'TYPE', 'FLOAT32',
                        'DIM', dimension, 'DISTANCE_METRIC', 'L2', 't', 'TEXT')
    load_vectors_with_texts_into_redis(conn, 'v', dimension, qty)

    # Change the text value to 'other' for 10 vectors (with id 10, 20, ..., 100)
    for i in range(1, 11):
        vector = np.float32([10*i for j in range(dimension)])
        conn.execute_command('HSET', 10*i, 'v', vector.tobytes(), 't', 'other')

    query_data = np.float32([qty for j in range(dimension)])

    # All documents should match, so TOP 10 takes the 10 with the largest ids. Since we sort by default score
    # and "value" is optional, expect that 100 will come first, and the rest will be sorted by id in ascending order.
    expected_res_1 = [10,
                      '100', '3', ['__v_score', '0', 't', 'other'],
                      '91', '2', ['__v_score', '10368', 't', 'text value'],
                      '92', '2', ['__v_score', '8192', 't', 'text value'],
                      '93', '2', ['__v_score', '6272', 't', 'text value'],
                      '94', '2', ['__v_score', '4608', 't', 'text value'],
                      '95', '2', ['__v_score', '3200', 't', 'text value'],
                      '96', '2', ['__v_score', '2048', 't', 'text value'],
                      '97', '2', ['__v_score', '1152', 't', 'text value'],
                      '98', '2', ['__v_score', '512', 't', 'text value'],
                      '99', '2', ['__v_score', '128', 't', 'text value']]
    execute_hybrid_query(env, '((text ~value)|other)=>[KNN 10 @v $vec_param]', query_data, 't', sort_by_vector=False,
                         hybrid_mode='HYBRID_ADHOC_BF').equal(expected_res_1)
    execute_hybrid_query(env, '((text ~value)|other)=>[KNN 10 @v $vec_param]', query_data, 't', sort_by_vector=False,
                         sort_by_non_vector_field=True, hybrid_mode='HYBRID_ADHOC_BF').equal(expected_res_1)

    # Same as above, but here we use fuzzy for 'text'
    expected_res_2 = [10,
                      '100', '3', ['__v_score', '0', 't', 'other'],
                      '91', '1', ['__v_score', '10368', 't', 'text value'],
                      '92', '1', ['__v_score', '8192', 't', 'text value'],
                      '93', '1', ['__v_score', '6272', 't', 'text value'],
                      '94', '1', ['__v_score', '4608', 't', 'text value'],
                      '95', '1', ['__v_score', '3200', 't', 'text value'],
                      '96', '1', ['__v_score', '2048', 't', 'text value'],
                      '97', '1', ['__v_score', '1152', 't', 'text value'],
                      '98', '1', ['__v_score', '512', 't', 'text value'],
                      '99', '1', ['__v_score', '128', 't', 'text value']]
    execute_hybrid_query(env, '(%test%|other)=>[KNN 10 @v $vec_param]', query_data, 't', sort_by_vector=False,
                         hybrid_mode='HYBRID_ADHOC_BF').equal(expected_res_2)
    execute_hybrid_query(env, '(%test%|other)=>[KNN 10 @v $vec_param]', query_data, 't', sort_by_vector=False,
                         sort_by_non_vector_field=True, hybrid_mode='HYBRID_ADHOC_BF').equal(expected_res_2)

    # use TFIDF.DOCNORM scorer
    expected_res_3 = [10,
                      '100', '3', ['__v_score', '0', 't', 'other'],
                      '91', '0.33333333333333331', ['__v_score', '10368', 't', 'text value'],
                      '92', '0.33333333333333331', ['__v_score', '8192', 't', 'text value'],
                      '93', '0.33333333333333331', ['__v_score', '6272', 't', 'text value'],
                      '94', '0.33333333333333331', ['__v_score', '4608', 't', 'text value'],
                      '95', '0.33333333333333331', ['__v_score', '3200', 't', 'text value'],
                      '96', '0.33333333333333331', ['__v_score', '2048', 't', 'text value'],
                      '97', '0.33333333333333331', ['__v_score', '1152', 't', 'text value'],
                      '98', '0.33333333333333331', ['__v_score', '512', 't', 'text value'],
                      '99', '0.33333333333333331', ['__v_score', '128', 't', 'text value']]
    env.expect('FT.SEARCH', 'idx', '(text|other)=>[KNN 10 @v $vec_param]', 'SCORER', 'TFIDF.DOCNORM', 'WITHSCORES',
               'PARAMS', 2, 'vec_param', query_data.tobytes(),
               'RETURN', 2, 't', '__v_score', 'LIMIT', 0, 10).equal(expected_res_3)

    # Those scorers are scoring per shard.
    if not env.isCluster():
        # use BM25 scorer
        expected_res_4 = [10, '100', '0.72815531789441912', ['__v_score', '0', 't', 'other'], '91', '0.24271843929813972', ['__v_score', '10368', 't', 'text value'], '92', '0.24271843929813972', ['__v_score', '8192', 't', 'text value'], '93', '0.24271843929813972', ['__v_score', '6272', 't', 'text value'], '94', '0.24271843929813972', ['__v_score', '4608', 't', 'text value'], '95', '0.24271843929813972', ['__v_score', '3200', 't', 'text value'], '96', '0.24271843929813972', ['__v_score', '2048', 't', 'text value'], '97', '0.24271843929813972', ['__v_score', '1152', 't', 'text value'], '98', '0.24271843929813972', ['__v_score', '512', 't', 'text value'], '99', '0.24271843929813972', ['__v_score', '128', 't', 'text value']]
        env.expect('FT.SEARCH', 'idx', '(text|other)=>[KNN 10 @v $vec_param]', 'SCORER', 'BM25', 'WITHSCORES',
                'PARAMS', 2, 'vec_param', query_data.tobytes(),
                'RETURN', 2, 't', '__v_score', 'LIMIT', 0, 10).equal(expected_res_4)

        # use DISMAX scorer
        expected_res_5 = [10, '91', '1', ['__v_score', '10368', 't', 'text value'], '92', '1', ['__v_score', '8192', 't', 'text value'], '93', '1', ['__v_score', '6272', 't', 'text value'], '94', '1', ['__v_score', '4608', 't', 'text value'], '95', '1', ['__v_score', '3200', 't', 'text value'], '96', '1', ['__v_score', '2048', 't', 'text value'], '97', '1', ['__v_score', '1152', 't', 'text value'], '98', '1', ['__v_score', '512', 't', 'text value'], '99', '1', ['__v_score', '128', 't', 'text value'], '100', '1', ['__v_score', '0', 't', 'other']]
        env.expect('FT.SEARCH', 'idx', '(text|other)=>[KNN 10 @v $vec_param]', 'SCORER', 'DISMAX', 'WITHSCORES',
                'PARAMS', 2, 'vec_param', query_data.tobytes(),
                'RETURN', 2, 't', '__v_score', 'LIMIT', 0, 10).equal(expected_res_5)

        # use DOCSCORE scorer
        env.expect('FT.SEARCH', 'idx', '(text|other)=>[KNN 10 @v $vec_param]', 'SCORER', 'DOCSCORE', 'WITHSCORES',
                'PARAMS', 2, 'vec_param', query_data.tobytes(),
                'RETURN', 2, 't', '__v_score', 'LIMIT', 0, 100).equal(expected_res_5)


def test_single_entry():
    env = Env(moduleArgs='DEFAULT_DIALECT 2')
    SkipOnNonCluster(env)
    # This test should test 3 shards with only one entry. 2 shards should return an empty response to the coordinator.
    # Execution should finish without failure.
    conn = getConnectionByEnv(env)
    dimension = 128
    env.expect('FT.CREATE', 'idx', 'SCHEMA', 'v', 'VECTOR', 'HNSW', '6', 'TYPE', 'FLOAT32', 'DIM', dimension, 'DISTANCE_METRIC', 'L2').ok()
    vector = np.random.rand(1, dimension).astype(np.float32)
    conn.execute_command('HSET', 0, 'v', vector.tobytes())

    for _ in env.retry_with_rdb_reload():
        waitForIndex(env, 'idx')
        env.expect('FT.SEARCH', 'idx', '*=>[KNN 10 @v $vec_param]',
                'SORTBY', '__v_score',
                'RETURN', '0',
                'PARAMS', 2, 'vec_param', vector.tobytes()).equal([1, '0'])


def test_hybrid_query_adhoc_bf_mode():
    env = Env(moduleArgs='DEFAULT_DIALECT 2')
    conn = getConnectionByEnv(env)
    dimension = 128
    qty = 100

    for data_type in VECSIM_DATA_TYPES:
        env.expect('FT.CREATE', 'idx', 'SCHEMA', 'v', 'VECTOR', 'HNSW', '8', 'TYPE', data_type,
                   'DIM', dimension, 'DISTANCE_METRIC', 'L2', 'EF_RUNTIME', 100, 't', 'TEXT').ok()
        load_vectors_with_texts_into_redis(conn, 'v', dimension, qty, data_type)

        # Change the text value to 'other' for 10 vectors (with id 10, 20, ..., 100)
        for i in range(1, 11):
            vector = create_np_array_typed([10*i]*dimension, data_type)
            conn.execute_command('HSET', 10*i, 'v', vector.tobytes(), 't', 'other')

        # Expect to get only vector that passes the filter (i.e, has "other" in text field)
        # Expect also that heuristics will choose adhoc BF over batches.
        query_data = create_np_array_typed([100]*dimension, data_type)

        expected_res = [10,
                        '100', ['__v_score', '0', 't', 'other'],
                        '90', ['__v_score', '12800', 't', 'other'],
                        '80', ['__v_score', '51200', 't', 'other'],
                        '70', ['__v_score', '115200', 't', 'other'],
                        '60', ['__v_score', '204800', 't', 'other'],
                        '50', ['__v_score', '320000', 't', 'other'],
                        '40', ['__v_score', '460800', 't', 'other'],
                        '30', ['__v_score', '627200', 't', 'other'],
                        '20', ['__v_score', '819200', 't', 'other'],
                        '10', ['__v_score', '1036800', 't', 'other']]

        for _ in env.retry_with_rdb_reload():
            waitForIndex(env, 'idx')
            execute_hybrid_query(env, '(other)=>[KNN 10 @v $vec_param]', query_data, 't',
                                 hybrid_mode='HYBRID_ADHOC_BF').equal(expected_res)
        conn.execute_command('FT.DROPINDEX', 'idx', 'DD')


def test_wrong_vector_size():
    env = Env(moduleArgs='DEFAULT_DIALECT 2')
    conn = getConnectionByEnv(env)
    dimension = 128

    for data_type in VECSIM_DATA_TYPES:
        vector = create_np_array_typed(np.random.rand(1+dimension), data_type)

        conn.execute_command('HSET', '0', 'v', vector[:dimension-1].tobytes())
        conn.execute_command('HSET', '1', 'v', vector[:dimension].tobytes())
        conn.execute_command('HSET', '2', 'v', vector[:dimension+1].tobytes())

        env.expect('FT.CREATE', 'idx', 'SCHEMA', 'v', 'VECTOR', 'HNSW', '6', 'TYPE', data_type, 'DIM', dimension, 'DISTANCE_METRIC', 'L2').ok()
        waitForIndex(env, 'idx')

        vector = create_np_array_typed(np.random.rand(1+dimension), data_type)
        conn.execute_command('HSET', '3', 'v', vector[:dimension-1].tobytes())
        conn.execute_command('HSET', '4', 'v', vector[:dimension].tobytes())
        conn.execute_command('HSET', '5', 'v', vector[:dimension+1].tobytes())

        waitForIndex(env, 'idx')
        assertInfoField(env, 'idx', 'num_docs', '2')
        assertInfoField(env, 'idx', 'hash_indexing_failures', '4')
        env.expect('FT.SEARCH', 'idx', '*=>[KNN 6 @v $q]', 'NOCONTENT', 'PARAMS', 2, 'q',
                   create_np_array_typed([1]*dimension, data_type).tobytes()).equal([2, '1', '4'])

        conn.execute_command('FLUSHALL')


def test_hybrid_query_cosine():
    env = Env(moduleArgs='DEFAULT_DIALECT 2')
    conn = getConnectionByEnv(env)
    dim = 4
    index_size = 6000 * env.shardsCount

    for data_type in VECSIM_DATA_TYPES:
        env.expect('FT.CREATE', 'idx', 'SCHEMA', 'v', 'VECTOR', 'FLAT', '6', 'TYPE', data_type,
                   'DIM', dim, 'DISTANCE_METRIC', 'COSINE', 't', 'TEXT').ok()

        p = conn.pipeline(transaction=False)
        for i in range(1, index_size+1):
            first_coordinate = create_np_array_typed([float(i)/index_size], data_type)
            vector = np.concatenate((first_coordinate, create_np_array_typed([1]*(dim-1), data_type)))
            p.execute_command('HSET', i, 'v', vector.tobytes(), 't', 'text value')
        p.execute()

        query_data = create_np_array_typed([1]*dim, data_type)

        expected_res_ids = [str(index_size-i) for i in range(15)]
        res = conn.execute_command('FT.SEARCH', 'idx', '(text value)=>[KNN 10 @v $vec_param]',
                                  'SORTBY', '__v_score',
                                  'PARAMS', 2, 'vec_param', query_data.tobytes(),
                                  'RETURN', 0)
        prefix = "_" if env.isCluster() else ""
        env.assertEqual(env.cmd(prefix + "FT.DEBUG", "VECSIM_INFO", "idx", "v")[-1], 'HYBRID_BATCHES')
        actual_res_ids = [res[1:][i] for i in range(10)]
        if data_type == 'FLOAT32':
            # The order of ids is not accurate due to floating point numeric errors, but the top k should be
            # in the last 15 ids.
            for res_id in actual_res_ids:
                env.assertContains(res_id, expected_res_ids)
        else:  # for FLOAT64, expect to get better accuracy
            env.assertEqual(actual_res_ids, expected_res_ids[:10])

        # Change the text value to 'other' for 10 vectors (with id 10, 20, ..., index_size)
        for i in range(1, int(index_size/10) + 1):
            first_coordinate = create_np_array_typed([float(10*i)/index_size], data_type)
            vector = np.concatenate((first_coordinate, create_np_array_typed([1]*(dim-1), data_type)))
            conn.execute_command('HSET', 10*i, 'v', vector.tobytes(), 't', 'other')

        # Expect to get only vector that passes the filter (i.e, has "other" in text field)
        expected_res_ids = [str(index_size-10*i) for i in range(10)]
        res = conn.execute_command('FT.SEARCH', 'idx', '(other)=>[KNN 10 @v $vec_param]',
                                  'SORTBY', '__v_score',
                                  'PARAMS', 2, 'vec_param', query_data.tobytes(),
                                  'RETURN', 0)
        env.assertEqual(env.cmd(prefix+"FT.DEBUG", "VECSIM_INFO", "idx", "v")[-1], 'HYBRID_ADHOC_BF')
        actual_res_ids = [res[1:][i] for i in range(10)]
        if data_type == 'FLOAT32':
            for res_id in actual_res_ids:
                env.assertContains(res_id, expected_res_ids)
        else:  # for FLOAT64, expect to get better accuracy
            env.assertEqual(actual_res_ids, expected_res_ids)

        conn.execute_command('FT.DROPINDEX', 'idx', 'DD')


def test_fail_ft_aggregate():
    env = Env(moduleArgs='DEFAULT_DIALECT 2')
    dim = 1
    conn = getConnectionByEnv(env)
    one_vector = np.full((1, 1), 1, dtype = np.float32)
    conn.execute_command('FT.CREATE', 'idx', 'SCHEMA', 'v', 'VECTOR', 'FLAT', '6', 'TYPE', 'FLOAT32',
                        'DIM', dim, 'DISTANCE_METRIC', 'COSINE')
    conn.execute_command("HSET", "i", "v", one_vector.tobytes())
    res = env.expect("FT.AGGREGATE", "idx", "*=>[KNN 10 @v $BLOB]", "PARAMS", 2, "BLOB", one_vector.tobytes())
    if not env.isCluster():
        res.error().contains("VSS is not yet supported on FT.AGGREGATE")
    else:
        # Currently coordinator does not return errors returned from shard during shard execution. It returns empty list
        res.equal([0])


def test_fail_on_v1_dialect():
    env = Env(moduleArgs='DEFAULT_DIALECT 1')
    dim = 1
    conn = getConnectionByEnv(env)
    one_vector = np.full((1, 1), 1, dtype = np.float32)
    conn.execute_command('FT.CREATE', 'idx', 'SCHEMA', 'v', 'VECTOR', 'FLAT', '6', 'TYPE', 'FLOAT32',
                        'DIM', dim, 'DISTANCE_METRIC', 'COSINE')
    conn.execute_command("HSET", "i", "v", one_vector.tobytes())
    res = env.expect("FT.SEARCH", "idx", "*=>[KNN 10 @v $BLOB]", "PARAMS", 2, "BLOB", one_vector.tobytes())
    res.error().contains("Syntax error")


def test_hybrid_query_with_global_filters():
    env = Env(moduleArgs='DEFAULT_DIALECT 2')
    conn = getConnectionByEnv(env)
    dim = 2
    index_size = 1000
    env.expect('FT.CREATE', 'idx', 'SCHEMA', 'v', 'VECTOR', 'FLAT', '6', 'TYPE', 'FLOAT32',
               'DIM', dim, 'DISTANCE_METRIC', 'L2', 't', 'TEXT', 'num', 'NUMERIC', 'coordinate', 'GEO').ok()

    p = conn.pipeline(transaction=False)
    for i in range(1, index_size+1):
        vector = np.full(dim, i, dtype='float32')
        p.execute_command('HSET', i, 'v', vector.tobytes(), 't', 'hybrid', 'num', i, 'coordinate',
                             str(i/100)+","+str(i/100))
    p.execute()
    if not env.isCluster():
        env.assertEqual(get_vecsim_index_size(env, 'idx', 'v'), index_size)
    query_data = np.full(dim, index_size, dtype='float32')

    # Run VecSim query in KNN mode (non-hybrid), and expect to find only one result (with key=index_size-2).
    inkeys = [index_size-2]
    expected_res = [1, str(index_size-2), ['__v_score', str(dim*2**2)]]
    env.expect('FT.SEARCH', 'idx', '*=>[KNN 10 @v $vec_param]', 'INKEYS', len(inkeys), *inkeys,
               'RETURN', 1, '__v_score', 'PARAMS', 2, 'vec_param', query_data.tobytes()).equal(expected_res)

    # Change the text value to 'other' for 20% of the vectors (with ids 5, 10, ..., index_size)
    for i in range(1, int(index_size/5) + 1):
        vector = np.full(dim, 5*i, dtype='float32')
        conn.execute_command('HSET', 5*i, 'v', vector.tobytes(), 't', 'other')

    # Run VecSim query in hybrid mode, expect to get only the vectors that passes the filters
    # (index_size-10 and index_size-100, since they has "other" in its 't' field and its id is in inkeys list).
    inkeys = [index_size-2, index_size-10, index_size-100]
    expected_res = [2, str(index_size-100), ['__v_score', str(dim*100**2)], str(index_size-10), ['__v_score', str(dim*10**2)]]
    env.expect('FT.SEARCH', 'idx', '(other)=>[KNN 10 @v $vec_param]', 'INKEYS', len(inkeys), *inkeys,
               'RETURN', 1, '__v_score', 'PARAMS', 2, 'vec_param', query_data.tobytes()).equal(expected_res)

    # Test legacy numeric and geo global filters
    expected_res = [10]
    # Expect to get top 10 ids where maximum is index_size/2 in the index (due to the numeric filter).
    for i in range(10):
        expected_res.append(str(int(index_size/2-i)))
        expected_res.append(['__v_score', str(int(dim*(index_size/2+i)**2))])
    env.expect('FT.SEARCH', 'idx', '*=>[KNN 10 @v $vec_param]', 'filter', 'num', 0, index_size/2, 'SORTBY', '__v_score',
               'RETURN', 1, '__v_score', 'PARAMS', 2, 'vec_param', query_data.tobytes()).equal(expected_res)

    # Expect to get top 10 ids where maximum is 31 in the index (due to the geo filter).
    expected_res = [10]
    for i in range(10):
        expected_res.append(str(31-i))
        expected_res.append(['coordinate', str((31-i)/100)+","+str((31-i)/100)])
    env.expect('FT.SEARCH', 'idx', '*=>[KNN 10 @v $vec_param]', 'geofilter', 'coordinate', 0.0, 0.0, 50, 'km',
               'SORTBY', '__v_score', 'RETURN', 1, 'coordinate',
               'PARAMS', 2, 'vec_param', query_data.tobytes()).equal(expected_res)

    # Test complex query with multiple global filters - this query applies 4 global filters:
    # 2 numeric filters - the second filter is a subset of the first one - enforces that the result ids
    # will be between index_size/3 to index_size/2.
    # geo filter - get all ids whose coordinates are in 50 km radius from (5.0, 5.0) - will enforce that the result ids
    # are in the range of (index_size/2 - 31, index_size/2 + 31), according to the previous query and the fact that the
    # coordinates of index_size/2 are (5.0, 5.0).
    # Finally, inkeys filter enforces that only ids that multiply by 7 are valid.
    # On top of all that, we have the hybrid query that filters out ids that multiply by 5
    # (i.e., their text field is not 'hybrid') - and this is the reason for the expected ids
    expected_res = ([str(i) for i in range(int(index_size/2), int(index_size/2) - 32, -1)
                    if i % 5 != 0 and i % 7 == 0])
    expected_res.insert(0, len(expected_res))

    inkeys = [i for i in range(index_size) if i % 7 == 0]
    env.expect('FT.SEARCH', 'idx', '(hybrid)=>[KNN 5 @v $vec_param]', 'INKEYS', len(inkeys), *inkeys,
               'filter', 'num', 0, index_size/2, 'filter', 'num', index_size/3, index_size/2,
               'geofilter', 'coordinate', 5.0, 5.0, 50, 'km', 'SORTBY', '__v_score',
               'NOCONTENT', 'PARAMS', 2, 'vec_param', query_data.tobytes()).equal(expected_res)


def test_hybrid_query_change_policy():
    env = Env(moduleArgs='DEFAULT_DIALECT 2')
    conn = getConnectionByEnv(env)
    dim = 2
    n = 6000 * env.shardsCount
    np.random.seed(10)

    for data_type in VECSIM_DATA_TYPES:
        env.expect('FT.CREATE', 'idx', 'SCHEMA', 'v', 'VECTOR', 'FLAT', '6', 'TYPE', data_type,
                   'DIM', dim, 'DISTANCE_METRIC', 'COSINE', 'tag1', 'TAG', 'tag2', 'TAG').ok()

        file = 1
        tags = range(10)
        subset_size = int(n/2)
        with conn.pipeline(transaction=False) as p:
            for i in range(subset_size):
                v = create_np_array_typed(np.random.rand(dim), data_type)
                p.execute_command('HSET', i, 'v', v.tobytes(),
                                     'tag1', str(tags[randrange(10)]), 'tag2', 'word'+str(file))
            p.execute()

        file = 2
        with conn.pipeline(transaction = False) as p:
            for i in range(subset_size, n):
                v = create_np_array_typed(np.random.rand(dim), data_type)
                conn.execute_command('HSET', i + subset_size, 'v', v.tobytes(),
                                     'tag1', str(10 + tags[randrange(10)]), 'tag2', 'word'+str(file))
            p.execute()

        # This should return 10 results and run in HYBRID_BATCHES mode
        query_string = '(@tag1:{0 | 1 | 2 | 3 | 4 | 5 | 6 | 7 | 8 | 9} @tag2:{word1})=>[KNN 10 @v $vec_param]'
        query_vec = create_np_array_typed(np.random.rand(dim), data_type)
        res = execute_hybrid_query(env, query_string, query_vec, 'tag2', hybrid_mode='HYBRID_BATCHES').res
        env.assertEqual(res[0], 10)

        # Ask explicitly to use AD-HOC policy.
        query_string = '(@tag1:{0 | 1 | 2 | 3 | 4 | 5 | 6 | 7 | 8 | 9} @tag2:{word1})=>[KNN 10 @v $vec_param HYBRID_POLICY ADHOC_BF]'
        adhoc_res = execute_hybrid_query(env, query_string, query_vec, 'tag2', hybrid_mode='HYBRID_ADHOC_BF').res

        # Validate that the same scores are back for the top k results (not necessarily the exact same ids)
        for i, res_fields in enumerate(res[2::2]):
            env.assertEqual(res_fields, adhoc_res[2+2*i])

        # This query has 0 results, since none of the tags in @tag1 go along with 'word2' in @tag2.
        # However, the estimated number of the "child" results should be index_size/2.
        # While running the batches, the policy should change dynamically to AD-HOC BF.
        query_string = '(@tag1:{0 | 1 | 2 | 3 | 4 | 5 | 6 | 7 | 8 | 9} @tag2:{word2})=>[KNN 10 @v $vec_param]'
        execute_hybrid_query(env, query_string, query_vec, 'tag2',
                             hybrid_mode='HYBRID_BATCHES_TO_ADHOC_BF').equal([0])
        # Ask explicitly to use AD-HOC policy.
        query_string_adhoc_bf = '(@tag1:{0 | 1 | 2 | 3 | 4 | 5 | 6 | 7 | 8 | 9} @tag2:{word2})=>[KNN 10 @v $vec_param]=>{$HYBRID_POLICY: ADHOC_BF}'
        execute_hybrid_query(env, query_string_adhoc_bf, query_vec, 'tag2', hybrid_mode='HYBRID_ADHOC_BF').equal([0])

        # Add one valid document and re-run the query (still expect to change to AD-HOC BF)
        # This doc should return in the first batch, and then it is removed and reinserted to the results heap
        # after the policy is changed to ad-hoc.
        conn.execute_command('HSET', n, 'v', query_vec.tobytes(),
                             'tag1', str(1), 'tag2', 'word'+str(file))
        res = execute_hybrid_query(env, query_string, query_vec, 'tag2', hybrid_mode='HYBRID_BATCHES_TO_ADHOC_BF').res
        env.assertEqual(res[:2], [1, str(n)])

        conn.execute_command('FT.DROPINDEX', 'idx', 'DD')


def test_system_memory_limits():
    env = Env(moduleArgs='DEFAULT_DIALECT 2')
    conn = getConnectionByEnv(env)

    system_memory = int(env.cmd('info', 'memory')['total_system_memory'])
    currIdx = 0
    dim = 16
    float32_byte_size = 4
    float64_byte_size = 8

    for data_type in VECSIM_DATA_TYPES:
    # OK parameters
        env.assertOk(conn.execute_command('FT.CREATE', currIdx, 'SCHEMA', 'v', 'VECTOR', 'FLAT', '10', 'TYPE', data_type,
                                          'DIM', dim, 'DISTANCE_METRIC', 'L2', 'INITIAL_CAP', 10000, 'BLOCK_SIZE', 100))
        currIdx+=1

        env.assertOk(conn.execute_command('FT.CREATE', currIdx, 'SCHEMA', 'v', 'VECTOR', 'HNSW', '8', 'TYPE', data_type,
                                          'DIM', dim, 'DISTANCE_METRIC', 'L2', 'INITIAL_CAP', 10000))
        currIdx+=1

        # Index initial size exceeded limits
        env.expect('FT.CREATE', currIdx, 'SCHEMA', 'v', 'VECTOR', 'HNSW', '8', 'TYPE', data_type,
                   'DIM', dim, 'DISTANCE_METRIC', 'L2', 'INITIAL_CAP', system_memory).error().contains(
                   f'Vector index initial capacity {system_memory} exceeded server limit')
        currIdx+=1

        env.expect('FT.CREATE', currIdx, 'SCHEMA', 'v', 'VECTOR', 'FLAT', '10', 'TYPE', data_type,
                   'DIM', dim, 'DISTANCE_METRIC', 'L2', 'INITIAL_CAP', system_memory, 'BLOCK_SIZE', 100).error().contains(
                   f'Vector index initial capacity {system_memory} exceeded server limit')
        currIdx+=1
        env.expect('FT.CREATE', currIdx, 'SCHEMA', 'v', 'VECTOR', 'FLAT', '10', 'TYPE', data_type,
                   'DIM', dim, 'DISTANCE_METRIC', 'L2', 'INITIAL_CAP', 100, 'BLOCK_SIZE', system_memory).error().contains(
                   f'Vector index block size {system_memory} exceeded server limit')
        currIdx+=1

        # Block size with no configuration limits fails
        block_size = system_memory // (dim*float32_byte_size) // 9 # memory needed for this block size is more than 10% of system memory
        env.expect('FT.CREATE', currIdx, 'SCHEMA', 'v', 'VECTOR', 'FLAT', '10', 'TYPE', data_type,
                   'DIM', dim, 'DISTANCE_METRIC', 'L2', 'INITIAL_CAP', 0, 'BLOCK_SIZE', block_size).error().contains(
                   f'Vector index block size {block_size} exceeded server limit')
        currIdx+=1

        # For FLOAT64, this block size exceeds 10% of system memory, but not for FLOAT32
        block_size = system_memory // (dim*float64_byte_size) // 9
        if data_type == 'FLOAT32':
            env.expect('FT.CREATE', currIdx, 'SCHEMA', 'v', 'VECTOR', 'FLAT', '10', 'TYPE', data_type,
                       'DIM', dim, 'DISTANCE_METRIC', 'L2', 'INITIAL_CAP', 0, 'BLOCK_SIZE', block_size).ok()
        else:
            env.expect('FT.CREATE', currIdx, 'SCHEMA', 'v', 'VECTOR', 'FLAT', '10', 'TYPE', data_type,
                   'DIM', dim, 'DISTANCE_METRIC', 'L2', 'INITIAL_CAP', 0, 'BLOCK_SIZE', block_size).error().contains(
            f'Vector index block size {block_size} exceeded server limit')

        # TODO: uncomment when BLOCK_SIZE is added to FT.CREATE on HNSW
        # env.expect('FT.CREATE', currIdx, 'SCHEMA', 'v', 'VECTOR', 'HNSW', '10', 'TYPE', 'FLOAT32',
        #            'DIM', '16', 'DISTANCE_METRIC', 'L2', 'INITIAL_CAP', 0, 'BLOCK_SIZE', block_size).error().contains(
        #            f'Vector index block size {block_size} exceeded server limit')
        conn.execute_command("FLUSHALL")


def test_redis_memory_limits():
    env = Env(moduleArgs='DEFAULT_DIALECT 2')
    conn = getConnectionByEnv(env)

    used_memory = int(env.cmd('info', 'memory')['used_memory'])
    currIdx = 0
    dim = 16
    float32_byte_size = 4
    float64_byte_size = 8

    # Config max memory (redis server memory limit)
    maxmemory = used_memory * 5
    conn.execute_command('CONFIG SET', 'maxmemory', maxmemory)

    for data_type in VECSIM_DATA_TYPES:

        # Index initial capacity exceeded new limits
        env.expect('FT.CREATE', currIdx, 'SCHEMA', 'v', 'VECTOR', 'HNSW', '8', 'TYPE', data_type,
                   'DIM', dim, 'DISTANCE_METRIC', 'L2', 'INITIAL_CAP', maxmemory).error().contains(
                   f'Vector index initial capacity {maxmemory} exceeded server limit')
        currIdx+=1

        env.expect('FT.CREATE', currIdx, 'SCHEMA', 'v', 'VECTOR', 'FLAT', '10', 'TYPE', data_type,
                   'DIM', dim, 'DISTANCE_METRIC', 'L2', 'INITIAL_CAP', maxmemory, 'BLOCK_SIZE', 100).error().contains(
                   f'Vector index initial capacity {maxmemory} exceeded server limit')
        currIdx+=1

        # Block size
        env.expect('FT.CREATE', currIdx, 'SCHEMA', 'v', 'VECTOR', 'FLAT', '10', 'TYPE', data_type,
                   'DIM', dim, 'DISTANCE_METRIC', 'L2', 'INITIAL_CAP', 100, 'BLOCK_SIZE', maxmemory).error().contains(
                   f'Vector index block size {maxmemory} exceeded server limit')
        currIdx+=1

        # Block size is set such that its byte size exceeds 10% of maxmemory - and therefore fails
        block_size = maxmemory // (dim*float32_byte_size) // 9
        env.expect('FT.CREATE', currIdx, 'SCHEMA', 'v', 'VECTOR', 'FLAT', '10', 'TYPE', data_type,
                   'DIM', dim, 'DISTANCE_METRIC', 'L2', 'INITIAL_CAP', 100, 'BLOCK_SIZE', block_size).error().contains(
                   f'Vector index block size {block_size} exceeded server limit')
        currIdx+=1

        # For FLOAT64, this block size exceeds 10% of maxmemory, but not for FLOAT32
        block_size = maxmemory // (dim*float64_byte_size) // 9
        if data_type == 'FLOAT32':
            env.expect('FT.CREATE', currIdx, 'SCHEMA', 'v', 'VECTOR', 'FLAT', '10', 'TYPE', data_type,
                       'DIM', dim, 'DISTANCE_METRIC', 'L2', 'INITIAL_CAP', 100, 'BLOCK_SIZE', block_size).ok()
        else:
            env.expect('FT.CREATE', currIdx, 'SCHEMA', 'v', 'VECTOR', 'FLAT', '10', 'TYPE', data_type,
                       'DIM', dim, 'DISTANCE_METRIC', 'L2', 'INITIAL_CAP', 100, 'BLOCK_SIZE', block_size).error().contains(
                f'Vector index block size {block_size} exceeded server limit')

        # TODO: uncomment when BLOCK_SIZE is added to FT.CREATE on HNSW
        # env.expect('FT.CREATE', currIdx, 'SCHEMA', 'v', 'VECTOR', 'HNSW', '10', 'TYPE', 'FLOAT32',
        #            'DIM', '16', 'DISTANCE_METRIC', 'L2', 'INITIAL_CAP', 100, 'BLOCK_SIZE', block_size).error().contains(
        #            f'Vector index block size {block_size} exceeded server limit')
        conn.execute_command("FLUSHALL")

    # reset env (for clean RLTest run with env reuse)
    env.assertTrue(conn.execute_command('CONFIG SET', 'maxmemory', '0'))


def test_default_block_size():
    env = Env(moduleArgs='DEFAULT_DIALECT 2')
    env.skipOnCluster()
    conn = getConnectionByEnv(env)

    used_memory = int(conn.execute_command('info', 'memory')['used_memory'])
    maxmemory = used_memory + 800000
    conn.execute_command('CONFIG SET', 'maxmemory', maxmemory)
    dim = 128
    float32_byte_size = 4
    float64_byte_size = 8

    for data_type, data_byte_size in zip(VECSIM_DATA_TYPES, [float32_byte_size, float64_byte_size]):
        currIdx = 0
        exp_block_size = maxmemory // 10 // (dim*data_byte_size)

        env.assertOk(conn.execute_command('FT.CREATE', currIdx, 'SCHEMA', 'v', 'VECTOR', 'FLAT', '8', 'TYPE', data_type,
                                            'DIM', dim, 'DISTANCE_METRIC', 'L2', 'INITIAL_CAP', 0))
        env.assertLessEqual(to_dict(conn.execute_command("FT.DEBUG", "VECSIM_INFO", currIdx, 'v'))['BLOCK_SIZE'], exp_block_size)
        currIdx+=1

        used_memory = int(conn.execute_command('info', 'memory')['used_memory'])
        maxmemory = used_memory + 800000
        conn.execute_command('CONFIG SET', 'maxmemory', maxmemory)
        env.assertOk(conn.execute_command('FT.CREATE', currIdx, 'SCHEMA', 'v', 'VECTOR', 'HNSW', '8', 'TYPE', data_type,
                                            'DIM', dim, 'DISTANCE_METRIC', 'L2', 'INITIAL_CAP', 0))
        # TODO: uncomment when BLOCK_SIZE is added to FT.CREATE on HNSW
        # exp_block_size = maxmemory // 10 // (128*4) # limit * 10% / dim * size of float
        # env.assertLessEqual(to_dict(conn.execute_command("FT.DEBUG", "VECSIM_INFO", currIdx, 'v'))['BLOCK_SIZE'], exp_block_size)
        conn.execute_command("FLUSHALL")

    # reset env (for clean RLTest run with env reuse)
    env.assertTrue(conn.execute_command('CONFIG SET', 'maxmemory', '0'))


def test_redisearch_memory_limit():
    # test block size with VSS_MAX_RESIZE_MB configure
    env = Env(moduleArgs='DEFAULT_DIALECT 2')
    env.skipOnCluster()
    conn = getConnectionByEnv(env)

    used_memory = int(conn.execute_command('info', 'memory')['used_memory'])
    maxmemory = used_memory * 5
    conn.execute_command('CONFIG SET', 'maxmemory', maxmemory)
    dim = 16
    float32_byte_size = 4
    float64_byte_size = 8

    for data_type, data_byte_size in zip(VECSIM_DATA_TYPES, [float32_byte_size, float64_byte_size]):
        currIdx = 0
        block_size = maxmemory // (dim*data_byte_size) // 2  # half of memory limit divided by blob size

        env.expect('FT.CREATE', currIdx, 'SCHEMA', 'v', 'VECTOR', 'FLAT', '10', 'TYPE', 'FLOAT32',
                    'DIM', '16', 'DISTANCE_METRIC', 'L2', 'INITIAL_CAP', 100, 'BLOCK_SIZE', block_size).error().contains(
                    f'Vector index block size {block_size} exceeded server limit')
        currIdx+=1
        # TODO: uncomment when BLOCK_SIZE is added to FT.CREATE on HNSW
        # env.expect('FT.CREATE', currIdx, 'SCHEMA', 'v', 'VECTOR', 'HNSW', '10', 'TYPE', 'FLOAT32',
        #            'DIM', '16', 'DISTANCE_METRIC', 'L2', 'INITIAL_CAP', 100, 'BLOCK_SIZE', block_size).error().contains(
        #            f'Vector index block size {block_size} exceeded server limit')
        # currIdx+=1

        env.expect('FT.CONFIG', 'SET', 'VSS_MAX_RESIZE', maxmemory).ok()

        env.expect('FT.CREATE', currIdx, 'SCHEMA', 'v', 'VECTOR', 'FLAT', '10', 'TYPE', 'FLOAT32',
                    'DIM', '16', 'DISTANCE_METRIC', 'L2', 'INITIAL_CAP', 100, 'BLOCK_SIZE', block_size).ok()
        # TODO: uncomment when BLOCK_SIZE is added to FT.CREATE on HNSW
        # currIdx+=1
        # env.expect('FT.CREATE', currIdx, 'SCHEMA', 'v', 'VECTOR', 'HNSW', '10', 'TYPE', 'FLOAT32',
        #            'DIM', '16', 'DISTANCE_METRIC', 'L2', 'INITIAL_CAP', 100, 'BLOCK_SIZE', block_size).ok()
        env.expect('FT.CONFIG', 'SET', 'VSS_MAX_RESIZE', '0').ok()
        conn.execute_command("FLUSHALL")

    # reset env (for clean RLTest run with env reuse)
    env.assertTrue(conn.execute_command('CONFIG SET', 'maxmemory', '0'))


def test_rdb_memory_limit():
    env = Env(moduleArgs='DEFAULT_DIALECT 2')
    env.skipOnCluster()
    conn = getConnectionByEnv(env)

    used_memory = int(conn.execute_command('info', 'memory')['used_memory'])
    maxmemory = used_memory * 5
    dim = 128
    float32_byte_size = 4
    float64_byte_size = 8

    for data_type, data_byte_size in zip(VECSIM_DATA_TYPES, [float32_byte_size, float64_byte_size]):
        block_size = maxmemory // (dim*data_byte_size) // 2  # half of memory limit divided by blob size

        # succeed to create indexes with no limits
        env.expect('FT.CREATE', 'idx-flat', 'SCHEMA', 'v', 'VECTOR', 'FLAT', '10', 'TYPE', data_type,
                   'DIM', dim, 'DISTANCE_METRIC', 'L2', 'INITIAL_CAP', block_size, 'BLOCK_SIZE', block_size).ok()
        # TODO: add block size to HNSW index for testing change in block size when block size is available
        env.expect('FT.CREATE', 'idx-hnsw', 'SCHEMA', 'v', 'VECTOR', 'HNSW', '8', 'TYPE', data_type,
                   'DIM', dim, 'DISTANCE_METRIC', 'L2', 'INITIAL_CAP', block_size).ok()
        # sets memory limit
        env.assertTrue(conn.execute_command('CONFIG SET', 'maxmemory', maxmemory))

        # The actual test: try creating indexes from rdb.
        # should succeed after changing initial cap and block size to 0 and default
        env.dumpAndReload()

        info_data = to_dict(conn.execute_command("FT.DEBUG", "VECSIM_INFO", "idx-flat", "v"))
        env.assertNotEqual(info_data['BLOCK_SIZE'], block_size)
        # TODO: if we ever add INITIAL_CAP to debug data, add check here
        # TODO: uncomment when BLOCK_SIZE is added to FT.CREATE on HNSW
        # info_data = to_dict(conn.execute_command("FT.DEBUG", "VECSIM_INFO", "idx-hnsw", "v"))
        # env.assertNotEqual(info_data['BLOCK_SIZE'], block_size)
        # # TODO: if we ever add INITIAL_CAP to debug data, add check here
        conn.execute_command("FLUSHALL")

        # reset env (for clean RLTest run with env reuse)
        env.assertTrue(conn.execute_command('CONFIG SET', 'maxmemory', '0'))


def test_timeout_reached():
    env = Env(moduleArgs='DEFAULT_DIALECT 2 ON_TIMEOUT FAIL')
    conn = getConnectionByEnv(env)
    nshards = env.shardsCount
    timeout_expected = 0 if env.isCluster() else 'Timeout limit was reached'

    vecsim_algorithms_and_sizes = [('FLAT', 80000 * nshards), ('HNSW', 10000 * nshards)]
    hybrid_modes = ['BATCHES', 'ADHOC_BF']
    dim = 10

    for algo, n_vec in vecsim_algorithms_and_sizes:
        for data_type in VECSIM_DATA_TYPES:
            # succeed to create indexes with no limits
            query_vec = load_vectors_to_redis(env, n_vec, 0, dim, data_type)
            env.expect('FT.CREATE', 'idx', 'SCHEMA', 'vector', 'VECTOR', algo, '8', 'TYPE', data_type,
                       'DIM', dim, 'DISTANCE_METRIC', 'L2', 'INITIAL_CAP', n_vec).ok()
            waitForIndex(env, 'idx')

            # STANDARD KNN
            # run query with no timeout. should succeed.
            res = conn.execute_command('FT.SEARCH', 'idx', '*=>[KNN $K @vector $vec_param]', 'NOCONTENT', 'LIMIT', 0, n_vec,
                                       'PARAMS', 4, 'K', n_vec, 'vec_param', query_vec.tobytes(),
                                       'TIMEOUT', 0)
            env.assertEqual(res[0], n_vec)
            # run query with 1 millisecond timeout. should fail.
            res = conn.execute_command('FT.SEARCH', 'idx', '*=>[KNN $K @vector $vec_param]', 'NOCONTENT', 'LIMIT', 0, n_vec,
                                       'PARAMS', 4, 'K', n_vec, 'vec_param', query_vec.tobytes(),
                                       'TIMEOUT', 1)
            env.assertEqual(res[0], timeout_expected)

            # HYBRID MODES
            for mode in hybrid_modes:
                res = conn.execute_command('FT.SEARCH', 'idx', '(-dummy)=>[KNN $K @vector $vec_param HYBRID_POLICY $hp]', 'NOCONTENT', 'LIMIT', 0, n_vec,
                                           'PARAMS', 6, 'K', n_vec, 'vec_param', query_vec.tobytes(), 'hp', mode,
                                           'TIMEOUT', 0)
                env.assertEqual(res[0], n_vec)

                res = conn.execute_command('FT.SEARCH', 'idx', '(-dummy)=>[KNN $K @vector $vec_param HYBRID_POLICY $hp]', 'NOCONTENT', 'LIMIT', 0, n_vec,
                                           'PARAMS', 6, 'K', n_vec, 'vec_param', query_vec.tobytes(), 'hp', mode,
                                           'TIMEOUT', 1)
                env.assertEqual(res[0], timeout_expected)

            conn.flushall()<|MERGE_RESOLUTION|>--- conflicted
+++ resolved
@@ -268,29 +268,6 @@
     env = Env(moduleArgs='DEFAULT_DIALECT 2')
     env.skipOnCluster()
     conn = getConnectionByEnv(env)
-<<<<<<< HEAD
-=======
-    env.execute_command('FT.CREATE', 'idx1', 'SCHEMA', 'v', 'VECTOR', 'HNSW', '14', 'TYPE', 'FLOAT32',
-                        'DIM', '1024', 'DISTANCE_METRIC', 'IP', 'INITIAL_CAP', '10', 'M', '16',
-                        'EF_CONSTRUCTION', '200', 'EF_RUNTIME', '10')
-    for _ in env.retry_with_rdb_reload():
-        info = [['identifier', 'v', 'attribute', 'v', 'type', 'VECTOR']]
-        assertInfoField(env, 'idx1', 'attributes', info)
-        info_data = to_dict(env.cmd("FT.DEBUG", "VECSIM_INFO", "idx1", "v"))
-        env.assertEqual(info_data['ALGORITHM'], 'HNSW')
-        env.assertEqual(info_data['TYPE'], 'FLOAT32')
-        env.assertEqual(info_data['DIMENSION'], 1024)
-        env.assertEqual(info_data['METRIC'], 'IP')
-        env.assertEqual(info_data['INDEX_SIZE'], 0)
-        env.assertEqual(info_data['M'], 16)
-        env.assertEqual(info_data['EF_CONSTRUCTION'], 200)
-        env.assertEqual(info_data['EF_RUNTIME'], 10)
-        env.assertEqual(info_data['MAX_LEVEL'], -1)
-        env.assertEqual(info_data['ENTRYPOINT'], -1)
-        env.assertEqual(info_data['IS_MULTI_VALUE'], 0)
-        env.assertEqual(info_data['LAST_SEARCH_MODE'], 'EMPTY_MODE')
-        env.assertEqual(info_data['EPSILON'], '0.01')
->>>>>>> f6730eab
 
     # Test for INT32, INT64 as well when support for these types is added.
     for data_type in VECSIM_DATA_TYPES:
@@ -334,24 +311,6 @@
 
     # Insert one vector only to each index, validate it was inserted only to the right index.
     conn.execute_command('HSET', 'a', 'v', 'aaaaaaaa')
-<<<<<<< HEAD
-    info_data = to_dict(conn.execute_command("FT.DEBUG", "VECSIM_INFO", "idx", "v"))
-    env.assertEqual(info_data['INDEX_SIZE'], 1)
-    info_data = to_dict(conn.execute_command("FT.DEBUG", "VECSIM_INFO", "idx", "v_flat"))
-    env.assertEqual(info_data['INDEX_SIZE'], 0)
-
-    conn.execute_command('HSET', 'b', 'v_flat', 'bbbbbbbb')
-    info_data = to_dict(conn.execute_command("FT.DEBUG", "VECSIM_INFO", "idx", "v"))
-    env.assertEqual(info_data['INDEX_SIZE'], 1)
-    info_data = to_dict(conn.execute_command("FT.DEBUG", "VECSIM_INFO", "idx", "v_flat"))
-    env.assertEqual(info_data['INDEX_SIZE'], 1)
-
-    # Search in every index once, validate it was performed only to the right index.
-    conn.execute_command('FT.SEARCH', 'idx', '*=>[KNN 2 @v $b]', 'PARAMS', '2', 'b', 'abcdefgh')
-    info_data = to_dict(conn.execute_command("FT.DEBUG", "VECSIM_INFO", "idx", "v"))
-    env.assertEqual(info_data['LAST_SEARCH_MODE'], 'STANDARD_KNN')
-    info_data = to_dict(conn.execute_command("FT.DEBUG", "VECSIM_INFO", "idx", "v_flat"))
-=======
     info_data = to_dict(env.cmd("FT.DEBUG", "VECSIM_INFO", "idx", "v"))
     env.assertEqual(info_data['INDEX_SIZE'], 1)
     info_data = to_dict(env.cmd("FT.DEBUG", "VECSIM_INFO", "idx", "v_flat"))
@@ -368,7 +327,6 @@
     info_data = to_dict(env.cmd("FT.DEBUG", "VECSIM_INFO", "idx", "v"))
     env.assertEqual(info_data['LAST_SEARCH_MODE'], 'STANDARD_KNN')
     info_data = to_dict(env.cmd("FT.DEBUG", "VECSIM_INFO", "idx", "v_flat"))
->>>>>>> f6730eab
     env.assertEqual(info_data['LAST_SEARCH_MODE'], 'EMPTY_MODE')
 
 
@@ -590,37 +548,6 @@
         env.assertEqual(cur_vecsim_memory, cur_redisearch_memory)
 
 
-<<<<<<< HEAD
-=======
-def execute_hybrid_query(env, query_string, query_data, non_vector_field, sort_by_vector=True, sort_by_non_vector_field=False,
-                         hybrid_mode='HYBRID_BATCHES'):
-    if sort_by_vector:
-        ret = env.expect('FT.SEARCH', 'idx', query_string,
-                   'SORTBY', '__v_score',
-                   'PARAMS', 2, 'vec_param', query_data.tobytes(),
-                   'RETURN', 2, '__v_score', non_vector_field, 'LIMIT', 0, 10)
-
-    else:
-        if sort_by_non_vector_field:
-            ret = env.expect('FT.SEARCH', 'idx', query_string, 'WITHSCORES',
-                'SORTBY', non_vector_field,
-                'PARAMS', 2, 'vec_param', query_data.tobytes(),
-                'RETURN', 2, non_vector_field, '__v_score', 'LIMIT', 0, 10)
-
-        else:
-            ret = env.expect('FT.SEARCH', 'idx', query_string, 'WITHSCORES',
-                'PARAMS', 2, 'vec_param', query_data.tobytes(),
-                'RETURN', 2, non_vector_field, '__v_score', 'LIMIT', 0, 10)
-
-    # in cluster mode, we send `_FT.DEBUG' to the local shard.
-    prefix = '_' if env.isCluster() else ''
-    # returns the test name and line number from called this helper function.
-    caller_pos = f'{sys._getframe(1).f_code.co_filename.split("/")[-1]}:{sys._getframe(1).f_lineno}'
-    env.assertEqual(to_dict(env.cmd(prefix+"FT.DEBUG", "VECSIM_INFO", "idx", "v"))["LAST_SEARCH_MODE"], hybrid_mode, message=caller_pos)
-    return ret
-
-
->>>>>>> f6730eab
 def test_hybrid_query_batches_mode_with_text():
     env = Env(moduleArgs='DEFAULT_DIALECT 2')
     conn = getConnectionByEnv(env)
@@ -786,7 +713,6 @@
             p.execute_command('HSET', i, 'v', vector.tobytes(), 'num', i)
         p.execute()
 
-<<<<<<< HEAD
         query_data = create_np_array_typed([index_size]*dim, data_type)
         expected_res = [10]
         # Expect to get result in reverse order to the id, starting from the max id in the index.
@@ -823,29 +749,6 @@
         env.assertEqual(to_dict(env.cmd(prefix+"FT.DEBUG", "VECSIM_INFO", "idx", "v"))['LAST_SEARCH_MODE'], 'HYBRID_ADHOC_BF')
 
         conn.execute_command('FT.DROPINDEX', 'idx', 'DD')
-=======
-    # Expect to get results with maximum numeric value of the top 100 id in the shard.
-    lower_bound_num = 100 * env.shardsCount
-    expected_res = [10]
-    for i in range(10):
-        expected_res.append(str(index_size-lower_bound_num-i))
-        expected_res.append(['__v_score', str(dim*(lower_bound_num+i)**2), 'num', str(index_size-lower_bound_num-i)])
-    # We switch from batches to ad-hoc BF mode during the run.
-    execute_hybrid_query(env, '(@num:[-inf {}])=>[KNN 10 @v $vec_param]'.format(index_size-lower_bound_num), query_data, 'num',
-                         hybrid_mode='HYBRID_BATCHES_TO_ADHOC_BF').equal(expected_res)
-    execute_hybrid_query(env, '(@num:[-inf {}] | @num:[{} {}])=>[KNN 10 @v $vec_param]'
-                         .format(lower_bound_num, index_size-2*lower_bound_num, index_size-lower_bound_num), query_data, 'num',
-                         hybrid_mode='HYBRID_BATCHES_TO_ADHOC_BF').equal(expected_res)
-
-    # Expect for 5 results only (45-49), this will use ad-hoc BF since ratio between docs that pass the filter to
-    # index size is low.
-    expected_res = [5]
-    expected_res.extend([str(50-i) for i in range(1, 6)])
-    env.expect('FT.SEARCH', 'idx', '(@num:[45 (50])=>[KNN 10 @v $vec_param]',
-               'SORTBY', '__v_score', 'PARAMS', 2, 'vec_param', query_data.tobytes(), 'RETURN', 0).equal(expected_res)
-    prefix = "_" if env.isCluster() else ""
-    env.assertEqual(to_dict(env.cmd(prefix+"FT.DEBUG", "VECSIM_INFO", "idx", "v"))["LAST_SEARCH_MODE"], 'HYBRID_ADHOC_BF')
->>>>>>> f6730eab
 
 
 def test_hybrid_query_with_geo():
@@ -888,7 +791,6 @@
     dimension = 4
     index_size = 6000 * env.shardsCount
 
-<<<<<<< HEAD
     for data_type in VECSIM_DATA_TYPES:
         conn.execute_command('FT.CREATE', 'idx', 'SCHEMA', 'v', 'VECTOR', 'HNSW', '8', 'TYPE', data_type,
                             'DIM', dimension, 'DISTANCE_METRIC', 'L2', 'EF_RUNTIME', 100, 'num', 'NUMERIC',
@@ -934,46 +836,6 @@
                    'RETURN', 2, 't1', 't2').equal([0])
 
         conn.execute_command('FT.DROPINDEX', 'idx', 'DD')
-=======
-    p = conn.pipeline(transaction=False)
-    close_vector = np.full(dimension, 1, dtype='float32')
-    distant_vector = np.full(dimension, 10, dtype='float32')
-    conn.execute_command('HSET', 1, 'v', close_vector.tobytes(), 'num', 1, 't1', 'text value', 't2', 'hybrid query')
-    conn.execute_command('HSET', 2, 'v', distant_vector.tobytes(), 'num', 2, 't1', 'text value', 't2', 'hybrid query')
-    conn.execute_command('HSET', 3, 'v', distant_vector.tobytes(), 'num', 3, 't1', 'other', 't2', 'hybrid query')
-    conn.execute_command('HSET', 4, 'v', close_vector.tobytes(), 'num', 4, 't1', 'other', 't2', 'hybrid query')
-    for i in range(5, index_size+1):
-        further_vector = np.full(dimension, i, dtype='float32')
-        conn.execute_command('HSET', i, 'v', further_vector.tobytes(), 'num', i, 't1', 'text value', 't2', 'hybrid query')
-    p.execute()
-    expected_res_1 = [2, '1', '5']
-    # Search for the "close_vector" that some the vector in the index contain. The batch of vectors should start with
-    # ids 1, 4. The intersection "child iterator" has two children - intersection iterator (@t2:(hybrid query))
-    # and not iterator (-@t1:other). When the hybrid iterator will perform "skipTo(4)" for the child iterator,
-    # the inner intersection iterator will skip to 4, but the not iterator will stay at 2 (4 is not a valid id).
-    # The child iterator will point to 2, and return NOT_FOUND. This test makes sure that the hybrid iterator can
-    # handle this situation (without going into infinite loop).
-    env.expect('FT.SEARCH', 'idx', '(@t2:(hybrid query) -@t1:other)=>[KNN 2 @v $vec_param]',
-               'SORTBY', '__v_score', 'LIMIT', 0, 2,
-               'PARAMS', 2, 'vec_param', close_vector.tobytes(),
-               'RETURN', 0).equal(expected_res_1)
-    prefix = "_" if env.isCluster() else ""
-    env.assertEqual(to_dict(env.cmd(prefix+"FT.DEBUG", "VECSIM_INFO", "idx", "v"))["LAST_SEARCH_MODE"], 'HYBRID_BATCHES')
-
-    # test modifier list
-    expected_res_2 = [10, '10', '11', '12', '13', '14', '15', '16', '17', '18', '19']
-    env.expect('FT.SEARCH', 'idx', '(@t1|t2:(value text) @num:[10 30])=>[KNN 10 @v $vec_param]',
-               'SORTBY', '__v_score',
-               'PARAMS', 2, 'vec_param', close_vector.tobytes(),
-               'RETURN', 0).equal(expected_res_2)
-
-    # test with query attributes
-    env.expect('FT.SEARCH', 'idx', '(@t1|t2:(value text)=>{$inorder: true} @num:[10 30])=>[KNN 10 @v $vec_param]',
-               'SORTBY', '__v_score',
-               'WITHSCORES',
-               'PARAMS', 2, 'vec_param', close_vector.tobytes(),
-               'RETURN', 2, 't1', 't2').equal([0])
->>>>>>> f6730eab
 
 
 def test_hybrid_query_non_vector_score():
