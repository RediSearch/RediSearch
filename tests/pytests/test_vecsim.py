# -*- coding: utf-8 -*-
import base64
import random
import string
import unittest
from time import sleep

import numpy as np
from RLTest import Env

from common import *
from includes import *


def test_sanity(env):
    conn = getConnectionByEnv(env)
    vecsim_type = ['FLAT', 'HNSW']
    for vs_type in vecsim_type:
        conn.execute_command('FT.CREATE', 'idx', 'SCHEMA', 'v', 'VECTOR', vs_type, '6', 'TYPE', 'FLOAT32', 'DIM', '2','DISTANCE_METRIC', 'L2')
        conn.execute_command('HSET', 'a', 'v', 'aaaaaaaa')
        conn.execute_command('HSET', 'b', 'v', 'aaaabaaa')
        conn.execute_command('HSET', 'c', 'v', 'aaaaabaa')
        conn.execute_command('HSET', 'd', 'v', 'aaaaaaba')

        res = [4L, 'a', ['score', '0', 'v', 'aaaaaaaa'],
                   'b', ['score', '3.09485009821e+26', 'v', 'aaaabaaa'],
                   'c', ['score', '2.02824096037e+31', 'v', 'aaaaabaa'],
                   'd', ['score', '1.32922799578e+36', 'v', 'aaaaaaba']]
        res1 = conn.execute_command('FT.SEARCH', 'idx', '*=>[TOP_K 4 @v $blob AS score]', 'PARAMS', '2', 'blob', 'aaaaaaaa', 'SORTBY', 'score', 'ASC')
        env.assertEqual(res, res1)

        # todo: make test work on coordinator
        res = [4L, 'c', ['score', '0', 'v', 'aaaaabaa'],
                   'b', ['score', '2.01242627636e+31', 'v', 'aaaabaaa'],
                   'a', ['score', '2.02824096037e+31', 'v', 'aaaaaaaa'],
                   'd', ['score', '1.31886368448e+36', 'v', 'aaaaaaba']]
        res1 = conn.execute_command('FT.SEARCH', 'idx', '*=>[TOP_K 4 @v $blob AS score]', 'PARAMS', '2', 'blob', 'aaaaabaa', 'SORTBY', 'score', 'ASC')
        env.assertEqual(res, res1)

        expected_res = ['__v_score', '0', 'v', 'aaaaaaaa']
        res = conn.execute_command('FT.SEARCH', 'idx', '*=>[TOP_K 1 @v $blob]', 'PARAMS', '2', 'blob', 'aaaaaaaa', 'SORTBY', '__v_score', 'ASC', 'LIMIT', 0, 1)
        env.assertEqual(res[2], expected_res)

        #####################
        ## another example ##
        #####################
        message = 'aaaaabaa'
        res = conn.execute_command('FT.SEARCH', 'idx', '*=>[TOP_K 1 @v $b]', 'PARAMS', '2', 'b', message, 'SORTBY', '__v_score', 'ASC', 'LIMIT', 0, 1)
        env.assertEqual(res[2], ['__v_score', '0', 'v', 'aaaaabaa'])

        conn.execute_command('FT.DROPINDEX', 'idx', 'DD')


def testDel(env):
    conn = getConnectionByEnv(env)
    vecsim_type = ['FLAT', 'HNSW']
    for vs_type in vecsim_type:
        conn.execute_command('FT.CREATE', 'idx', 'SCHEMA', 'v', 'VECTOR', vs_type, '6', 'TYPE', 'FLOAT32', 'DIM', '2','DISTANCE_METRIC', 'L2')

        conn.execute_command('HSET', 'a', 'v', 'aaaaaaaa')
        conn.execute_command('HSET', 'b', 'v', 'aaaaaaba')
        conn.execute_command('HSET', 'c', 'v', 'aaaabaaa')
        conn.execute_command('HSET', 'd', 'v', 'aaaaabaa')

        expected_res = ['a', ['score', '0', 'v', 'aaaaaaaa'], 'c', ['score', '3.09485009821e+26', 'v', 'aaaabaaa'],
                        'd', ['score', '2.02824096037e+31', 'v', 'aaaaabaa'], 'b', ['score', '1.32922799578e+36', 'v', 'aaaaaaba']]

        res = env.cmd('FT.SEARCH', 'idx', '*=>[TOP_K 1 @v $b AS score]', 'PARAMS', '2', 'b', 'aaaaaaaa', 'SORTBY', 'score', 'ASC', 'LIMIT', 0, 1)
        env.assertEqual(res[1:3], expected_res[0:2])
        
        res = env.cmd('FT.SEARCH', 'idx', '*=>[TOP_K 2 @v $b AS score]', 'PARAMS', '2', 'b', 'aaaaaaaa', 'SORTBY', 'score', 'ASC', 'LIMIT', 0, 2)
        env.assertEqual(res[1:5], expected_res[0:4])
        
        res = env.cmd('FT.SEARCH', 'idx', '*=>[TOP_K 3 @v $b AS score]', 'PARAMS', '2', 'b', 'aaaaaaaa', 'SORTBY', 'score', 'ASC', 'LIMIT', 0, 3)
        env.assertEqual(res[1:7], expected_res[0:6])
        
        res = env.cmd('FT.SEARCH', 'idx', '*=>[TOP_K 4 @v $b AS score]', 'PARAMS', '2', 'b', 'aaaaaaaa', 'SORTBY', 'score', 'ASC', 'LIMIT', 0, 4)
        env.assertEqual(res[1:9], expected_res[0:8])
        
        conn.execute_command('DEL', 'a')
        
        expected_res = ['c', ['__v_score', '3.09485009821e+26', 'v', 'aaaabaaa'],
                        'd', ['__v_score', '2.02824096037e+31', 'v', 'aaaaabaa'],
                        'b', ['__v_score', '1.32922799578e+36', 'v', 'aaaaaaba']]
        res = env.cmd('FT.SEARCH', 'idx', '*=>[TOP_K 1 @v $b]', 'PARAMS', '2', 'b', 'aaaaaaaa', 'SORTBY', '__v_score', 'ASC', 'LIMIT', 0, 1)
        env.assertEqual(res[1:3], expected_res[:2])
        res = env.cmd('FT.SEARCH', 'idx', '*=>[TOP_K 2 @v $b]', 'PARAMS', '2', 'b', 'aaaaaaaa', 'SORTBY', '__v_score', 'ASC', 'LIMIT', 0, 2)
        env.assertEqual(res[1:5], expected_res[:4])
        res = env.cmd('FT.SEARCH', 'idx', '*=>[TOP_K 3 @v $b]', 'PARAMS', '2', 'b', 'aaaaaaaa', 'SORTBY', '__v_score', 'ASC', 'LIMIT', 0, 3)
        env.assertEqual(res[1:7], expected_res[:6])

        # '''
        # This test returns 4 results instead of the expected 3. The HNSW library return the additional results.
        env.expect('FT.SEARCH', 'idx', '*=>[TOP_K 4 @v $b]', 'PARAMS', '2', 'b', 'abcdefgh', 'RETURN', '1', 'v').equal([3L, 'b', ['v', 'aaaaaaba'], 'c', ['v', 'aaaabaaa'], 'd', ['v', 'aaaaabaa']])
        # '''

        conn.execute_command('FT.DROPINDEX', 'idx', 'DD')


def testDelReuse(env):

    def test_query_empty(env):
        conn = getConnectionByEnv(env)
        vecsim_type = ['FLAT', 'HNSW']
        for vs_type in vecsim_type:
            conn.execute_command('FT.CREATE', 'idx', 'SCHEMA', 'v', 'VECTOR', vs_type, '6', 'TYPE', 'FLOAT32', 'DIM', '2','DISTANCE_METRIC', 'L2')
            env.expect('FT.SEARCH', 'idx', '*=>[TOP_K 1 @v $b]', 'PARAMS', '2', 'b', 'abcdefgh').equal([0L])
            conn.execute_command('HSET', 'a', 'v', 'redislab')
            env.expect('FT.SEARCH', 'idx', '*=>[TOP_K 1 @v $b]', 'PARAMS', '2', 'b', 'abcdefgh').equal([1L, 'a', ['v', 'redislab']])
            conn.execute_command('DEL', 'a')
            env.expect('FT.SEARCH', 'idx', '*=>[TOP_K 1 @v $b]', 'PARAMS', '2', 'b', 'abcdefgh').equal([0L])
            conn.execute_command('FT.DROPINDEX', 'idx', 'DD')

    def del_insert(env):
        conn = getConnectionByEnv(env)

        conn.execute_command('DEL', 'a')
        conn.execute_command('DEL', 'b')
        conn.execute_command('DEL', 'c')
        conn.execute_command('DEL', 'd')

        env.expect('FT.SEARCH', 'idx', '*=>[TOP_K 4 @v $b]', 'PARAMS', '2', 'b', 'abcdefgh').equal([0L])

        res = [''.join(random.choice(string.lowercase) for x in range(8)),
            ''.join(random.choice(string.lowercase) for x in range(8)),
            ''.join(random.choice(string.lowercase) for x in range(8)),
            ''.join(random.choice(string.lowercase) for x in range(8))]

        conn.execute_command('HSET', 'a', 'v', res[0])
        conn.execute_command('HSET', 'b', 'v', res[1])
        conn.execute_command('HSET', 'c', 'v', res[2])
        conn.execute_command('HSET', 'd', 'v', res[3])
        return res

    # test start
    conn = getConnectionByEnv(env)
    conn.execute_command('FT.CREATE', 'idx', 'SCHEMA', 'v', 'VECTOR', 'HNSW', '6', 'TYPE', 'FLOAT32', 'DIM', '2','DISTANCE_METRIC', 'L2')

    vecs = del_insert(env)
    res = [4L, 'a', ['v', vecs[0]], 'b', ['v', vecs[1]], 'c', ['v', vecs[2]], 'd', ['v', vecs[3]]]
    env.expect('FT.SEARCH', 'idx', '*=>[TOP_K 4 @v $b]', 'PARAMS', '2', 'b', 'abcdefgh', 'RETURN', '1', 'v').equal(res)

    vecs = del_insert(env)
    res = [4L, 'a', ['v', vecs[0]], 'b', ['v', vecs[1]], 'c', ['v', vecs[2]], 'd', ['v', vecs[3]]]
    env.expect('FT.SEARCH', 'idx', '*=>[TOP_K 4 @v $b]', 'PARAMS', '2', 'b', 'abcdefgh', 'RETURN', '1', 'v').equal(res)

    vecs = del_insert(env)
    res = [4L, 'a', ['v', vecs[0]], 'b', ['v', vecs[1]], 'c', ['v', vecs[2]], 'd', ['v', vecs[3]]]
    env.expect('FT.SEARCH', 'idx', '*=>[TOP_K 4 @v $b]', 'PARAMS', '2', 'b', 'abcdefgh', 'RETURN', '1', 'v').equal(res)

def load_vectors_to_redis(env, n_vec, query_vec_index, vec_size):
    conn = getConnectionByEnv(env)
    for i in range(n_vec):
        vector = np.random.rand(1, vec_size).astype(np.float32)
        if i == query_vec_index:
            query_vec = vector
        conn.execute_command('HSET', i, 'vector', vector.tobytes())
    return query_vec

def query_vector(env, idx, query_vec):
    conn = getConnectionByEnv(env)
    return conn.execute_command('FT.SEARCH', idx, '*=>[TOP_K 5 @vector $v AS score]', 'PARAMS', '2', 'v', query_vec.tobytes(),
                                'SORTBY', 'score', 'ASC', 'RETURN', 1, 'score', 'LIMIT', 0, 5)

def testDelReuseLarge(env):
    conn = getConnectionByEnv(env)
    INDEX_NAME = 'items'
    prefix = 'item'
    n_vec = 5
    query_vec_index = 3
    vec_size = 1280

    conn.execute_command('FT.CREATE', INDEX_NAME, 'ON', 'HASH',
                         'SCHEMA', 'vector', 'VECTOR', 'HNSW', '6', 'TYPE', 'FLOAT32', 'DIM', '1280', 'DISTANCE_METRIC', 'L2')
    for _ in range(3):
        query_vec = load_vectors_to_redis(env, n_vec, query_vec_index, vec_size)
        res = query_vector(env, INDEX_NAME, query_vec)
        for i in range(4):
            env.assertLessEqual(float(res[2 + i * 2][1]), float(res[2 + (i + 1) * 2][1]))

def testCreate(env):
    env.skipOnCluster()
    conn = getConnectionByEnv(env)
    conn.execute_command('FT.CREATE', 'idx1', 'SCHEMA', 'v', 'VECTOR', 'HNSW', '14', 'TYPE', 'FLOAT32', 'DIM', '1024', 'DISTANCE_METRIC', 'IP', 'INITIAL_CAP', '10', 'M', '16', 'EF_CONSTRUCTION', '200', 'EF_RUNTIME', '10')
    for _ in env.retry_with_rdb_reload():
        info = [['identifier', 'v', 'attribute', 'v', 'type', 'VECTOR']]
        assertInfoField(env, 'idx1', 'attributes', info)
        env.assertEqual(env.cmd("FT.DEBUG", "VECSIM_INFO", "idx1", "v")[:-1], ['ALGORITHM', 'HNSW', 'TYPE', 'FLOAT32', 'DIMENSION', 1024L, 'METRIC', 'IP', 'INDEX_SIZE', 0L, 'M', 16L, 'EF_CONSTRUCTION', 200L, 'EF_RUNTIME', 10L, 'MAX_LEVEL', -1L, 'ENTRYPOINT', -1L, 'MEMORY'])

    # Uncomment these tests when support for FLOAT64, INT32, INT64, is added.
    # Trying to run these tests right now will cause 'Bad arguments for vector similarity HNSW index type' error

    # conn.execute_command('FT.CREATE', 'idx2', 'SCHEMA', 'v', 'VECTOR', 'HNSW', '14', 'TYPE', 'FLOAT64', 'DIM', '4096', 'DISTANCE_METRIC', 'L2', 'INITIAL_CAP', '10', 'M', '32', 'EF_CONSTRUCTION', '100', 'EF_RUNTIME', '20')
    # info = [['identifier', 'v', 'attribute', 'v', 'type', 'VECTOR', 'ALGORITHM', 'HNSW', 'TYPE', 'FLOAT64', 'DIM', '4096', 'DISTANCE_METRIC', 'L2', 'M', '32', 'EF_CONSTRUCTION', '100', 'EF_RUNTIME', '20']]
    # assertInfoField(env, 'idx2', 'attributes', info)

    # conn.execute_command('FT.CREATE', 'idx3', 'SCHEMA', 'v', 'VECTOR', 'HNSW', '14', 'TYPE', 'INT32', 'DIM', '64', 'DISTANCE_METRIC', 'COSINE', 'INITIAL_CAP', '10', 'M', '64', 'EF_CONSTRUCTION', '400', 'EF_RUNTIME', '50')
    # info = [['identifier', 'v', 'attribute', 'v', 'type', 'VECTOR', 'ALGORITHM', 'HNSW', 'TYPE', 'INT32', 'DIM', '64', 'DISTANCE_METRIC', 'COSINE', 'M', '64', 'EF_CONSTRUCTION', '400', 'EF_RUNTIME', '50']]
    # assertInfoField(env, 'idx3', 'attributes', info)

    # conn.execute_command('FT.CREATE', 'idx4', 'SCHEMA', 'v', 'VECTOR', 'HNSW', '6', 'TYPE', 'INT64', 'DIM', '64', 'DISTANCE_METRIC', 'COSINE')
    # info = [['identifier', 'v', 'attribute', 'v', 'type', 'VECTOR', 'ALGORITHM', 'HNSW', 'TYPE', 'INT64', 'DIM', '64', 'DISTANCE_METRIC', 'COSINE', 'M', '16', 'EF_CONSTRUCTION', '200', 'EF_RUNTIME', '10']]
    # assertInfoField(env, 'idx4', 'attributes', info)

    # conn.execute_command('FT.CREATE', 'idx5', 'SCHEMA', 'v', 'VECTOR', 'FLAT', '6', 'TYPE', 'INT32', 'DIM', '64', 'DISTANCE_METRIC', 'COSINE')
    # info = [['identifier', 'v', 'attribute', 'v', 'type', 'VECTOR', 'ALGORITHM', 'FLAT', 'TYPE', 'INT32', 'DIM', '64', 'DISTANCE_METRIC', 'COSINE', 'BLOCK_SIZE', str(1024 * 1024)]]
    # assertInfoField(env, 'idx5', 'attributes', info)

def testCreateErrors(env):
    conn = getConnectionByEnv(env)
    # missing init args
    env.expect('FT.CREATE', 'idx', 'SCHEMA', 'v', 'VECTOR').error().contains('Bad arguments for vector similarity algorithm')
    env.expect('FT.CREATE', 'idx', 'SCHEMA', 'v', 'VECTOR', 'FLAT').error().contains('Bad arguments for vector similarity number of parameters')
    env.expect('FT.CREATE', 'idx', 'SCHEMA', 'v', 'VECTOR', 'FLAT', '6').error().contains('Expected 6 parameters but got 0')
    env.expect('FT.CREATE', 'idx', 'SCHEMA', 'v', 'VECTOR', 'FLAT', '1').error().contains('Bad number of arguments for vector similarity index: got 1 but expected even number')
    env.expect('FT.CREATE', 'idx', 'SCHEMA', 'v', 'VECTOR', 'FLAT', '2', 'SIZE').error().contains('Bad arguments for algorithm FLAT: SIZE')
    env.expect('FT.CREATE', 'idx', 'SCHEMA', 'v', 'VECTOR', 'FLAT', '2', 'TYPE').error().contains('Bad arguments for vector similarity FLAT index type')
    env.expect('FT.CREATE', 'idx', 'SCHEMA', 'v', 'VECTOR', 'FLAT', '4', 'TYPE', 'FLOAT32', 'DIM').error().contains('Bad arguments for vector similarity FLAT index dim')
    env.expect('FT.CREATE', 'idx', 'SCHEMA', 'v', 'VECTOR', 'FLAT', '4', 'DIM', '1024', 'DISTANCE_METRIC', 'IP').error().contains('Missing mandatory parameter: cannot create FLAT index without specifying TYPE argument')
    env.expect('FT.CREATE', 'idx', 'SCHEMA', 'v', 'VECTOR', 'FLAT', '4', 'TYPE', 'FLOAT32', 'DISTANCE_METRIC', 'IP').error().contains('Missing mandatory parameter: cannot create FLAT index without specifying DIM argument')
    env.expect('FT.CREATE', 'idx', 'SCHEMA', 'v', 'VECTOR', 'FLAT', '4', 'TYPE', 'FLOAT32', 'DIM', '1024').error().contains('Missing mandatory parameter: cannot create FLAT index without specifying DISTANCE_METRIC argument')
    env.expect('FT.CREATE', 'idx', 'SCHEMA', 'v', 'VECTOR', 'FLAT', '6', 'TYPE', 'FLOAT32', 'DIM', '1024', 'DISTANCE_METRIC').error().contains('Bad arguments for vector similarity FLAT index metric')
    env.expect('FT.CREATE', 'idx', 'SCHEMA', 'v', 'VECTOR', 'HNSW').error().contains('Bad arguments for vector similarity number of parameters')
    env.expect('FT.CREATE', 'idx', 'SCHEMA', 'v', 'VECTOR', 'HNSW', '6').error().contains('Expected 6 parameters but got 0')
    env.expect('FT.CREATE', 'idx', 'SCHEMA', 'v', 'VECTOR', 'HNSW', '1').error().contains('Bad number of arguments for vector similarity index: got 1 but expected even number')
    env.expect('FT.CREATE', 'idx', 'SCHEMA', 'v', 'VECTOR', 'HNSW', '2', 'SIZE').error().contains('Bad arguments for algorithm HNSW: SIZE')
    env.expect('FT.CREATE', 'idx', 'SCHEMA', 'v', 'VECTOR', 'HNSW', '2', 'TYPE').error().contains('Bad arguments for vector similarity HNSW index type')
    env.expect('FT.CREATE', 'idx', 'SCHEMA', 'v', 'VECTOR', 'HNSW', '4', 'TYPE', 'FLOAT32', 'DIM').error().contains('Bad arguments for vector similarity HNSW index dim')
    env.expect('FT.CREATE', 'idx', 'SCHEMA', 'v', 'VECTOR', 'HNSW', '4', 'DIM', '1024', 'DISTANCE_METRIC', 'IP').error().contains('Missing mandatory parameter: cannot create HNSW index without specifying TYPE argument')
    env.expect('FT.CREATE', 'idx', 'SCHEMA', 'v', 'VECTOR', 'HNSW', '4', 'TYPE', 'FLOAT32', 'DISTANCE_METRIC', 'IP').error().contains('Missing mandatory parameter: cannot create HNSW index without specifying DIM argument')
    env.expect('FT.CREATE', 'idx', 'SCHEMA', 'v', 'VECTOR', 'HNSW', '4', 'TYPE', 'FLOAT32', 'DIM', '1024').error().contains('Missing mandatory parameter: cannot create HNSW index without specifying DISTANCE_METRIC argument')
    env.expect('FT.CREATE', 'idx', 'SCHEMA', 'v', 'VECTOR', 'HNSW', '6', 'TYPE', 'FLOAT32', 'DIM', '1024', 'DISTANCE_METRIC').error().contains('Bad arguments for vector similarity HNSW index metric')

    # invalid init args
    env.expect('FT.CREATE', 'idx', 'SCHEMA', 'v', 'VECTOR', 'HNSW', '6', 'TYPE', 'DOUBLE', 'DIM', '1024', 'DISTANCE_METRIC', 'IP').error().contains('Bad arguments for vector similarity HNSW index type')
    env.expect('FT.CREATE', 'idx', 'SCHEMA', 'v', 'VECTOR', 'HNSW', '6', 'TYPE', 'FLOAT32', 'DIM', 'str', 'DISTANCE_METRIC', 'IP').error().contains('Bad arguments for vector similarity HNSW index dim')
    env.expect('FT.CREATE', 'idx', 'SCHEMA', 'v', 'VECTOR', 'HNSW', '6', 'TYPE', 'FLOAT32', 'DIM', '1024', 'DISTANCE_METRIC', 'REDIS').error().contains('Bad arguments for vector similarity HNSW index metric')
    env.expect('FT.CREATE', 'idx', 'SCHEMA', 'v', 'VECTOR', 'REDIS', '6', 'TYPE', 'FLOAT32', 'DIM', '1024', 'DISTANCE_METRIC', 'IP').error().contains('Bad arguments for vector similarity algorithm')
    env.expect('FT.CREATE', 'idx', 'SCHEMA', 'v', 'VECTOR', 'FLAT', '10', 'TYPE', 'FLOAT32', 'DIM', '1024', 'DISTANCE_METRIC', 'IP', 'INITIAL_CAP', 'str', 'BLOCK_SIZE', '16') \
        .error().contains('Bad arguments for vector similarity FLAT index initial cap')
    env.expect('FT.CREATE', 'idx', 'SCHEMA', 'v', 'VECTOR', 'FLAT', '10', 'TYPE', 'FLOAT32', 'DIM', '1024', 'DISTANCE_METRIC', 'IP', 'INITIAL_CAP', '10', 'BLOCK_SIZE', 'str') \
        .error().contains('Bad arguments for vector similarity FLAT index blocksize')
    env.expect('FT.CREATE', 'idx', 'SCHEMA', 'v', 'VECTOR', 'HNSW', '12', 'TYPE', 'FLOAT32', 'DIM', '1024', 'DISTANCE_METRIC', 'IP', 'INITIAL_CAP', 'str', 'M', '16', 'EF_CONSTRUCTION', '200') \
        .error().contains('Bad arguments for vector similarity HNSW index initial cap')
    env.expect('FT.CREATE', 'idx', 'SCHEMA', 'v', 'VECTOR', 'HNSW', '12', 'TYPE', 'FLOAT32', 'DIM', '1024', 'DISTANCE_METRIC', 'IP', 'INITIAL_CAP', '100', 'M', 'str', 'EF_CONSTRUCTION', '200') \
        .error().contains('Bad arguments for vector similarity HNSW index m')
    env.expect('FT.CREATE', 'idx', 'SCHEMA', 'v', 'VECTOR', 'HNSW', '12', 'TYPE', 'FLOAT32', 'DIM', '1024', 'DISTANCE_METRIC', 'IP', 'INITIAL_CAP', '100', 'M', '16', 'EF_CONSTRUCTION', 'str') \
        .error().contains('Bad arguments for vector similarity HNSW index efConstruction')
    env.expect('FT.CREATE', 'idx', 'SCHEMA', 'v', 'VECTOR', 'HNSW', '12', 'TYPE', 'FLOAT32', 'DIM', '1024', 'DISTANCE_METRIC', 'IP', 'INITIAL_CAP', '100', 'M', '16', 'EF_RUNTIME', 'str') \
        .error().contains('Bad arguments for vector similarity HNSW index efRuntime')


def testSearchErrors(env):
    conn = getConnectionByEnv(env)
    conn.execute_command('FT.CREATE', 'idx', 'SCHEMA', 's', 'TEXT', 't', 'TAG', 'SORTABLE', 'v', 'VECTOR', 'HNSW', '12', 'TYPE', 'FLOAT32', 'DIM', '2', 'DISTANCE_METRIC', 'IP', 'INITIAL_CAP', '10', 'M', '16', 'EF_CONSTRUCTION', '200')
    conn.execute_command('HSET', 'a', 'v', 'aaaaaaaa')
    conn.execute_command('HSET', 'b', 'v', 'bbbbbbbb')
    conn.execute_command('HSET', 'c', 'v', 'cccccccc')
    conn.execute_command('HSET', 'd', 'v', 'dddddddd')

    env.expect('FT.SEARCH', 'idx', '*=>[REDIS 4 @v $b]', 'PARAMS', '2', 'b', 'abcdefgh').error().contains('Syntax error')
    env.expect('FT.SEARCH', 'idx', '*=>[TOP_K str @v $b]', 'PARAMS', '2', 'b', 'abcdefgh').error().contains('Syntax error')

    env.expect('FT.SEARCH', 'idx', '*=>[TOP_K 2 @v $b]', 'PARAMS', '2', 'b', 'abcdefg').error().contains('query vector does not match index\'s type or dimension.')
    env.expect('FT.SEARCH', 'idx', '*=>[TOP_K 2 @v $b]', 'PARAMS', '2', 'b', 'abcdefghi').error().contains('query vector does not match index\'s type or dimension.')
    env.expect('FT.SEARCH', 'idx', '*=>[TOP_K 2 @t $b]', 'PARAMS', '2', 'b', 'abcdefgh').equal([0]) # wrong field
    env.expect('FT.SEARCH', 'idx', '*=>[TOP_K 2 @v $b AS v]', 'PARAMS', '2', 'b', 'abcdefgh').error().contains('Property `v` already exists in schema')
    env.expect('FT.SEARCH', 'idx', '*=>[TOP_K 2 @v $b AS s]', 'PARAMS', '2', 'b', 'abcdefgh').error().contains('Property `s` already exists in schema')
    env.expect('FT.SEARCH', 'idx', '*=>[TOP_K 2 @v $b AS t]', 'PARAMS', '2', 'b', 'abcdefgh').error().contains('Property `t` already exists in schema')
    env.expect('FT.SEARCH', 'idx', '*=>[TOP_K 2 @v $b AS $score]', 'PARAMS', '4', 'score', 't', 'b', 'abcdefgh').error().contains('Property `t` already exists in schema')

    env.expect('FT.SEARCH', 'idx', '*=>[TOP_K 2 @v $b EF_RUNTIME -42]', 'PARAMS', '2', 'b', 'abcdefgh').error().contains('Error parsing vector similarity parameters: Attribute not supported for term')
    env.expect('FT.SEARCH', 'idx', '*=>[TOP_K 2 @v $b EF_RUNTIME 2.71828]', 'PARAMS', '2', 'b', 'abcdefgh').error().contains('Error parsing vector similarity parameters: Attribute not supported for term')
    env.expect('FT.SEARCH', 'idx', '*=>[TOP_K 2 @v $b EF_RUNTIME 5 EF_RUNTIME 6]', 'PARAMS', '2', 'b', 'abcdefgh').error().contains('Error parsing vector similarity parameters: Field was specified twice')
    env.expect('FT.SEARCH', 'idx', '*=>[TOP_K 2 @v $b EF_FUNTIME 30]', 'PARAMS', '2', 'b', 'abcdefgh').error().contains('Error parsing vector similarity parameters: Invalid option')


def load_vectors_with_texts_into_redis(con, vector_field, dim, num_vectors):
    id_vec_list = []
    p = con.pipeline(transaction=False)
    for i in range(1, num_vectors+1):
        vector = np.float32([i for j in range(dim)])
        con.execute_command('HSET', i, vector_field, vector.tobytes(), 't', 'text value')
        id_vec_list.append((i, vector))
    p.execute()
    return id_vec_list


def test_with_fields(env):
    conn = getConnectionByEnv(env)
    dimension = 128
    qty = 100

    conn.execute_command('FT.CREATE', 'idx', 'SCHEMA', 'v', 'VECTOR', 'HNSW', '6', 'TYPE', 'FLOAT32', 'DIM', dimension, 'DISTANCE_METRIC', 'L2', 't', 'TEXT')
    load_vectors_with_texts_into_redis(conn, 'v', dimension, qty)

    query_data = np.float32(np.random.random((1, dimension)))
    res = env.cmd('FT.SEARCH', 'idx', '*=>[TOP_K 100 @v $vec_param AS score]',
                    'SORTBY', 'score', 'PARAMS', 2, 'vec_param', query_data.tobytes(),
                    'RETURN', 2, 'score', 't')
    res_nocontent = env.cmd('FT.SEARCH', 'idx', '*=>[TOP_K 100 @v $vec_param AS score]',
                    'SORTBY', 'score', 'PARAMS', 2, 'vec_param', query_data.tobytes(),
                    'NOCONTENT')
    env.assertEqual(res[1::2], res_nocontent[1:])
    env.assertEqual('t', res[2][2])


def get_vecsim_memory(env, index_key, field_name):
    return float(to_dict(env.cmd("FT.DEBUG", "VECSIM_INFO", index_key, field_name))["MEMORY"])/0x100000


def test_memory_info(env):
    # This test flow adds two vectors and deletes them. The test checks for memory increase in Redis and RediSearch upon insertion and decrease upon delete.
    conn = getConnectionByEnv(env)
    dimension = 128
    index_key = 'idx'
    vector_field = 'v'

    # Create index. Flat index implementation will free memory when deleting vectors, so it is a good candidate for this test with respect to memory consumption.
    conn.execute_command('FT.CREATE', index_key, 'SCHEMA', vector_field, 'VECTOR', 'FLAT', '8', 'TYPE', 'FLOAT32', 'DIM', dimension, 'DISTANCE_METRIC', 'L2', 'BLOCK_SiZE', '1')
    # Verify redis memory >= redisearch index memory
    if not env.isCluster():
        vecsim_memory = get_vecsim_memory(env, index_key=index_key, field_name=vector_field)
    redisearch_memory = get_redisearch_vector_index_memory(env, index_key=index_key)
    redis_memory = get_redis_memory_in_mb(env)
    if not env.isCluster():
        env.assertEqual(redisearch_memory, vecsim_memory)
    env.assertLessEqual(redisearch_memory, redis_memory)
    vector = np.float32(np.random.random((1, dimension)))

    # Add vector.
    conn.execute_command('HSET', 1, vector_field, vector.tobytes())
    # Verify current memory readings > previous memory readings.
    cur_redisearch_memory = get_redisearch_vector_index_memory(env, index_key=index_key)
    env.assertLessEqual(redisearch_memory, cur_redisearch_memory)
    redis_memory = get_redis_memory_in_mb(env)
    redisearch_memory = cur_redisearch_memory
    # Verify redis memory >= redisearch index memory
    env.assertLessEqual(redisearch_memory, redis_memory)
    if not env.isCluster():
        cur_vecsim_memory = get_vecsim_memory(env, index_key=index_key, field_name=vector_field)
        env.assertLessEqual(vecsim_memory, cur_vecsim_memory)
        vecsim_memory = cur_vecsim_memory
        #verify vecsim memory == redisearch memory
        env.assertEqual(cur_vecsim_memory, cur_redisearch_memory)

    # Add vector.
    conn.execute_command('HSET', 2, vector_field, vector.tobytes())
    # Verify current memory readings > previous memory readings.
    cur_redisearch_memory = get_redisearch_vector_index_memory(env, index_key=index_key)
    env.assertLessEqual(redisearch_memory, cur_redisearch_memory)
    redis_memory = get_redis_memory_in_mb(env)
    redisearch_memory = cur_redisearch_memory
    # Verify redis memory >= redisearch index memory
    env.assertLessEqual(redisearch_memory, redis_memory)
    if not env.isCluster():
        cur_vecsim_memory = get_vecsim_memory(env, index_key=index_key, field_name=vector_field)
        env.assertLessEqual(vecsim_memory, cur_vecsim_memory)
        vecsim_memory = cur_vecsim_memory
        #verify vecsim memory == redisearch memory
        env.assertEqual(cur_vecsim_memory, cur_redisearch_memory)

    # Delete vector
    conn.execute_command('DEL', 2)
    # Verify current memory readings < previous memory readings.
    cur_redisearch_memory = get_redisearch_vector_index_memory(env, index_key=index_key)
    env.assertLessEqual(cur_redisearch_memory, redisearch_memory)
    redis_memory = get_redis_memory_in_mb(env)
    redisearch_memory = cur_redisearch_memory
    # Verify redis memory >= redisearch index memory
    env.assertLessEqual(redisearch_memory, redis_memory)
    if not env.isCluster():
        cur_vecsim_memory = get_vecsim_memory(env, index_key=index_key, field_name=vector_field)
        env.assertLessEqual(cur_vecsim_memory, vecsim_memory)
        vecsim_memory = cur_vecsim_memory
        #verify vecsim memory == redisearch memory
        env.assertEqual(cur_vecsim_memory, cur_redisearch_memory)

    # Delete vector
    conn.execute_command('DEL', 1)
    # Verify current memory readings < previous memory readings.
    cur_redisearch_memory = get_redisearch_vector_index_memory(env, index_key=index_key)
    env.assertLessEqual(cur_redisearch_memory, redisearch_memory)
    redis_memory = get_redis_memory_in_mb(env)
    redisearch_memory = cur_redisearch_memory
    # Verify redis memory >= redisearch index memory
    env.assertLessEqual(redisearch_memory, redis_memory)
    if not env.isCluster():
        cur_vecsim_memory = get_vecsim_memory(env, index_key=index_key, field_name=vector_field)
        env.assertLessEqual(cur_vecsim_memory, vecsim_memory)
        vecsim_memory = cur_vecsim_memory
        #verify vecsim memory == redisearch memory
        env.assertEqual(cur_vecsim_memory, cur_redisearch_memory)


def execute_hybrid_query(env, query_string, query_data, non_vector_field, sort_by_vector=True, sort_by_non_vector_field = False):
    if sort_by_vector:
        query = env.expect('FT.SEARCH', 'idx', query_string,
                   'SORTBY', '__v_score',
                   'PARAMS', 2, 'vec_param', query_data.tobytes(),
                   'RETURN', 2, '__v_score', non_vector_field, 'LIMIT', 0, 10)
        return query

    else:
        if sort_by_non_vector_field:
            return env.expect('FT.SEARCH', 'idx', query_string, 'WITHSCORES',
                'SORTBY', non_vector_field,
                'PARAMS', 2, 'vec_param', query_data.tobytes(),
                'RETURN', 2, non_vector_field, '__v_score', 'LIMIT', 0, 10)

        else:
            return env.expect('FT.SEARCH', 'idx', query_string, 'WITHSCORES',
                'PARAMS', 2, 'vec_param', query_data.tobytes(),
                'RETURN', 2, non_vector_field, '__v_score', 'LIMIT', 0, 10)


def test_hybrid_query_batches_mode_with_text(env):
    conn = getConnectionByEnv(env)
    dimension = 128
    qty = 100
    conn.execute_command('FT.CREATE', 'idx', 'SCHEMA', 'v', 'VECTOR', 'HNSW', '6', 'TYPE', 'FLOAT32',
                         'DIM', dimension, 'DISTANCE_METRIC', 'L2', 't', 'TEXT')
    load_vectors_with_texts_into_redis(conn, 'v', dimension, qty)
    query_data = np.float32([qty for j in range(dimension)])

    # expect to find no result (internally, build the child iterator as empty iterator).
    execute_hybrid_query(env, '(nothing)=>[TOP_K 10 @v $vec_param]', query_data, 't').equal([0L])

    expected_res_1 = [10L, '100', ['__v_score', '0', 't', 'text value'], '99', ['__v_score', '128', 't', 'text value'], '98', ['__v_score', '512', 't', 'text value'], '97', ['__v_score', '1152', 't', 'text value'], '96', ['__v_score', '2048', 't', 'text value'], '95', ['__v_score', '3200', 't', 'text value'], '94', ['__v_score', '4608', 't', 'text value'], '93', ['__v_score', '6272', 't', 'text value'], '92', ['__v_score', '8192', 't', 'text value'], '91', ['__v_score', '10368', 't', 'text value']]
    execute_hybrid_query(env, '(@t:(text value))=>[TOP_K 10 @v $vec_param]', query_data, 't').equal(expected_res_1)
    execute_hybrid_query(env, '(text value)=>[TOP_K 10 @v $vec_param]', query_data, 't').equal(expected_res_1)
    execute_hybrid_query(env, '("text value")=>[TOP_K 10 @v $vec_param]', query_data, 't').equal(expected_res_1)

    # Change the text value to 'other' for 10 vectors (with id 10, 20, ..., 100)
    for i in range(1, 11):
        vector = np.float32([10*i for j in range(dimension)])
        conn.execute_command('HSET', 10*i, 'v', vector.tobytes(), 't', 'other')

    # Expect to get only vector that passes the filter (i.e, has "other" in t field)
    expected_res_2 = [10L, '100', ['__v_score', '0', 't', 'other'], '90', ['__v_score', '12800', 't', 'other'], '80', ['__v_score', '51200', 't', 'other'], '70', ['__v_score', '115200', 't', 'other'], '60', ['__v_score', '204800', 't', 'other'], '50', ['__v_score', '320000', 't', 'other'], '40', ['__v_score', '460800', 't', 'other'], '30', ['__v_score', '627200', 't', 'other'], '20', ['__v_score', '819200', 't', 'other'], '10', ['__v_score', '1036800', 't', 'other']]
    execute_hybrid_query(env, '(other)=>[TOP_K 10 @v $vec_param]', query_data, 't').equal(expected_res_2)

    # Test with union - expect that all docs will pass the filter.
    expected_res_3 = [10L, '100', ['__v_score', '0', 't', 'other'], '99', ['__v_score', '128', 't', 'text value'], '98', ['__v_score', '512', 't', 'text value'], '97', ['__v_score', '1152', 't', 'text value'], '96', ['__v_score', '2048', 't', 'text value'], '95', ['__v_score', '3200', 't', 'text value'], '94', ['__v_score', '4608', 't', 'text value'], '93', ['__v_score', '6272', 't', 'text value'], '92', ['__v_score', '8192', 't', 'text value'], '91', ['__v_score', '10368', 't', 'text value']]
    execute_hybrid_query(env, '(@t:other|text)=>[TOP_K 10 @v $vec_param]', query_data, 't').equal(expected_res_3)

    # Expect empty score for the intersection (disjoint sets of results)
    execute_hybrid_query(env, '(@t:other text)=>[TOP_K 10 @v $vec_param]', query_data, 't').equal([0L])

    # Expect the same results as in expected_res_2 ('other AND NOT text')
    execute_hybrid_query(env, '(@t:other -text)=>[TOP_K 10 @v $vec_param]', query_data, 't').equal(expected_res_2)

    # Expect for top 10 results from vector search that still has the original text "text value"
    # (i.e., expected_res_1 without 100, and with 89 instead)
    expected_res_4 = [10L, '99', ['__v_score', '128', 't', 'text value'], '98', ['__v_score', '512', 't', 'text value'], '97', ['__v_score', '1152', 't', 'text value'], '96', ['__v_score', '2048', 't', 'text value'], '95', ['__v_score', '3200', 't', 'text value'], '94', ['__v_score', '4608', 't', 'text value'], '93', ['__v_score', '6272', 't', 'text value'], '92', ['__v_score', '8192', 't', 'text value'], '91', ['__v_score', '10368', 't', 'text value'], '89', ['__v_score', '15488', 't', 'text value']]
    execute_hybrid_query(env, '(te*)=>[TOP_K 10 @v $vec_param]', query_data, 't').equal(expected_res_4)
    # This time the fuzzy matching should return only documents with the original 'text value'.
    execute_hybrid_query(env, '(%test%)=>[TOP_K 10 @v $vec_param]', query_data, 't').equal(expected_res_4)

    execute_hybrid_query(env, '(-(@t:other))=>[TOP_K 10 @v $vec_param]', query_data, 't').equal(expected_res_4)


def test_hybrid_query_batches_mode_with_tags(env):
    conn = getConnectionByEnv(env)
    dimension = 128
    index_size = 100
    conn.execute_command('FT.CREATE', 'idx', 'SCHEMA', 'v', 'VECTOR', 'HNSW', '8', 'TYPE', 'FLOAT32',
                         'DIM', dimension, 'DISTANCE_METRIC', 'L2', 'EF_RUNTIME', 100, 'tags', 'TAG')

    p = conn.pipeline(transaction=False)
    for i in range(1, index_size+1):
        vector = np.float32([i for j in range(dimension)])
        conn.execute_command('HSET', i, 'v', vector.tobytes(), 'tags', 'hybrid')
    p.execute()
    query_data = np.float32([index_size/2 for j in range(dimension)])
    execute_hybrid_query(env, '(@tags:{nothing})=>[TOP_K 10 @v $vec_param]', query_data, 'tags').equal([0L])
    execute_hybrid_query(env, '(@tags:{hybrid} @text:hello)=>[TOP_K 10 @v $vec_param]', query_data, 'tags').equal([0L])
<<<<<<< HEAD
    # on single shard case, on sorter result processor, the tie-breaker in case of equal sort value is the document internal id (number).
    # on the coordinator (cluster), the tie breaker is the document key name (lexicographic order).
    if env.isCluster():
        expected_res_1 = [10L, '50', ['__v_score', '0', 'tags', 'hybrid'], '49', ['__v_score', '128', 'tags', 'hybrid'], '51', ['__v_score', '128', 'tags', 'hybrid'], '48', ['__v_score', '512', 'tags', 'hybrid'], '52', ['__v_score', '512', 'tags', 'hybrid'], '47', ['__v_score', '1152', 'tags', 'hybrid'], '53', ['__v_score', '1152', 'tags', 'hybrid'], '46', ['__v_score', '2048', 'tags', 'hybrid'], '54', ['__v_score', '2048', 'tags', 'hybrid'], '45', ['__v_score', '3200', 'tags', 'hybrid']]
    else:
        expected_res_1 = [10L, '50', ['__v_score', '0', 'tags', 'hybrid'], '51', ['__v_score', '128', 'tags', 'hybrid'], '49', ['__v_score', '128', 'tags', 'hybrid'], '52', ['__v_score', '512', 'tags', 'hybrid'], '48', ['__v_score', '512', 'tags', 'hybrid'], '53', ['__v_score', '1152', 'tags', 'hybrid'], '47', ['__v_score', '1152', 'tags', 'hybrid'], '54', ['__v_score', '2048', 'tags', 'hybrid'], '46', ['__v_score', '2048', 'tags', 'hybrid'], '45', ['__v_score', '3200', 'tags', 'hybrid']]
=======
    expected_res_1 = [10L, '50', ['__v_score', '0', 'tags', 'hybrid'], '49', ['__v_score', '128', 'tags', 'hybrid'], '51', ['__v_score', '128', 'tags', 'hybrid'], '48', ['__v_score', '512', 'tags', 'hybrid'], '52', ['__v_score', '512', 'tags', 'hybrid'], '47', ['__v_score', '1152', 'tags', 'hybrid'], '53', ['__v_score', '1152', 'tags', 'hybrid'], '46', ['__v_score', '2048', 'tags', 'hybrid'], '54', ['__v_score', '2048', 'tags', 'hybrid'], '45', ['__v_score', '3200', 'tags', 'hybrid']]
>>>>>>> e003c616
    execute_hybrid_query(env, '(@tags:{hybrid})=>[TOP_K 10 @v $vec_param]', query_data, 'tags').equal(expected_res_1)

    # Change the tag values to 'different, tag' for 10 vectors (with id 10, 20, ..., 100)
    for i in range(1, 11):
        vector = np.float32([10*i for j in range(dimension)])
        conn.execute_command('HSET', 10*i, 'v', vector.tobytes(), 'tags', 'different, tag')

<<<<<<< HEAD
    # on single shard case, on sorter result processor, the tie-breaker in case of equal sort value is the document internal id (number).
    # on the coordinator (cluster), the tie breaker is the document key name (lexicographic order).
    if env.isCluster():
        expected_res_2 = [10L, '50', ['__v_score', '0', 'tags', 'different, tag'], '40', ['__v_score', '12800', 'tags', 'different, tag'], '60', ['__v_score', '12800', 'tags', 'different, tag'], '30', ['__v_score', '51200', 'tags', 'different, tag'], '70', ['__v_score', '51200', 'tags', 'different, tag'], '20', ['__v_score', '115200', 'tags', 'different, tag'], '80', ['__v_score', '115200', 'tags', 'different, tag'], '10', ['__v_score', '204800', 'tags', 'different, tag'], '90', ['__v_score', '204800', 'tags', 'different, tag'], '100', ['__v_score', '320000', 'tags', 'different, tag']]
    else:
        expected_res_2 = [10L, '50', ['__v_score', '0', 'tags', 'different, tag'], '60', ['__v_score', '12800', 'tags', 'different, tag'], '40', ['__v_score', '12800', 'tags', 'different, tag'], '70', ['__v_score', '51200', 'tags', 'different, tag'], '30', ['__v_score', '51200', 'tags', 'different, tag'], '80', ['__v_score', '115200', 'tags', 'different, tag'], '20', ['__v_score', '115200', 'tags', 'different, tag'], '90', ['__v_score', '204800', 'tags', 'different, tag'], '10', ['__v_score', '204800', 'tags', 'different, tag'], '100', ['__v_score', '320000', 'tags', 'different, tag']]

    execute_hybrid_query(env, '(@tags:{different})=>[TOP_K 10 @v $vec_param]', query_data, 'tags').equal(expected_res_2)
    
    # on single shard case, on sorter result processor, the tie-breaker in case of equal sort value is the document internal id (number).
    # on the coordinator (cluster), the tie breaker is the document key name (lexicographic order).
    if env.isCluster():
        expected_res_3 = [10L, '49', ['__v_score', '128', 'tags', 'hybrid'], '51', ['__v_score', '128', 'tags', 'hybrid'], '48', ['__v_score', '512', 'tags', 'hybrid'], '52', ['__v_score', '512', 'tags', 'hybrid'], '47', ['__v_score', '1152', 'tags', 'hybrid'], '53', ['__v_score', '1152', 'tags', 'hybrid'], '46', ['__v_score', '2048', 'tags', 'hybrid'], '54', ['__v_score', '2048', 'tags', 'hybrid'], '45', ['__v_score', '3200', 'tags', 'hybrid'], '55', ['__v_score', '3200', 'tags', 'hybrid']]
    else:
        expected_res_3 = [10L, '51', ['__v_score', '128', 'tags', 'hybrid'], '49', ['__v_score', '128', 'tags', 'hybrid'], '52', ['__v_score', '512', 'tags', 'hybrid'], '48', ['__v_score', '512', 'tags', 'hybrid'], '53', ['__v_score', '1152', 'tags', 'hybrid'], '47', ['__v_score', '1152', 'tags', 'hybrid'], '54', ['__v_score', '2048', 'tags', 'hybrid'], '46', ['__v_score', '2048', 'tags', 'hybrid'], '55', ['__v_score', '3200', 'tags', 'hybrid'], '45', ['__v_score', '3200', 'tags', 'hybrid']]

=======
    expected_res_2 = [10L, '50', ['__v_score', '0', 'tags', 'different, tag'], '40', ['__v_score', '12800', 'tags', 'different, tag'], '60', ['__v_score', '12800', 'tags', 'different, tag'], '30', ['__v_score', '51200', 'tags', 'different, tag'], '70', ['__v_score', '51200', 'tags', 'different, tag'], '20', ['__v_score', '115200', 'tags', 'different, tag'], '80', ['__v_score', '115200', 'tags', 'different, tag'], '10', ['__v_score', '204800', 'tags', 'different, tag'], '90', ['__v_score', '204800', 'tags', 'different, tag'], '100', ['__v_score', '320000', 'tags', 'different, tag']]
    execute_hybrid_query(env, '(@tags:{different})=>[TOP_K 10 @v $vec_param]', query_data, 'tags').equal(expected_res_2)
    expected_res_3 = [10L, '49', ['__v_score', '128', 'tags', 'hybrid'], '51', ['__v_score', '128', 'tags', 'hybrid'], '48', ['__v_score', '512', 'tags', 'hybrid'], '52', ['__v_score', '512', 'tags', 'hybrid'], '47', ['__v_score', '1152', 'tags', 'hybrid'], '53', ['__v_score', '1152', 'tags', 'hybrid'], '46', ['__v_score', '2048', 'tags', 'hybrid'], '54', ['__v_score', '2048', 'tags', 'hybrid'], '45', ['__v_score', '3200', 'tags', 'hybrid'], '55', ['__v_score', '3200', 'tags', 'hybrid']]
>>>>>>> e003c616
    execute_hybrid_query(env, '(@tags:{hybrid})=>[TOP_K 10 @v $vec_param]', query_data, 'tags').equal(expected_res_3)

    execute_hybrid_query(env, '(@tags:{hy*})=>[TOP_K 10 @v $vec_param]', query_data, 'tags').equal(expected_res_3)

    if env.isCluster():
        # todo: change this when coordinator changes are available
        return
    # Search with tag list. Expect that docs with 'hybrid' will have lower score, since they are more frequent.
    expected_res_4 = [10L, '50', '3', ['__v_score', '0', 'tags', 'different, tag'], '45', '1', ['__v_score', '3200', 'tags', 'hybrid'], '46', '1', ['__v_score', '2048', 'tags', 'hybrid'], '47', '1', ['__v_score', '1152', 'tags', 'hybrid'], '48', '1', ['__v_score', '512', 'tags', 'hybrid'], '49', '1', ['__v_score', '128', 'tags', 'hybrid'], '51', '1', ['__v_score', '128', 'tags', 'hybrid'], '52', '1', ['__v_score', '512', 'tags', 'hybrid'], '53', '1', ['__v_score', '1152', 'tags', 'hybrid'], '54', '1', ['__v_score', '2048', 'tags', 'hybrid']]
    execute_hybrid_query(env, '(@tags:{hybrid|tag})=>[TOP_K 10 @v $vec_param]', query_data, 'tags', sort_by_vector=False).equal(expected_res_4)


def test_hybrid_query_batches_mode_with_numeric_and_geo(env):
    conn = getConnectionByEnv(env)
    dimension = 128
    index_size = 100
    conn.execute_command('FT.CREATE', 'idx', 'SCHEMA', 'v', 'VECTOR', 'HNSW', '8', 'TYPE', 'FLOAT32',
                         'DIM', dimension, 'DISTANCE_METRIC', 'L2', 'EF_RUNTIME', 100, 'num', 'NUMERIC')

    p = conn.pipeline(transaction=False)
    for i in range(1, index_size+1):
        vector = np.float32([i for j in range(dimension)])
        conn.execute_command('HSET', i, 'v', vector.tobytes(), 'num', i)
    p.execute()

    query_data = np.float32([index_size for j in range(dimension)])
    execute_hybrid_query(env, '(@num:[0 0.5])=>[TOP_K 10 @v $vec_param]', query_data, 'num').equal([0L])

    # Expect to get all the results by the distance order (higher id has a better __v_score)
    expected_res_1 = [10L, '100', ['__v_score', '0', 'num', '100'], '99', ['__v_score', '128', 'num', '99'], '98', ['__v_score', '512', 'num', '98'], '97', ['__v_score', '1152', 'num', '97'], '96', ['__v_score', '2048', 'num', '96'], '95', ['__v_score', '3200', 'num', '95'], '94', ['__v_score', '4608', 'num', '94'], '93', ['__v_score', '6272', 'num', '93'], '92', ['__v_score', '8192', 'num', '92'], '91', ['__v_score', '10368', 'num', '91']]
    execute_hybrid_query(env, '(@num:[0 100])=>[TOP_K 10 @v $vec_param]', query_data, 'num').equal(expected_res_1)
    execute_hybrid_query(env, '(@num:[0 inf])=>[TOP_K 10 @v $vec_param]', query_data, 'num').equal(expected_res_1)

    # Expect to get results with maximum numeric value of 50
    expected_res_2 = [10L, '50', ['__v_score', '320000', 'num', '50'], '49', ['__v_score', '332928', 'num', '49'], '48', ['__v_score', '346112', 'num', '48'], '47', ['__v_score', '359552', 'num', '47'], '46', ['__v_score', '373248', 'num', '46'], '45', ['__v_score', '387200', 'num', '45'], '44', ['__v_score', '401408', 'num', '44'], '43', ['__v_score', '415872', 'num', '43'], '42', ['__v_score', '430592', 'num', '42'], '41', ['__v_score', '445568', 'num', '41']]
    execute_hybrid_query(env, '(@num:[-inf 50])=>[TOP_K 10 @v $vec_param]', query_data, 'num').equal(expected_res_2)
    execute_hybrid_query(env, '(@num:[-inf 40] | @num:[40 50])=>[TOP_K 10 @v $vec_param]', query_data, 'num').equal(expected_res_2)

    expected_res_3 = [5L, '49', ['__v_score', '332928', 'num', '49'], '48', ['__v_score', '346112', 'num', '48'], '47', ['__v_score', '359552', 'num', '47'], '46', ['__v_score', '373248', 'num', '46'], '45', ['__v_score', '387200', 'num', '45']]
    execute_hybrid_query(env, '(@num:[45 (50])=>[TOP_K 10 @v $vec_param]', query_data, 'num').equal(expected_res_3)

    # Testing with geo-filters
    conn.execute_command('FT.DROPINDEX', 'idx')
    conn.execute_command('FT.CREATE', 'idx', 'SCHEMA', 'v', 'VECTOR', 'HNSW', '8', 'TYPE', 'FLOAT32',
                         'DIM', dimension, 'DISTANCE_METRIC', 'L2', 'EF_RUNTIME', 100, 'coordinate', 'GEO')

    p = conn.pipeline(transaction=False)
    for i in range(1, index_size+1):
        vector = np.float32([i for j in range(dimension)])
        conn.execute_command('HSET', i, 'v', vector.tobytes(), 'coordinate', str(i)+","+str(i))
    p.execute()

    execute_hybrid_query(env, '(@coordinate:[-1.0 -1.0 1 m])=>[TOP_K 10 @v $vec_param]', query_data, 'coordinate').equal([0L])

    # Expect that ids 1-32 will pass the geo filter, and that the top 10 from these will return.
    expected_res_4 = [10L, '32', ['__v_score', '591872', 'coordinate', '32,32'], '31', ['__v_score', '609408', 'coordinate', '31,31'], '30', ['__v_score', '627200', 'coordinate', '30,30'], '29', ['__v_score', '645248', 'coordinate', '29,29'], '28', ['__v_score', '663552', 'coordinate', '28,28'], '27', ['__v_score', '682112', 'coordinate', '27,27'], '26', ['__v_score', '700928', 'coordinate', '26,26'], '25', ['__v_score', '720000', 'coordinate', '25,25'], '24', ['__v_score', '739328', 'coordinate', '24,24'], '23', ['__v_score', '758912', 'coordinate', '23,23']]
    execute_hybrid_query(env, '(@coordinate:[0.0 0.0 5000 km])=>[TOP_K 10 @v $vec_param]', query_data, 'coordinate').equal(expected_res_4)


def test_hybrid_query_batches_mode_with_complex_queries(env):
    conn = getConnectionByEnv(env)
    dimension = 128
    index_size = 100
    conn.execute_command('FT.CREATE', 'idx', 'SCHEMA', 'v', 'VECTOR', 'HNSW', '8', 'TYPE', 'FLOAT32',
                         'DIM', dimension, 'DISTANCE_METRIC', 'L2', 'EF_RUNTIME', 100, 'num', 'NUMERIC',
                         't1', 'TEXT', 't2', 'TEXT')

    p = conn.pipeline(transaction=False)
    for i in range(1, index_size+1):
        vector = np.float32([i for j in range(dimension)])
        conn.execute_command('HSET', i, 'v', vector.tobytes(), 'num', i, 't1', 'text value', 't2', 'hybrid query')
    p.execute()

    query_data = np.float32([index_size for j in range(dimension)])

    # test modifier list
    expected_res_1 = [10L, '30', ['__v_score', '627200', 't1', 'text value', 't2', 'hybrid query'], '29', ['__v_score', '645248', 't1', 'text value', 't2', 'hybrid query'], '28', ['__v_score', '663552', 't1', 'text value', 't2', 'hybrid query'], '27', ['__v_score', '682112', 't1', 'text value', 't2', 'hybrid query'], '26', ['__v_score', '700928', 't1', 'text value', 't2', 'hybrid query'], '25', ['__v_score', '720000', 't1', 'text value', 't2', 'hybrid query'], '24', ['__v_score', '739328', 't1', 'text value', 't2', 'hybrid query'], '23', ['__v_score', '758912', 't1', 'text value', 't2', 'hybrid query'], '22', ['__v_score', '778752', 't1', 'text value', 't2', 'hybrid query'], '21', ['__v_score', '798848', 't1', 'text value', 't2', 'hybrid query']]
    env.expect('FT.SEARCH', 'idx', '(@t1|t2:value text @num:[10 30])=>[TOP_K 10 @v $vec_param]',
               'SORTBY', '__v_score',
               'PARAMS', 2, 'vec_param', query_data.tobytes(),
               'RETURN', 3, 't1', 't2', '__v_score').equal(expected_res_1)

    # test with query attributes
    env.expect('FT.SEARCH', 'idx', '(@t1|t2:(value text)=>{$inorder: true} @num:[10 30])=>[TOP_K 10 @v $vec_param]',
               'SORTBY', '__v_score',
               'WITHSCORES',
               'PARAMS', 2, 'vec_param', query_data.tobytes(),
               'RETURN', 2, 't1', 't2').equal([0L])


def test_hybrid_query_batches_non_vector_score(env):
    conn = getConnectionByEnv(env)
    dimension = 128
    qty = 100
    conn.execute_command('FT.CREATE', 'idx', 'SCHEMA', 'v', 'VECTOR', 'HNSW', '6', 'TYPE', 'FLOAT32',
                         'DIM', dimension, 'DISTANCE_METRIC', 'L2', 't', 'TEXT')
    load_vectors_with_texts_into_redis(conn, 'v', dimension, qty)

    # Change the text value to 'other' for 10 vectors (with id 10, 20, ..., 100)
    for i in range(1, 11):
        vector = np.float32([10*i for j in range(dimension)])
        conn.execute_command('HSET', 10*i, 'v', vector.tobytes(), 't', 'other')

    query_data = np.float32([qty for j in range(dimension)])
    # All documents should match, so TOP 10 takes the 10 with the largest ids. Since we sort by default score
    # and "value" is optional, expect that 100 will come first, and the rest will be sorted by id in ascending order.
    expected_res_1 = [10L, '100', '3', ['__v_score', '0', 't', 'other'], '91', '2', ['__v_score', '10368', 't', 'text value'], '92', '2', ['__v_score', '8192', 't', 'text value'], '93', '2', ['__v_score', '6272', 't', 'text value'], '94', '2', ['__v_score', '4608', 't', 'text value'], '95', '2', ['__v_score', '3200', 't', 'text value'], '96', '2', ['__v_score', '2048', 't', 'text value'], '97', '2', ['__v_score', '1152', 't', 'text value'], '98', '2', ['__v_score', '512', 't', 'text value'], '99', '2', ['__v_score', '128', 't', 'text value']]
    execute_hybrid_query(env, '((text ~value)|other)=>[TOP_K 10 @v $vec_param]', query_data, 't', sort_by_vector=False).equal(expected_res_1)
    if env.isCluster():
        execute_hybrid_query(env, '((text ~value)|other)=>[TOP_K 10 @v $vec_param]', query_data, 't', sort_by_vector=False, sort_by_non_vector_field=True).equal(expected_res_1)

    # Same as above, but here we use fuzzy for 'text'
    expected_res_2 = [10L, '100', '3', ['__v_score', '0', 't', 'other'], '91', '1', ['__v_score', '10368', 't', 'text value'], '92', '1', ['__v_score', '8192', 't', 'text value'], '93', '1', ['__v_score', '6272', 't', 'text value'], '94', '1', ['__v_score', '4608', 't', 'text value'], '95', '1', ['__v_score', '3200', 't', 'text value'], '96', '1', ['__v_score', '2048', 't', 'text value'], '97', '1', ['__v_score', '1152', 't', 'text value'], '98', '1', ['__v_score', '512', 't', 'text value'], '99', '1', ['__v_score', '128', 't', 'text value']]
    execute_hybrid_query(env, '(%test%|other)=>[TOP_K 10 @v $vec_param]', query_data, 't', sort_by_vector=False).equal(expected_res_2)
    if env.isCluster():
        execute_hybrid_query(env, '(%test%|other)=>[TOP_K 10 @v $vec_param]', query_data, 't', sort_by_vector=False, sort_by_non_vector_field=True).equal(expected_res_2)


    # use TFIDF.DOCNORM scorer
    expected_res_3 = [10L, '100', '3', ['__v_score', '0', 't', 'other'], '91', '0.33333333333333331', ['__v_score', '10368', 't', 'text value'], '92', '0.33333333333333331', ['__v_score', '8192', 't', 'text value'], '93', '0.33333333333333331', ['__v_score', '6272', 't', 'text value'], '94', '0.33333333333333331', ['__v_score', '4608', 't', 'text value'], '95', '0.33333333333333331', ['__v_score', '3200', 't', 'text value'], '96', '0.33333333333333331', ['__v_score', '2048', 't', 'text value'], '97', '0.33333333333333331', ['__v_score', '1152', 't', 'text value'], '98', '0.33333333333333331', ['__v_score', '512', 't', 'text value'], '99', '0.33333333333333331', ['__v_score', '128', 't', 'text value']]
    env.expect('FT.SEARCH', 'idx', '(text|other)=>[TOP_K 10 @v $vec_param]', 'SCORER', 'TFIDF.DOCNORM', 'WITHSCORES',
               'PARAMS', 2, 'vec_param', query_data.tobytes(),
               'RETURN', 2, 't', '__v_score', 'LIMIT', 0, 10).equal(expected_res_3)

    # Those scorers are scoring per shard.
    if not env.isCluster():
        # use BM25 scorer
        expected_res_4 = [10L, '100', '0.72815531789441912', ['__v_score', '0', 't', 'other'], '91', '0.24271843929813972', ['__v_score', '10368', 't', 'text value'], '92', '0.24271843929813972', ['__v_score', '8192', 't', 'text value'], '93', '0.24271843929813972', ['__v_score', '6272', 't', 'text value'], '94', '0.24271843929813972', ['__v_score', '4608', 't', 'text value'], '95', '0.24271843929813972', ['__v_score', '3200', 't', 'text value'], '96', '0.24271843929813972', ['__v_score', '2048', 't', 'text value'], '97', '0.24271843929813972', ['__v_score', '1152', 't', 'text value'], '98', '0.24271843929813972', ['__v_score', '512', 't', 'text value'], '99', '0.24271843929813972', ['__v_score', '128', 't', 'text value']]
        env.expect('FT.SEARCH', 'idx', '(text|other)=>[TOP_K 10 @v $vec_param]', 'SCORER', 'BM25', 'WITHSCORES',
                'PARAMS', 2, 'vec_param', query_data.tobytes(),
                'RETURN', 2, 't', '__v_score', 'LIMIT', 0, 10).equal(expected_res_4)

        # use DISMAX scorer
        expected_res_5 = [10L, '91', '1', ['__v_score', '10368', 't', 'text value'], '92', '1', ['__v_score', '8192', 't', 'text value'], '93', '1', ['__v_score', '6272', 't', 'text value'], '94', '1', ['__v_score', '4608', 't', 'text value'], '95', '1', ['__v_score', '3200', 't', 'text value'], '96', '1', ['__v_score', '2048', 't', 'text value'], '97', '1', ['__v_score', '1152', 't', 'text value'], '98', '1', ['__v_score', '512', 't', 'text value'], '99', '1', ['__v_score', '128', 't', 'text value'], '100', '1', ['__v_score', '0', 't', 'other']]
        env.expect('FT.SEARCH', 'idx', '(text|other)=>[TOP_K 10 @v $vec_param]', 'SCORER', 'DISMAX', 'WITHSCORES',
                'PARAMS', 2, 'vec_param', query_data.tobytes(),
                'RETURN', 2, 't', '__v_score', 'LIMIT', 0, 10).equal(expected_res_5)

        # use DOCSCORE scorer
        env.expect('FT.SEARCH', 'idx', '(text|other)=>[TOP_K 10 @v $vec_param]', 'SCORER', 'DOCSCORE', 'WITHSCORES',
                'PARAMS', 2, 'vec_param', query_data.tobytes(),
                'RETURN', 2, 't', '__v_score', 'LIMIT', 0, 100).equal(expected_res_5)
    
def test_single_entry(env):
    SkipOnNonCluster(env)
    # This test should test 3 shards with only one entry. 2 shards should return an empty response to the coordinator. Execution should finish without failure.
    conn = getConnectionByEnv(env)
    dimension = 128
    conn.execute_command('FT.CREATE', 'idx', 'SCHEMA', 'v', 'VECTOR', 'HNSW', '6', 'TYPE', 'FLOAT32', 'DIM', dimension, 'DISTANCE_METRIC', 'L2')
    vector = np.random.rand(1, dimension).astype(np.float32)
    conn.execute_command('HSET', 0, 'v', vector.tobytes())
    env.expect('FT.SEARCH', 'idx', '*=>[TOP_K 10 @v $vec_param]',
               'SORTBY', '__v_score',
               'RETURN', '0',
               'PARAMS', 2, 'vec_param', vector.tobytes()).equal([1L, '0'])
<|MERGE_RESOLUTION|>--- conflicted
+++ resolved
@@ -475,16 +475,7 @@
     query_data = np.float32([index_size/2 for j in range(dimension)])
     execute_hybrid_query(env, '(@tags:{nothing})=>[TOP_K 10 @v $vec_param]', query_data, 'tags').equal([0L])
     execute_hybrid_query(env, '(@tags:{hybrid} @text:hello)=>[TOP_K 10 @v $vec_param]', query_data, 'tags').equal([0L])
-<<<<<<< HEAD
-    # on single shard case, on sorter result processor, the tie-breaker in case of equal sort value is the document internal id (number).
-    # on the coordinator (cluster), the tie breaker is the document key name (lexicographic order).
-    if env.isCluster():
-        expected_res_1 = [10L, '50', ['__v_score', '0', 'tags', 'hybrid'], '49', ['__v_score', '128', 'tags', 'hybrid'], '51', ['__v_score', '128', 'tags', 'hybrid'], '48', ['__v_score', '512', 'tags', 'hybrid'], '52', ['__v_score', '512', 'tags', 'hybrid'], '47', ['__v_score', '1152', 'tags', 'hybrid'], '53', ['__v_score', '1152', 'tags', 'hybrid'], '46', ['__v_score', '2048', 'tags', 'hybrid'], '54', ['__v_score', '2048', 'tags', 'hybrid'], '45', ['__v_score', '3200', 'tags', 'hybrid']]
-    else:
-        expected_res_1 = [10L, '50', ['__v_score', '0', 'tags', 'hybrid'], '51', ['__v_score', '128', 'tags', 'hybrid'], '49', ['__v_score', '128', 'tags', 'hybrid'], '52', ['__v_score', '512', 'tags', 'hybrid'], '48', ['__v_score', '512', 'tags', 'hybrid'], '53', ['__v_score', '1152', 'tags', 'hybrid'], '47', ['__v_score', '1152', 'tags', 'hybrid'], '54', ['__v_score', '2048', 'tags', 'hybrid'], '46', ['__v_score', '2048', 'tags', 'hybrid'], '45', ['__v_score', '3200', 'tags', 'hybrid']]
-=======
     expected_res_1 = [10L, '50', ['__v_score', '0', 'tags', 'hybrid'], '49', ['__v_score', '128', 'tags', 'hybrid'], '51', ['__v_score', '128', 'tags', 'hybrid'], '48', ['__v_score', '512', 'tags', 'hybrid'], '52', ['__v_score', '512', 'tags', 'hybrid'], '47', ['__v_score', '1152', 'tags', 'hybrid'], '53', ['__v_score', '1152', 'tags', 'hybrid'], '46', ['__v_score', '2048', 'tags', 'hybrid'], '54', ['__v_score', '2048', 'tags', 'hybrid'], '45', ['__v_score', '3200', 'tags', 'hybrid']]
->>>>>>> e003c616
     execute_hybrid_query(env, '(@tags:{hybrid})=>[TOP_K 10 @v $vec_param]', query_data, 'tags').equal(expected_res_1)
 
     # Change the tag values to 'different, tag' for 10 vectors (with id 10, 20, ..., 100)
@@ -492,28 +483,9 @@
         vector = np.float32([10*i for j in range(dimension)])
         conn.execute_command('HSET', 10*i, 'v', vector.tobytes(), 'tags', 'different, tag')
 
-<<<<<<< HEAD
-    # on single shard case, on sorter result processor, the tie-breaker in case of equal sort value is the document internal id (number).
-    # on the coordinator (cluster), the tie breaker is the document key name (lexicographic order).
-    if env.isCluster():
-        expected_res_2 = [10L, '50', ['__v_score', '0', 'tags', 'different, tag'], '40', ['__v_score', '12800', 'tags', 'different, tag'], '60', ['__v_score', '12800', 'tags', 'different, tag'], '30', ['__v_score', '51200', 'tags', 'different, tag'], '70', ['__v_score', '51200', 'tags', 'different, tag'], '20', ['__v_score', '115200', 'tags', 'different, tag'], '80', ['__v_score', '115200', 'tags', 'different, tag'], '10', ['__v_score', '204800', 'tags', 'different, tag'], '90', ['__v_score', '204800', 'tags', 'different, tag'], '100', ['__v_score', '320000', 'tags', 'different, tag']]
-    else:
-        expected_res_2 = [10L, '50', ['__v_score', '0', 'tags', 'different, tag'], '60', ['__v_score', '12800', 'tags', 'different, tag'], '40', ['__v_score', '12800', 'tags', 'different, tag'], '70', ['__v_score', '51200', 'tags', 'different, tag'], '30', ['__v_score', '51200', 'tags', 'different, tag'], '80', ['__v_score', '115200', 'tags', 'different, tag'], '20', ['__v_score', '115200', 'tags', 'different, tag'], '90', ['__v_score', '204800', 'tags', 'different, tag'], '10', ['__v_score', '204800', 'tags', 'different, tag'], '100', ['__v_score', '320000', 'tags', 'different, tag']]
-
-    execute_hybrid_query(env, '(@tags:{different})=>[TOP_K 10 @v $vec_param]', query_data, 'tags').equal(expected_res_2)
-    
-    # on single shard case, on sorter result processor, the tie-breaker in case of equal sort value is the document internal id (number).
-    # on the coordinator (cluster), the tie breaker is the document key name (lexicographic order).
-    if env.isCluster():
-        expected_res_3 = [10L, '49', ['__v_score', '128', 'tags', 'hybrid'], '51', ['__v_score', '128', 'tags', 'hybrid'], '48', ['__v_score', '512', 'tags', 'hybrid'], '52', ['__v_score', '512', 'tags', 'hybrid'], '47', ['__v_score', '1152', 'tags', 'hybrid'], '53', ['__v_score', '1152', 'tags', 'hybrid'], '46', ['__v_score', '2048', 'tags', 'hybrid'], '54', ['__v_score', '2048', 'tags', 'hybrid'], '45', ['__v_score', '3200', 'tags', 'hybrid'], '55', ['__v_score', '3200', 'tags', 'hybrid']]
-    else:
-        expected_res_3 = [10L, '51', ['__v_score', '128', 'tags', 'hybrid'], '49', ['__v_score', '128', 'tags', 'hybrid'], '52', ['__v_score', '512', 'tags', 'hybrid'], '48', ['__v_score', '512', 'tags', 'hybrid'], '53', ['__v_score', '1152', 'tags', 'hybrid'], '47', ['__v_score', '1152', 'tags', 'hybrid'], '54', ['__v_score', '2048', 'tags', 'hybrid'], '46', ['__v_score', '2048', 'tags', 'hybrid'], '55', ['__v_score', '3200', 'tags', 'hybrid'], '45', ['__v_score', '3200', 'tags', 'hybrid']]
-
-=======
     expected_res_2 = [10L, '50', ['__v_score', '0', 'tags', 'different, tag'], '40', ['__v_score', '12800', 'tags', 'different, tag'], '60', ['__v_score', '12800', 'tags', 'different, tag'], '30', ['__v_score', '51200', 'tags', 'different, tag'], '70', ['__v_score', '51200', 'tags', 'different, tag'], '20', ['__v_score', '115200', 'tags', 'different, tag'], '80', ['__v_score', '115200', 'tags', 'different, tag'], '10', ['__v_score', '204800', 'tags', 'different, tag'], '90', ['__v_score', '204800', 'tags', 'different, tag'], '100', ['__v_score', '320000', 'tags', 'different, tag']]
     execute_hybrid_query(env, '(@tags:{different})=>[TOP_K 10 @v $vec_param]', query_data, 'tags').equal(expected_res_2)
     expected_res_3 = [10L, '49', ['__v_score', '128', 'tags', 'hybrid'], '51', ['__v_score', '128', 'tags', 'hybrid'], '48', ['__v_score', '512', 'tags', 'hybrid'], '52', ['__v_score', '512', 'tags', 'hybrid'], '47', ['__v_score', '1152', 'tags', 'hybrid'], '53', ['__v_score', '1152', 'tags', 'hybrid'], '46', ['__v_score', '2048', 'tags', 'hybrid'], '54', ['__v_score', '2048', 'tags', 'hybrid'], '45', ['__v_score', '3200', 'tags', 'hybrid'], '55', ['__v_score', '3200', 'tags', 'hybrid']]
->>>>>>> e003c616
     execute_hybrid_query(env, '(@tags:{hybrid})=>[TOP_K 10 @v $vec_param]', query_data, 'tags').equal(expected_res_3)
 
     execute_hybrid_query(env, '(@tags:{hy*})=>[TOP_K 10 @v $vec_param]', query_data, 'tags').equal(expected_res_3)
