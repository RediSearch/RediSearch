--- conflicted
+++ resolved
@@ -303,25 +303,14 @@
     conn.execute_command('HSET', 'doc1', 'title', 'hello')
 
     # MOD-8060 - `SCORER` should propagate to the shards on `FT.AGGREGATE` (cluster mode)
-<<<<<<< HEAD
     # Test with default scorer (BM25STD)
     expected = [1, ['__score', '0.287682102254']]
-    env.expect('FT.AGGREGATE', 'idx', '~hello', 'ADDSCORES', 'SORTBY', '2', '@__score', 'DESC').equal(expected)
+    env.expect('FT.AGGREGATE', idx, '~hello', 'ADDSCORES', 'SORTBY', '2', '@__score', 'DESC').equal(expected)
     # Test with explicit BM25STD scorer
-    env.expect('FT.AGGREGATE', 'idx', '~hello', 'SCORER', 'BM25STD', 'ADDSCORES', 'SORTBY', '2', '@__score', 'DESC').equal(expected)
+    env.expect('FT.AGGREGATE', idx, '~hello', 'SCORER', 'BM25STD', 'ADDSCORES', 'SORTBY', '2', '@__score', 'DESC').equal(expected)
     # Test with explicit TFIDF scorer
     expected = [1, ['__score', str(1)]] # TFIDF score (different from BM25STD)
-    env.expect('FT.AGGREGATE', 'idx', '~hello', 'SCORER', 'TFIDF', 'ADDSCORES', 'SORTBY', '2', '@__score', 'DESC').equal(expected)
-=======
-    # Test with default scorer (TFIDF)
-    expected = [1, ['__score', '1']]
-    env.expect('FT.AGGREGATE', idx, '~hello', 'ADDSCORES', 'SORTBY', '2', '@__score', 'DESC').equal(expected)
-    # Test with explicit TFIDF scorer
     env.expect('FT.AGGREGATE', idx, '~hello', 'SCORER', 'TFIDF', 'ADDSCORES', 'SORTBY', '2', '@__score', 'DESC').equal(expected)
-    # Test with explicit BM25 scorer
-    expected = [1, ['__score', str(0.454545444693)]] # BM25 score (different from TFIDF)
-    env.expect('FT.AGGREGATE', idx, '~hello', 'SCORER', 'BM25', 'ADDSCORES', 'SORTBY', '2', '@__score', 'DESC').equal(expected)
->>>>>>> 861d36d5
 
     conn.execute_command('HSET', 'doc2', 'title', 'world')
 
