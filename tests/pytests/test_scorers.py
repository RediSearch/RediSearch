--- conflicted
+++ resolved
@@ -521,11 +521,11 @@
     norm_res = env.cmd('FT.SEARCH', 'idx', 'hello world', 'WITHSCORES', 'EXPLAINSCORE', 'NOCONTENT', 'SCORER', 'BM25STD.TANH')
     env.assertEqual(
         norm_res[2][1],
-        ['Final Normalized BM25 : tanh(stretch factor 1/20 * Final BM25 0.29)',
-            [['Final BM25 : words BM25 0.29 * document score 1.00',
-            [['(Weight 1.00 * children BM25 0.29)',
-            ['hello: (0.15 = Weight 1.00 * IDF 0.13 * (F 1.00 * (k1 1.2 + 1)) / (F 1.00 + k1 1.2 * (1 - b 0.5 + b 0.5 * Doc Len 2 / Average Doc Len 3.00)))',
-            'world: (0.15 = Weight 1.00 * IDF 0.13 * (F 1.00 * (k1 1.2 + 1)) / (F 1.00 + k1 1.2 * (1 - b 0.5 + b 0.5 * Doc Len 2 / Average Doc Len 3.00)))'
+        ['Final Normalized BM25 : tanh(stretch factor 1/20 * Final BM25 0.31)',
+            [['Final BM25 : words BM25 0.31 * document score 1.00',
+            [['(Weight 1.00 * children BM25 0.31)',
+            ['hello: (0.15 = Weight 1.00 * IDF 0.13 * (F 1.00 * (k1 1.2 + 1)) / (F 1.00 + k1 1.2 * (1 - b 0.75 + b 0.75 * Doc Len 2 / Average Doc Len 3.00)))',
+            'world: (0.15 = Weight 1.00 * IDF 0.13 * (F 1.00 * (k1 1.2 + 1)) / (F 1.00 + k1 1.2 * (1 - b 0.75 + b 0.75 * Doc Len 2 / Average Doc Len 3.00)))'
             ]
             ]]
         ]]]
@@ -535,8 +535,8 @@
         ['Final Normalized BM25 : tanh(stretch factor 1/20 * Final BM25 0.27)',
             [['Final BM25 : words BM25 0.27 * document score 1.00',
             [['(Weight 1.00 * children BM25 0.27)',
-            ['hello: (0.13 = Weight 1.00 * IDF 0.13 * (F 1.00 * (k1 1.2 + 1)) / (F 1.00 + k1 1.2 * (1 - b 0.5 + b 0.5 * Doc Len 3 / Average Doc Len 3.00)))',
-            'world: (0.13 = Weight 1.00 * IDF 0.13 * (F 1.00 * (k1 1.2 + 1)) / (F 1.00 + k1 1.2 * (1 - b 0.5 + b 0.5 * Doc Len 3 / Average Doc Len 3.00)))'
+            ['hello: (0.13 = Weight 1.00 * IDF 0.13 * (F 1.00 * (k1 1.2 + 1)) / (F 1.00 + k1 1.2 * (1 - b 0.75 + b 0.75 * Doc Len 3 / Average Doc Len 3.00)))',
+            'world: (0.13 = Weight 1.00 * IDF 0.13 * (F 1.00 * (k1 1.2 + 1)) / (F 1.00 + k1 1.2 * (1 - b 0.75 + b 0.75 * Doc Len 3 / Average Doc Len 3.00)))'
             ]
             ]]
         ]]]
@@ -546,8 +546,8 @@
         ['Final Normalized BM25 : tanh(stretch factor 1/20 * Final BM25 0.24)',
             [['Final BM25 : words BM25 0.24 * document score 1.00',
             [['(Weight 1.00 * children BM25 0.24)',
-            ['hello: (0.12 = Weight 1.00 * IDF 0.13 * (F 1.00 * (k1 1.2 + 1)) / (F 1.00 + k1 1.2 * (1 - b 0.5 + b 0.5 * Doc Len 4 / Average Doc Len 3.00)))',
-            'world: (0.12 = Weight 1.00 * IDF 0.13 * (F 1.00 * (k1 1.2 + 1)) / (F 1.00 + k1 1.2 * (1 - b 0.5 + b 0.5 * Doc Len 4 / Average Doc Len 3.00)))'
+            ['hello: (0.12 = Weight 1.00 * IDF 0.13 * (F 1.00 * (k1 1.2 + 1)) / (F 1.00 + k1 1.2 * (1 - b 0.75 + b 0.75 * Doc Len 4 / Average Doc Len 3.00)))',
+            'world: (0.12 = Weight 1.00 * IDF 0.13 * (F 1.00 * (k1 1.2 + 1)) / (F 1.00 + k1 1.2 * (1 - b 0.75 + b 0.75 * Doc Len 4 / Average Doc Len 3.00)))'
             ]
             ]]
         ]]]
@@ -558,11 +558,11 @@
     norm_res = env.cmd('FT.SEARCH', 'idx', 'hello world', 'WITHSCORES', 'EXPLAINSCORE', 'NOCONTENT', 'SCORER', 'BM25STD.TANH', 'BM25STD_TANH_FACTOR', str(stretch_factor))
     env.assertEqual(
         norm_res[2][1],
-        ['Final Normalized BM25 : tanh(stretch factor 1/15 * Final BM25 0.29)',
-            [['Final BM25 : words BM25 0.29 * document score 1.00',
-            [['(Weight 1.00 * children BM25 0.29)',
-            ['hello: (0.15 = Weight 1.00 * IDF 0.13 * (F 1.00 * (k1 1.2 + 1)) / (F 1.00 + k1 1.2 * (1 - b 0.5 + b 0.5 * Doc Len 2 / Average Doc Len 3.00)))',
-            'world: (0.15 = Weight 1.00 * IDF 0.13 * (F 1.00 * (k1 1.2 + 1)) / (F 1.00 + k1 1.2 * (1 - b 0.5 + b 0.5 * Doc Len 2 / Average Doc Len 3.00)))'
+        ['Final Normalized BM25 : tanh(stretch factor 1/15 * Final BM25 0.31)',
+            [['Final BM25 : words BM25 0.31 * document score 1.00',
+            [['(Weight 1.00 * children BM25 0.31)',
+            ['hello: (0.15 = Weight 1.00 * IDF 0.13 * (F 1.00 * (k1 1.2 + 1)) / (F 1.00 + k1 1.2 * (1 - b 0.75 + b 0.75 * Doc Len 2 / Average Doc Len 3.00)))',
+            'world: (0.15 = Weight 1.00 * IDF 0.13 * (F 1.00 * (k1 1.2 + 1)) / (F 1.00 + k1 1.2 * (1 - b 0.75 + b 0.75 * Doc Len 2 / Average Doc Len 3.00)))'
             ]
             ]]
         ]]]
@@ -572,8 +572,8 @@
         ['Final Normalized BM25 : tanh(stretch factor 1/15 * Final BM25 0.27)',
             [['Final BM25 : words BM25 0.27 * document score 1.00',
             [['(Weight 1.00 * children BM25 0.27)',
-            ['hello: (0.13 = Weight 1.00 * IDF 0.13 * (F 1.00 * (k1 1.2 + 1)) / (F 1.00 + k1 1.2 * (1 - b 0.5 + b 0.5 * Doc Len 3 / Average Doc Len 3.00)))',
-            'world: (0.13 = Weight 1.00 * IDF 0.13 * (F 1.00 * (k1 1.2 + 1)) / (F 1.00 + k1 1.2 * (1 - b 0.5 + b 0.5 * Doc Len 3 / Average Doc Len 3.00)))'
+            ['hello: (0.13 = Weight 1.00 * IDF 0.13 * (F 1.00 * (k1 1.2 + 1)) / (F 1.00 + k1 1.2 * (1 - b 0.75 + b 0.75 * Doc Len 3 / Average Doc Len 3.00)))',
+            'world: (0.13 = Weight 1.00 * IDF 0.13 * (F 1.00 * (k1 1.2 + 1)) / (F 1.00 + k1 1.2 * (1 - b 0.75 + b 0.75 * Doc Len 3 / Average Doc Len 3.00)))'
             ]
             ]]
         ]]]
@@ -583,8 +583,8 @@
         ['Final Normalized BM25 : tanh(stretch factor 1/15 * Final BM25 0.24)',
             [['Final BM25 : words BM25 0.24 * document score 1.00',
             [['(Weight 1.00 * children BM25 0.24)',
-            ['hello: (0.12 = Weight 1.00 * IDF 0.13 * (F 1.00 * (k1 1.2 + 1)) / (F 1.00 + k1 1.2 * (1 - b 0.5 + b 0.5 * Doc Len 4 / Average Doc Len 3.00)))',
-            'world: (0.12 = Weight 1.00 * IDF 0.13 * (F 1.00 * (k1 1.2 + 1)) / (F 1.00 + k1 1.2 * (1 - b 0.5 + b 0.5 * Doc Len 4 / Average Doc Len 3.00)))'
+            ['hello: (0.12 = Weight 1.00 * IDF 0.13 * (F 1.00 * (k1 1.2 + 1)) / (F 1.00 + k1 1.2 * (1 - b 0.75 + b 0.75 * Doc Len 4 / Average Doc Len 3.00)))',
+            'world: (0.12 = Weight 1.00 * IDF 0.13 * (F 1.00 * (k1 1.2 + 1)) / (F 1.00 + k1 1.2 * (1 - b 0.75 + b 0.75 * Doc Len 4 / Average Doc Len 3.00)))'
             ]
             ]]
         ]]]
@@ -650,13 +650,8 @@
     # Order of results
     env.assertEqual(norm_res[1::2], ['doc3{tag}', 'doc2{tag}', 'doc1{tag}'])
     # Scores
-<<<<<<< HEAD
-    norm_expected_scores = [round(math.tanh(x * SCORE_NORM_STRETCH_FACTOR), 4) for x in expected_scores]
-    env.assertEqual([round(float(x), 4) for x in norm_res[2::2]], norm_expected_scores)
-=======
     norm_expected_scores = [round(math.tanh(x * (1/DEFAULT_SCORE_NORM_STRETCH_FACTOR)), 5) for x in expected_scores]
     env.assertEqual([round(float(x), 5) for x in norm_res[2::2]], norm_expected_scores)
->>>>>>> a9583ed2
 
 def scorer_with_weight_test(env, scorer):
     # Test that the scorer is applied correctly when using the `weight` attribute
