--- conflicted
+++ resolved
@@ -743,20 +743,6 @@
     expected_size = getInvertedIndexInitialSize_MB(env, fields, depth=depth+1)
     check_index_info(env, idx, exp_num_records=0, exp_inv_idx_size=expected_size, msg=msg, depth=depth+1)
 
-<<<<<<< HEAD
-def downloadFiles(rdbs = None):
-    if rdbs is None:
-        return False
-
-    os.makedirs(REDISEARCH_CACHE_DIR, exist_ok=True) # create cache dir if not exists
-    for f in rdbs:
-        path = os.path.join(REDISEARCH_CACHE_DIR, f)
-        if not os.path.exists(path):
-            subprocess.run(["wget", "--no-check-certificate", BASE_RDBS_URL + f, "-O", path, "-q"])
-        if not os.path.exists(path):
-            return False
-    return True
-=======
 
 def downloadFile(env, file_name, depth=0):
     path = os.path.join(REDISEARCH_CACHE_DIR, file_name)
@@ -811,5 +797,4 @@
 def index_errors(env, idx = 'idx'):
     return to_dict(index_info(env, idx)['Index Errors'])
 def field_errors(env, idx = 'idx', fld_index = 0):
-    return to_dict(to_dict(to_dict(index_info(env, idx)['field statistics'][fld_index]))['Index Errors'])
->>>>>>> 88020c9f
+    return to_dict(to_dict(to_dict(index_info(env, idx)['field statistics'][fld_index]))['Index Errors'])