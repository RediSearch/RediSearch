--- conflicted
+++ resolved
@@ -267,11 +267,7 @@
     return to_dict(env.cmd(ftDebugCmdName(env), "VECSIM_INFO", index_name, vector_field))
 
 
-<<<<<<< HEAD
-def forceInvokeGC(env, idx = 'idx'):
-=======
-def forceInvokeGC(env, idx, timeout = None):
->>>>>>> 99414b73
+def forceInvokeGC(env, idx = 'idx', timeout = None):
     waitForRdbSaveToFinish(env)
     if timeout is not None:
         if timeout == 0:
