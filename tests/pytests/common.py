from includes import *
try:
    from collections.abc import Iterable
except ImportError:
    from collections import Iterable
import time
from packaging import version
from functools import wraps
import signal
import platform
import itertools
import threading
from redis.client import NEVER_DECODE
from redis import exceptions as redis_exceptions
import RLTest
from typing import Any, Callable, List, Dict
from RLTest import Env
from RLTest.env import Query
import numpy as np
from scipy import spatial
from pprint import pprint as pp
from deepdiff import DeepDiff
from unittest.mock import ANY, _ANY
from unittest import SkipTest
import inspect
import subprocess
import math
import faker

BASE_RDBS_URL = 'https://dev.cto.redis.s3.amazonaws.com/RediSearch/rdbs/'
REDISEARCH_CACHE_DIR = '/tmp/redisearch-rdbs/'
VECSIM_DATA_TYPES = ['FLOAT32', 'FLOAT64', 'FLOAT16', 'BFLOAT16']
VECSIM_ALGOS = ['FLAT', 'HNSW', 'SVS-VAMANA']

class TimeLimit(object):
    """
    A context manager that fires a TimeExpired exception if it does not
    return within the specified amount of time.
    """

    def __init__(self, timeout, message='operation timeout exceeded'):
        self.timeout = timeout
        self.message = message

    def __enter__(self):
        signal.signal(signal.SIGALRM, self.handler)
        signal.setitimer(signal.ITIMER_REAL, self.timeout, 0)

    def __exit__(self, exc_type, exc_value, traceback):
        signal.setitimer(signal.ITIMER_REAL, 0)
        signal.signal(signal.SIGALRM, signal.SIG_DFL)

    def handler(self, signum, frame):
        raise Exception(f'Timeout: {self.message}')

class DialectEnv(Env):
    def __init__(self, *args, **kwargs):
        super().__init__(*args, **kwargs)
        self.dialect = None

    def set_dialect(self, dialect):
        self.dialect = dialect
        result = run_command_on_all_shards(self, config_cmd(), 'SET', 'DEFAULT_DIALECT', dialect)
        expected_result = ['OK'] * self.shardsCount
        self.assertEqual(result, expected_result, message=f"Failed to set dialect to {dialect} on all shards")

    def get_dialect(self):
        return self.dialect

    def assertEqual(self, first, second, depth=0, message=None):
        if self.dialect is not None:
            if message is None:
                message = f'Dialect {self.dialect}'
            else:
                message = f'Dialect {self.dialect}, {message}'
        super().assertEqual(first, second, depth=depth+1, message=message)

def getConnectionByEnv(env):
    conn = None
    if env.env == 'oss-cluster':
        conn = env.envRunner.getClusterConnection()
    else:
        conn = env.getConnection()
    return conn

def waitForIndex(env, idx = 'idx'):
    waitForRdbSaveToFinish(env)
    while True:
        res = env.cmd('ft.info', idx)
        try:
            if res[res.index('indexing') + 1] == 0:
                break
        except:
            # RESP3
            if res['indexing'] == 0:
                break
        time.sleep(0.1)

def waitForNoCleanup(env, idx, max_wait=30):
    ''' Wait for the index to finish cleanup

    Parameters:
        max_wait - max duration in seconds to wait
    '''
    waitForRdbSaveToFinish(env)
    retry_wait = 0.1
    max_wait = max(max_wait, retry_wait)
    while max_wait >= 0:
        res = env.cmd('ft.info', idx)
        if int(res[res.index('cleaning') + 1]) == 0:
            break
        time.sleep(retry_wait)
        max_wait -= retry_wait

def py2sorted(x):
    it = iter(x)
    groups = [[next(it)]]
    for item in it:
        for group in groups:
            try:
                item < group[0]  # exception if not comparable
                group.append(item)
                break
            except TypeError:
                continue
        else:  # did not break, make new group
            groups.append([item])
    # print(groups)  # for debugging
    return list(itertools.chain.from_iterable(sorted(group) for group in groups))

def toSortedFlatList(res):
    if isinstance(res, str):
        return [res]
    if isinstance(res, Iterable):
        finalList = []
        for e in res:
            finalList += toSortedFlatList(e)

        return py2sorted(finalList)
    return [res]

def assertInfoField(env, idx, field, expected, delta=None):
    d = index_info(env, idx)
    msg = f"field name: {field}"
    if delta is None:
        env.assertEqual(d[field], expected, message = msg)
    else:
        env.assertAlmostEqual(float(d[field]), float(expected), delta=delta, message = msg)

def sortedResults(res):
    n = res[0]
    res = res[1:]

    y = []
    data = []
    for x in res:
        y.append(x)
        if len(y) == 2:
            data.append(y)
            y = []

    data = py2sorted(data)
    res = [n] + [item for sublist in data for item in sublist]
    return res

def slice_at(v, val):
    try:
        i = v.index(val)
        return v[i+1:]
    except:
        return []

def numver_to_version(numver):
    v = numver
    v = "%d.%d.%d" % (int(v/10000), int(v/100)%100, v%100)
    return version.parse(v)

def arch_int_bits():
  arch = platform.machine()
  if arch == 'x86_64':
    return 128
  elif arch == 'aarch64':
    return 128
  elif arch == 'arm64':
    return 128
  else:
    return 64

module_ver = None
def module_version_at_least(env, ver):
    global module_ver
    if module_ver is None:
        v = env.cmd('MODULE LIST')[0][3]
        module_ver = numver_to_version(v)
    if not isinstance(ver, version.Version):
        ver = version.parse(ver)
    return module_ver >= ver

def module_version_less_than(env, ver):
    return not module_version_at_least(env, ver)

server_ver = None
def server_version_at_least(env: Env, ver):
    global server_ver
    if server_ver is None:
        v = env.cmd('INFO')['redis_version']
        server_ver = version.parse(v)
    if not isinstance(ver, version.Version):
        ver = version.parse(ver)
    return server_ver >= ver

def server_version_less_than(env: Env, ver):
    return not server_version_at_least(env, ver)

def server_version_is_at_least(ver):
    global server_ver
    if server_ver is None:
        import subprocess
        # Expecting something like "Redis server v=7.2.3 sha=******** malloc=jemalloc-5.3.0 bits=64 build=***************"
        v = subprocess.run([Defaults.binary, '--version'], stdout=subprocess.PIPE).stdout.decode().split()[2].split('=')[1]
        server_ver = version.parse(v)
    if not isinstance(ver, version.Version):
        ver = version.parse(ver)
    return server_ver >= ver

def server_version_is_less_than(ver):
    return not server_version_is_at_least(ver)

def index_info(env, idx='idx'):
    res = env.cmd('FT.INFO', idx)
    return to_dict(res)


def dump_numeric_index_tree(env, idx, numeric_field):
    tree_dump = env.cmd(debug_cmd(), 'DUMP_NUMIDXTREE', idx, numeric_field)
    return to_dict(tree_dump)


def dump_numeric_index_tree_root(env, idx, numeric_field):
    tree_root_stats = dump_numeric_index_tree(env, idx, numeric_field)['root']
    root_dump = {tree_root_stats[i]: tree_root_stats[i + 1]
                 for i in range(0, len(tree_root_stats), 2)}
    return root_dump

def numeric_tree_summary(env, idx, numeric_field):
    tree_summary = env.cmd(debug_cmd(), 'NUMIDX_SUMMARY', idx, numeric_field)
    return to_dict(tree_summary)


def getWorkersThpoolStats(env):
    return to_dict(env.cmd(debug_cmd(), "WORKERS", "stats"))

def getWorkersThpoolNumThreads(env):
    return env.cmd(debug_cmd(), "WORKERS", "n_threads")


def getWorkersThpoolStatsFromShard(shard_conn):
    return to_dict(shard_conn.execute_command(debug_cmd(), "WORKERS", "stats"))


def skipOnExistingEnv(env):
    if 'existing' in env.env:
        env.skip()

def SkipOnNonCluster(env):
    if not env.isCluster():
        env.skip()

def skipOnCrdtEnv(env):
    if len([a for a in env.cmd('module', 'list') if a[1] == 'crdt']) > 0:
        env.skip()

def skipOnDialect(env, dialect):
    server_dialect = int(env.expect(config_cmd(), 'GET', 'DEFAULT_DIALECT').res[0][1])
    if dialect == server_dialect:
        env.skip()

def waitForRdbSaveToFinish(env):
    if env.isCluster():
        conns = env.getOSSMasterNodesConnectionList()
    else:
        conns = [env.getConnection()]

    # Busy wait until all connection are done rdb bgsave
    check_bgsave = True
    while check_bgsave:
        check_bgsave = False
        for conn in conns:
            if conn.execute_command('info', 'Persistence')['rdb_bgsave_in_progress']:
                check_bgsave = True
                break


def countKeys(env, pattern='*'):
    if not env.isCluster():
        return len(env.keys(pattern))
    keys = 0
    for shard in range(0, env.shardsCount):
        conn = env.getConnection(shard)
        keys += len(conn.keys(pattern))
    return keys

def collectKeys(env, pattern='*'):
    if not env.isCluster():
        return sorted(env.keys(pattern))
    keys = []
    for shard in range(0, env.shardsCount):
        conn = env.getConnection(shard)
        keys.extend(conn.keys(pattern))
    return sorted(keys)


def debug_cmd():
    return '_FT.DEBUG'

def config_cmd():
    return '_FT.CONFIG'

def enable_unstable_features(env):
    run_command_on_all_shards(env, 'CONFIG', 'SET', 'search-enable-unstable-features', 'yes')

def run_command_on_all_shards(env, *args):
    return [con.execute_command(*args) for con in env.getOSSMasterNodesConnectionList()]

def verify_command_OK_on_all_shards(env, *args):
    res = run_command_on_all_shards(env, *args)
    env.assertEqual(res, ['OK'] * env.shardsCount)

def get_vecsim_debug_dict(env, index_name, vector_field):
    return to_dict(env.cmd(debug_cmd(), "VECSIM_INFO", index_name, vector_field))

def forceInvokeGC(env, idx='idx', timeout=None):
    waitForRdbSaveToFinish(env)
    if timeout is not None:
        # Note: timeout==0 means infinite (no timeout)
        env.cmd(debug_cmd(), 'GC_FORCEINVOKE', idx, timeout)
    else:
        env.cmd(debug_cmd(), 'GC_FORCEINVOKE', idx)

def forceBGInvokeGC(env, idx='idx'):
    waitForRdbSaveToFinish(env)
    env.cmd(debug_cmd(), 'GC_FORCEBGINVOKE', idx)

def no_msan(f):
    @wraps(f)
    def wrapper(env, *args, **kwargs):
        if SANITIZER == 'memory':
            fname = f.__name__
            env.debugPrint(f"skipping {fname} due to memory sanitizer", force=True)
            env.skip()
            return
        return f(env, *args, **kwargs)
    return wrapper

def unstable(f):
    @wraps(f)
    def wrapper(env, *args, **kwargs):
        if UNSTABLE == True:
            fname = f.__name__
            env.debugPrint(f"skipping {fname} because it is unstable", force=True)
            env.skip()
            return
        return f(env, *args, **kwargs)
    return wrapper

# Wraps the decorator `skip` for calling from within a test function
def skipTest(**kwargs):
    skip(**kwargs)(lambda: None)()

def skip(cluster=None, macos=False, asan=False, msan=False, redis_less_than=None, redis_greater_equal=None, min_shards=None, arch=None, gc_no_fork=None, no_json=False):
    def decorate(f):
        def wrapper():
            if not ((cluster is not None) or macos or asan or msan or redis_less_than or redis_greater_equal or min_shards or no_json):
                raise SkipTest()
            if cluster == CLUSTER:
                raise SkipTest()
            if macos and OS == 'macos':
                raise SkipTest()
            if arch == platform.machine():
                raise SkipTest()
            if asan and SANITIZER == 'address':
                raise SkipTest()
            if msan and SANITIZER == 'memory':
                raise SkipTest()
            if redis_less_than and server_version_is_less_than(redis_less_than):
                raise SkipTest()
            if redis_greater_equal and server_version_is_at_least(redis_greater_equal):
                raise SkipTest()
            if min_shards and Defaults.num_shards < min_shards:
                raise SkipTest()
            if gc_no_fork and Env().cmd(config_cmd(), 'GET', 'GC_POLICY')[0][1] != 'fork':
                raise SkipTest()
            if no_json and not REJSON:
                raise SkipTest()
            if len(inspect.signature(f).parameters) > 0:
                env = Env()
                return f(env)
            else:
                return f()
        return wrapper
    return decorate

def to_dict(res):
    if type(res) == dict:
        return res
    d = {res[i]: res[i + 1] for i in range(0, len(res), 2)}
    return d

def to_list(input_dict: dict):
    return [item for pair in input_dict.items() for item in pair]

def get_redis_memory_in_mb(env):
    return float(env.cmd('info', 'memory')['used_memory'])/0x100000

MAX_DIALECT = 0
def set_max_dialect(env):
    global MAX_DIALECT
    if MAX_DIALECT == 0:
        info = env.cmd('INFO', 'MODULES')
        prefix = 'search_dialect_'
        MAX_DIALECT = max([int(key.replace(prefix, '')) for key in info.keys() if prefix in key])
    return MAX_DIALECT

def get_redisearch_index_memory(env, index_key):
    return float(index_info(env, index_key)["inverted_sz_mb"])

def get_redisearch_vector_index_memory(env, index_key):
    return float(index_info(env, index_key)["vector_index_sz_mb"])

def module_ver_filter(env, module_name, ver_filter):
    info = env.getConnection().info()
    for module in info['modules']:
        if module['name'] == module_name:
            ver = int(module['ver'])
            return ver_filter(ver)
    return False

def has_json_api_v2(env):
    return module_ver_filter(env, 'ReJSON', lambda ver: True if ver == 999999 or ver >= 20200 else False)

# A very simple implementation of a bfloat16 array type.
# wrap a numpy array (for basic operations) and override `tobytes` to convert to bfloat16
# This saves us the need to install a new package for bfloat16 support (e.g. tensorflow, torch, bfloat16 numpy extension)
# and deal with dependencies and compatibility issues.
class Bfloat16Array(np.ndarray):
    offset = 2 if sys.byteorder == 'little' else 0
    def __new__(cls, input_array):
        return np.asarray(input_array).view(cls)

    def tobytes(self):
        b32 = np.ndarray.tobytes(self.astype(np.float32))
        # Generate a byte string from every other pair of bytes in b32
        return b''.join(b32[i:i+2] for i in range(Bfloat16Array.offset, len(b32), 4))

# Helper function to create numpy array vector with a specific type
def create_np_array_typed(data, data_type='FLOAT32'):
    if data_type.upper() == 'BFLOAT16':
        return Bfloat16Array(data)
    return np.array(data, dtype=data_type.lower())

np.random.seed(42)
def create_random_np_array_typed(dim, data_type='FLOAT32', normalize=False):
    vector = create_np_array_typed(np.random.rand(dim), data_type)
    if normalize:
        vector /= np.linalg.norm(vector)
    return vector

def compare_lists_rec(var1, var2, delta):
    if type(var1) != type(var2):
        return False
    try:
        if type(var1) is not str and len(var1) != len(var2):
            return False
    except:
        pass

    if isinstance(var1, list):
        #print("compare_lists_rec: list {}".format(var1))
        for i in range(len(var1)):
            #print("compare_lists_rec: list: i = {}".format(i))
            res = compare_lists_rec(var1[i], var2[i], delta)
            #print("list: var1 = {}, var2 = {}, res = {}".format(var1[i], var2[i], res))
            if res is False:
                return False

    elif isinstance(var1, dict):
        for k in var1:
            res = compare_lists_rec(var1[k], var2[k], delta)
            if res is False:
                return False

    elif isinstance(var1, set):
        for v in var1:
            if v not in var2:
                return False

    elif isinstance(var1, tuple):
        for i in range(len(var1)):
            compare_lists_rec(var1[i], var2[i], delta)
            if res is False:
                return False

    elif isinstance(var1, float):
        diff = var1 - var2
        if diff < 0:
            diff = -diff
        #print("diff {} delta {}".format(diff, delta))
        return diff <= delta

    elif isinstance(var1, str): # float as string
        try:
            diff = float(var1) - float(var2)
            if diff < 0:
                diff = -diff
        except:
            return var1 == var2

        #print("var1 {} var2 {} diff {} delta {}".format(var1, var2, diff, delta))
        return diff <= delta

    else: # int() | bool() | None:
        return var1 == var2

    return True

def compare_lists(env, list1, list2, delta=0.01, _assert=True):
    res = compare_lists_rec(list1, list2, delta + 0.000001)
    if res:
        if _assert:
            env.assertTrue(True, message=f'{str(list1)} ~ {str(list2)}')
        return True
    else:
        if _assert:
            env.assertTrue(False, message=f'{str(list1)} ~ {str(list2)}')
        return False

class ConditionalExpected:
    def __init__(self, env, cond):
        self.env = env
        self.cond_val = cond(env)
        self.query = None

    def call(self, *query):
        self.query = query
        return self

    def expect_when(self, cond_val, func: Callable[[Query], Any]):
        if cond_val == self.cond_val:
            func(self.env.expect(*self.query))
        return self

def load_vectors_to_redis(env, n_vec, query_vec_index, vec_size, data_type='FLOAT32', ids_offset=0, seed=10):
    conn = getConnectionByEnv(env)
    np.random.seed(seed)
    for i in range(n_vec):
        vector = create_np_array_typed(np.random.rand(vec_size), data_type)
        if i == query_vec_index:
            query_vec = vector
        conn.execute_command('HSET', ids_offset + i, 'vector', vector.tobytes())
    return query_vec

def sortResultByKeyName(res, start_index=1):
  '''
    Sorts the result by NAMEs
    res = [<COUNT>, '<NAME_1>, '<VALUE_1>', '<NAME_2>, '<VALUE_2>', ...]

    If VALUEs are lists, they are sorted by name as well
  '''
  # Sort name and value pairs by name
  pairs = [(name,sortResultByKeyName(value, 0) if isinstance(value, list) else value) for name,value in zip(res[start_index::2], res[start_index+1::2])]
  pairs = [i for i in sorted(pairs, key=lambda x: x[0])]
  # Flatten the sorted pairs to a list
  pairs = [i for pair in pairs for i in pair]
  if start_index == 1:
    # Bring the COUNT back to the beginning
    res = [res[0], *pairs]
  else:
    res = [*pairs]
  return res

def dict_diff(res, exp, show=False, ignore_order=True, significant_digits=7,
              ignore_numeric_type_changes=True, exclude_paths=None,
              exclude_regex_paths=None):
    dd = DeepDiff(res, exp, exclude_types={_ANY}, ignore_order=ignore_order, significant_digits=significant_digits,
                  ignore_numeric_type_changes=ignore_numeric_type_changes, exclude_paths=exclude_paths,
                  exclude_regex_paths=exclude_regex_paths)
    if dd != {} and show:
        pp(dd)
    return dd

def number_to_ordinal(n: int) -> str:
    if 11 <= (n % 100) <= 13:
        suffix = 'th'
    else:
        suffix = ['th', 'st', 'nd', 'rd', 'th'][min(n % 10, 4)]
    return str(n) + suffix

def populate_db(env: Env, idx_name: str = 'idx', text: bool = False, numeric: bool = False, tag: bool = False, n_per_shard=10000):
    """
    Creates a simple index called `idx`, and populates the database with
    `n * n_shards` matching documents.
    The names of the fields will be 'text1', 'numeric1', 'tag1' corresponding to
    the field type.

    Parameters:
    -----------
        env (Env): Environment to populate.
        idx_name: The name of the index to create.
        text (bool): Whether to create a text field in the index.
        numeric (bool): Whether to create a numeric field in the index.
        tag (bool): Whether to create a tag field in the index.
        n_per_shard (int): Number of documents to create per shard.

    Returns:
    -----------
        None
    """
    conn = getConnectionByEnv(env)
    text_f = 'text1 TEXT' if text else ''
    numeric_f = 'numeric1 NUMERIC' if numeric else ''
    tag_f = 'tag1 TAG' if tag else ''

    index_creation = f'FT.CREATE {idx_name} SCHEMA'
    if text:
        index_creation += f' {text_f}'
    if numeric:
        index_creation += f' {numeric_f}'
    if tag:
        index_creation += f' {tag_f}'

    conn.execute_command(*index_creation.split(' '))

    num_docs = n_per_shard * env.shardsCount
    pipeline = conn.pipeline(transaction=False)
    for i in range(num_docs):
        population_command = f'HMSET doc:{i}'
        if text:
            population_command += f' text1 lala:{i}'
        if numeric:
            population_command += f' numeric1 {i}'
        if tag:
            population_command += f' tag1 MOVIE'

        pipeline.execute_command(*population_command.split(' '))
        if i % 1000 == 0:
            pipeline.execute()
            pipeline = conn.pipeline(transaction=False)
    pipeline.execute()

def get_TLS_args():
    root = os.environ.get('ROOT', None)
    if root is None:
        root = os.path.dirname(os.path.dirname(os.path.dirname(os.path.abspath(__file__)))) # go up 3 levels from common.py

    cert_file       = os.path.join(root, 'bin', 'tls', 'redis.crt')
    key_file        = os.path.join(root, 'bin', 'tls', 'redis.key')
    ca_cert_file    = os.path.join(root, 'bin', 'tls', 'ca.crt')
    passphrase_file = os.path.join(root, 'bin', 'tls', '.passphrase')

    with_pass = server_version_is_at_least('6.2')

    # If any of the files are missing, generate them
    import subprocess
    subprocess.run([os.path.join(root, 'sbin', 'gen-test-certs'), str(1 if with_pass else 0)]).check_returncode()

    def get_passphrase():
        with open(passphrase_file, 'r') as f:
            return f.read()

    passphrase = get_passphrase() if with_pass else None

    return cert_file, key_file, ca_cert_file, passphrase

# Dispatch a command to make sure that the module is loaded and initialized
# We need to dispatch a command that will activate the topology updater, by
# sending a command to the shards. Otherwise the cluster.refresh command will
# not be effective, due to lazy initialization of the topology updater.
# Thus we dispatch a command that does not have an index, as it is not stopped
# in the coordinator level.
def verify_shard_init(shard):
    # One of the following errors can be raised (timing), yet they
    # mean the same thing in this case - the command was dispatched
    # to the shards before the connections were ready. Continue to
    # try until success\timeout.
    uninitialized_errors = [
        'ERRCLUSTER Uninitialized cluster state, could not perform command',
        'Could not distribute command'
    ]
    # The following error means that the cluster is initialized, as it was
    # returned from the shards.
    initialized_error = 'Alias does not exist'

    with TimeLimit(5, 'Failed to verify shard initialization'):
        while True:
            try:
                shard.execute_command('FT.ALIASDEL', 'non-existing-alias')
                break
            except redis_exceptions.ResponseError as e:
                if any([err in str(e) for err in uninitialized_errors]):
                    continue
                elif initialized_error in str(e):
                    break
                # Unexpected error, raise it.
                raise

def cmd_assert(env, cmd, res, message=None):
    db_res = env.cmd(*cmd)
    env.assertEqual(db_res, res, message=message)

# fields should be in capital letters
def getInvertedIndexInitialSize(env, fields, depth=0):
    total_size = 0
    for field in fields:
        if field in ['GEO', 'NUMERIC']:
            block_size = 48
            initial_block_cap = 6
            inverted_index_meta_data = 40
            total_size += (block_size + initial_block_cap + inverted_index_meta_data)
            continue
        env.assertTrue(field in ['TEXT', 'TAG', 'GEOMETRY', 'VECTOR'], message=f"type {field} is not supported", depth=depth+1)

    return total_size

# fields should be in capital letters
def getInvertedIndexInitialSize_MB(env, fields, depth=0) -> float:
    return getInvertedIndexInitialSize(env, fields, depth=depth+1) / float(1024 * 1024)

def check_index_info(env, idx, exp_num_records, exp_inv_idx_size, msg="", depth=0):
    d = index_info(env, idx)
    env.assertEqual(float(d['num_records']), exp_num_records, message=msg + ", num_records", depth=depth+1)

    if(exp_inv_idx_size != None):
        env.assertEqual(float(d['inverted_sz_mb']), exp_inv_idx_size, message=msg + ", inverted_sz_mb", depth=depth+1)

# Iterates items in d1 and compare their keys[value] with d2
# asserts when a key is missing in d2
# For simplicity, all values are compared as floats
def compare_numeric_dicts(env, d1, d2, d1_name="d1", d2_name="d2", msg="", _assert=True, depth=0):
    for key, value in d1.items():
        try:
            res = float(d2[key]) == float(value)
            if _assert:
                env.assertTrue(res, message=msg + " value is different in key: " + key, depth=depth+1)
            else:
                if res == False:
                    return False
        except KeyError:
            if _assert:
                env.assertTrue(False, message=msg + f" key {key} exists in {d1_name} but doesn't exist in {d2_name}")
            else:
                raise KeyError
    return True

def compare_index_info_dict(env, idx, expected_info_dict, msg="", depth=0):
    d = index_info(env, idx)
    compare_numeric_dicts(env, expected_info_dict, d, "expected_info_dict", "index_info", msg, depth=depth+1)

# expected info for index that was initialized and *emptied*
def check_index_info_empty(env, idx, fields, msg="after delete all and gc", depth=0):
    expected_size = getInvertedIndexInitialSize_MB(env, fields, depth=depth+1)
    check_index_info(env, idx, exp_num_records=0, exp_inv_idx_size=expected_size, msg=msg, depth=depth+1)

def recursive_index(lst, target):
    for i, element in enumerate(lst):
        if isinstance(element, list):
            sublist_index = recursive_index(element, target)
            if sublist_index != -1:
                return [i] + sublist_index
        elif element == target:
            return [i]
    return -1

def recursive_contains(lst, target):
    return recursive_index(lst, target) != -1

def access_nested_list(lst, index):
    result = lst
    for entry in index:
        result = result[entry]
    return result

def downloadFile(env, file_name, depth=0):
    path = os.path.join(REDISEARCH_CACHE_DIR, file_name)
    path_dir = os.path.dirname(path)
    os.makedirs(path_dir, exist_ok=True)  # create dir if not exists
    if not os.path.exists(path):
        env.debugPrint(f"downloading {file_name}", force=True)
        try:
            subprocess.run(
                [
                    "wget",
                    "--no-check-certificate",
                    BASE_RDBS_URL + file_name,
                    "-O",
                    path,
                    "-q",
                ],
                check=True,
            )
        except subprocess.CalledProcessError as e:
            env.assertTrue(
                False,
                message=f"Failed to download {BASE_RDBS_URL + file_name}. Return code: {e.returncode}, output: {e.output}, stderr: {e.stderr}",
                depth=depth + 1,
            )
            try:
                os.remove(path)
                env.debugPrint(f"Partially downloaded file {path}. Removing it.", force=True)
            except OSError:
                env.debugPrint(f"Failed to remove {path}", force=True)
                pass
            return False
    if not os.path.exists(path):
        env.assertTrue(
            False,
            message=f"{path} does not exist after download",
            depth=depth + 1,
        )
        return False
    return True


def downloadFiles(env, rdbs=None, depth=0):
    if rdbs is None:
        return False

    for f in rdbs:
        if not downloadFile(env, f, depth=depth + 1):
            return False
    return True

def index_errors(env, idx = 'idx'):
    return to_dict(index_info(env, idx)['Index Errors'])
def field_errors(env, idx = 'idx', fld_index = 0):
    return to_dict(to_dict(to_dict(index_info(env, idx)['field statistics'][fld_index]))['Index Errors'])

def VerifyTimeoutWarningResp3(env, res, message="", depth=0):
    env.assertTrue(res['warning'], message=message + " expected warning", depth=depth+1)
    if (res['warning']):
        env.assertContains("Timeout", res["warning"][0], message=message + " expected timeout warning", depth=depth+1)

def parseDebugQueryCommandArgs(query_cmd, debug_params):
    return [*query_cmd, *debug_params, 'DEBUG_PARAMS_COUNT', len(debug_params)]

def runDebugQueryCommand(env, query_cmd, debug_params):
    # Use the helper function to build the argument list
    args = parseDebugQueryCommandArgs(query_cmd, debug_params)
    return env.cmd(debug_cmd(), *args)


def runDebugQueryCommandTimeoutAfterN(env, query_cmd, timeout_res_count, internal_only=False):
    debug_params = ['TIMEOUT_AFTER_N', timeout_res_count]
    if internal_only:
        debug_params.append("INTERNAL_ONLY")
    return runDebugQueryCommand(env, query_cmd, debug_params)

def runDebugQueryCommandAndCrash(env, query_cmd):
    debug_params = ['CRASH']
    return env.expect(debug_cmd(), *query_cmd, *debug_params, 'DEBUG_PARAMS_COUNT', len(debug_params)).error()



def runDebugQueryCommandPauseAfterRPAfterN(env, query_cmd, rp_type, pause_after_n):
    debug_params = ['PAUSE_AFTER_RP_N', rp_type, pause_after_n]
    return runDebugQueryCommand(env, query_cmd, debug_params)

def runDebugQueryCommandPauseBeforeRPAfterN(env, query_cmd, rp_type, pause_after_n, extra_args=None):
    debug_params = ['PAUSE_BEFORE_RP_N', rp_type, pause_after_n]
    if extra_args:
        debug_params.extend(extra_args)
    return runDebugQueryCommand(env, query_cmd, debug_params)

def getIsRPPaused(env):
    return env.cmd(debug_cmd(), 'QUERY_CONTROLLER', 'GET_IS_RP_PAUSED')

def setPauseRPResume(env):
    return env.cmd(debug_cmd(), 'QUERY_CONTROLLER', 'SET_PAUSE_RP_RESUME')

def allShards_getIsRPPaused(env):
    results = []
    for shardId in range(1, env.shardsCount + 1):
        result = env.getConnection(shardId).execute_command(debug_cmd(), 'QUERY_CONTROLLER', 'GET_IS_RP_PAUSED')
        results.append(result)
    return results

def allShards_setPauseRPResume(env, start_shard=1):
    results = []
    for shardId in range(start_shard, env.shardsCount + 1):
        result = env.getConnection(shardId).execute_command(debug_cmd(), 'QUERY_CONTROLLER', 'SET_PAUSE_RP_RESUME')
        results.append(result)
    return results

def shardsConnections(env):
  for s in range(1, env.shardsCount + 1):
      yield env.getConnection(shardId=s)

def waitForIndexFinishScan(env, idx = 'idx'):
    # Wait for the index to finish scan
    # Check if equals 1 for RESP3 support
    with TimeLimit(60, 'Timeout while waiting for index to finish scan'):
        while index_info(env, idx)['percent_indexed'] not in (1, '1'):
            time.sleep(0.1)

def bgScanCommand():
    return debug_cmd() + ' BG_SCAN_CONTROLLER'

def getDebugScannerStatus(env, idx = 'idx'):
    return env.cmd(bgScanCommand(), 'GET_DEBUG_SCANNER_STATUS', idx)

def checkDebugScannerStatusError(env, idx = 'idx', expected_error = ''):
    env.expect(bgScanCommand(), 'GET_DEBUG_SCANNER_STATUS', idx).error() \
        .contains(expected_error)

def checkDebugScannerUpdateError(env, idx = 'idx', expected_error = ''):
    env.expect(bgScanCommand(), 'DEBUG_SCANNER_UPDATE_CONFIG', idx).error() \
        .contains(expected_error)

def set_tight_maxmemory_for_oom(env, used_memory_ratio = 1.001):
    # Get current memory consumption value
    memory_usage = env.cmd('INFO', 'MEMORY')['used_memory']
    # Set memory limit based on the current memory usage, according to the used ratio
    required_limit = memory_usage / used_memory_ratio

    env.expect('config', 'set', 'maxmemory', int(required_limit)).ok()

def set_unlimited_maxmemory_for_oom(env):
    env.expect('config', 'set', 'maxmemory', 0).ok()


def waitForIndexStatus(env, status, idx='idx'):
    with TimeLimit(60, 'Timeout while waiting for index status'):
        while getDebugScannerStatus(env, idx) != status:
            time.sleep(0.1)

def waitForIndexPauseScan(env,idx = 'idx'):
    waitForIndexStatus(env,'PAUSED', idx)

def shard_getDebugScannerStatus(env, shardId, idx = 'idx'):
    return env.getConnection(shardId).execute_command(bgScanCommand(), 'GET_DEBUG_SCANNER_STATUS', idx)

def shard_waitForIndexStatus(env, shardId, status, idx='idx'):
    with TimeLimit(60, 'Timeout while waiting for index status'):
        while shard_getDebugScannerStatus(env, shardId, idx) != status:
            time.sleep(0.1)

def shard_waitForIndexPauseScan(env, shardId, idx = 'idx'):
    shard_waitForIndexStatus(env, shardId, 'PAUSED', idx)

def allShards_waitForIndexPauseScan(env, idx = 'idx'):
    for shardId in range(1, env.shardsCount + 1):
        shard_waitForIndexPauseScan(env, shardId, idx)

def allShards_waitForIndexStatus(env, status, idx='idx'):
    for shardId in range(1, env.shardsCount + 1):
        shard_waitForIndexStatus(env, shardId, status, idx)

def shard_waitForIndexFinishScan(env, shardId, idx = 'idx'):
    # Wait for the index to finish scan
    # Check if equals 1 for RESP3 support
    with TimeLimit(60, 'Timeout while waiting for index to finish scan'):
        while index_info(env, idx)['percent_indexed'] not in (1, '1'):
            time.sleep(0.1)

def allShards_waitForIndexFinishScan(env, idx = 'idx'):
    for shardId in range(1, env.shardsCount + 1):
        shard_waitForIndexFinishScan(env, shardId, idx)

def shard_set_tight_maxmemory_for_oom(env, shardId, memory_limit_per = 1.0):
    # Get current memory consumption value
    memory_usage = env.getConnection(shardId).execute_command('INFO', 'MEMORY')['used_memory']
    # Set memory limit to less then memory limit
    required_memory = memory_usage * (1/memory_limit_per)
    # Round up and add 1
    new_memory = math.ceil(required_memory) + 1
    res = env.getConnection(shardId).execute_command('config', 'set', 'maxmemory', new_memory)
    env.assertEqual(res, 'OK')

def allShards_set_tight_maxmemory_for_oom(env, memory_limit_per = 1.0):
    for shardId in range(1, env.shardsCount + 1):
        shard_set_tight_maxmemory_for_oom(env, shardId, memory_limit_per)

def shard_set_unlimited_maxmemory_for_oom(env, shardId):
    res = env.getConnection(shardId).execute_command('config', 'set', 'maxmemory', 0)
    env.assertEqual(res, 'OK')

def allShards_set_unlimited_maxmemory_for_oom(env):
    for shardId in range(1, env.shardsCount + 1):
        shard_set_unlimited_maxmemory_for_oom(env, shardId)

def assertEqual_dicts_on_intersection(env, d1, d2, message=None, depth=0):
    for k in d1:
        if k in d2:
            env.assertEqual(d1[k], d2[k], message=message, depth=depth+1)

def get_results_from_hybrid_response(response) -> Dict[str, Dict[str, any]]:
    """Extract all fields from hybrid response results

    Args:
        response: Hybrid search response containing results

    Returns:
        Dict mapping key -> dict of all fields from the results list
        Example: {'doc:1': {'__score': '0.5', 'vector_distance': '0.3'}}
    """
    # return dict mapping key -> all fields from the results list
    res_results_index = recursive_index(response, 'results')
    res_count_index = recursive_index(response, 'total_results')
    res_results_index[-1] += 1
    res_count_index[-1] += 1

    results = {}
    for result in access_nested_list(response, res_results_index):
        # Each result has structure: ['attributes', [flat_key_value_list]]
        result = dict(zip(result[::2], result[1::2]))
        if '__key' in result:
            key = result['__key']
            results[key] = result
<<<<<<< HEAD

=======
>>>>>>> 49a986ce
    total_results = access_nested_list(response, res_count_index)
    return results, total_results

def populate_db_with_faker_text(env, num_docs, doc_len=5, seed=12345, offset=0):
    """Populate database with faker-generated text documents

    Args:
        env: Test environment
        num_docs: Number of documents to create
        doc_len: Number of words per document (equivalent to dim parameter)
        seed: Random seed for reproducibility
        offset: Starting offset for document IDs (equivalent to ids_offset)
    """
    conn = getConnectionByEnv(env)
    fake = faker.Faker()
    fake.seed_instance(seed)

    # Use pipeline for better performance
    pipeline = conn.pipeline(transaction=False)
    for i in range(num_docs):
        # Generate sentences with specified number of words
        text = fake.sentence(nb_words=doc_len, variable_nb_words=False).rstrip('.')
        pipeline.execute_command('HSET', f'{offset + i}', 'description', text)

        # Execute pipeline every 1000 docs to avoid memory issues
        if i % 1000 == 0:
            pipeline.execute()
            pipeline = conn.pipeline(transaction=False)

    # Execute remaining docs
    pipeline.execute()


def call_and_store(fn, args, out_list):
    """
    Helper function for threading: calls a function and stores its return value in a list.

    Args:
        fn: Function to call
        args: Tuple of arguments to pass to the function
        out_list: List to append the function's return value to
    """
    out_list.append(fn(*args))<|MERGE_RESOLUTION|>--- conflicted
+++ resolved
@@ -1015,10 +1015,6 @@
         if '__key' in result:
             key = result['__key']
             results[key] = result
-<<<<<<< HEAD
-
-=======
->>>>>>> 49a986ce
     total_results = access_nested_list(response, res_count_index)
     return results, total_results
 
