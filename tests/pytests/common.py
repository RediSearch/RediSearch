
from includes import *
try:
    from collections.abc import Iterable
except ImportError:
    from collections import Iterable
import time
from packaging import version
from functools import wraps
import signal
import platform
import itertools
from redis.client import NEVER_DECODE
from redis import exceptions as redis_exceptions
import RLTest
from typing import Any, Callable
from RLTest import Env
from RLTest.env import Query
import numpy as np
from scipy import spatial
from pprint import pprint as pp
from deepdiff import DeepDiff
from unittest.mock import ANY, _ANY
from unittest import SkipTest
import inspect


BASE_RDBS_URL = 'https://s3.amazonaws.com/redismodules/redisearch-oss/rdbs/'
VECSIM_DATA_TYPES = ['FLOAT32', 'FLOAT64']
VECSIM_ALGOS = ['FLAT', 'HNSW']

class TimeLimit(object):
    """
    A context manager that fires a TimeExpired exception if it does not
    return within the specified amount of time.
    """

    def __init__(self, timeout, message='operation timeout exceeded'):
        self.timeout = timeout
        self.message = message

    def __enter__(self):
        signal.signal(signal.SIGALRM, self.handler)
        signal.setitimer(signal.ITIMER_REAL, self.timeout, 0)

    def __exit__(self, exc_type, exc_value, traceback):
        signal.setitimer(signal.ITIMER_REAL, 0)
        signal.signal(signal.SIGALRM, signal.SIG_DFL)

    def handler(self, signum, frame):
        raise Exception(f'Timeout: {self.message}')


def getConnectionByEnv(env):
    conn = None
    if env.env == 'oss-cluster':
        conn = env.envRunner.getClusterConnection()
    else:
        conn = env.getConnection()
    return conn

def waitForIndex(env, idx = 'idx'):
    waitForRdbSaveToFinish(env)
    while True:
        res = env.cmd('ft.info', idx)
        try:
            if res[res.index('indexing') + 1] == 0:
                break
        except:
            # RESP3
            if res['indexing'] == 0:
                break
        time.sleep(0.1)

def waitForNoCleanup(env, idx, max_wait=30):
    ''' Wait for the index to finish cleanup

    Parameters:
        max_wait - max duration in seconds to wait
    '''
    waitForRdbSaveToFinish(env)
    retry_wait = 0.1
    max_wait = max(max_wait, retry_wait)
    while max_wait >= 0:
        res = env.cmd('ft.info', idx)
        if int(res[res.index('cleaning') + 1]) == 0:
            break
        time.sleep(retry_wait)
        max_wait -= retry_wait

def py2sorted(x):
    it = iter(x)
    groups = [[next(it)]]
    for item in it:
        for group in groups:
            try:
                item < group[0]  # exception if not comparable
                group.append(item)
                break
            except TypeError:
                continue
        else:  # did not break, make new group
            groups.append([item])
    # print(groups)  # for debugging
    return list(itertools.chain.from_iterable(sorted(group) for group in groups))

def toSortedFlatList(res):
    if isinstance(res, str):
        return [res]
    if isinstance(res, Iterable):
        finalList = []
        for e in res:
            finalList += toSortedFlatList(e)

        return py2sorted(finalList)
    return [res]

def assertInfoField(env, idx, field, expected, delta=None):
    if not env.isCluster():
        d = index_info(env, idx)
        if delta is None:
            env.assertEqual(d[field], expected)
        else:
            env.assertAlmostEqual(float(d[field]), float(expected), delta=delta)

def sortedResults(res):
    n = res[0]
    res = res[1:]

    y = []
    data = []
    for x in res:
        y.append(x)
        if len(y) == 2:
            data.append(y)
            y = []

    data = py2sorted(data)
    res = [n] + [item for sublist in data for item in sublist]
    return res

def slice_at(v, val):
    try:
        i = v.index(val)
        return v[i+1:]
    except:
        return []

def numver_to_version(numver):
    v = numver
    v = "%d.%d.%d" % (int(v/10000), int(v/100)%100, v%100)
    return version.parse(v)

def arch_int_bits():
  arch = platform.machine()
  if arch == 'x86_64':
    return 128
  elif arch == 'aarch64':
    return 64
  else:
    return 64

module_ver = None
def module_version_at_least(env, ver):
    global module_ver
    if module_ver is None:
        v = env.cmd('MODULE LIST')[0][3]
        module_ver = numver_to_version(v)
    if not isinstance(ver, version.Version):
        ver = version.parse(ver)
    return module_ver >= ver

def module_version_less_than(env, ver):
    return not module_version_at_least(env, ver)

server_ver = None
def server_version_at_least(env: Env, ver):
    global server_ver
    if server_ver is None:
        v = env.cmd('INFO')['redis_version']
        server_ver = version.parse(v)
    if not isinstance(ver, version.Version):
        ver = version.parse(ver)
    return server_ver >= ver

def server_version_less_than(env: Env, ver):
    return not server_version_at_least(env, ver)

def server_version_is_at_least(ver):
    global server_ver
    if server_ver is None:
        import subprocess
        # Expecting something like "Redis server v=7.2.3 sha=******** malloc=jemalloc-5.3.0 bits=64 build=***************"
        v = subprocess.run([Defaults.binary, '--version'], stdout=subprocess.PIPE).stdout.decode().split()[2].split('=')[1]
        server_ver = version.parse(v)
    if not isinstance(ver, version.Version):
        ver = version.parse(ver)
    return server_ver >= ver

def server_version_is_less_than(ver):
    return not server_version_is_at_least(ver)

def index_info(env, idx='idx'):
    res = env.cmd('FT.INFO', idx)
    res = {res[i]: res[i + 1] for i in range(0, len(res), 2)}
    return res


def dump_numeric_index_tree(env, idx, numeric_field):
    res = env.cmd('FT.DEBUG', 'DUMP_NUMIDXTREE', idx, numeric_field)
    tree_dump = {res[i]: res[i + 1] for i in range(0, len(res), 2)}
    return tree_dump


def dump_numeric_index_tree_root(env, idx, numeric_field):
    tree_root_stats = dump_numeric_index_tree(env, idx, numeric_field)['root']
    root_dump = {tree_root_stats[i]: tree_root_stats[i + 1]
                 for i in range(0, len(tree_root_stats), 2)}
    return root_dump

def numeric_tree_summary(env, idx, numeric_field):
    res = env.cmd('FT.DEBUG', 'NUMIDX_SUMMARY', idx, numeric_field)
    tree_summary = {res[i]: res[i + 1] for i in range(0, len(res), 2)}
    return tree_summary


def getWorkersThpoolStats(env):
    return to_dict(env.cmd(debug_cmd(), "worker_threads", "stats"))


def getWorkersThpoolStatsFromShard(shard_conn):
    return to_dict(shard_conn.execute_command(debug_cmd(), "worker_threads", "stats"))

def skipOnExistingEnv(env):
    if 'existing' in env.env:
        env.skip()

def SkipOnNonCluster(env):
    if not env.isCluster():
        env.skip()

def skipOnCrdtEnv(env):
    if len([a for a in env.cmd('module', 'list') if a[1] == 'crdt']) > 0:
        env.skip()

def skipOnDialect(env, dialect):
    server_dialect = int(env.expect('FT.CONFIG', 'GET', 'DEFAULT_DIALECT').res[0][1])
    if dialect == server_dialect:
        env.skip()

def waitForRdbSaveToFinish(env):
    if env.isCluster():
        conns = env.getOSSMasterNodesConnectionList()
    else:
        conns = [env.getConnection()]

    # Busy wait until all connection are done rdb bgsave
    check_bgsave = True
    while check_bgsave:
        check_bgsave = False
        for conn in conns:
            if conn.execute_command('info', 'Persistence')['rdb_bgsave_in_progress']:
                check_bgsave = True
                break


def countKeys(env, pattern='*'):
    if not env.isCluster():
        return len(env.keys(pattern))
    keys = 0
    for shard in range(0, env.shardsCount):
        conn = env.getConnection(shard)
        keys += len(conn.keys(pattern))
    return keys

def collectKeys(env, pattern='*'):
    if not env.isCluster():
        return sorted(env.keys(pattern))
    keys = []
    for shard in range(0, env.shardsCount):
        conn = env.getConnection(shard)
        keys.extend(conn.keys(pattern))
    return sorted(keys)

def debug_cmd():
    return '_ft.debug' if COORD else 'ft.debug'

def config_cmd():
    return '_ft.config' if COORD else 'ft.config'


def get_vecsim_debug_dict(env, index_name, vector_field):
    return to_dict(env.cmd(debug_cmd(), "VECSIM_INFO", index_name, vector_field))


def forceInvokeGC(env, idx = 'idx', timeout = None):
    waitForRdbSaveToFinish(env)
    if timeout is not None:
        if timeout == 0:
            env.debugPrint("forceInvokeGC: note timeout is infinite, consider using a big timeout instead.", force=True)
        env.cmd(debug_cmd(), 'GC_FORCEINVOKE', idx, timeout)
    else:
        env.cmd(debug_cmd(), 'GC_FORCEINVOKE', idx)
def no_msan(f):
    @wraps(f)
    def wrapper(env, *args, **kwargs):
        if SANITIZER == 'memory':
            fname = f.__name__
            env.debugPrint("skipping {} due to memory sanitizer".format(fname), force=True)
            env.skip()
            return
        return f(env, *args, **kwargs)
    return wrapper

def unstable(f):
    @wraps(f)
    def wrapper(env, *args, **kwargs):
        if UNSTABLE == True:
            fname = f.__name__
            env.debugPrint("skipping {} because it is unstable".format(fname), force=True)
            env.skip()
            return
        return f(env, *args, **kwargs)
    return wrapper

# Wraps the decorator `skip` for calling from within a test function
def skipTest(**kwargs):
    skip(**kwargs)(lambda: None)()

def skip(cluster=None, macos=False, asan=False, msan=False, noWorkers=False, redis_less_than=None, redis_greater_equal=None, min_shards=None):
    def decorate(f):
        def wrapper():
            if not ((cluster is not None) or macos or asan or msan or noWorkers or redis_less_than or redis_greater_equal or min_shards):
                raise SkipTest()
            if cluster == COORD:
                raise SkipTest()
            if macos and OS == 'macos':
                raise SkipTest()
            if asan and SANITIZER == 'address':
                raise SkipTest()
            if msan and SANITIZER == 'memory':
                raise SkipTest()
            if noWorkers and not MT_BUILD:
                raise SkipTest()
            if redis_less_than and server_version_is_less_than(redis_less_than):
                raise SkipTest()
            if redis_greater_equal and server_version_is_at_least(redis_greater_equal):
                raise SkipTest()
            if min_shards and Defaults.num_shards < min_shards:
                raise SkipTest()
            if len(inspect.signature(f).parameters) > 0:
                env = Env()
                return f(env)
            else:
                return f()
        return wrapper
    return decorate

def to_dict(res):
    if type(res) == dict:
        return res
    d = {res[i]: res[i + 1] for i in range(0, len(res), 2)}
    return d

def to_list(input_dict: dict):
    return [item for pair in input_dict.items() for item in pair]

def get_redis_memory_in_mb(env):
    return float(env.cmd('info', 'memory')['used_memory'])/0x100000

def get_redisearch_index_memory(env, index_key):
    return float(index_info(env, index_key)["inverted_sz_mb"])

def get_redisearch_vector_index_memory(env, index_key):
    return float(index_info(env, index_key)["vector_index_sz_mb"])

def module_ver_filter(env, module_name, ver_filter):
    info = env.getConnection().info()
    for module in info['modules']:
        if module['name'] == module_name:
            ver = int(module['ver'])
            return ver_filter(ver)
    return False

def has_json_api_v2(env):
    return module_ver_filter(env, 'ReJSON', lambda ver: True if ver == 999999 or ver >= 20200 else False)

# Helper function to create numpy array vector with a specific type
def create_np_array_typed(data, data_type='FLOAT32'):
    if data_type == 'FLOAT32':
        return np.array(data, dtype=np.float32)
    if data_type == 'FLOAT64':
        return np.array(data, dtype=np.float64)
    return None

def compare_lists_rec(var1, var2, delta):
    if type(var1) != type(var2):
        return False
    try:
        if type(var1) is not str and len(var1) != len(var2):
            return False
    except:
        pass

    if isinstance(var1, list):
        #print("compare_lists_rec: list {}".format(var1))
        for i in range(len(var1)):
            #print("compare_lists_rec: list: i = {}".format(i))
            res = compare_lists_rec(var1[i], var2[i], delta)
            #print("list: var1 = {}, var2 = {}, res = {}".format(var1[i], var2[i], res))
            if res is False:
                return False

    elif isinstance(var1, dict):
        for k in var1:
            res = compare_lists_rec(var1[k], var2[k], delta)
            if res is False:
                return False

    elif isinstance(var1, set):
        for v in var1:
            if v not in var2:
                return False

    elif isinstance(var1, tuple):
        for i in range(len(var1)):
            compare_lists_rec(var1[i], var2[i], delta)
            if res is False:
                return False

    elif isinstance(var1, float):
        diff = var1 - var2
        if diff < 0:
            diff = -diff
        #print("diff {} delta {}".format(diff, delta))
        return diff <= delta

    elif isinstance(var1, str): # float as string
        try:
            diff = float(var1) - float(var2)
            if diff < 0:
                diff = -diff
        except:
            return var1 == var2

        #print("var1 {} var2 {} diff {} delta {}".format(var1, var2, diff, delta))
        return diff <= delta

    else: # int() | bool() | None:
        return var1 == var2

    return True

def compare_lists(env, list1, list2, delta=0.01, _assert=True):
    res = compare_lists_rec(list1, list2, delta + 0.000001)
    if res:
        if _assert:
            env.assertTrue(True, message='%s ~ %s' % (str(list1), str(list2)))
        return True
    else:
        if _assert:
            env.assertTrue(False, message='%s ~ %s' % (str(list1), str(list2)))
        return False

class ConditionalExpected:
    def __init__(self, env, cond):
        self.env = env
        self.cond_val = cond(env)
        self.query = None

    def call(self, *query):
        self.query = query
        return self

    def expect_when(self, cond_val, func: Callable[[Query], Any]):
        if cond_val == self.cond_val:
            func(self.env.expect(*self.query))
        return self

def load_vectors_to_redis(env, n_vec, query_vec_index, vec_size, data_type='FLOAT32', ids_offset=0, seed=10):
    conn = getConnectionByEnv(env)
    np.random.seed(seed)
    for i in range(n_vec):
        vector = create_np_array_typed(np.random.rand(vec_size), data_type)
        if i == query_vec_index:
            query_vec = vector
        conn.execute_command('HSET', ids_offset + i, 'vector', vector.tobytes())
    return query_vec

def sortResultByKeyName(res, start_index=1):
  '''
    Sorts the result by NAMEs
    res = [<COUNT>, '<NAME_1>, '<VALUE_1>', '<NAME_2>, '<VALUE_2>', ...]

    If VALUEs are lists, they are sorted by name as well
  '''
  # Sort name and value pairs by name
  pairs = [(name,sortResultByKeyName(value, 0) if isinstance(value, list) else value) for name,value in zip(res[start_index::2], res[start_index+1::2])]
  pairs = [i for i in sorted(pairs, key=lambda x: x[0])]
  # Flatten the sorted pairs to a list
  pairs = [i for pair in pairs for i in pair]
  if start_index == 1:
    # Bring the COUNT back to the beginning
    res = [res[0], *pairs]
  else:
    res = [*pairs]
  return res

def dict_diff(res, exp, show=False, ignore_order=True, significant_digits=7,
              ignore_numeric_type_changes=True, exclude_paths=None,
              exclude_regex_paths=None):
    dd = DeepDiff(res, exp, exclude_types={_ANY}, ignore_order=ignore_order, significant_digits=significant_digits,
                  ignore_numeric_type_changes=ignore_numeric_type_changes, exclude_paths=exclude_paths,
                  exclude_regex_paths=exclude_regex_paths)
    if dd != {} and show:
        pp(dd)
    return dd

def number_to_ordinal(n: int) -> str:
    if 11 <= (n % 100) <= 13:
        suffix = 'th'
    else:
        suffix = ['th', 'st', 'nd', 'rd', 'th'][min(n % 10, 4)]
    return str(n) + suffix

def populate_db(env: Env, idx_name: str = 'idx', text: bool = False, numeric: bool = False, tag: bool = False, n_per_shard=10000):
    """
    Creates a simple index called `idx`, and populates the database with
    `n * n_shards` matching documents.
    The names of the fields will be 'text1', 'numeric1', 'tag1' corresponding to
    the field type.

    Parameters:
    -----------
        env (Env): Environment to populate.
        idx_name: The name of the index to create.
        text (bool): Whether to create a text field in the index.
        numeric (bool): Whether to create a numeric field in the index.
        tag (bool): Whether to create a tag field in the index.
        n_per_shard (int): Number of documents to create per shard.

    Returns:
    -----------
        None
    """
    conn = getConnectionByEnv(env)
    text_f = 'text1 TEXT' if text else ''
    numeric_f = 'numeric1 NUMERIC' if numeric else ''
    tag_f = 'tag1 TAG' if tag else ''

    index_creation = f'FT.CREATE {idx_name} SCHEMA'
    if text:
        index_creation += f' {text_f}'
    if numeric:
        index_creation += f' {numeric_f}'
    if tag:
        index_creation += f' {tag_f}'

    conn.execute_command(*index_creation.split(' '))

    num_docs = n_per_shard * env.shardsCount
    pipeline = conn.pipeline(transaction=False)
    for i in range(num_docs):
        population_command = f'HMSET doc:{i}'
        if text:
            population_command += f' text1 lala:{i}'
        if numeric:
            population_command += f' numeric1 {i}'
        if tag:
            population_command += f' tag1 MOVIE'

        pipeline.execute_command(*population_command.split(' '))
        if i % 1000 == 0:
            pipeline.execute()
            pipeline = conn.pipeline(transaction=False)
    pipeline.execute()

def get_TLS_args():
    root = os.environ.get('ROOT', None)
    if root is None:
        root = os.path.dirname(os.path.dirname(os.path.dirname(os.path.abspath(__file__)))) # go up 3 levels from common.py

    cert_file       = os.path.join(root, 'bin', 'tls', 'redis.crt')
    key_file        = os.path.join(root, 'bin', 'tls', 'redis.key')
    ca_cert_file    = os.path.join(root, 'bin', 'tls', 'ca.crt')
    passphrase_file = os.path.join(root, 'bin', 'tls', '.passphrase')

    with_pass = server_version_is_at_least('6.2')

    # If any of the files are missing, generate them
    import subprocess
    subprocess.run([os.path.join(root, 'sbin', 'gen-test-certs'), str(1 if with_pass else 0)]).check_returncode()

    def get_passphrase():
        with open(passphrase_file, 'r') as f:
            return f.read()

    passphrase = get_passphrase() if with_pass else None

    return cert_file, key_file, ca_cert_file, passphrase

<<<<<<< HEAD
def cmd_assert(env, cmd, res):
    db_res = env.cmd(*cmd)
    env.assertEqual(db_res, res)
=======
# Use FT.* command to make sure that the module is loaded and initialized
def verify_shard_init(env, shard=None):
    shard = shard if shard is not None else env # use default shard if not specified
    try:
        shard.execute_command('FT.SEARCH', 'non-existing', '*')
        raise Exception('Expected FT.SEARCH to fail')
    except redis_exceptions.ResponseError as e:
        env.assertContains('no such index', str(e))
>>>>>>> 25fa2934
<|MERGE_RESOLUTION|>--- conflicted
+++ resolved
@@ -599,11 +599,6 @@
 
     return cert_file, key_file, ca_cert_file, passphrase
 
-<<<<<<< HEAD
-def cmd_assert(env, cmd, res):
-    db_res = env.cmd(*cmd)
-    env.assertEqual(db_res, res)
-=======
 # Use FT.* command to make sure that the module is loaded and initialized
 def verify_shard_init(env, shard=None):
     shard = shard if shard is not None else env # use default shard if not specified
@@ -612,4 +607,7 @@
         raise Exception('Expected FT.SEARCH to fail')
     except redis_exceptions.ResponseError as e:
         env.assertContains('no such index', str(e))
->>>>>>> 25fa2934
+
+def cmd_assert(env, cmd, res):
+    db_res = env.cmd(*cmd)
+    env.assertEqual(db_res, res)