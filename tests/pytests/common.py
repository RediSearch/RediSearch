
from includes import *
try:
    from collections.abc import Iterable
except ImportError:
    from collections import Iterable
import time
from packaging import version
from functools import wraps
import signal
import platform
import itertools
from redis.client import NEVER_DECODE
import RLTest
from typing import Any, Callable
from RLTest import Env
from RLTest.env import Query
import numpy as np
from scipy import spatial
from pprint import pprint as pp
from deepdiff import DeepDiff
from unittest.mock import ANY, _ANY
from unittest import SkipTest
import inspect


BASE_RDBS_URL = 'https://s3.amazonaws.com/redismodules/redisearch-oss/rdbs/'
VECSIM_DATA_TYPES = ['FLOAT32', 'FLOAT64']
VECSIM_ALGOS = ['FLAT', 'HNSW']

class TimeLimit(object):
    """
    A context manager that fires a TimeExpired exception if it does not
    return within the specified amount of time.
    """

    def __init__(self, timeout, message='operation timeout exceeded'):
        self.timeout = timeout
        self.message = message

    def __enter__(self):
        signal.signal(signal.SIGALRM, self.handler)
        signal.setitimer(signal.ITIMER_REAL, self.timeout, 0)

    def __exit__(self, exc_type, exc_value, traceback):
        signal.setitimer(signal.ITIMER_REAL, 0)
        signal.signal(signal.SIGALRM, signal.SIG_DFL)

    def handler(self, signum, frame):
        raise Exception(f'Timeout: {self.message}')


def getConnectionByEnv(env):
    conn = None
    if env.env == 'oss-cluster':
        conn = env.envRunner.getClusterConnection()
    else:
        conn = env.getConnection()
    return conn

def waitForIndex(env, idx):
    waitForRdbSaveToFinish(env)
    while True:
        res = env.cmd('ft.info', idx)
        try:
            if res[res.index('indexing') + 1] == 0:
                break
        except:
            # RESP3
            if res['indexing'] == 0:
                break
        time.sleep(0.1)

def waitForNoCleanup(env, idx, max_wait=30):
    ''' Wait for the index to finish cleanup

    Parameters:
        max_wait - max duration in seconds to wait
    '''
    waitForRdbSaveToFinish(env)
    retry_wait = 0.1
    max_wait = max(max_wait, retry_wait)
    while max_wait >= 0:
        res = env.cmd('ft.info', idx)
        if int(res[res.index('cleaning') + 1]) == 0:
            break
        time.sleep(retry_wait)
        max_wait -= retry_wait

def py2sorted(x):
    it = iter(x)
    groups = [[next(it)]]
    for item in it:
        for group in groups:
            try:
                item < group[0]  # exception if not comparable
                group.append(item)
                break
            except TypeError:
                continue
        else:  # did not break, make new group
            groups.append([item])
    # print(groups)  # for debugging
    return list(itertools.chain.from_iterable(sorted(group) for group in groups))

def toSortedFlatList(res):
    if isinstance(res, str):
        return [res]
    if isinstance(res, Iterable):
        finalList = []
        for e in res:
            finalList += toSortedFlatList(e)

        return py2sorted(finalList)
    return [res]

def assertInfoField(env, idx, field, expected, delta=None):
    if not env.isCluster():
        res = env.cmd('ft.info', idx)
        d = {res[i]: res[i + 1] for i in range(0, len(res), 2)}
        if delta is None:
            env.assertEqual(d[field], expected)
        else:
            env.assertAlmostEqual(float(d[field]), float(expected), delta=delta)

def sortedResults(res):
    n = res[0]
    res = res[1:]

    y = []
    data = []
    for x in res:
        y.append(x)
        if len(y) == 2:
            data.append(y)
            y = []

    data = py2sorted(data)
    res = [n] + [item for sublist in data for item in sublist]
    return res

def slice_at(v, val):
    try:
        i = v.index(val)
        return v[i+1:]
    except:
        return []

def numver_to_version(numver):
    v = numver
    v = "%d.%d.%d" % (int(v/10000), int(v/100)%100, v%100)
    return version.parse(v)

def arch_int_bits():
  arch = platform.machine()
  if arch == 'x86_64':
    return 128
  elif arch == 'aarch64':
    return 64
  else:
    return 64

module_ver = None
def module_version_at_least(env, ver):
    global module_ver
    if module_ver is None:
        v = env.cmd('MODULE LIST')[0][3]
        module_ver = numver_to_version(v)
    if not isinstance(ver, version.Version):
        ver = version.parse(ver)
    return module_ver >= ver

def module_version_less_than(env, ver):
    return not module_version_at_least(env, ver)

server_ver = None
def server_version_at_least(env: Env, ver):
    global server_ver
    if server_ver is None:
        v = env.cmd('INFO')['redis_version']
        server_ver = version.parse(v)
    if not isinstance(ver, version.Version):
        ver = version.parse(ver)
    return server_ver >= ver

def server_version_less_than(env: Env, ver):
    return not server_version_at_least(env, ver)

def server_version_is_at_least(ver):
    global server_ver
    if server_ver is None:
        import subprocess
        # Expecting something like "Redis server v=7.2.3 sha=******** malloc=jemalloc-5.3.0 bits=64 build=***************"
        v = subprocess.run([Defaults.binary, '--version'], stdout=subprocess.PIPE).stdout.decode().split()[2].split('=')[1]
        server_ver = version.parse(v)
    if not isinstance(ver, version.Version):
        ver = version.parse(ver)
    return server_ver >= ver

def server_version_is_less_than(ver):
    return not server_version_is_at_least(ver)

def index_info(env, idx):
    res = env.cmd('FT.INFO', idx)
    res = {res[i]: res[i + 1] for i in range(0, len(res), 2)}
    return res


def dump_numeric_index_tree(env, idx, numeric_field):
    res = env.cmd('FT.DEBUG', 'DUMP_NUMIDXTREE', idx, numeric_field)
    tree_dump = {res[i]: res[i + 1] for i in range(0, len(res), 2)}
    return tree_dump


def dump_numeric_index_tree_root(env, idx, numeric_field):
    tree_root_stats = dump_numeric_index_tree(env, idx, numeric_field)['root']
    root_dump = {tree_root_stats[i]: tree_root_stats[i + 1]
                 for i in range(0, len(tree_root_stats), 2)}
    return root_dump

def numeric_tree_summary(env, idx, numeric_field):
    res = env.cmd('FT.DEBUG', 'NUMIDX_SUMMARY', idx, numeric_field)
    tree_summary = {res[i]: res[i + 1] for i in range(0, len(res), 2)}
    return tree_summary

def skipOnExistingEnv(env):
    if 'existing' in env.env:
        env.skip()

def SkipOnNonCluster(env):
    if not env.isCluster():
        env.skip()

def skipOnCrdtEnv(env):
    if len([a for a in env.cmd('module', 'list') if a[1] == 'crdt']) > 0:
        env.skip()

def skipOnDialect(env, dialect):
    server_dialect = int(env.expect('FT.CONFIG', 'GET', 'DEFAULT_DIALECT').res[0][1])
    if dialect == server_dialect:
        env.skip()

def waitForRdbSaveToFinish(env):
    if env.isCluster():
        conns = env.getOSSMasterNodesConnectionList()
    else:
        conns = [env.getConnection()]

    # Busy wait until all connection are done rdb bgsave
    check_bgsave = True
    while check_bgsave:
        check_bgsave = False
        for conn in conns:
            if conn.execute_command('info', 'Persistence')['rdb_bgsave_in_progress']:
                check_bgsave = True
                break


def countKeys(env, pattern='*'):
    if not env.isCluster():
        return len(env.keys(pattern))
    keys = 0
    for shard in range(0, env.shardsCount):
        conn = env.getConnection(shard)
        keys += len(conn.keys(pattern))
    return keys

def collectKeys(env, pattern='*'):
    if not env.isCluster():
        return sorted(env.keys(pattern))
    keys = []
    for shard in range(0, env.shardsCount):
        conn = env.getConnection(shard)
        keys.extend(conn.keys(pattern))
    return sorted(keys)

def ftDebugCmdName(env):
    return '_ft.debug' if env.isCluster() else 'ft.debug'


def get_vecsim_debug_dict(env, index_name, vector_field):
    return to_dict(env.cmd(ftDebugCmdName(env), "VECSIM_INFO", index_name, vector_field))


def forceInvokeGC(env, idx = 'idx', timeout = None):
    waitForRdbSaveToFinish(env)
    if timeout is not None:
        if timeout == 0:
            env.debugPrint("forceInvokeGC: note timeout is infinite, consider using a big timeout instead.", force=True)
        env.cmd(ftDebugCmdName(env), 'GC_FORCEINVOKE', idx, timeout)
    else:
        env.cmd(ftDebugCmdName(env), 'GC_FORCEINVOKE', idx)
def no_msan(f):
    @wraps(f)
    def wrapper(env, *args, **kwargs):
        if SANITIZER == 'memory':
            fname = f.__name__
            env.debugPrint("skipping {} due to memory sanitizer".format(fname), force=True)
            env.skip()
            return
        return f(env, *args, **kwargs)
    return wrapper

def unstable(f):
    @wraps(f)
    def wrapper(env, *args, **kwargs):
        if UNSTABLE == True:
            fname = f.__name__
            env.debugPrint("skipping {} because it is unstable".format(fname), force=True)
            env.skip()
            return
        return f(env, *args, **kwargs)
    return wrapper

def skip(cluster=None, macos=False, asan=False, msan=False, noWorkers=False, redis_less_than=None, redis_greater_equal=None):
    def decorate(f):
        def wrapper():
            if not ((cluster is not None) or macos or asan or msan or noWorkers or redis_less_than or redis_greater_equal):
                raise SkipTest()
            if cluster == COORD:
                raise SkipTest()
            if macos and OS == 'macos':
                raise SkipTest()
            if asan and SANITIZER == 'address':
                raise SkipTest()
            if msan and SANITIZER == 'memory':
                raise SkipTest()
            if noWorkers and not MT_BUILD:
                raise SkipTest()
            if redis_less_than and server_version_is_less_than(redis_less_than):
                raise SkipTest()
            if redis_greater_equal and server_version_is_at_least(redis_greater_equal):
                raise SkipTest()
            if len(inspect.signature(f).parameters) > 0:
                env = Env()
                return f(env)
            else:
                return f()
        return wrapper
    return decorate

def to_dict(res):
    if type(res) == dict:
        return res
    d = {res[i]: res[i + 1] for i in range(0, len(res), 2)}
    return d


def get_redis_memory_in_mb(env):
    return float(env.cmd('info', 'memory')['used_memory'])/0x100000

def get_redisearch_index_memory(env, index_key):
    return float(index_info(env, index_key)["inverted_sz_mb"])

def get_redisearch_vector_index_memory(env, index_key):
    return float(index_info(env, index_key)["vector_index_sz_mb"])

def module_ver_filter(env, module_name, ver_filter):
    info = env.getConnection().info()
    for module in info['modules']:
        if module['name'] == module_name:
            ver = int(module['ver'])
            return ver_filter(ver)
    return False

def has_json_api_v2(env):
    return module_ver_filter(env, 'ReJSON', lambda ver: True if ver == 999999 or ver >= 20200 else False)

# Helper function to create numpy array vector with a specific type
def create_np_array_typed(data, data_type='FLOAT32'):
    if data_type == 'FLOAT32':
        return np.array(data, dtype=np.float32)
    if data_type == 'FLOAT64':
        return np.array(data, dtype=np.float64)
    return None

def compare_lists_rec(var1, var2, delta):
    if type(var1) != type(var2):
        return False
    try:
        if type(var1) is not str and len(var1) != len(var2):
            return False
    except:
        pass

    if isinstance(var1, list):
        #print("compare_lists_rec: list {}".format(var1))
        for i in range(len(var1)):
            #print("compare_lists_rec: list: i = {}".format(i))
            res = compare_lists_rec(var1[i], var2[i], delta)
            #print("list: var1 = {}, var2 = {}, res = {}".format(var1[i], var2[i], res))
            if res is False:
                return False

    elif isinstance(var1, dict):
        for k in var1:
            res = compare_lists_rec(var1[k], var2[k], delta)
            if res is False:
                return False

    elif isinstance(var1, set):
        for v in var1:
            if v not in var2:
                return False

    elif isinstance(var1, tuple):
        for i in range(len(var1)):
            compare_lists_rec(var1[i], var2[i], delta)
            if res is False:
                return False

    elif isinstance(var1, float):
        diff = var1 - var2
        if diff < 0:
            diff = -diff
        #print("diff {} delta {}".format(diff, delta))
        return diff <= delta

    elif isinstance(var1, str): # float as string
        try:
            diff = float(var1) - float(var2)
            if diff < 0:
                diff = -diff
        except:
            return var1 == var2

        #print("var1 {} var2 {} diff {} delta {}".format(var1, var2, diff, delta))
        return diff <= delta

    else: # int() | bool() | None:
        return var1 == var2

    return True

def compare_lists(env, list1, list2, delta=0.01, _assert=True):
    res = compare_lists_rec(list1, list2, delta + 0.000001)
    if res:
        if _assert:
            env.assertTrue(True, message='%s ~ %s' % (str(list1), str(list2)))
        return True
    else:
        if _assert:
            env.assertTrue(False, message='%s ~ %s' % (str(list1), str(list2)))
        return False

class ConditionalExpected:
    def __init__(self, env, cond):
        self.env = env
        self.cond_val = cond(env)
        self.query = None

    def call(self, *query):
        self.query = query
        return self

    def expect_when(self, cond_val, func: Callable[[Query], Any]):
        if cond_val == self.cond_val:
            func(self.env.expect(*self.query))
        return self

def load_vectors_to_redis(env, n_vec, query_vec_index, vec_size, data_type='FLOAT32', ids_offset=0):
    conn = getConnectionByEnv(env)
    np.random.seed(10)
    for i in range(n_vec):
        vector = create_np_array_typed(np.random.rand(vec_size), data_type)
        if i == query_vec_index:
            query_vec = vector
        conn.execute_command('HSET', ids_offset + i, 'vector', vector.tobytes())
    return query_vec

def sortResultByKeyName(res, start_index=1):
  '''
    Sorts the result by NAMEs
    res = [<COUNT>, '<NAME_1>, '<VALUE_1>', '<NAME_2>, '<VALUE_2>', ...]

    If VALUEs are lists, they are sorted by name as well
  '''
  # Sort name and value pairs by name
  pairs = [(name,sortResultByKeyName(value, 0) if isinstance(value, list) else value) for name,value in zip(res[start_index::2], res[start_index+1::2])]
  pairs = [i for i in sorted(pairs, key=lambda x: x[0])]
  # Flatten the sorted pairs to a list
  pairs = [i for pair in pairs for i in pair]
  if start_index == 1:
    # Bring the COUNT back to the beginning
    res = [res[0], *pairs]
  else:
    res = [*pairs]
  return res

def dict_diff(res, exp, show=False, ignore_order=True, significant_digits=7,
              ignore_numeric_type_changes=True, exclude_paths=None,
              exclude_regex_paths=None):
    dd = DeepDiff(res, exp, exclude_types={_ANY}, ignore_order=ignore_order, significant_digits=significant_digits,
                  ignore_numeric_type_changes=ignore_numeric_type_changes, exclude_paths=exclude_paths,
                  exclude_regex_paths=exclude_regex_paths)
    if dd != {} and show:
        pp(dd)
    return dd

<<<<<<< HEAD
def ft_info_to_dict(env, idx):
  res = env.execute_command('ft.info', idx)
  return {res[i]: res[i + 1] for i in range(0, len(res), 2)}
=======
def number_to_ordinal(n: int) -> str:
    if 11 <= (n % 100) <= 13:
        suffix = 'th'
    else:
        suffix = ['th', 'st', 'nd', 'rd', 'th'][min(n % 10, 4)]
    return str(n) + suffix

def populate_db(env, n=10000):
    """Creates a simple index called `idx`, and populates the database with
    `n * n_shards` matching documents.

    Parameters:
        n (int): Number of documents to create per shard
    Returns:
        None
    """
    conn = getConnectionByEnv(env)
    conn.execute_command('FT.CREATE', 'idx', 'SCHEMA', 't1', 'TEXT', 'SORTABLE')
    num_docs = n * env.shardsCount
    pipeline = conn.pipeline(transaction=False)
    for i, t1 in enumerate(np.random.randint(1, 1024, num_docs)):
        pipeline.hset(i, 't1', str(t1))
        if i % 1000 == 0:
            pipeline.execute()
            pipeline = conn.pipeline(transaction=False)
    pipeline.execute()

def get_TLS_args():
    root = os.environ.get('ROOT', None)
    if root is None:
        root = os.path.dirname(os.path.dirname(os.path.dirname(os.path.abspath(__file__)))) # go up 3 levels from common.py

    cert_file       = os.path.join(root, 'bin', 'tls', 'redis.crt')
    key_file        = os.path.join(root, 'bin', 'tls', 'redis.key')
    ca_cert_file    = os.path.join(root, 'bin', 'tls', 'ca.crt')
    passphrase_file = os.path.join(root, 'bin', 'tls', '.passphrase')

    with_pass = server_version_is_at_least('6.2')

    # If any of the files are missing, generate them
    def exists(path):
        return os.path.exists(path) and os.path.isfile(path)
    if not exists(cert_file)    or \
       not exists(key_file)     or \
       not exists(ca_cert_file) or \
       (with_pass and not exists(passphrase_file)):
        import subprocess
        subprocess.run([os.path.join(root, 'sbin', 'gen-test-certs'), str(1 if with_pass else 0)]).check_returncode()

    def get_passphrase():
        with open(passphrase_file, 'r') as f:
            return f.read()

    passphrase = get_passphrase() if with_pass else None

    return cert_file, key_file, ca_cert_file, passphrase
>>>>>>> 8a8e634c
<|MERGE_RESOLUTION|>--- conflicted
+++ resolved
@@ -497,11 +497,6 @@
         pp(dd)
     return dd
 
-<<<<<<< HEAD
-def ft_info_to_dict(env, idx):
-  res = env.execute_command('ft.info', idx)
-  return {res[i]: res[i + 1] for i in range(0, len(res), 2)}
-=======
 def number_to_ordinal(n: int) -> str:
     if 11 <= (n % 100) <= 13:
         suffix = 'th'
@@ -557,5 +552,4 @@
 
     passphrase = get_passphrase() if with_pass else None
 
-    return cert_file, key_file, ca_cert_file, passphrase
->>>>>>> 8a8e634c
+    return cert_file, key_file, ca_cert_file, passphrase