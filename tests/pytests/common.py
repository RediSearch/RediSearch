--- conflicted
+++ resolved
@@ -286,8 +286,6 @@
         return np.array(data, dtype=np.float64)
     return None
 
-<<<<<<< HEAD
-=======
 def compare_lists_rec(var1, var2, delta):
     if type(var1) != type(var2):
         return False
@@ -324,7 +322,7 @@
             if res is False:
                 return False
 
-    elif isinstance(var1, float):   
+    elif isinstance(var1, float):
         diff = var1 - var2
         if diff < 0:
             diff = -diff
@@ -338,13 +336,13 @@
                 diff = -diff
         except:
             return var1 == var2
-        
+
         #print("var1 {} var2 {} diff {} delta {}".format(var1, var2, diff, delta))
-        return diff <= delta       
+        return diff <= delta
 
     else: # int() | bool() | None:
         return var1 == var2
-    
+
     return True
 
 def compare_lists(env, list1, list2, delta=0.01, _assert=True):
@@ -358,7 +356,6 @@
             env.assertTrue(False, message='%s ~ %s' % (str(list1), str(list2)))
         return False
 
->>>>>>> 551b698d
 class ConditionalExpected:
 
     def __init__(self, env, cond):
