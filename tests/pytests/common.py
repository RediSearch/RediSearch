from collections import Iterable
import time
from packaging import version

def getConnectionByEnv(env):
    conn = None
    if env.env == 'oss-cluster':
        conn = env.envRunner.getClusterConnection()
    else:
        conn = env.getConnection()
    return conn

def waitForIndex(env, idx):
    waitForRdbSaveToFinish(env)
    while True:
        res = env.execute_command('ft.info', idx)
        if int(res[res.index('indexing') + 1]) == 0:
            break
        time.sleep(0.1)

def toSortedFlatList(res):
    if isinstance(res, str):
        return [res]    
    if isinstance(res, Iterable):
        finalList = []
        for e in res:
            finalList += toSortedFlatList(e)
        return sorted(finalList)
    return [res]

def assertInfoField(env, idx, field, expected):
    if not env.isCluster():
        res = env.cmd('ft.info', idx)
        d = {res[i]: res[i + 1] for i in range(0, len(res), 2)}
        env.assertEqual(d[field], expected)

def sortedResults(res):
    n = res[0]
    res = res[1:]

    y = []
    data = []
    for x in res:
        y.append(x)
        if len(y) == 2:
            data.append(y)
            y = []

    data = sorted(data)
    res = [n] + [item for sublist in data for item in sublist]
    return res

def slice_at(v, val):
    try:
        i = v.index(val)
        return v[i+1:]
    except:
        return []

def numver_to_version(numver):
    v = numver
    v = "%d.%d.%d" % (int(v/10000), int(v/100)%100, v%100)
    return version.parse(v)

module_ver = None
def module_version_at_least(env, ver):
    global module_ver
    if module_ver is None:
        v = env.execute_command('MODULE LIST')[0][3]
        module_ver = numver_to_version(v)
    if not isinstance(ver, version.Version):
        ver = version.parse(ver)
    return module_ver >= ver

def module_version_less_than(env, ver):
    return not module_version_at_least(env, ver)

server_ver = None
def server_version_at_least(env, ver):
    global server_ver
    if server_ver is None:
        v = env.execute_command('INFO')['redis_version']
        server_ver = version.parse(v)
    if not isinstance(ver, version.Version):
        ver = version.parse(ver)
    return server_ver >= ver

def server_version_less_than(env, ver):
    return not server_version_at_least(env, ver)

<<<<<<< HEAD
def index_info(env, idx):
    res = env.cmd('FT.INFO', idx)
    res = {res[i]: res[i + 1] for i in range(0, len(res), 2)}
    return res
=======
def skipOnExistingEnv(env):
    if 'existing' in env.env:
        env.skip()

def skipOnCrdtEnv(env):
    if len([a for a in env.cmd('module', 'list') if a[1] == 'crdt']) > 0:
        env.skip()

def waitForRdbSaveToFinish(env):
    while True:
        if not env.execute_command('info', 'Persistence')['rdb_bgsave_in_progress']:
            break

def forceInvokeGC(env, idx):
    waitForRdbSaveToFinish(env)
    env.cmd('ft.debug', 'GC_FORCEINVOKE', idx)
>>>>>>> 6f0e8fb5
<|MERGE_RESOLUTION|>--- conflicted
+++ resolved
@@ -88,12 +88,11 @@
 def server_version_less_than(env, ver):
     return not server_version_at_least(env, ver)
 
-<<<<<<< HEAD
 def index_info(env, idx):
     res = env.cmd('FT.INFO', idx)
     res = {res[i]: res[i + 1] for i in range(0, len(res), 2)}
     return res
-=======
+
 def skipOnExistingEnv(env):
     if 'existing' in env.env:
         env.skip()
@@ -109,5 +108,4 @@
 
 def forceInvokeGC(env, idx):
     waitForRdbSaveToFinish(env)
-    env.cmd('ft.debug', 'GC_FORCEINVOKE', idx)
->>>>>>> 6f0e8fb5
+    env.cmd('ft.debug', 'GC_FORCEINVOKE', idx)