--- conflicted
+++ resolved
@@ -274,8 +274,6 @@
 
 def has_json_api_v2(env):
     return module_ver_filter(env, 'ReJSON', lambda ver: True if ver == 999999 or ver >= 20200 else False)
-<<<<<<< HEAD
-=======
 
 # Helper function to create numpy array vector with a specific type
 def create_np_array_typed(data, data_type='FLOAT32'):
@@ -284,10 +282,9 @@
     if data_type == 'FLOAT64':
         return np.array(data, dtype=np.float64)
     return None
->>>>>>> 886e6aa6
 
 class ConditionalExpected:
-    
+
     def __init__(self, env, cond):
         self.env = env
         self.cond_val = cond(env)
