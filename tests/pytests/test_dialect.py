from RLTest import Env

from common import *
from includes import *
import numpy as np

@skip(cluster=True)
def test_dialect_config_get_set_from_default(env):
    # skip when default MODARGS for pytest is DEFAULT_DIALECT 2. RediSearch>=2.4 is loading with dialect v1 as default.
    skipOnDialect(env, 2)
    MAX_DIALECT = set_max_dialect(env)
    env.expect("FT.CONFIG GET DEFAULT_DIALECT").equal([['DEFAULT_DIALECT', '1']] )
    env.expect("FT.CONFIG SET DEFAULT_DIALECT 2").ok()
    env.expect("FT.CONFIG GET DEFAULT_DIALECT").equal([['DEFAULT_DIALECT', '2']] )
    env.expect("FT.CONFIG SET DEFAULT_DIALECT 0").error()
    env.expect("FT.CONFIG SET DEFAULT_DIALECT -1").error()
    env.expect("FT.CONFIG SET DEFAULT_DIALECT {}".format(MAX_DIALECT + 1)).error()

@skip(cluster=True)
def test_dialect_config_get_set_from_config(env):
    env = Env(moduleArgs = 'DEFAULT_DIALECT 2')
    MAX_DIALECT = set_max_dialect(env)
    env.expect("FT.CONFIG GET DEFAULT_DIALECT").equal([['DEFAULT_DIALECT', '2']] )
    env.expect("FT.CONFIG SET DEFAULT_DIALECT 1").ok()
    env.expect("FT.CONFIG GET DEFAULT_DIALECT").equal([['DEFAULT_DIALECT', '1']] )
    env.expect("FT.CONFIG SET DEFAULT_DIALECT 0").error()
    env.expect("FT.CONFIG SET DEFAULT_DIALECT -1").error()
    env.expect("FT.CONFIG SET DEFAULT_DIALECT {}".format(MAX_DIALECT + 1)).error()

def test_dialect_query_errors(env):
    conn = getConnectionByEnv(env)
    MAX_DIALECT = set_max_dialect(env)
    env.expect("FT.CREATE idx SCHEMA t TEXT").ok()
    conn.execute_command("HSET", "h", "t", "hello")
    env.expect("FT.SEARCH idx 'hello' DIALECT").error().contains("Need an argument for DIALECT")
    env.expect("FT.SEARCH idx 'hello' DIALECT 0").error().contains("DIALECT requires a non negative integer >=1 and <= {}".format(MAX_DIALECT))
    env.expect("FT.SEARCH idx 'hello' DIALECT 6").error().contains("DIALECT requires a non negative integer >=1 and <= {}".format(MAX_DIALECT))

def test_v1_vs_v2_vs_v5(env):
    env.expect("FT.CREATE idx SCHEMA title TAG t1 TEXT t2 TEXT t3 TEXT num NUMERIC v VECTOR HNSW 6 TYPE FLOAT32 DIM 1 DISTANCE_METRIC COSINE").ok()
    env.expect('FT.EXPLAIN', 'idx', '(*)', 'DIALECT', 1).error().contains('Syntax error')
    env.expect('FT.EXPLAIN', 'idx', '(*)', 'DIALECT', 2).contains('WILDCARD')
    env.expect('FT.EXPLAIN', 'idx', '(*)', 'DIALECT', 5).contains('WILDCARD')

    env.expect('FT.EXPLAIN', 'idx', '$hello', 'DIALECT', 1).error().contains('Syntax error')
    env.expect('FT.EXPLAIN', 'idx', '$hello', 'DIALECT', 2, 'PARAMS', 2, 'hello', 'hello').contains('UNION {\n  hello\n  +hello(expanded)\n}\n')
    env.expect('FT.EXPLAIN', 'idx', '$hello', 'DIALECT', 5, 'PARAMS', 2, 'hello', 'hello').contains('UNION {\n  hello\n  +hello(expanded)\n}\n')

    env.expect('FT.EXPLAIN', 'idx', '"$hello"', 'DIALECT', 1).error().contains('Syntax error')
    env.expect('FT.EXPLAIN', 'idx', '"$hello"', 'DIALECT', 2).contains('$hello')
    env.expect('FT.EXPLAIN', 'idx', '"$hello"', 'DIALECT', 5).contains('$hello')

    env.expect('FT.EXPLAIN', 'idx', '@title:@num:[0 10]', 'DIALECT', 1).contains("NUMERIC {0.000000 <= @num <= 10.000000}")
    env.expect('FT.EXPLAIN', 'idx', '@title:@num:[0 10]', 'DIALECT', 2).error().contains('Syntax error')
    env.expect('FT.EXPLAIN', 'idx', '@title:@num:[0 10]', 'DIALECT', 5).error().contains('Syntax error')

    env.expect('FT.EXPLAIN', 'idx', '@title:(@num:[0 10])', 'DIALECT', 1).contains('NUMERIC {0.000000 <= @num <= 10.000000}\n')
    env.expect('FT.EXPLAIN', 'idx', '@title:(@num:[0 10])', 'DIALECT', 2).error().contains('Syntax error')
    env.expect('FT.EXPLAIN', 'idx', '@title:(@num:[0 10])', 'DIALECT', 5).error().contains('Syntax error')

    env.expect('FT.EXPLAIN', 'idx', '@num:[0 .1]', 'DIALECT', 1).contains('NUMERIC {0.000000 <= @num <= 1.000000}\n')
    env.expect('FT.EXPLAIN', 'idx', '@num:[0 .1]', 'DIALECT', 2).contains('NUMERIC {0.000000 <= @num <= 1.000000}\n')
    env.expect('FT.EXPLAIN', 'idx', '@num:[0 .1]', 'DIALECT', 5).contains('NUMERIC {0.000000 <= @num <= 0.100000}\n')

    env.expect('FT.EXPLAIN', 'idx', '@t1:@t2:@t3:hello', 'DIALECT', 1).contains('@NULL:UNION {\n  @NULL:hello\n  @NULL:+hello(expanded)\n}\n')
    env.expect('FT.EXPLAIN', 'idx', '@t1:@t2:@t3:hello', 'DIALECT', 2).error().contains('Syntax error')
    env.expect('FT.EXPLAIN', 'idx', '@t1:@t2:@t3:hello', 'DIALECT', 5).error().contains('Syntax error')

    env.expect('FT.EXPLAIN', 'idx', '@title:{foo}}}}}', 'DIALECT', 1).contains('TAG:@title {\n  foo\n}\n')
    env.expect('FT.EXPLAIN', 'idx', '@title:{foo}}}}}', 'DIALECT', 2).error().contains('Syntax error')
    env.expect('FT.EXPLAIN', 'idx', '@title:{foo}}}}}', 'DIALECT', 5).error().contains('Syntax error')

    env.expect('FT.EXPLAIN', 'idx', '*=>[KNN 10 @v $BLOB]', 'PARAMS', 2, 'BLOB', np.full((1), 1, dtype = np.float32).tobytes(), 'DIALECT', 1).contains("Syntax error")
    env.expect('FT.EXPLAIN', 'idx', '*=>[KNN 10 @v $BLOB]', 'PARAMS', 2, 'BLOB', np.full((1), 1, dtype = np.float32).tobytes(), 'DIALECT', 2).contains("{K=10 nearest vector")
    env.expect('FT.EXPLAIN', 'idx', '*=>[KNN 10 @v $BLOB]', 'PARAMS', 2, 'BLOB', np.full((1), 1, dtype = np.float32).tobytes(), 'DIALECT', 5).contains("{K=10 nearest vector")
    env.expect('FT.EXPLAIN', 'idx', '*=>[knn $K @vec_field $BLOB as score]', 'PARAMS', 2, 'BLOB', np.full((1), 1, dtype = np.float32).tobytes(), 'DIALECT', 1).contains("Syntax error")
    env.expect('FT.EXPLAIN', 'idx', '*=>[knn $K @vec_field $BLOB as score]', 'PARAMS', 4, 'K', 10, 'BLOB', np.full((1), 1, dtype = np.float32).tobytes(), 'DIALECT', 2).contains("{K=10 nearest vector")
    env.expect('FT.EXPLAIN', 'idx', '*=>[knn $K @vec_field $BLOB as score]', 'PARAMS', 4, 'K', 10, 'BLOB', np.full((1), 1, dtype = np.float32).tobytes(), 'DIALECT', 5).contains("{K=10 nearest vector")

    env.expect('FT.EXPLAIN', 'idx', '@t1:(a-b-*)', 'DIALECT', 1).error().contains('Syntax error')
    env.expect('FT.EXPLAIN', 'idx', '@t1:(a-b-*)', 'DIALECT', 2).error().contains('Syntax error')
    env.expect('FT.EXPLAIN', 'idx', '@t1:(a-b-*)', 'DIALECT', 5).error().contains('Syntax error')

    env.expect('FT.EXPLAIN', 'idx', '@t1:(*a-b-*)', 'DIALECT', 1).error().contains('Syntax error')
    env.expect('FT.EXPLAIN', 'idx', '@t1:(*a-b-*)', 'DIALECT', 2).error().contains('Syntax error')
    env.expect('FT.EXPLAIN', 'idx', '@t1:(*a-b-*)', 'DIALECT', 5).error().contains('Syntax error')

    env.expect('FT.EXPLAIN', 'idx', '@t1:(*a-b-)', 'DIALECT', 1).error().contains('Syntax error')
    env.expect('FT.EXPLAIN', 'idx', '@t1:(*a-b-)', 'DIALECT', 2).error().contains('Syntax error')
    env.expect('FT.EXPLAIN', 'idx', '@t1:(*a-b-)', 'DIALECT', 5).error().contains('Syntax error')

    env.expect('FT.EXPLAIN', 'idx', '@num:[-inf  inf]', 'DIALECT', 1).contains('NUMERIC {-inf <= @num <= inf}\n')
    env.expect('FT.EXPLAIN', 'idx', '@num:[-inf  inf]', 'DIALECT', 2).contains('NUMERIC {-inf <= @num <= inf}\n')
    env.expect('FT.EXPLAIN', 'idx', '@num:[-inf  inf]', 'DIALECT', 5).contains('NUMERIC {-inf <= @num <= inf}\n')

    env.expect('FT.EXPLAIN', 'idx', "@t1:(w'abc?')", 'DIALECT', 1).contains('INTERSECT')
    env.expect('FT.EXPLAIN', 'idx', "@t1:(w'abc?')", 'DIALECT', 2).contains('@t1:WILDCARD{abc?}')
    env.expect('FT.EXPLAIN', 'idx', "@t1:(w'abc?')", 'DIALECT', 5).contains('@t1:WILDCARD{abc?}')

    env.expect('FT.EXPLAIN', 'idx', "@t1:(*a\\w's')", 'DIALECT', 1).contains('@t1:INTERSECT {\n  @t1:SUFFIX')
    env.expect('FT.EXPLAIN', 'idx', "@t1:(*a\\w's')", 'DIALECT', 2).contains('@t1:INTERSECT {\n  @t1:SUFFIX')
    env.expect('FT.EXPLAIN', 'idx', "@t1:(*a\\w's')", 'DIALECT', 5).error().contains('Syntax error')

    env.expect('FT.EXPLAIN', 'idx', "@t1:(w'*')", 'DIALECT', 1).error().contains('Syntax error')
    env.expect('FT.EXPLAIN', 'idx', "@t1:(w'*')", 'DIALECT', 2).contains('@t1:WILDCARD{*}')
    env.expect('FT.EXPLAIN', 'idx', "@t1:(w'*')", 'DIALECT', 5).contains('@t1:WILDCARD{*}')

    env.expect('FT.EXPLAIN', 'idx', "*-*", 'DIALECT', 1).error().contains('Syntax error')
    env.expect('FT.EXPLAIN', 'idx', "*-*", 'DIALECT', 2).error().contains('Syntax error')
    env.expect('FT.EXPLAIN', 'idx', "*-*", 'DIALECT', 5).error().contains('Syntax error')

    env.expect('FT.EXPLAIN', 'idx', "*1*", 'DIALECT', 1).contains('INFIX{*1*}')
    env.expect('FT.EXPLAIN', 'idx', "*1*", 'DIALECT', 2).contains('INFIX{*1*}')
    env.expect('FT.EXPLAIN', 'idx', "*1*", 'DIALECT', 5).contains('INFIX{*1*}')

    env.expect('FT.EXPLAIN', 'idx', "abc!", 'DIALECT', 1).contains('UNION {\n  abc\n  +abc(expanded)\n}\n')
    env.expect('FT.EXPLAIN', 'idx', "abc!", 'DIALECT', 2).contains('UNION {\n  abc\n  +abc(expanded)\n}\n')
    env.expect('FT.EXPLAIN', 'idx', "abc!", 'DIALECT', 5).error().contains('Syntax error')
    env.expect('FT.EXPLAIN', 'idx', "abc\!", 'DIALECT', 5).contains('UNION {\n  abc!\n  +abc!(expanded)\n}\n')

    res = env.cmd('FT.EXPLAINCLI', 'idx', "1.2e+3", 'DIALECT', 1)
    expected = [
      'INTERSECT {',                                                                                                                                 
      '  UNION {',
      '    1.2',
      '    +1.2(expanded)',
      '  }',
      '  UNION {',
      '    e',
      '    +e(expanded)',
      '  }',
      '  UNION {',
      '    3',
      '    +3(expanded)',
      '  }',
      '}',
      ''
    ]
    env.assertEqual(res, expected)
    res = env.cmd('FT.EXPLAINCLI', 'idx', "1.2e+3", 'DIALECT', 2)
    expected = [
<<<<<<< HEAD
      'INTERSECT {',
      '  UNION {',
      '    1.2',
      '    +1.2(expanded)',
      '  }',
      '  INTERSECT {',
      '    UNION {',
      '      e',
      '      +e(expanded)',
      '    }',
      '    UNION {',
      '      +3',
      '      ++3(expanded)',
      '    }',
      '  }',
=======
      'UNION {',
      '  1.2e+3',
      '  +1.2e+3(expanded)',
>>>>>>> fc655c17
      '}',
      '']
    env.assertEqual(res, expected)
    res = env.cmd('FT.EXPLAINCLI', 'idx', "1.2e+3", 'DIALECT', 5)
    expected = [
      'UNION {',
      '  1.2e+3',
      '  +1.2e+3(expanded)',
      '}',
      '']
    env.assertEqual(res, expected)

    res = env.cmd('FT.EXPLAINCLI', 'idx', "1.e+3", 'DIALECT', 1)
    expected = [
      'INTERSECT {',
      '  UNION {',
      '    1',
      '    +1(expanded)',
      '  }',
      '  UNION {',
      '    e',
      '    +e(expanded)',
      '  }',
      '  UNION {',
      '    3',
      '    +3(expanded)',
      '  }',
      '}',
      ''
    ]
    env.assertEqual(res, expected)
    res = env.cmd('FT.EXPLAINCLI', 'idx', "1.e+3", 'DIALECT', 2)
    expected = [
      'INTERSECT {',
      '  UNION {',
      '    1',
      '    +1(expanded)',
      '  }',
      '  INTERSECT {',
      '    UNION {',
      '      e',
      '      +e(expanded)',
      '    }',
      '    UNION {',
      '      +3',
      '      ++3(expanded)',
      '    }',
      '  }',
      '}',
      ''
    ]
    env.assertEqual(res, expected)
    env.expect('FT.EXPLAINCLI', 'idx', "1.e+3", 'DIALECT', 5).error().contains('Syntax error')

def test_spell_check_dialect_errors(env):
    env.cmd('ft.create', 'idx', 'SCHEMA', 't', 'text')
    MAX_DIALECT = set_max_dialect(env)
    env.expect('FT.SPELLCHECK', 'idx', 'Tooni toque kerfuffle', 'DIALECT').error().contains("Need an argument for DIALECT")
    env.expect('FT.SPELLCHECK', 'idx', 'Tooni toque kerfuffle', 'DIALECT', 0).error().contains("DIALECT requires a non negative integer >=1 and <= {}".format(MAX_DIALECT))
    env.expect('FT.SPELLCHECK', 'idx', 'Tooni toque kerfuffle', 'DIALECT', "{}".format(MAX_DIALECT + 1)).error().contains("DIALECT requires a non negative integer >=1 and <= {}".format(MAX_DIALECT))

def test_dialect_aggregate(env):
    conn = getConnectionByEnv(env)

    env.expect("FT.CREATE idx SCHEMA t1 TEXT t2 TEXT").ok()
    conn.execute_command("HSET", "h1", "t1", "James Brown", "t2", "Jimi Hendrix")
    conn.execute_command("HSET", "h2", "t1", "James", "t2", "Brown")
    
    # In dialect 2, both documents are returned ("James" in t1 and "Brown" in any field)
    res = conn.execute_command('FT.AGGREGATE', 'idx', '@t1:James Brown', 'GROUPBY', '2', '@t1', '@t2', 'DIALECT', 1)
    env.assertEqual(res[0], 1)
    res = conn.execute_command('FT.AGGREGATE', 'idx', '@t1:James Brown', 'GROUPBY', '2', '@t1', '@t2', 'DIALECT', 2)
    env.assertEqual(res[0], 2)

def check_info_module_results(env, module_expect):
  info = env.cmd('INFO', 'MODULES')
  env.assertEqual(int(info['search_dialect_1']), module_expect[0])
  env.assertEqual(int(info['search_dialect_2']), module_expect[1])
  env.assertEqual(int(info['search_dialect_3']), module_expect[2])
  env.assertEqual(int(info['search_dialect_4']), module_expect[3])
  env.assertEqual(int(info['search_dialect_5']), module_expect[4])

def check_info_results(env, command, idx1_expect, idx2_expect, should_succeed):
  env.cmd(command) if should_succeed else env.expect(command).error()
  info = index_info(env, 'idx1')
  env.assertEqual(info['dialect_stats'], ['dialect_1', idx1_expect[0],
                                          'dialect_2', idx1_expect[1],
                                          'dialect_3', idx1_expect[2],
                                          'dialect_4', idx1_expect[3],
                                          'dialect_5', idx1_expect[4]])
  info = index_info(env, 'idx2')
  env.assertEqual(info['dialect_stats'], ['dialect_1', idx2_expect[0],
                                          'dialect_2', idx2_expect[1],
                                          'dialect_3', idx2_expect[2],
                                          'dialect_4', idx2_expect[3],
                                          'dialect_5', idx2_expect[4]])
  check_info_module_results(env, [x or y for x, y in zip(idx1_expect, idx2_expect)])

def test_dialect_info(env):
  conn = getConnectionByEnv(env)
  config = ("_" if env.isCluster() else "") + "FT.CONFIG SET DEFAULT_DIALECT 1"
  env.expect(config).ok()
  info = env.cmd('INFO', 'MODULES')

  env.cmd('FT.CREATE', 'idx1', 'SCHEMA', 'business', 'TEXT')
  env.cmd('FT.CREATE', 'idx2', 'SCHEMA', 'country', 'TEXT')
  conn.execute_command('HSET', 'addr:1', 'business', 'foo', 'country', 'USA')

  check_info_results(env, "FT.SEARCH idx1 * DIALECT 3", [0,0,1,0,0], [0,0,0,0,0], True)        # add dialect 3 to idx 1
  check_info_results(env, "FT.SEARCH idx1 * SLOP DIALECT 1", [0,0,1,0,0], [0,0,0,0,0], False)  # should fail. don't update dialects.
  check_info_results(env, "FT.AGGREGATE idx2 *", [0,0,1,0,0], [1,0,0,0,0], True)               # add default dialect to idx2
  check_info_results(env, "FT.AGGREGATE idx1 * FILTER", [0,0,1,0,0], [1,0,0,0,0], False)       # should fail. don't update dialects.
  check_info_results(env, "FT.SPELLCHECK idx1 adr", [1,0,1,0,0], [1,0,0,0,0], True)            # add default dialect to idx1
  check_info_results(env, "FT.SPELLCHECK idx2 * DISTANCE", [1,0,1,0,0], [1,0,0,0,0], False)    # should fail. don't update dialects.
  check_info_results(env, "FT.EXPLAIN idx2 * DIALECT 2", [1,0,1,0,0], [1,0,0,0,0], True)       # not a real query, does not add
  check_info_results(env, "FT.SEARCH idx2 * DIALECT 4", [1,0,1,0,0], [1,0,0,1,0], True)        # add dialect 4 to idx 2
  if not env.isCluster():                                                                       # FT.EXPLAINCLI is not supported on cluster
    check_info_results(env, "FT.EXPLAINCLI idx1 * DIALECT 2", [1,0,1,0,0], [1,0,0,1,0], True)  # not a real query, does not add

  env.flush()
  check_info_module_results(env, [0,0,0,0,0])

def test_dialect5_punct_chars():
  env = Env(moduleArgs="DEFAULT_DIALECT 5")

  env.expect('FT.CREATE', 'idx', 'SCHEMA', 'text', 'TEXT', 'text2', 'TEXT').ok()

  def _expect_valid_syntax(query, verbose=False):
      if verbose:
        print('Testing valid query:', query)
      env.expect('FT.SEARCH', 'idx', query).equal([0])

  def _expect_invalid_syntax(query, verbose=False, err_msg='Syntax error'):
      if verbose:
        print('Testing invalid query:', query)
      env.expect('FT.SEARCH', 'idx', query).error().contains(err_msg)

  def _validate_syntax(c, unaryOperator = False, binaryOperator = False,
                       validInFieldName = False, validBeforeText = False,
                       validInText = False, validAfterText = False,
                       verbose=False):

    if verbose:
      print('--------------------------------------------------')
      print('Testing char:', c)

    err_msg = 'Syntax error at offset'

    # test character before field name
    queries = [f'{c}@text:(abc)', f'{c}@text|text2:(abc)']
    for query in queries:
      if unaryOperator:
        _expect_valid_syntax(query, verbose)
      else:
        _expect_invalid_syntax(query, verbose, err_msg)

    # test character in field name
    queries = [f'@{c}text:(abc)', f'@text{c}:(abc)',
               f'@{c}text|text2:(abc)', f'@text{c}|text2:(abc)']
    for query in queries:
      if validInFieldName:
        _expect_valid_syntax(query, verbose)
      else:
        _expect_invalid_syntax(query, verbose, err_msg)

    # test character before between fieldname (or fielname list) and expression
    queries = [f'@text:{c}(abc)', f'@text|text2:{c}(abc)']
    for query in queries:
      _expect_invalid_syntax(query, verbose, err_msg)

    queries = [f'@text:{c}abc', f'@text|text2:{c}abc']
    for query in queries:
      if unaryOperator:
        _expect_invalid_syntax(query, verbose, err_msg)
      elif validBeforeText:
        if c == '$':
          env.expect('FT.SEARCH', 'idx', query, 'PARAMS', 2, 'abc', 'abc').equal([0])
        else:
          _expect_valid_syntax(query, verbose)
      else:
        _expect_invalid_syntax(query, verbose, err_msg)

    queries = [f'{c}(abc)']
    for query in queries:
      if unaryOperator:
        _expect_valid_syntax(query, verbose)
      else:
        _expect_invalid_syntax(query, verbose, err_msg)

    # test character before text
    queries = [f'@text:({c}abc)', f'@text|text2:({c}abc)',
               f'@text:({c}abc def)', f'@text|text2:({c}abc def)',
               f'@text:({c}abc | def)', f'@text:(def | {c}abc)', f'@text:({c}abc | {c}abc)',
               f'@text|text2:({c}abc | def)', f'@text|text2:(def | {c}abc)', f'@text|text2:({c}abc | {c}abc)',
               f'({c}abc)',
               f'({c}abc def)',
               f'({c}abc | def)', f'(def | {c}abc)',
               f'{c}abc',
               f'{c}abc def',
               f'{c}abc | def', f'def | {c}abc',]
    for query in queries:
      if validBeforeText:
        if c == '$':
          env.expect('FT.SEARCH', 'idx', query, 'PARAMS', 2, 'abc', 'abc').equal([0])
        else:
          _expect_valid_syntax(query, verbose)
      else:
        _expect_invalid_syntax(query, verbose, err_msg)

    # test character enclosing text
    queries = [f'@text:({c}abc {c}abc)', f'@text|text2:({c}abc {c}abc)', f'({c}abc {c}abc)', f'{c}abc {c}abc']
    for query in queries:
      if validBeforeText:
        if c == '$':
          env.expect('FT.SEARCH', 'idx', query, 'PARAMS', 2, 'abc', 'abc').equal([0])
        else:
          _expect_valid_syntax(query, verbose)
      else:
        if c == '%':
          # TODO: This should be invalid
          _expect_valid_syntax(query, verbose)
        else:
          _expect_invalid_syntax(query, verbose, err_msg)

    # test character in the middle of the text
    queries = [f'@text:(ab{c}c)', f'@text|text2:(ab{c}c)', f'(ab{c}c)', f'ab{c}c',
               f'@text:(ab {c}c)', f'@text|text2:(ab {c}c)', f'(ab {c}c)', f'ab {c}c']
    for query in queries:
      if validInText or unaryOperator or binaryOperator:
        if c == '$':
          if verbose:
            print('Testing valid query:', query)
          env.expect('FT.SEARCH', 'idx', query, 'PARAMS', 2, 'c', 'c').equal([0])
        else:
          _expect_valid_syntax(query, verbose)
      else:
          _expect_invalid_syntax(query, verbose, err_msg)

    # test character at the end of the text
    queries = [f'@text:(abc{c})', f'@text|text2:(abc{c})',
               f'(abc{c})', f'abc{c}']
    for query in queries:
      if validAfterText:
        _expect_valid_syntax(query, verbose)
      else:
        _expect_invalid_syntax(query, verbose, err_msg)

    # test character at the end of the query
    queries = [f'@text:(abc){c}', f'@text:(abc) {c}',
               f'@text|text2:(abc){c}', f'@text|text2:(abc) {c}',
               f'(abc){c}', f'(abc) {c}', f'abc {c}']
    for query in queries:
      _expect_invalid_syntax(query, verbose, err_msg)

  #-----------------------------------------------------------------------------
  # Test invalid syntax caused by punctuation chars
  for c in [ '!', '?', '^', '=', '@', '&', '#', '+', '`', '{', '}', '[',
            ']', '(', ')', '<', '>', ':', ';', ',', '.', '/']:
    _validate_syntax(c)

  # '*' is the prefix/infix/suffix operator, it can part of the text
  _validate_syntax('*', validBeforeText=True, validInText=True, validAfterText=True)

  # '$' is used for parameters
  _validate_syntax('$', validBeforeText=True, validInText=True)

  # '|' is the OR operator
  _validate_syntax('|', binaryOperator=True)

  # '_' is valid for field names, and can be part of the text
  _validate_syntax('_', validInFieldName=True, validBeforeText=True,
                  validInText=True, validAfterText=True)

  # '-', and '~' can be part of the text or used before the field name
  _validate_syntax('-', unaryOperator=True, validBeforeText=True, validInText=True)
  _validate_syntax('~', unaryOperator=True, validBeforeText=True, validInText=True)

  # TODO: The following queries should be invalid:
  # @text:(%abc %abc), (%abc %abc), %abc %abc
  # '%' is used for fuzzy search
  _validate_syntax('%')<|MERGE_RESOLUTION|>--- conflicted
+++ resolved
@@ -139,27 +139,9 @@
     env.assertEqual(res, expected)
     res = env.cmd('FT.EXPLAINCLI', 'idx', "1.2e+3", 'DIALECT', 2)
     expected = [
-<<<<<<< HEAD
-      'INTERSECT {',
-      '  UNION {',
-      '    1.2',
-      '    +1.2(expanded)',
-      '  }',
-      '  INTERSECT {',
-      '    UNION {',
-      '      e',
-      '      +e(expanded)',
-      '    }',
-      '    UNION {',
-      '      +3',
-      '      ++3(expanded)',
-      '    }',
-      '  }',
-=======
       'UNION {',
       '  1.2e+3',
       '  +1.2e+3(expanded)',
->>>>>>> fc655c17
       '}',
       '']
     env.assertEqual(res, expected)
