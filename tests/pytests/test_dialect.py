--- conflicted
+++ resolved
@@ -64,13 +64,12 @@
     env.expect('FT.EXPLAIN', 'idx', '*=>[knn $K @vec_field $BLOB as score]', 'PARAMS', 2, 'BLOB', np.full((1), 1, dtype = np.float32).tobytes(), 'DIALECT', 1).contains("Syntax error")
     env.expect('FT.EXPLAIN', 'idx', '*=>[knn $K @vec_field $BLOB as score]', 'PARAMS', 4, 'K', 10, 'BLOB', np.full((1), 1, dtype = np.float32).tobytes(), 'DIALECT', 2).contains("{K=10 nearest vector")
 
-<<<<<<< HEAD
 def test_spell_check_dialect_errors(env):
     env.cmd('ft.create', 'idx', 'SCHEMA', 't', 'text')
     env.expect('FT.SPELLCHECK', 'idx', 'Tooni toque kerfuffle', 'DIALECT').error().contains("Need an argument for DIALECT")
     env.expect('FT.SPELLCHECK', 'idx', 'Tooni toque kerfuffle', 'DIALECT', 0).error().contains("DIALECT requires a non negative integer >=1 and <= {}".format(MAX_DIALECT))
     env.expect('FT.SPELLCHECK', 'idx', 'Tooni toque kerfuffle', 'DIALECT', "{}".format(MAX_DIALECT + 1)).error().contains("DIALECT requires a non negative integer >=1 and <= {}".format(MAX_DIALECT))
-=======
+
 def test_dialect_aggregate(env):
     conn = getConnectionByEnv(env)
 
@@ -83,5 +82,4 @@
     env.assertEqual(res[0], 1)
     res = conn.execute_command('FT.AGGREGATE', 'idx', '@t1:James Brown', 'GROUPBY', '2', '@t1', '@t2', 'DIALECT', 2)
     env.assertEqual(res[0], 2)
-    
->>>>>>> 84716641
+    