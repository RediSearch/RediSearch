from RLTest import Env

from common import *
from includes import *
import numpy as np

MAX_DIALECT = 0

def set_max_dialect(env):
  global MAX_DIALECT
  if MAX_DIALECT == 0:
    info = env.cmd('INFO', 'MODULES')
    prefix = 'search_dialect_'
    MAX_DIALECT = max([int(key.replace(prefix, '')) for key in info.keys() if prefix in key])

@skip(cluster=True)
def test_dialect_config_get_set_from_default(env):
    # skip when default MODARGS for pytest is DEFAULT_DIALECT 2. RediSearch>=2.4 is loading with dialect v1 as default.
    skipOnDialect(env, 2)
    set_max_dialect(env)
    env.expect("FT.CONFIG GET DEFAULT_DIALECT").equal([['DEFAULT_DIALECT', '1']] )
    env.expect("FT.CONFIG SET DEFAULT_DIALECT 2").ok()
    env.expect("FT.CONFIG GET DEFAULT_DIALECT").equal([['DEFAULT_DIALECT', '2']] )
    env.expect("FT.CONFIG SET DEFAULT_DIALECT 0").error()
    env.expect("FT.CONFIG SET DEFAULT_DIALECT -1").error()
    env.expect("FT.CONFIG SET DEFAULT_DIALECT {}".format(MAX_DIALECT + 1)).error()

@skip(cluster=True)
def test_dialect_config_get_set_from_config(env):
    env = Env(moduleArgs = 'DEFAULT_DIALECT 2')
    set_max_dialect(env)
    env.expect("FT.CONFIG GET DEFAULT_DIALECT").equal([['DEFAULT_DIALECT', '2']] )
    env.expect("FT.CONFIG SET DEFAULT_DIALECT 1").ok()
    env.expect("FT.CONFIG GET DEFAULT_DIALECT").equal([['DEFAULT_DIALECT', '1']] )
    env.expect("FT.CONFIG SET DEFAULT_DIALECT 0").error()
    env.expect("FT.CONFIG SET DEFAULT_DIALECT -1").error()
    env.expect("FT.CONFIG SET DEFAULT_DIALECT {}".format(MAX_DIALECT + 1)).error()

def test_dialect_query_errors(env):
    conn = getConnectionByEnv(env)
    set_max_dialect(env)
    env.expect("FT.CREATE idx SCHEMA t TEXT").ok()
    conn.execute_command("HSET", "h", "t", "hello")
    env.expect("FT.SEARCH idx 'hello' DIALECT").error().contains("Need an argument for DIALECT")
    env.expect("FT.SEARCH idx 'hello' DIALECT 0").error().contains("DIALECT requires a non negative integer >=1 and <= {}".format(MAX_DIALECT))
    env.expect("FT.SEARCH idx 'hello' DIALECT 6").error().contains("DIALECT requires a non negative integer >=1 and <= {}".format(MAX_DIALECT))

def test_v1_vs_v2_vs_v5(env):
    env.expect("FT.CREATE idx SCHEMA title TAG t1 TEXT t2 TEXT t3 TEXT num NUMERIC v VECTOR HNSW 6 TYPE FLOAT32 DIM 1 DISTANCE_METRIC COSINE").ok()
    env.expect('FT.EXPLAIN', 'idx', '(*)', 'DIALECT', 1).error().contains('Syntax error')
    env.expect('FT.EXPLAIN', 'idx', '(*)', 'DIALECT', 2).contains('WILDCARD')
    env.expect('FT.EXPLAIN', 'idx', '(*)', 'DIALECT', 5).contains('WILDCARD')

    env.expect('FT.EXPLAIN', 'idx', '$hello', 'DIALECT', 1).error().contains('Syntax error')
    env.expect('FT.EXPLAIN', 'idx', '$hello', 'DIALECT', 2, 'PARAMS', 2, 'hello', 'hello').contains('UNION {\n  hello\n  +hello(expanded)\n}\n')
    env.expect('FT.EXPLAIN', 'idx', '$hello', 'DIALECT', 5, 'PARAMS', 2, 'hello', 'hello').contains('UNION {\n  hello\n  +hello(expanded)\n}\n')

    env.expect('FT.EXPLAIN', 'idx', '"$hello"', 'DIALECT', 1).error().contains('Syntax error')
    env.expect('FT.EXPLAIN', 'idx', '"$hello"', 'DIALECT', 2).contains('$hello')
    env.expect('FT.EXPLAIN', 'idx', '"$hello"', 'DIALECT', 5).contains('$hello')

    env.expect('FT.EXPLAIN', 'idx', '@title:@num:[0 10]', 'DIALECT', 1).contains("NUMERIC {0.000000 <= @num <= 10.000000}")
    env.expect('FT.EXPLAIN', 'idx', '@title:@num:[0 10]', 'DIALECT', 2).error().contains('Syntax error')
    env.expect('FT.EXPLAIN', 'idx', '@title:@num:[0 10]', 'DIALECT', 5).error().contains('Syntax error')

    env.expect('FT.EXPLAIN', 'idx', '@title:(@num:[0 10])', 'DIALECT', 1).contains('NUMERIC {0.000000 <= @num <= 10.000000}\n')
    env.expect('FT.EXPLAIN', 'idx', '@title:(@num:[0 10])', 'DIALECT', 2).error().contains('Syntax error')
    env.expect('FT.EXPLAIN', 'idx', '@title:(@num:[0 10])', 'DIALECT', 5).error().contains('Syntax error')

    env.expect('FT.EXPLAIN', 'idx', '@num:[0 .1]', 'DIALECT', 1).contains('NUMERIC {0.000000 <= @num <= 1.000000}\n')
    env.expect('FT.EXPLAIN', 'idx', '@num:[0 .1]', 'DIALECT', 2).contains('NUMERIC {0.000000 <= @num <= 1.000000}\n')
<<<<<<< HEAD
    env.expect('FT.EXPLAIN', 'idx', '@num:[0 .1]', 'DIALECT', 5).error().contains('Syntax error')
=======
    env.expect('FT.EXPLAIN', 'idx', '@num:[0 .1]', 'DIALECT', 5).contains('NUMERIC {0.000000 <= @num <= 0.100000}\n')
>>>>>>> 81704b51

    env.expect('FT.EXPLAIN', 'idx', '@t1:@t2:@t3:hello', 'DIALECT', 1).contains('@NULL:UNION {\n  @NULL:hello\n  @NULL:+hello(expanded)\n}\n')
    env.expect('FT.EXPLAIN', 'idx', '@t1:@t2:@t3:hello', 'DIALECT', 2).error().contains('Syntax error')
    env.expect('FT.EXPLAIN', 'idx', '@t1:@t2:@t3:hello', 'DIALECT', 5).error().contains('Syntax error')

    env.expect('FT.EXPLAIN', 'idx', '@title:{foo}}}}}', 'DIALECT', 1).contains('TAG:@title {\n  foo\n}\n')
    env.expect('FT.EXPLAIN', 'idx', '@title:{foo}}}}}', 'DIALECT', 2).error().contains('Syntax error')
    env.expect('FT.EXPLAIN', 'idx', '@title:{foo}}}}}', 'DIALECT', 5).error().contains('Syntax error')

    env.expect('FT.EXPLAIN', 'idx', '*=>[KNN 10 @v $BLOB]', 'PARAMS', 2, 'BLOB', np.full((1), 1, dtype = np.float32).tobytes(), 'DIALECT', 1).contains("Syntax error")
    env.expect('FT.EXPLAIN', 'idx', '*=>[KNN 10 @v $BLOB]', 'PARAMS', 2, 'BLOB', np.full((1), 1, dtype = np.float32).tobytes(), 'DIALECT', 2).contains("{K=10 nearest vector")
    env.expect('FT.EXPLAIN', 'idx', '*=>[KNN 10 @v $BLOB]', 'PARAMS', 2, 'BLOB', np.full((1), 1, dtype = np.float32).tobytes(), 'DIALECT', 5).contains("{K=10 nearest vector")
    env.expect('FT.EXPLAIN', 'idx', '*=>[knn $K @vec_field $BLOB as score]', 'PARAMS', 2, 'BLOB', np.full((1), 1, dtype = np.float32).tobytes(), 'DIALECT', 1).contains("Syntax error")
    env.expect('FT.EXPLAIN', 'idx', '*=>[knn $K @vec_field $BLOB as score]', 'PARAMS', 4, 'K', 10, 'BLOB', np.full((1), 1, dtype = np.float32).tobytes(), 'DIALECT', 2).contains("{K=10 nearest vector")
    env.expect('FT.EXPLAIN', 'idx', '*=>[knn $K @vec_field $BLOB as score]', 'PARAMS', 4, 'K', 10, 'BLOB', np.full((1), 1, dtype = np.float32).tobytes(), 'DIALECT', 5).contains("{K=10 nearest vector")

    env.expect('FT.EXPLAIN', 'idx', '@t1:(a-b-*)', 'DIALECT', 1).error().contains('Syntax error')
    env.expect('FT.EXPLAIN', 'idx', '@t1:(a-b-*)', 'DIALECT', 2).error().contains('Syntax error')
    env.expect('FT.EXPLAIN', 'idx', '@t1:(a-b-*)', 'DIALECT', 5).error().contains('Syntax error')

    env.expect('FT.EXPLAIN', 'idx', '@t1:(*a-b-*)', 'DIALECT', 1).error().contains('Syntax error')
    env.expect('FT.EXPLAIN', 'idx', '@t1:(*a-b-*)', 'DIALECT', 2).error().contains('Syntax error')
    env.expect('FT.EXPLAIN', 'idx', '@t1:(*a-b-*)', 'DIALECT', 5).error().contains('Syntax error')

    env.expect('FT.EXPLAIN', 'idx', '@t1:(*a-b-)', 'DIALECT', 1).error().contains('Syntax error')
    env.expect('FT.EXPLAIN', 'idx', '@t1:(*a-b-)', 'DIALECT', 2).error().contains('Syntax error')
    env.expect('FT.EXPLAIN', 'idx', '@t1:(*a-b-)', 'DIALECT', 5).error().contains('Syntax error')

    env.expect('FT.EXPLAIN', 'idx', '@num:[-inf  inf]', 'DIALECT', 1).contains('NUMERIC {-inf <= @num <= inf}\n')
    env.expect('FT.EXPLAIN', 'idx', '@num:[-inf  inf]', 'DIALECT', 2).contains('NUMERIC {-inf <= @num <= inf}\n')
    env.expect('FT.EXPLAIN', 'idx', '@num:[-inf  inf]', 'DIALECT', 5).contains('NUMERIC {-inf <= @num <= inf}\n')

    env.expect('FT.EXPLAIN', 'idx', "@t1:(w'abc?')", 'DIALECT', 1).contains('INTERSECT')
    env.expect('FT.EXPLAIN', 'idx', "@t1:(w'abc?')", 'DIALECT', 2).contains('@t1:WILDCARD{abc?}')
    env.expect('FT.EXPLAIN', 'idx', "@t1:(w'abc?')", 'DIALECT', 5).contains('@t1:WILDCARD{abc?}')

    env.expect('FT.EXPLAIN', 'idx', "@t1:(*a\\w's')", 'DIALECT', 1).contains('@t1:INTERSECT {\n  @t1:SUFFIX')
    env.expect('FT.EXPLAIN', 'idx', "@t1:(*a\\w's')", 'DIALECT', 2).contains('@t1:INTERSECT {\n  @t1:SUFFIX')
    env.expect('FT.EXPLAIN', 'idx', "@t1:(*a\\w's')", 'DIALECT', 5).error().contains('Syntax error')

    env.expect('FT.EXPLAIN', 'idx', "@t1:(w'*')", 'DIALECT', 1).error().contains('Syntax error')
    env.expect('FT.EXPLAIN', 'idx', "@t1:(w'*')", 'DIALECT', 2).contains('@t1:WILDCARD{*}')
    env.expect('FT.EXPLAIN', 'idx', "@t1:(w'*')", 'DIALECT', 5).contains('@t1:WILDCARD{*}')

    env.expect('FT.EXPLAIN', 'idx', "*-*", 'DIALECT', 1).error().contains('Syntax error')
    env.expect('FT.EXPLAIN', 'idx', "*-*", 'DIALECT', 2).error().contains('Syntax error')
    env.expect('FT.EXPLAIN', 'idx', "*-*", 'DIALECT', 5).error().contains('Syntax error')

    env.expect('FT.EXPLAIN', 'idx', "*1*", 'DIALECT', 1).contains('INFIX{*1*}')
    env.expect('FT.EXPLAIN', 'idx', "*1*", 'DIALECT', 2).contains('INFIX{*1*}')
    env.expect('FT.EXPLAIN', 'idx', "*1*", 'DIALECT', 5).contains('INFIX{*1*}')

    env.expect('FT.EXPLAIN', 'idx', "abc!", 'DIALECT', 1).contains('UNION {\n  abc\n  +abc(expanded)\n}\n')
    env.expect('FT.EXPLAIN', 'idx', "abc!", 'DIALECT', 2).contains('UNION {\n  abc\n  +abc(expanded)\n}\n')
    env.expect('FT.EXPLAIN', 'idx', "abc!", 'DIALECT', 5).contains('Syntax error')

    res = env.cmd('FT.EXPLAINCLI', 'idx', "1.2e+3", 'DIALECT', 1)
    expected = [
      'INTERSECT {',                                                                                                                                 
      '  UNION {',
      '    1.2',
      '    +1.2(expanded)',
      '  }',
      '  UNION {',
      '    e',
      '    +e(expanded)',
      '  }',
      '  UNION {',
      '    3',
      '    +3(expanded)',
      '  }',
      '}',
      ''
    ]
    env.assertEqual(res, expected)
    # res = env.cmd('FT.EXPLAIN', 'idx', "1.2e+3", 'DIALECT', 1)
    # print(res)
    res = env.cmd('FT.EXPLAINCLI', 'idx', "1.2e+3", 'DIALECT', 2)
    expected = [
      'INTERSECT {',
      '  UNION {',
      '    1.2',
      '    +1.2(expanded)',
      '  }',
      '  INTERSECT {',
      '    UNION {',
      '      e',
      '      +e(expanded)',
      '    }',
      '    UNION {',
      '      3',
      '      +3(expanded)',
      '    }',
      '  }',
      '}',
      ''
    ]
    env.assertEqual(res, expected)
    res = env.cmd('FT.EXPLAINCLI', 'idx', "1.2e+3", 'DIALECT', 5)
    expected = [
      'UNION {',
      '  1.2e+3',
      '  +1.2e+3(expanded)',
      '}',
      '']
    env.assertEqual(res, expected)

    res = env.cmd('FT.EXPLAINCLI', 'idx', "1.e+3", 'DIALECT', 1)
    expected = [
      'INTERSECT {',
      '  UNION {',
      '    1',
      '    +1(expanded)',
      '  }',
      '  UNION {',
      '    e',
      '    +e(expanded)',
      '  }',
      '  UNION {',
      '    3',
      '    +3(expanded)',
      '  }',
      '}',
      ''
    ]
    env.assertEqual(res, expected)
    res = env.cmd('FT.EXPLAINCLI', 'idx', "1.e+3", 'DIALECT', 2)
    expected = [
      'INTERSECT {',
      '  UNION {',
      '    1',
      '    +1(expanded)',
      '  }',
      '  INTERSECT {',
      '    UNION {',
      '      e',
      '      +e(expanded)',
      '    }',
      '    UNION {',
      '      3',
      '      +3(expanded)',
      '    }',
      '  }',
      '}',
      ''
    ]
    env.assertEqual(res, expected)
    env.expect('FT.EXPLAINCLI', 'idx', "1.e+3", 'DIALECT', 5).error().contains('Syntax error')

def test_spell_check_dialect_errors(env):
    env.cmd('ft.create', 'idx', 'SCHEMA', 't', 'text')
    set_max_dialect(env)
    env.expect('FT.SPELLCHECK', 'idx', 'Tooni toque kerfuffle', 'DIALECT').error().contains("Need an argument for DIALECT")
    env.expect('FT.SPELLCHECK', 'idx', 'Tooni toque kerfuffle', 'DIALECT', 0).error().contains("DIALECT requires a non negative integer >=1 and <= {}".format(MAX_DIALECT))
    env.expect('FT.SPELLCHECK', 'idx', 'Tooni toque kerfuffle', 'DIALECT', "{}".format(MAX_DIALECT + 1)).error().contains("DIALECT requires a non negative integer >=1 and <= {}".format(MAX_DIALECT))

def test_dialect_aggregate(env):
    conn = getConnectionByEnv(env)

    env.expect("FT.CREATE idx SCHEMA t1 TEXT t2 TEXT").ok()
    conn.execute_command("HSET", "h1", "t1", "James Brown", "t2", "Jimi Hendrix")
    conn.execute_command("HSET", "h2", "t1", "James", "t2", "Brown")
    
    # In dialect 2, both documents are returned ("James" in t1 and "Brown" in any field)
    res = conn.execute_command('FT.AGGREGATE', 'idx', '@t1:James Brown', 'GROUPBY', '2', '@t1', '@t2', 'DIALECT', 1)
    env.assertEqual(res[0], 1)
    res = conn.execute_command('FT.AGGREGATE', 'idx', '@t1:James Brown', 'GROUPBY', '2', '@t1', '@t2', 'DIALECT', 2)
    env.assertEqual(res[0], 2)

def check_info_module_results(env, module_expect):
  info = env.cmd('INFO', 'MODULES')
  env.assertEqual(int(info['search_dialect_1']), module_expect[0])
  env.assertEqual(int(info['search_dialect_2']), module_expect[1])
  env.assertEqual(int(info['search_dialect_3']), module_expect[2])
  env.assertEqual(int(info['search_dialect_4']), module_expect[3])
  env.assertEqual(int(info['search_dialect_5']), module_expect[4])

def check_info_results(env, command, idx1_expect, idx2_expect, should_succeed):
  env.cmd(command) if should_succeed else env.expect(command).error()
  info = index_info(env, 'idx1')
  env.assertEqual(info['dialect_stats'], ['dialect_1', idx1_expect[0],
                                          'dialect_2', idx1_expect[1],
                                          'dialect_3', idx1_expect[2],
                                          'dialect_4', idx1_expect[3],
                                          'dialect_5', idx1_expect[4]])
  info = index_info(env, 'idx2')
  env.assertEqual(info['dialect_stats'], ['dialect_1', idx2_expect[0],
                                          'dialect_2', idx2_expect[1],
                                          'dialect_3', idx2_expect[2],
                                          'dialect_4', idx2_expect[3],
                                          'dialect_5', idx2_expect[4]])
  check_info_module_results(env, [x or y for x, y in zip(idx1_expect, idx2_expect)])

def test_dialect_info(env):
  conn = getConnectionByEnv(env)
  config = ("_" if env.isCluster() else "") + "FT.CONFIG SET DEFAULT_DIALECT 1"
  env.expect(config).ok()
  info = env.cmd('INFO', 'MODULES')

  env.cmd('FT.CREATE', 'idx1', 'SCHEMA', 'business', 'TEXT')
  env.cmd('FT.CREATE', 'idx2', 'SCHEMA', 'country', 'TEXT')
  conn.execute_command('HSET', 'addr:1', 'business', 'foo', 'country', 'USA')

  check_info_results(env, "FT.SEARCH idx1 * DIALECT 3", [0,0,1,0,0], [0,0,0,0,0], True)        # add dialect 3 to idx 1
  check_info_results(env, "FT.SEARCH idx1 * SLOP DIALECT 1", [0,0,1,0,0], [0,0,0,0,0], False)  # should fail. don't update dialects.
  check_info_results(env, "FT.AGGREGATE idx2 *", [0,0,1,0,0], [1,0,0,0,0], True)               # add default dialect to idx2
  check_info_results(env, "FT.AGGREGATE idx1 * FILTER", [0,0,1,0,0], [1,0,0,0,0], False)       # should fail. don't update dialects.
  check_info_results(env, "FT.SPELLCHECK idx1 adr", [1,0,1,0,0], [1,0,0,0,0], True)            # add default dialect to idx1
  check_info_results(env, "FT.SPELLCHECK idx2 * DISTANCE", [1,0,1,0,0], [1,0,0,0,0], False)    # should fail. don't update dialects.
  check_info_results(env, "FT.EXPLAIN idx2 * DIALECT 2", [1,0,1,0,0], [1,0,0,0,0], True)       # not a real query, does not add
  check_info_results(env, "FT.SEARCH idx2 * DIALECT 4", [1,0,1,0,0], [1,0,0,1,0], True)        # add dialect 4 to idx 2
  if not env.isCluster():                                                                       # FT.EXPLAINCLI is not supported on cluster
    check_info_results(env, "FT.EXPLAINCLI idx1 * DIALECT 2", [1,0,1,0,0], [1,0,0,1,0], True)  # not a real query, does not add

  env.flush()
  check_info_module_results(env, [0,0,0,0,0])

def test_dialect5_punct_chars():
  env = Env(moduleArgs="DEFAULT_DIALECT 5")

  env.expect('FT.CREATE', 'idx', 'SCHEMA', 'text', 'TEXT', 'text2', 'TEXT').ok()

  def _expect_valid_syntax(query, verbose=False):
      if verbose:
        print('Testing valid query:', query)
      env.expect('FT.SEARCH', 'idx', query).equal([0])

  def _expect_invalid_syntax(query, verbose=False, err_msg='Syntax error'):
      if verbose:
        print('Testing invalid query:', query)
      env.expect('FT.SEARCH', 'idx', query).error().contains(err_msg)

  def _validate_syntax(c, unaryOperator = False, binaryOperator = False,
                       validInFieldName = False, validBeforeText = False,
                       validInText = False, validAfterText = False,
                       verbose=False):

    if verbose:
      print('--------------------------------------------------')
      print('Testing char:', c)

    err_msg = 'Syntax error at offset'

    # test character before field name
    queries = [f'{c}@text:(abc)', f'{c}@text|text2:(abc)']
    for query in queries:
      if unaryOperator:
        _expect_valid_syntax(query, verbose)
      else:
        _expect_invalid_syntax(query, verbose, err_msg)

    # test character in field name
    queries = [f'@{c}text:(abc)', f'@text{c}:(abc)',
               f'@{c}text|text2:(abc)', f'@text{c}|text2:(abc)']
    for query in queries:
      if validInFieldName:
        _expect_valid_syntax(query, verbose)
      else:
        _expect_invalid_syntax(query, verbose, err_msg)

    # test character before between fieldname (or fielname list) and expression
    queries = [f'@text:{c}(abc)', f'@text|text2:{c}(abc)']
    for query in queries:
      _expect_invalid_syntax(query, verbose, err_msg)

    queries = [f'@text:{c}abc', f'@text|text2:{c}abc']
    for query in queries:
      if unaryOperator:
        _expect_invalid_syntax(query, verbose, err_msg)
      elif validBeforeText:
        if c == '$':
          env.expect('FT.SEARCH', 'idx', query, 'PARAMS', 2, 'abc', 'abc').equal([0])
        else:
          _expect_valid_syntax(query, verbose)
      else:
        _expect_invalid_syntax(query, verbose, err_msg)

    queries = [f'{c}(abc)']
    for query in queries:
      if unaryOperator:
        _expect_valid_syntax(query, verbose)
      else:
        _expect_invalid_syntax(query, verbose, err_msg)

    # test character before text
    queries = [f'@text:({c}abc)', f'@text|text2:({c}abc)',
               f'@text:({c}abc def)', f'@text|text2:({c}abc def)',
               f'@text:({c}abc | def)', f'@text:(def | {c}abc)', f'@text:({c}abc | {c}abc)',
               f'@text|text2:({c}abc | def)', f'@text|text2:(def | {c}abc)', f'@text|text2:({c}abc | {c}abc)',
               f'({c}abc)',
               f'({c}abc def)',
               f'({c}abc | def)', f'(def | {c}abc)',
               f'{c}abc',
               f'{c}abc def',
               f'{c}abc | def', f'def | {c}abc',]
    for query in queries:
      if validBeforeText:
        if c == '$':
          env.expect('FT.SEARCH', 'idx', query, 'PARAMS', 2, 'abc', 'abc').equal([0])
        else:
          _expect_valid_syntax(query, verbose)
      else:
        _expect_invalid_syntax(query, verbose, err_msg)

    # test character enclosing text
    queries = [f'@text:({c}abc {c}abc)', f'@text|text2:({c}abc {c}abc)', f'({c}abc {c}abc)', f'{c}abc {c}abc']
    for query in queries:
      if validBeforeText:
        if c == '$':
          env.expect('FT.SEARCH', 'idx', query, 'PARAMS', 2, 'abc', 'abc').equal([0])
        else:
          _expect_valid_syntax(query, verbose)
      else:
        if c == '%':
          # TODO: This should be invalid
          _expect_valid_syntax(query, verbose)
        else:
          _expect_invalid_syntax(query, verbose, err_msg)

    # test character in the middle of the text
    queries = [f'@text:(ab{c}c)', f'@text|text2:(ab{c}c)', f'(ab{c}c)', f'ab{c}c',
               f'@text:(ab {c}c)', f'@text|text2:(ab {c}c)', f'(ab {c}c)', f'ab {c}c']
    for query in queries:
      if validInText or unaryOperator or binaryOperator:
        if c == '$':
          if verbose:
            print('Testing valid query:', query)
          env.expect('FT.SEARCH', 'idx', query, 'PARAMS', 2, 'c', 'c').equal([0])
        else:
          _expect_valid_syntax(query, verbose)
      else:
          _expect_invalid_syntax(query, verbose, err_msg)

    # test character at the end of the text
    queries = [f'@text:(abc{c})', f'@text|text2:(abc{c})',
               f'(abc{c})', f'abc{c}']
    for query in queries:
      if validAfterText:
        _expect_valid_syntax(query, verbose)
      else:
        _expect_invalid_syntax(query, verbose, err_msg)

    # test character at the end of the query
    queries = [f'@text:(abc){c}', f'@text:(abc) {c}',
               f'@text|text2:(abc){c}', f'@text|text2:(abc) {c}',
               f'(abc){c}', f'(abc) {c}', f'abc {c}']
    for query in queries:
      _expect_invalid_syntax(query, verbose, err_msg)

  #-----------------------------------------------------------------------------
  # Test invalid syntax caused by punctuation chars
  for c in [ '!', '?', '^', '=', '@', '&', '#', '+', '`', '{', '}', '[',
            ']', '(', ')', '<', '>', ':', ';', ',', '.', '/']:
    _validate_syntax(c)

  # '*' is the prefix/infix/suffix operator, it can part of the text
  _validate_syntax('*', validBeforeText=True, validInText=True, validAfterText=True)

  # '$' is used for parameters
  _validate_syntax('$', validBeforeText=True, validInText=True)

  # '|' is the OR operator
  _validate_syntax('|', binaryOperator=True)

  # '_' is valid for field names, and can be part of the text
  _validate_syntax('_', validInFieldName=True, validBeforeText=True,
                  validInText=True, validAfterText=True)

  # '-', and '~' can be part of the text or used before the field name
  _validate_syntax('-', unaryOperator=True, validBeforeText=True, validInText=True)
  _validate_syntax('~', unaryOperator=True, validBeforeText=True, validInText=True)

  # TODO: The following queries should be invalid:
  # @text:(%abc %abc), (%abc %abc), %abc %abc
  # '%' is used for fuzzy search
  _validate_syntax('%')<|MERGE_RESOLUTION|>--- conflicted
+++ resolved
@@ -69,11 +69,7 @@
 
     env.expect('FT.EXPLAIN', 'idx', '@num:[0 .1]', 'DIALECT', 1).contains('NUMERIC {0.000000 <= @num <= 1.000000}\n')
     env.expect('FT.EXPLAIN', 'idx', '@num:[0 .1]', 'DIALECT', 2).contains('NUMERIC {0.000000 <= @num <= 1.000000}\n')
-<<<<<<< HEAD
-    env.expect('FT.EXPLAIN', 'idx', '@num:[0 .1]', 'DIALECT', 5).error().contains('Syntax error')
-=======
     env.expect('FT.EXPLAIN', 'idx', '@num:[0 .1]', 'DIALECT', 5).contains('NUMERIC {0.000000 <= @num <= 0.100000}\n')
->>>>>>> 81704b51
 
     env.expect('FT.EXPLAIN', 'idx', '@t1:@t2:@t3:hello', 'DIALECT', 1).contains('@NULL:UNION {\n  @NULL:hello\n  @NULL:+hello(expanded)\n}\n')
     env.expect('FT.EXPLAIN', 'idx', '@t1:@t2:@t3:hello', 'DIALECT', 2).error().contains('Syntax error')
