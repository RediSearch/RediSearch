--- conflicted
+++ resolved
@@ -190,72 +190,3 @@
                           '@embedding', '$BLOB', 'PARAMS', '2', 'BLOB', \
                           query_vector, 'LOAD', '1', '@__key', 'APPLY', '2*@__score',\
                           'AS', 'doubled_score').error().contains('Property `__score` not loaded nor in pipeline')
-<<<<<<< HEAD
-
-# Real timeout tests - grouped in a class like TestTimeoutReached in test_vecsim.py
-class TestRealTimeouts(object):
-    """Tests for real timeout conditions with large datasets"""
-
-    def __init__(self):
-        if SANITIZER:
-            raise SkipTest()
-        self.dim = 128
-        self.num_docs = 100000
-        self.timeout_ms = 1  # Very short timeout to ensure timeout occurs
-        self.doc_len = 20
-        self.seed = 42
-        self.env = Env()
-        self._create_index(self.env)
-        self._populate_vectors(self.env)
-        self._populate_text(self.env)
-        self.heavy_query = ['FT.HYBRID', 'idx', 'SEARCH', '*', 'VSIM',
-                   '@vector', '$BLOB', 'KNN', '2', 'K', '10000', 'COMBINE', 'RRF', '2', 'WINDOW', '10000', 'PARAMS', '2', 'BLOB', self.query_vector,
-                   'TIMEOUT', str(self.timeout_ms)]
-
-    def tearDown(self):
-        """Cleanup after each test"""
-        pass
-
-    def _create_index(self, env):
-        """Create index with both text and vector fields"""
-        env.expect('FT.CREATE', 'idx', 'SCHEMA',
-                   'description', 'TEXT',
-                   'vector', 'VECTOR', 'FLAT', '6', 'TYPE', 'FLOAT32', 'DIM', str(self.dim), 'DISTANCE_METRIC', 'L2').ok()
-
-    def _populate_vectors(self, env):
-        """Populate only vectors"""
-        query_vector = load_vectors_to_redis(env, self.num_docs, query_vec_index=0, vec_size=self.dim, seed=self.seed)
-        self.query_vector = query_vector.tobytes()
-
-    def _populate_text(self, env):
-        """Populate only text"""
-        populate_db_with_faker_text(env, self.num_docs, doc_len=self.doc_len, seed=self.seed)
-
-    def test_hybrid_fail(self):
-        """Test real timeout - hybrid (both text and vector) with FAIL policy"""
-        env = self.env
-        env.cmd('CONFIG', 'SET', 'search-on-timeout', 'fail')
-
-        # Test hybrid timeout with FAIL policy
-        env.expect(*self.heavy_query).error().contains('Timeout limit was reached')
-
-    def test_hybrid_return(self):
-        """Test real timeout - hybrid (both text and vector) with RETURN policy"""
-        env = self.env
-        env.cmd('CONFIG', 'SET', 'search-on-timeout', 'return')
-
-        # Test hybrid timeout with RETURN policy
-        response = env.cmd(*self.heavy_query)
-
-        warnings = get_warnings(response)
-
-        env.assertTrue(
-            'Timeout limit was reached (SEARCH)' in warnings,
-            message=f"Expected 'Timeout limit was reached (SEARCH)' in warnings: {warnings}"
-        )
-        env.assertTrue(
-            'Timeout limit was reached (VSIM)' in warnings,
-            message=f"Expected 'Timeout limit was reached (VSIM)' in warnings: {warnings}"
-        )
-=======
->>>>>>> 56d78ce2
