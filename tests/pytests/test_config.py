from RLTest import Env
from includes import *
from common import *

not_modifiable = 'Not modifiable at runtime'
default_module_list = [['name', 'vectorset', 'ver', 1, 'path', '', 'args', []]]

def _test_config_str(arg_name, arg_value, ret_value=None):
    if ret_value == None:
        ret_value = arg_value
    env = Env(moduleArgs=arg_name + ' ' + arg_value, noDefaultModuleArgs=True)
    if env.env == 'existing-env':
        env.skip()
    env.expect(config_cmd(), 'get', arg_name).equal([[arg_name, ret_value]])
    env.stop()

def _test_config_num(arg_name, arg_value):
    env = Env(moduleArgs=f'{arg_name} {arg_value}', noDefaultModuleArgs=True)
    if env.env == 'existing-env':
        env.skip()
    env.expect(config_cmd(), 'get', arg_name).equal([[arg_name, str(arg_value)]])
    env.stop()

def _test_config_true_false(arg_name, res):
    env = Env(moduleArgs=arg_name, noDefaultModuleArgs=True)
    if env.env == 'existing-env':
        env.skip()
    env.expect(config_cmd(), 'get', arg_name).equal([[arg_name, res]])
    env.stop()

@skip(cluster=True)
def testConfig(env):
    env.cmd('ft.create', 'idx', 'ON', 'HASH', 'SCHEMA', 'test', 'TEXT', 'SORTABLE')
    env.expect(config_cmd(), 'help', 'idx').equal([])
    env.expect(config_cmd(), 'set', 'MINPREFIX', 1).equal('OK')

@skip(cluster=True)
def testConfigErrors(env):
    env.expect(config_cmd(), 'set', 'MINPREFIX', 1, 2).equal('EXCESSARGS')
    env.expect(config_cmd(), 'no_such_command', 'idx').equal('No such configuration action')
    env.expect(config_cmd(), 'idx').error().contains('wrong number of arguments')
    env.expect(config_cmd(), 'set', '_NUMERIC_RANGES_PARENTS', 3) \
        .equal('Max depth for range cannot be higher than max depth for balance')
    env.expect(config_cmd(), 'set', 'MINSTEMLEN', 1).error()\
        .contains('Minimum stem length cannot be lower than')
    env.expect(config_cmd(), 'set', 'WORKERS', 1_000_000).error()\
        .contains('Number of worker threads cannot exceed')

@skip(cluster=True)
def testGetConfigOptions(env):
    def check_config(conf):
        env.expect(config_cmd(), 'get', conf).noError().apply(lambda x: x[0][0]).equal(conf)

    check_config('EXTLOAD')
    check_config('NOGC')
    check_config('MINPREFIX')
    check_config('FORKGC_SLEEP_BEFORE_EXIT')
    check_config('MAXDOCTABLESIZE')
    check_config('MAXEXPANSIONS')
    check_config('MAXPREFIXEXPANSIONS')
    check_config('TIMEOUT')
    check_config('WORKERS')
    check_config('MIN_OPERATION_WORKERS')
    check_config('WORKER_THREADS')
    check_config('MT_MODE')
    check_config('TIERED_HNSW_BUFFER_LIMIT')
    check_config('PRIVILEGED_THREADS_NUM')
    check_config('WORKERS_PRIORITY_BIAS_THRESHOLD')
    check_config('FRISOINI')
    check_config('MAXSEARCHRESULTS')
    check_config('MAXAGGREGATERESULTS')
    check_config('ON_TIMEOUT')
    check_config('GCSCANSIZE')
    check_config('MIN_PHONETIC_TERM_LEN')
    check_config('GC_POLICY')
    check_config('FORK_GC_RUN_INTERVAL')
    check_config('FORK_GC_CLEAN_THRESHOLD')
    check_config('FORK_GC_RETRY_INTERVAL')
    check_config('PARTIAL_INDEXED_DOCS')
    check_config('UNION_ITERATOR_HEAP')
    check_config('_NUMERIC_COMPRESS')
    check_config('_NUMERIC_RANGES_PARENTS')
    check_config('RAW_DOCID_ENCODING')
    check_config('FORK_GC_CLEAN_NUMERIC_EMPTY_NODES')
    check_config('_FORK_GC_CLEAN_NUMERIC_EMPTY_NODES')
    check_config('_FREE_RESOURCE_ON_THREAD')
    check_config('BG_INDEX_SLEEP_GAP')
    check_config('_PRIORITIZE_INTERSECT_UNION_CHILDREN')
    check_config('MINSTEMLEN')
    check_config('OSS_GLOBAL_PASSWORD')
    check_config('INDEX_CURSOR_LIMIT')
    check_config('ENABLE_UNSTABLE_FEATURES')
    check_config('_BG_INDEX_MEM_PCT_THR')
    check_config('BM25STD_TANH_FACTOR')
<<<<<<< HEAD
    check_config('INDEXER_YIELD_EVERY_OPS')
=======
    check_config('_BG_INDEX_OOM_PAUSE_TIME')
>>>>>>> f5d0e295

@skip(cluster=True)
def testSetConfigOptions(env):
    env.expect(config_cmd(), 'set', 'MINPREFIX', 'str').equal('Could not convert argument to expected type')
    env.expect(config_cmd(), 'set', 'EXTLOAD', 1).equal(not_modifiable)
    env.expect(config_cmd(), 'set', 'NOGC', 1).equal(not_modifiable)
    env.expect(config_cmd(), 'set', 'MINPREFIX', 1).equal('OK')
    env.expect(config_cmd(), 'set', 'FORKGC_SLEEP_BEFORE_EXIT', 1).equal('OK')
    env.expect(config_cmd(), 'set', 'MAXDOCTABLESIZE', 1).equal(not_modifiable)
    env.expect(config_cmd(), 'set', 'MAXEXPANSIONS', 1).equal('OK')
    env.expect(config_cmd(), 'set', 'TIMEOUT', 1).equal('OK')
    env.expect(config_cmd(), 'set', 'WORKERS', 1).equal('OK')
    env.expect(config_cmd(), 'set', 'MIN_OPERATION_WORKERS', 1).equal('OK')
    env.expect(config_cmd(), 'set', 'WORKER_THREADS', 1).equal(not_modifiable) # deprecated
    env.expect(config_cmd(), 'set', 'MT_MODE', 1).equal(not_modifiable) # deprecated
    env.expect(config_cmd(), 'set', 'FRISOINI', 1).equal(not_modifiable)
    env.expect(config_cmd(), 'set', 'ON_TIMEOUT', 1).equal('Invalid ON_TIMEOUT value')
    env.expect(config_cmd(), 'set', 'GCSCANSIZE', 1).equal('OK')
    env.expect(config_cmd(), 'set', 'MIN_PHONETIC_TERM_LEN', 1).equal('OK')
    env.expect(config_cmd(), 'set', 'GC_POLICY', 1).equal(not_modifiable)
    env.expect(config_cmd(), 'set', 'FORK_GC_RUN_INTERVAL', 1).equal('OK')
    env.expect(config_cmd(), 'set', 'FORK_GC_CLEAN_THRESHOLD', 1).equal('OK')
    env.expect(config_cmd(), 'set', 'FORK_GC_RETRY_INTERVAL', 1).equal('OK')
    env.expect(config_cmd(), 'set', 'INDEX_CURSOR_LIMIT', 1).equal('OK')
    env.expect(config_cmd(), 'set', 'ENABLE_UNSTABLE_FEATURES', 'true').equal('OK')
    env.expect(config_cmd(), 'set', '_BG_INDEX_MEM_PCT_THR', 1).equal('OK')
    env.expect(config_cmd(), 'set', 'BM25STD_TANH_FACTOR', 1).equal('OK')
<<<<<<< HEAD
    env.expect(config_cmd(), 'set', 'INDEXER_YIELD_EVERY_OPS', 1).equal('OK')
=======
    env.expect(config_cmd(), 'set', '_BG_INDEX_OOM_PAUSE_TIME', 1).equal('OK')

>>>>>>> f5d0e295

@skip(cluster=True)
def testSetConfigOptionsErrors(env):
    env.expect(config_cmd(), 'set', 'MAXDOCTABLESIZE', 'str').equal(not_modifiable)
    env.expect(config_cmd(), 'set', 'MAXEXPANSIONS', 'str').equal('Could not convert argument to expected type')
    env.expect(config_cmd(), 'set', 'TIMEOUT', 'str').equal('Could not convert argument to expected type')
    env.expect(config_cmd(), 'set', 'FORKGC_SLEEP_BEFORE_EXIT', 'str').equal('Could not convert argument to expected type')
    env.expect(config_cmd(), 'set', 'FORKGC_SLEEP_BEFORE_EXIT', 'str').equal('Could not convert argument to expected type')
    env.expect(config_cmd(), 'set', 'WORKERS',  2 ** 13 + 1).contains('Number of worker threads cannot exceed')
    env.expect(config_cmd(), 'set', 'MIN_OPERATION_WORKERS', 2 ** 13 + 1).contains('Number of worker threads cannot exceed')
    env.expect(config_cmd(), 'set', 'INDEX_CURSOR_LIMIT', -1).contains('Value is outside acceptable bounds')
    env.expect(config_cmd(), 'set', '_BG_INDEX_MEM_PCT_THR', -1).contains('Value is outside acceptable bounds')
    env.expect(config_cmd(), 'set', '_BG_INDEX_MEM_PCT_THR', 101).contains('Memory limit for indexing cannot be greater then 100%')
    env.expect(config_cmd(), 'set', 'BM25STD_TANH_FACTOR', -1).contains('Value is outside acceptable bounds')
    env.expect(config_cmd(), 'set', 'BM25STD_TANH_FACTOR', 10001).contains('BM25STD_TANH_FACTOR must be between 1 and 10000')
<<<<<<< HEAD
    env.expect(config_cmd(), 'set', 'INDEXER_YIELD_EVERY_OPS', -1).contains('Value is outside acceptable bounds')

=======
    env.expect(config_cmd(), 'set', '_BG_INDEX_OOM_PAUSE_TIME', -1).contains('Value is outside acceptable bounds')
    env.expect(config_cmd(), 'set', '_BG_INDEX_OOM_PAUSE_TIME', UINT32_MAX+1).contains('Value is outside acceptable bounds')
>>>>>>> f5d0e295
@skip(cluster=True)
def testAllConfig(env):
    ## on existing env the pre tests might change the config
    ## so no point of testing it
    if env.env == 'existing-env':
        env.skip()
    res_list = env.cmd(config_cmd() + ' get *')
    res_dict = {d[0]: d[1:] for d in res_list}
    env.assertEqual(res_dict['EXTLOAD'][0], None)
    env.assertEqual(res_dict['NOGC'][0], 'false')
    env.assertEqual(res_dict['MINPREFIX'][0], '2')
    env.assertEqual(res_dict['FORKGC_SLEEP_BEFORE_EXIT'][0], '0')
    env.assertEqual(res_dict['MAXDOCTABLESIZE'][0], '1000000')
    env.assertEqual(res_dict['MAXSEARCHRESULTS'][0], '1000000')
    env.assertEqual(res_dict['MAXAGGREGATERESULTS'][0], 'unlimited')
    env.assertEqual(res_dict['MAXEXPANSIONS'][0], '200')
    env.assertEqual(res_dict['MAXPREFIXEXPANSIONS'][0], '200')
    env.assertContains(res_dict['TIMEOUT'][0], ['500', '0'])
    env.assertEqual(res_dict['WORKERS'][0], '0')
    env.assertEqual(res_dict['MIN_OPERATION_WORKERS'][0], '4')
    env.assertEqual(res_dict['TIERED_HNSW_BUFFER_LIMIT'][0], '1024')
    env.assertEqual(res_dict['PRIVILEGED_THREADS_NUM'][0], '1')
    env.assertEqual(res_dict['WORKERS_PRIORITY_BIAS_THRESHOLD'][0], '1')
    env.assertEqual(res_dict['FRISOINI'][0], None)
    env.assertEqual(res_dict['ON_TIMEOUT'][0], 'return')
    env.assertEqual(res_dict['GCSCANSIZE'][0], '100')
    env.assertEqual(res_dict['MIN_PHONETIC_TERM_LEN'][0], '3')
    env.assertEqual(res_dict['FORK_GC_RUN_INTERVAL'][0], '30')
    env.assertEqual(res_dict['FORK_GC_CLEAN_THRESHOLD'][0], '100')
    env.assertEqual(res_dict['FORK_GC_RETRY_INTERVAL'][0], '5')
    env.assertEqual(res_dict['CURSOR_MAX_IDLE'][0], '300000')
    env.assertEqual(res_dict['NO_MEM_POOLS'][0], 'false')
    env.assertEqual(res_dict['PARTIAL_INDEXED_DOCS'][0], 'false')
    env.assertEqual(res_dict['_NUMERIC_COMPRESS'][0], 'false')
    env.assertEqual(res_dict['_NUMERIC_RANGES_PARENTS'][0], '0')
    env.assertEqual(res_dict['FORK_GC_CLEAN_NUMERIC_EMPTY_NODES'][0], 'true')
    env.assertEqual(res_dict['_FORK_GC_CLEAN_NUMERIC_EMPTY_NODES'][0], 'true')
    env.assertEqual(res_dict['_PRIORITIZE_INTERSECT_UNION_CHILDREN'][0], 'false')
    env.assertEqual(res_dict['_FREE_RESOURCE_ON_THREAD'][0], 'true')
    env.assertEqual(res_dict['BG_INDEX_SLEEP_GAP'][0], '100')
    env.assertEqual(res_dict['GC_POLICY'][0], 'fork')
    env.assertEqual(res_dict['UNION_ITERATOR_HEAP'][0], '20')
    env.assertEqual(res_dict['INDEX_CURSOR_LIMIT'][0], '128')
    env.assertEqual(res_dict['ENABLE_UNSTABLE_FEATURES'][0], 'false')
    env.assertEqual(res_dict['_BG_INDEX_MEM_PCT_THR'][0], '100')
    env.assertEqual(res_dict['BM25STD_TANH_FACTOR'][0], '4')
<<<<<<< HEAD
    env.assertEqual(res_dict['INDEXER_YIELD_EVERY_OPS'][0], '1000')
=======
    env.assertEqual(res_dict['_BG_INDEX_OOM_PAUSE_TIME'][0], '0')

>>>>>>> f5d0e295

@skip(cluster=True)
def testInitConfig():
    # Numeric arguments
    _test_config_num('MAXDOCTABLESIZE', 123456)
    _test_config_num('TIMEOUT', 0)
    _test_config_num('MINPREFIX', 3)
    _test_config_num('FORKGC_SLEEP_BEFORE_EXIT', 5)
    _test_config_num('MAXEXPANSIONS', 5)
    _test_config_num('MAXPREFIXEXPANSIONS', 5)
    _test_config_num('WORKERS', 3)
    _test_config_num('MIN_OPERATION_WORKERS', 3)
    _test_config_num('TIERED_HNSW_BUFFER_LIMIT', 50000)
    _test_config_num('PRIVILEGED_THREADS_NUM', 4)
    _test_config_num('WORKERS_PRIORITY_BIAS_THRESHOLD', 4)
    _test_config_num('GCSCANSIZE', 3)
    _test_config_num('MIN_PHONETIC_TERM_LEN', 3)
    _test_config_num('FORK_GC_RUN_INTERVAL', 3)
    _test_config_num('FORK_GC_CLEAN_THRESHOLD', 3)
    _test_config_num('FORK_GC_RETRY_INTERVAL', 3)
    _test_config_num('UNION_ITERATOR_HEAP', 20)
    _test_config_num('_NUMERIC_RANGES_PARENTS', 1)
    _test_config_num('BG_INDEX_SLEEP_GAP', 15)
    _test_config_num('MINSTEMLEN', 3)
    _test_config_num('INDEX_CURSOR_LIMIT', 128)
    _test_config_num('_BG_INDEX_MEM_PCT_THR', 100)
    _test_config_num('BM25STD_TANH_FACTOR', 4)
    _test_config_num('_BG_INDEX_OOM_PAUSE_TIME', 0)


# True/False arguments
    _test_config_true_false('NOGC', 'true')
    _test_config_true_false('NO_MEM_POOLS', 'true')
    _test_config_true_false('FORK_GC_CLEAN_NUMERIC_EMPTY_NODES', 'true')

    _test_config_str('GC_POLICY', 'fork')
    _test_config_str('GC_POLICY', 'default', 'fork')
    _test_config_str('ON_TIMEOUT', 'fail')
    _test_config_str('TIMEOUT', '0', '0')
    _test_config_str('PARTIAL_INDEXED_DOCS', '0', 'false')
    _test_config_str('PARTIAL_INDEXED_DOCS', '1', 'true')
    _test_config_str('MAXSEARCHRESULTS', '100', '100')
    _test_config_str('MAXSEARCHRESULTS', '-1', 'unlimited')
    _test_config_str('MAXAGGREGATERESULTS', '100', '100')
    _test_config_str('MAXAGGREGATERESULTS', '-1', 'unlimited')
    _test_config_str('RAW_DOCID_ENCODING', 'false', 'false')
    _test_config_str('RAW_DOCID_ENCODING', 'true', 'true')
    _test_config_str('_FORK_GC_CLEAN_NUMERIC_EMPTY_NODES', 'false', 'false')
    _test_config_str('_FORK_GC_CLEAN_NUMERIC_EMPTY_NODES', 'true', 'true')
    _test_config_str('_FREE_RESOURCE_ON_THREAD', 'false', 'false')
    _test_config_str('_FREE_RESOURCE_ON_THREAD', 'true', 'true')
    _test_config_str('_PRIORITIZE_INTERSECT_UNION_CHILDREN', 'true', 'true')
    _test_config_str('_PRIORITIZE_INTERSECT_UNION_CHILDREN', 'false', 'false')
    _test_config_str('ENABLE_UNSTABLE_FEATURES', 'true', 'true')
    _test_config_str('ENABLE_UNSTABLE_FEATURES', 'false', 'false')

@skip(cluster=True)
def test_command_name(env: Env):
    if config_cmd() == '_FT.CONFIG':
        # if the binaries are not standalone only, the command name is _FT.CONFIG
        env.expect('_FT.CONFIG', 'GET', 'TIMEOUT').noError()
    # Expect the `FT.CONFIG` command to be available anyway
    env.expect('FT.CONFIG', 'GET', 'TIMEOUT').noError()

@skip(cluster=True)
def testImmutable(env):

    env.expect(config_cmd(), 'set', 'EXTLOAD').error().contains(not_modifiable)
    env.expect(config_cmd(), 'set', 'NOGC').error().contains(not_modifiable)
    env.expect(config_cmd(), 'set', 'MAXDOCTABLESIZE').error().contains(not_modifiable)
    env.expect(config_cmd(), 'set', 'TIERED_HNSW_BUFFER_LIMIT').error().contains(not_modifiable)
    env.expect(config_cmd(), 'set', 'PRIVILEGED_THREADS_NUM').error().contains(not_modifiable) # deprecated
    env.expect(config_cmd(), 'set', 'WORKERS_PRIORITY_BIAS_THRESHOLD').error().contains(not_modifiable)
    env.expect(config_cmd(), 'set', 'FRISOINI').error().contains(not_modifiable)
    env.expect(config_cmd(), 'set', 'GC_POLICY').error().contains(not_modifiable)
    env.expect(config_cmd(), 'set', 'NO_MEM_POOLS').error().contains(not_modifiable)
    env.expect(config_cmd(), 'set', 'PARTIAL_INDEXED_DOCS').error().contains(not_modifiable)
    env.expect(config_cmd(), 'set', 'UPGRADE_INDEX').error().contains(not_modifiable)
    env.expect(config_cmd(), 'set', 'RAW_DOCID_ENCODING').error().contains(not_modifiable)
    env.expect(config_cmd(), 'set', 'BG_INDEX_SLEEP_GAP').error().contains(not_modifiable)


############################ TEST DEPRECATED MT CONFIGS ############################

workers_default = 0
min_operation_workers_default = 4

@skip(cluster=True)
def testDeprecatedMTConfig_full():
    workers = '3'
    env = Env(moduleArgs=f'WORKER_THREADS {workers} MT_MODE MT_MODE_FULL')
    # Check old config values
    env.expect(config_cmd(), 'get', 'WORKER_THREADS').equal([['WORKER_THREADS', workers]])
    env.expect(config_cmd(), 'get', 'MT_MODE').equal([['MT_MODE', 'MT_MODE_FULL']])
    # Check new config values
    env.expect(config_cmd(), 'get', 'WORKERS').equal([['WORKERS', workers]])
    env.expect(config_cmd(), 'get', 'MIN_OPERATION_WORKERS').equal([['MIN_OPERATION_WORKERS', str(min_operation_workers_default)]])

@skip(cluster=True)
def testDeprecatedMTConfig_operations():
    workers = '3'
    env = Env(moduleArgs=f'WORKER_THREADS {workers} MT_MODE MT_MODE_ONLY_ON_OPERATIONS')
    # Check old config values
    env.expect(config_cmd(), 'get', 'WORKER_THREADS').equal([['WORKER_THREADS', workers]])
    env.expect(config_cmd(), 'get', 'MT_MODE').equal([['MT_MODE', 'MT_MODE_ONLY_ON_OPERATIONS']])
    # Check new config values
    env.expect(config_cmd(), 'get', 'WORKERS').equal([['WORKERS', str(workers_default)]])
    env.expect(config_cmd(), 'get', 'MIN_OPERATION_WORKERS').equal([['MIN_OPERATION_WORKERS', workers]])

@skip(cluster=True)
def testDeprecatedMTConfig_off():
    env = Env(moduleArgs='WORKER_THREADS 0 MT_MODE MT_MODE_OFF')
    # Check old config values
    env.expect(config_cmd(), 'get', 'WORKER_THREADS').equal([['WORKER_THREADS', '0']])
    env.expect(config_cmd(), 'get', 'MT_MODE').equal([['MT_MODE', 'MT_MODE_OFF']])
    # Check new config values. Both are 0 due to explicit configuration
    env.expect(config_cmd(), 'get', 'WORKERS').equal([['WORKERS', '0']])
    env.expect(config_cmd(), 'get', 'MIN_OPERATION_WORKERS').equal([['MIN_OPERATION_WORKERS', '0']])

# Check invalid combination
@skip(cluster=True)
def testDeprecatedMTConfig_full_with_0():
    env = Env(moduleArgs='MT_MODE MT_MODE_FULL WORKER_THREADS 0')
    env.assertTrue(env.isUp())
    env.expect(config_cmd(), 'get', 'WORKERS').equal([['WORKERS', str(workers_default)]])
    env.expect(config_cmd(), 'get', 'MIN_OPERATION_WORKERS').equal([['MIN_OPERATION_WORKERS', str(min_operation_workers_default)]])
@skip(cluster=True)
def testDeprecatedMTConfig_operations_with_0():
    env = Env(moduleArgs='MT_MODE MT_MODE_ONLY_ON_OPERATIONS WORKER_THREADS 0')
    env.assertTrue(env.isUp())
    env.expect(config_cmd(), 'get', 'WORKERS').equal([['WORKERS', str(workers_default)]])
    env.expect(config_cmd(), 'get', 'MIN_OPERATION_WORKERS').equal([['MIN_OPERATION_WORKERS', str(min_operation_workers_default)]])
@skip(cluster=True)
def testDeprecatedMTConfig_off_with_non_0():
    env = Env(moduleArgs='MT_MODE MT_MODE_OFF WORKER_THREADS 3')
    env.assertTrue(env.isUp())
    env.expect(config_cmd(), 'get', 'WORKERS').equal([['WORKERS', str(workers_default)]])
    env.expect(config_cmd(), 'get', 'MIN_OPERATION_WORKERS').equal([['MIN_OPERATION_WORKERS', str(min_operation_workers_default)]])

@skip(cluster=True)
def testDeprecatedMTConfig_ignore_full():
    # Check deprecated configs are ignored when new configs are set
    env = Env(moduleArgs='WORKER_THREADS 3 MT_MODE MT_MODE_FULL WORKERS 5 MIN_OPERATION_WORKERS 6')
    env.expect(config_cmd(), 'get', 'WORKERS').equal([['WORKERS', '5']])
    env.expect(config_cmd(), 'get', 'MIN_OPERATION_WORKERS').equal([['MIN_OPERATION_WORKERS', '6']])
    env.expect(config_cmd(), 'get', 'MT_MODE').equal([['MT_MODE', 'MT_MODE_FULL']])
    env.expect(config_cmd(), 'get', 'WORKER_THREADS').equal([['WORKER_THREADS', '5']]) # follows WORKERS

@skip(cluster=True)
def testDeprecatedMTConfig_ignore_operations():
    # Check deprecated configs are ignored when new configs are set
    env = Env(moduleArgs='WORKER_THREADS 3 MT_MODE MT_MODE_ONLY_ON_OPERATIONS WORKERS 5 MIN_OPERATION_WORKERS 6')
    env.expect(config_cmd(), 'get', 'WORKERS').equal([['WORKERS', '5']])
    env.expect(config_cmd(), 'get', 'MIN_OPERATION_WORKERS').equal([['MIN_OPERATION_WORKERS', '6']])
    env.expect(config_cmd(), 'get', 'MT_MODE').equal([['MT_MODE', 'MT_MODE_ONLY_ON_OPERATIONS']])
    env.expect(config_cmd(), 'get', 'WORKER_THREADS').equal([['WORKER_THREADS', '6']]) # follows MIN_OPERATION_WORKERS

@skip(cluster=True)
def testDeprecatedMTConfig_address_combination_full():
    # Check allowed combination of deprecated and new configs
    env = Env(moduleArgs='WORKER_THREADS 3 MT_MODE MT_MODE_FULL MIN_OPERATION_WORKERS 6')
    env.expect(config_cmd(), 'get', 'WORKERS').equal([['WORKERS', '3']])
    env.expect(config_cmd(), 'get', 'MIN_OPERATION_WORKERS').equal([['MIN_OPERATION_WORKERS', '6']])
    env.expect(config_cmd(), 'get', 'MT_MODE').equal([['MT_MODE', 'MT_MODE_FULL']])
    env.expect(config_cmd(), 'get', 'WORKER_THREADS').equal([['WORKER_THREADS', '3']]) # follows WORKERS

@skip(cluster=True)
def testDeprecatedMTConfig_address_combination_operations():
    # Check allowed combination of deprecated and new configs
    env = Env(moduleArgs='WORKER_THREADS 3 MT_MODE MT_MODE_ONLY_ON_OPERATIONS WORKERS 5')
    env.expect(config_cmd(), 'get', 'WORKERS').equal([['WORKERS', '5']])
    env.expect(config_cmd(), 'get', 'MIN_OPERATION_WORKERS').equal([['MIN_OPERATION_WORKERS', '3']])
    env.expect(config_cmd(), 'get', 'MT_MODE').equal([['MT_MODE', 'MT_MODE_ONLY_ON_OPERATIONS']])
    env.expect(config_cmd(), 'get', 'WORKER_THREADS').equal([['WORKER_THREADS', '3']]) # follows MIN_OPERATION_WORKERS

########################## TEST DEPRECATED MT CONFIGS END ##########################

###############################################################################
# TODO: rewrite following tests properly for all coordinator's config options #
###############################################################################

@skip(cluster=False)
def testConfigCoord(env):
    env.cmd('ft.create', 'idx', 'ON', 'HASH', 'SCHEMA', 'test', 'TEXT', 'SORTABLE')
    env.expect(config_cmd(), 'help', 'idx').equal([])

@skip(cluster=False)
def testConfigErrorsCoord(env):
    env.expect(config_cmd(), 'set', 'SEARCH_THREADS', 'banana').error().contains(not_modifiable)
    env.expect(config_cmd(), 'set', 'SEARCH_THREADS', '-1').error().contains(not_modifiable)

@skip(cluster=False)
def testGetConfigOptionsCoord(env):
    def check_config(conf):
        env.expect(config_cmd(), 'get', conf).noError().apply(lambda x: x[0][0]).equal(conf)

    check_config('SEARCH_THREADS')

@skip(cluster=CLUSTER) # Change to `skip(cluster=False)`
def testAllConfigCoord(env):
    pass

@skip(cluster=False)
def testInitConfigCoord():

    _test_config_num('SEARCH_THREADS', 3)
    _test_config_num('CONN_PER_SHARD', 3)

    def _testOSSGlobalPasswordConfig():
        env = Env(moduleArgs='OSS_GLOBAL_PASSWORD 123456', noDefaultModuleArgs=True)
        if env.env == 'existing-env':
            env.skip()
        env.expect(config_cmd(), 'get', 'OSS_GLOBAL_PASSWORD').equal([['OSS_GLOBAL_PASSWORD', 'Password: *******']])
        env.stop()

    # We test `OSS_GLOBAL_PASSWORD` manually since the getter obfuscates the value
    _testOSSGlobalPasswordConfig()

@skip(cluster=False)
def testImmutableCoord(env):
    env.expect(config_cmd(), 'set', 'SEARCH_THREADS').error().contains(not_modifiable)

################################################################################
# Test CONFIG SET/GET numeric parameters
################################################################################

def _grep_file_count(filename, pattern):
    """
    Grep a file for a given pattern using python.

    Args:
        filename (str): The path to the file to grep.
        pattern (str): The pattern to search for.

    Returns:
        int: The number of lines that match the pattern.
    """
    try:
        with open(filename, 'r') as f:
            count = 0
            for line in f:
                if pattern in line:
                    count += 1
            return count
    except FileNotFoundError:
        print(f"Error: File not found: {filename}")
        return 0
    except Exception as e:
        print(f"Error: {e}")
        return 0

def _removeModuleArgs(env: Env):
    """Remove modules and args from the environment (to test MODULE LOADEX)"""
    env.assertEqual(len(env.envRunner.modulePath), 2)
    env.assertEqual(len(env.envRunner.moduleArgs), 2)
    env.envRunner.modulePath.pop()
    env.envRunner.moduleArgs.pop()
    env.envRunner.modulePath.pop()
    env.envRunner.moduleArgs.pop()
    env.envRunner.masterCmdArgs = env.envRunner.createCmdArgs('master')

def _getRDBFilePath(env: Env):
    """Returns the RDB file path"""
    dbFileName = env.cmd('config', 'get', 'dbfilename')[1]
    dbDir = env.cmd('config', 'get', 'dir')[1]
    return os.path.join(dbDir, dbFileName)

LLONG_MAX = (1 << 63) - 1
UINT64_MAX = (1 << 64) - 1
UINT32_MAX = (1 << 32) - 1
MAX_AGGREGATE_REQUEST_RESULTS = (1 << 31)
DEFAULT_MAX_AGGREGATE_REQUEST_RESULTS = MAX_AGGREGATE_REQUEST_RESULTS

MAX_SEARCH_REQUEST_RESULTS = (1 << 31)
DEFAULT_MAX_SEARCH_REQUEST_RESULTS = 1_000_000

numericConfigs = [
    # configName, ftConfigName, defaultValue, minValue, maxValue, immutable, clusterConfig
    ('search-_numeric-ranges-parents', '_NUMERIC_RANGES_PARENTS', 0, 0, 2, False, False),
    ('search-bg-index-sleep-gap', 'BG_INDEX_SLEEP_GAP', 100, 1, UINT32_MAX, True, False),
    ('search-cursor-max-idle', 'CURSOR_MAX_IDLE', 300000, 1, LLONG_MAX, False, False),
    ('search-default-dialect', 'DEFAULT_DIALECT', 1, 1, 4, False, False),
    ('search-fork-gc-clean-threshold', 'FORK_GC_CLEAN_THRESHOLD', 100, 1, LLONG_MAX, False, False),
    ('search-fork-gc-retry-interval', 'FORK_GC_RETRY_INTERVAL', 5, 1, LLONG_MAX, False, False),
    ('search-fork-gc-run-interval', 'FORK_GC_RUN_INTERVAL', 30, 1, LLONG_MAX, False, False),
    ('search-fork-gc-sleep-before-exit', 'FORKGC_SLEEP_BEFORE_EXIT', 0, 0, LLONG_MAX, False, False),
    ('search-gc-scan-size', 'GCSCANSIZE', 100, 1, LLONG_MAX, True, False),
    ('search-index-cursor-limit', 'INDEX_CURSOR_LIMIT', 128, 0, LLONG_MAX, False, False),
    ('search-max-aggregate-results', 'MAXAGGREGATERESULTS', DEFAULT_MAX_AGGREGATE_REQUEST_RESULTS, 0, MAX_AGGREGATE_REQUEST_RESULTS, False, False),
    ('search-max-doctablesize', 'MAXDOCTABLESIZE', 1_000_000, 1, 100_000_000, True, False),
    ('search-max-prefix-expansions', 'MAXPREFIXEXPANSIONS', 200, 1, LLONG_MAX, False, False),
    ('search-max-search-results', 'MAXSEARCHRESULTS', DEFAULT_MAX_SEARCH_REQUEST_RESULTS, 0, MAX_SEARCH_REQUEST_RESULTS, False, False),
    ('search-min-operation-workers', 'MIN_OPERATION_WORKERS', 4, 1, 16, False, False),
    ('search-min-phonetic-term-len', 'MIN_PHONETIC_TERM_LEN', 3, 1, LLONG_MAX, False, False),
    ('search-min-prefix', 'MINPREFIX', 2, 1, LLONG_MAX, False, False),
    ('search-min-stem-len', 'MINSTEMLEN', 4, 2, UINT32_MAX, False, False),
    ('search-multi-text-slop', 'MULTI_TEXT_SLOP', 100, 1, UINT32_MAX, True, False),
    ('search-tiered-hnsw-buffer-limit', 'TIERED_HNSW_BUFFER_LIMIT', 1024, 0, LLONG_MAX, True, False),
    ('search-timeout', 'TIMEOUT', 500, 1, LLONG_MAX, False, False),
    ('search-union-iterator-heap', 'UNION_ITERATOR_HEAP', 20, 1, LLONG_MAX, False, False),
    ('search-vss-max-resize', 'VSS_MAX_RESIZE', 0, 0, UINT32_MAX, False, False),
    ('search-workers', 'WORKERS', 0, 0, 16, False, False),
    ('search-workers-priority-bias-threshold', 'WORKERS_PRIORITY_BIAS_THRESHOLD', 1, 0, LLONG_MAX, True, False),
    ('search-_bg-index-mem-pct-thr', '_BG_INDEX_MEM_PCT_THR', 100, 0, 100, False, False),
    ('search-bm25std-tanh-factor', 'BM25STD_TANH_FACTOR', 4, 1, 10000, False, False),
<<<<<<< HEAD
    ('search-indexer-yield-every-ops', 'INDEXER_YIELD_EVERY_OPS', 1000, 1, UINT32_MAX, False, False),
=======
    ('search-_bg-index-oom-pause-time','_BG_INDEX_OOM_PAUSE_TIME', 0, 0, UINT32_MAX, False, False),
>>>>>>> f5d0e295
    # Cluster parameters
    ('search-threads', 'SEARCH_THREADS', 20, 1, LLONG_MAX, True, True),
    ('search-topology-validation-timeout', 'TOPOLOGY_VALIDATION_TIMEOUT', 30_000, 0, LLONG_MAX, False, True),
    ('search-cursor-reply-threshold', 'CURSOR_REPLY_THRESHOLD', 1, 1, LLONG_MAX, False, True),
    ('search-conn-per-shard', 'CONN_PER_SHARD', 0, 0, UINT32_MAX, False, True),
]

@skip(redis_less_than='7.9.227')
def testConfigAPIRunTimeNumericParams():
    env = Env(noDefaultModuleArgs=True)

    def _testNumericConfig(env, configName, ftConfigName, default, min, max):
        # Check default value
        env.expect('CONFIG', 'GET', configName).equal([configName, str(default)])

        # write using CONFIG SET, read using CONFIG GET/FT.CONFIG GET
        if ftConfigName == 'CONN_PER_SHARD':
            # for CONN_PER_SHARD (search-conn-per-shard), we don't test the
            # maximum, we test with a smaller value
            max_conns = 16
            expected = str(max_conns)
            env.expect('CONFIG', 'SET', configName, max_conns).equal('OK')
            env.expect('CONFIG', 'GET', configName).equal([configName, expected])
        else:
            env.expect('CONFIG', 'SET', configName, max).equal('OK')
            expected = str(max)
            env.expect('CONFIG', 'GET', configName).equal([configName, expected])

        if ftConfigName in ['MAXSEARCHRESULTS', 'MAXAGGREGATERESULTS']:
            # These configurations returns 'unlimited' when the value is the
            # maximum
            env.expect(config_cmd(), 'GET', ftConfigName)\
                .equal([[ftConfigName, 'unlimited']])
        else:
            env.expect(config_cmd(), 'GET', ftConfigName)\
                .equal([[ftConfigName, expected]])

        # Write using FT.CONFIG SET, read using CONFIG GET/FT.CONFIG GET
        env.expect(config_cmd(), 'SET', ftConfigName, min).ok()
        env.expect('CONFIG', 'GET', configName).equal([configName, str(min)])
        env.expect(config_cmd(), 'GET', ftConfigName)\
            .equal([[ftConfigName, str(min)]])

        # test invalid values
        env.expect('CONFIG', 'SET', configName, 'invalid_numeric').error()\
            .contains('CONFIG SET failed')
        env.expect('CONFIG', 'SET', configName, str(min - 1)).error()\
            .contains('CONFIG SET failed')
        env.expect('CONFIG', 'SET', configName, str(max + 1)).error()\
            .contains('CONFIG SET failed')

        # test valid range limits
        env.expect('CONFIG', 'SET', configName, str(min)).equal('OK')
        env.expect('CONFIG', 'GET', configName).equal([configName, str(min)])

        if ftConfigName != 'CONN_PER_SHARD':
            env.expect('CONFIG', 'SET', configName, str(max)).equal('OK')
            env.expect('CONFIG', 'GET', configName).equal([configName, str(max)])

    def _testImmutableNumericConfig(env, configName, ftConfigName, default):
        # Check default value
        env.expect('CONFIG', 'GET', configName).equal([configName, str(default)])
        env.expect(config_cmd(), 'GET', ftConfigName).\
            equal([[ftConfigName, str(default)]])

        # Check that the value is immutable
        env.expect('CONFIG', 'SET', configName, str(default)).error()\
            .contains('CONFIG SET failed')

    # Test numeric parameters
    for configName, ftConfigName, default, min, max, immutable, clusterConfig in numericConfigs:
        if clusterConfig:
            if not env.isCluster():
                continue

        if immutable:
            _testImmutableNumericConfig(env, configName, ftConfigName, default)
        else:
            _testNumericConfig(env, configName, ftConfigName, default, min, max)

@skip(cluster=True, redis_less_than='7.9.227')
def testModuleLoadexNumericParams():
    env = Env(noDefaultModuleArgs=True)

    # stop the server and remove the rdb file
    rdbFilePath = _getRDBFilePath(env)
    env.stop()
    os.unlink(rdbFilePath)

    redisearch_module_path = env.envRunner.modulePath[0]
    _removeModuleArgs(env)

    for configName, argName, default, minValue, maxValue, immutable, clusterConfig in numericConfigs:
        if clusterConfig:
            if not env.isCluster():
                continue

        if (minValue != default):
            configValue = str(minValue)
            argValue = str(minValue + 1)
        else:
            configValue = str(minValue + 1)
            argValue = str(minValue + 2)

        env.assertNotEqual(configValue, str(default))

        # Load module using module arguments
        env.start()
        res = env.cmd('MODULE', 'LIST')
        env.assertEqual(res, default_module_list)
        res = env.cmd('MODULE', 'LOADEX', redisearch_module_path,
                      'ARGS', argName, argValue
        )
        env.expect(config_cmd(), 'GET', argName).equal([[argName, argValue]])
        env.expect('CONFIG', 'GET', configName).equal([configName, argValue])
        env.stop()
        os.unlink(rdbFilePath)

        # Load module using CONFIG
        env.start()
        res = env.cmd('MODULE', 'LIST')
        env.assertEqual(res, default_module_list)
        res = env.cmd('MODULE', 'LOADEX', redisearch_module_path,
                      'CONFIG', configName, configValue
        )
        env.expect(config_cmd(), 'GET', argName).equal([[argName, configValue]])
        env.expect('CONFIG', 'GET', configName).equal([configName, configValue])
        env.stop()
        os.unlink(rdbFilePath)

        # Load module using CONFIG and module ARGS, the CONFIG args should take
        # precedence
        env.start()
        res = env.cmd('MODULE', 'LIST')
        env.assertEqual(res, default_module_list)
        res = env.cmd('MODULE', 'LOADEX', redisearch_module_path,
                      'CONFIG', configName, configValue,
                      'ARGS', argName, argValue
        )
        env.expect(config_cmd(), 'GET', argName).equal([[argName, configValue]])
        env.expect('CONFIG', 'GET', configName).equal([configName, configValue])
        env.stop()
        os.unlink(rdbFilePath)

        # Load module using CONFIG multiple times with the same parameter, the
        # last value should take precedence
        env.start()
        res = env.cmd('MODULE', 'LIST')
        env.assertEqual(res, default_module_list)
        res = env.cmd('MODULE', 'LOADEX', redisearch_module_path,
                      'CONFIG', configName, minValue,
                      'CONFIG', configName, maxValue,
                      'CONFIG', configName, configValue
        )
        env.expect(config_cmd(), 'GET', argName).equal([[argName, configValue]])
        env.expect('CONFIG', 'GET', configName).equal([configName, configValue])
        env.stop()
        os.unlink(rdbFilePath)

        # Load module using ARGS multiple times with the same parameter, the
        # last value should take precedence
        env.start()
        res = env.cmd('MODULE', 'LIST')
        env.assertEqual(res, default_module_list)
        res = env.cmd('MODULE', 'LOADEX', redisearch_module_path,
                      'ARGS', argName, minValue,
                      argName, maxValue,
                      argName, argValue
        )
        env.expect(config_cmd(), 'GET', argName).equal([[argName, argValue]])
        env.expect('CONFIG', 'GET', configName).equal([configName, argValue])
        env.stop()
        os.unlink(rdbFilePath)

# Skip on ASAN since RedisModule_Unload is not fully implemented (MOD-7161)
@skip(redis_less_than='7.9.227', asan=True)
def testConfigAPILoadTimeNumericParams():
    env = Env(noDefaultModuleArgs=True, module='', moduleArgs='')
    redisearch_module_path = os.getenv('MODULE')
    if (redisearch_module_path is None):
        env.debugPrint('MODULE environment variable is not set. Skipping test')
        env.skip()

    for configName, argName, default, minValue, maxValue, immutable, clusterConfig in numericConfigs:
        if clusterConfig:
            continue

        # Test that the limits are enforced using MODULE LOADEX
        env.start()
        res = env.cmd('MODULE', 'LIST')
        env.assertEqual(res, default_module_list)
        env.expect('MODULE', 'LOADEX', redisearch_module_path,
                    'CONFIG', configName, str(maxValue + 1)).error()\
                    .contains('Error loading the extension')
        env.assertTrue(env.isUp())
        env.stop()

@skip(cluster=True, redis_less_than='7.9.227')
def testConfigFileNumericParams():
    # Test using only redis config file
    redisConfigFile = '/tmp/testConfigFileNumericParams.conf'

    # create redis.conf file in /tmp
    if os.path.isfile(redisConfigFile):
        os.unlink(redisConfigFile)
    with open(redisConfigFile, 'w') as f:
        for configName, argName, default, minValue, maxValue, immutable, clusterConfig in numericConfigs:
            # Skip cluster parameters
            if clusterConfig:
                continue

            f.write(f'{configName} {minValue}\n')

    # Start the server using the conf file and check each value
    env = Env(noDefaultModuleArgs=True, redisConfigFile=redisConfigFile)
    for configName, argName, default, minValue, maxValue, immutable, clusterConfig in numericConfigs:
        # Skip cluster parameters
        if clusterConfig:
            if not env.isCluster():
                continue

        res = env.cmd('CONFIG', 'GET', configName)
        env.assertEqual(res, [configName, str(minValue)])
        res = env.cmd(config_cmd(), 'GET', argName)
        env.assertEqual(res, [[argName, str(minValue)]])

@skip(cluster=False, redis_less_than='7.9.227')
def testClusterConfigFileNumericParams():
    # Test using only redis config file
    redisConfigFile = '/tmp/testClusterConfigFileNumericParams.conf'

    # create redis.conf file in /tmp
    if os.path.isfile(redisConfigFile):
        os.unlink(redisConfigFile)
    with open(redisConfigFile, 'w') as f:
        for configName, argName, default, minValue, maxValue, immutable, clusterConfig in numericConfigs:
            f.write(f'{configName} {minValue}\n')

    # Start the server using the conf file and check each value
    env = Env(noDefaultModuleArgs=True, redisConfigFile=redisConfigFile)
    for configName, argName, default, minValue, maxValue, immutable, clusterConfig in numericConfigs:
        res = env.cmd('CONFIG', 'GET', configName)
        env.assertEqual(res, [configName, str(minValue)])
        res = env.cmd(config_cmd(), 'GET', argName)
        env.assertEqual(res, [[argName, str(minValue)]])

@skip(cluster=True, redis_less_than='7.9.227')
def testConfigFileAndArgsNumericParams():
    # Test using redis config file and module arguments
    redisConfigFile = '/tmp/testConfigFileAndArgsNumericParams.conf'
    # create redis.conf file in /tmp and add all the boolean parameters
    if os.path.isfile(redisConfigFile):
        os.unlink(redisConfigFile)
    with open(redisConfigFile, 'w') as f:
        for configName, argName, default, minValue, maxValue, immutable, clusterConfig in numericConfigs:
            # Skip cluster parameters
            if clusterConfig:
                continue
            f.write(f'{configName} {minValue}\n')

    moduleArgs = ''
    for configName, argName, default, minValue, maxValue, immutable, clusterConfig in numericConfigs:
        moduleArgs += f'{argName} {maxValue} '

    env = Env(noDefaultModuleArgs=True, moduleArgs=moduleArgs, redisConfigFile=redisConfigFile)
    for configName, argName, default, minValue, maxValue, immutable, clusterConfig in numericConfigs:
        # Skip cluster parameters
        if clusterConfig:
            continue

        res = env.cmd('CONFIG', 'GET', configName)
        env.assertEqual(res, [configName, str(minValue)])
        res = env.cmd(config_cmd(), 'GET', argName)
        env.assertEqual(res, [[argName, str(minValue)]])

@skip(cluster=True, redis_less_than='7.9.227')
def testModuleLoadexNumericParamsLastWins():
    env = Env(noDefaultModuleArgs=True, module='', moduleArgs='')
    redisearch_module_path = os.getenv('MODULE')
    if (redisearch_module_path is None):
        env.debugPrint('MODULE environment variable is not set. Skipping test')
        env.skip()

    for configName, argName, default, minValue, maxValue, immutable, clusterConfig in numericConfigs:
        if clusterConfig:
            continue

        if argName in ['MAXSEARCHRESULTS', 'MAXAGGREGATERESULTS']:
            # These configurations returns 'unlimited' when the value is the
            # maximum
            ftMaxValue = 'unlimited'
        else:
            ftMaxValue = str(maxValue)


        # Test that the CONFIG value wins using MODULE LOADEX
        # Single CONFIG, multiple ARGS
        env.start()
        res = env.cmd('MODULE', 'LIST')
        env.assertEqual(res, default_module_list)
        env.expect('MODULE', 'LOADEX', redisearch_module_path,
                    'CONFIG', configName, str(minValue),
                    'ARGS', argName, str(default), argName, str(maxValue)).ok()
        res = env.cmd('CONFIG', 'GET', configName)
        env.assertEqual(res, [configName, str(minValue)])
        res = env.cmd(config_cmd(), 'GET', argName)
        env.assertEqual(res, [[argName, str(minValue)]])
        env.assertTrue(env.isUp())
        env.stop()

        # Multiple CONFIG, single ARGS
        env.start()
        res = env.cmd('MODULE', 'LIST')
        env.assertEqual(res, default_module_list)
        env.expect('MODULE', 'LOADEX', redisearch_module_path,
                    'CONFIG', configName, str(maxValue),
                    'CONFIG', configName, str(maxValue),
                    'ARGS', argName, str(minValue)).ok()
        res = env.cmd('CONFIG', 'GET', configName)
        env.assertEqual(res, [configName, str(maxValue)])
        res = env.cmd(config_cmd(), 'GET', argName)
        env.assertEqual(res, [[argName, ftMaxValue]])
        env.assertTrue(env.isUp())
        env.stop()

        # Multiple CONFIG
        env.start()
        res = env.cmd('MODULE', 'LIST')
        env.assertEqual(res, default_module_list)
        env.expect('MODULE', 'LOADEX', redisearch_module_path,
                   'CONFIG', configName, str(minValue),
                   'CONFIG', configName, str(maxValue)).ok()
        res = env.cmd('CONFIG', 'GET', configName)
        env.assertEqual(res, [configName, str(maxValue)])
        res = env.cmd(config_cmd(), 'GET', argName)
        env.assertEqual(res, [[argName, ftMaxValue]])
        env.assertTrue(env.isUp())
        env.stop()

        # Multiple ARGS
        env.start()
        res = env.cmd('MODULE', 'LIST')
        env.assertEqual(res, default_module_list)
        env.expect('MODULE', 'LOADEX', redisearch_module_path,
                   'ARGS', argName, str(default), argName, str(maxValue)).ok()
        res = env.cmd('CONFIG', 'GET', configName)
        env.assertEqual(res, [configName, str(maxValue)])
        res = env.cmd(config_cmd(), 'GET', argName)
        env.assertEqual(res, [[argName, ftMaxValue]])
        env.assertTrue(env.isUp())
        env.stop()

@skip(redis_less_than='7.9.227')
def testNumericArgDeprecationMessage():
    moduleArgs = ''
    for configName, argName, default, minValue, maxValue, immutable, clusterConfig in numericConfigs:
        moduleArgs += f'{argName} {maxValue} '

    env = Env(noDefaultModuleArgs=True, moduleArgs=moduleArgs)
    logDir = env.cmd('config', 'get', 'dir')[1]
    logFileName = env.cmd('CONFIG', 'GET', 'logfile')[1]
    logFilePath = os.path.join(logDir, logFileName)
    for configName, argName, default, minValue, maxValue, immutable, clusterConfig in numericConfigs:
        expectedMessage = f'`{argName}` was set, but module arguments are deprecated, consider using CONFIG parameter `{configName}`'
        matchCount = _grep_file_count(logFilePath, expectedMessage)
        env.assertEqual(matchCount, 1, message=f'argName: {argName}, configName: {configName}')

@skip(redis_less_than='7.9.227')
def testNumericFTConfigDeprecationMessage():
    '''Test deprecation message of FT.CONFIG using numeric parameters'''
    # create module arguments
    env = Env(noDefaultModuleArgs=True)

    logDir = env.cmd('config', 'get', 'dir')[1]
    logFileName = env.cmd('CONFIG', 'GET', 'logfile')[1]
    logFilePath = os.path.join(logDir, logFileName)

    for configName, argName, default, minValue, maxValue, immutable, clusterConfig in numericConfigs:
        if immutable:
            continue
        env.expect(config_cmd(), 'SET', argName, minValue).ok()
        env.expect(config_cmd(), 'GET', argName).equal([[argName, str(minValue)]])

    for configName, argName, default, minValue, maxValue, immutable, clusterConfig in numericConfigs:
        if immutable:
            continue
        expectedMessage = f'FT.CONFIG is deprecated, please use CONFIG SET {configName} instead'
        matchCount = _grep_file_count(logFilePath, expectedMessage)
        env.assertEqual(matchCount, 1, message=f'argName: {argName}, configName: {configName}')

        expectedMessage = f'FT.CONFIG is deprecated, please use CONFIG GET {configName} instead'
        matchCount = _grep_file_count(logFilePath, expectedMessage)
        env.assertEqual(matchCount, 1, message=f'argName: {argName}, configName: {configName}')

################################################################################
# Test CONFIG SET/GET enum parameters
################################################################################
@skip(redis_less_than='7.9.227')
def testConfigAPIRunTimeEnumParams():
    env = Env(noDefaultModuleArgs=True)

    # Test default value
    env.expect('CONFIG', 'GET', 'search-on-timeout')\
        .equal(['search-on-timeout', 'return'])

    # Test search-on-timeout - valid values
    env.expect('CONFIG', 'SET', 'search-on-timeout', 'fail').equal('OK')
    env.expect('CONFIG', 'GET', 'search-on-timeout')\
        .equal(['search-on-timeout', 'fail'])

    env.expect('CONFIG', 'SET', 'search-on-timeout', 'return').equal('OK')
    env.expect('CONFIG', 'GET', 'search-on-timeout')\
        .equal(['search-on-timeout', 'return'])

    # Test search-on-timeout - invalid values
    env.expect('CONFIG', 'SET', 'search-on-timeout', 'invalid_value').error()\
            .contains('CONFIG SET failed')

@skip(cluster=True, redis_less_than='7.9.227')
def testModuleLoadexEnumParams():
    env = Env(noDefaultModuleArgs=True)

    # stop the server and remove the rdb file
    rdbFilePath = _getRDBFilePath(env)
    env.stop()
    os.unlink(rdbFilePath)

    redisearch_module_path = env.envRunner.modulePath[0]
    _removeModuleArgs(env)

    # Test search-on-timeout
    configName = 'search-on-timeout'
    argName = 'ON_TIMEOUT'
    testValue = 'fail'
    defaultValue = 'return'

    # Test setting the parameter using CONFIG
    env.start()
    res = env.cmd('MODULE', 'LIST')
    env.assertEqual(res, default_module_list)
    res = env.cmd('MODULE', 'LOADEX', redisearch_module_path,
                'CONFIG', configName, testValue
    )
    env.expect(config_cmd(), 'GET', argName).equal([[argName, testValue]])
    env.expect('CONFIG', 'GET', configName).equal([configName, testValue])
    env.stop()
    os.unlink(rdbFilePath)

    # Test setting the parameter using ARGS
    env.start()
    res = env.cmd('MODULE', 'LIST')
    env.assertEqual(res, default_module_list)
    res = env.cmd('MODULE', 'LOADEX', redisearch_module_path,
                'ARGS', argName, testValue
    )
    env.expect(config_cmd(), 'GET', argName).equal([[argName, testValue]])
    env.expect('CONFIG', 'GET', configName).equal([configName, testValue])
    env.stop()
    os.unlink(rdbFilePath)

    # Load module using CONFIG and module arguments, CONFIG wins
    env.start()
    res = env.cmd('MODULE', 'LIST')
    env.assertEqual(res, default_module_list)
    res = env.cmd('MODULE', 'LOADEX', redisearch_module_path,
                'CONFIG', configName, testValue,
                'ARGS', argName, defaultValue
    )
    env.expect(config_cmd(), 'GET', argName).equal([[argName, testValue]])
    env.expect('CONFIG', 'GET', configName).equal([configName, testValue])
    env.stop()
    os.unlink(rdbFilePath)

@skip(redis_less_than='7.9.227')
def testConfigFileEnumParams():
    # Test using only redis config file
    redisConfigFile = '/tmp/testConfigFileEnumParams.conf'

    # Test search-on-timeout
    configName = 'search-on-timeout'
    argName = 'ON_TIMEOUT'
    testValue = 'fail'

    # create redis.conf file in /tmp
    if os.path.isfile(redisConfigFile):
        os.unlink(redisConfigFile)
    with open(redisConfigFile, 'w') as f:
        f.write(f'{configName} {testValue}\n')

    # Start the server using the conf file and check each value
    env = Env(noDefaultModuleArgs=True, redisConfigFile=redisConfigFile)
    res = env.cmd('CONFIG', 'GET', configName)
    env.assertEqual(res, [configName, testValue])
    res = env.cmd(config_cmd(), 'GET', argName)
    env.assertEqual(res, [[argName, testValue]])

@skip(redis_less_than='7.9.227')
def testConfigFileAndArgsEnumParams():
    # Test using redis config file and module arguments
    redisConfigFile = '/tmp/testConfigFileAndArgsEnumParams.conf'

    # Test search-on-timeout
    configName = 'search-on-timeout'
    argName = 'ON_TIMEOUT'
    testValue = 'return'
    moduleArgs = 'ON_TIMEOUT fail'

    # create redis.conf file in /tmp
    if os.path.isfile(redisConfigFile):
        os.unlink(redisConfigFile)
    with open(redisConfigFile, 'w') as f:
        f.write(f'{configName} {testValue}\n')

    # Start the server using the conf file and check each value,
    # the conf file should take precedence
    env = Env(noDefaultModuleArgs=True, moduleArgs=moduleArgs, redisConfigFile=redisConfigFile)
    res = env.cmd('CONFIG', 'GET', configName)
    env.assertEqual(res, [configName, testValue])
    res = env.cmd(config_cmd(), 'GET', argName)
    env.assertEqual(res, [[argName, testValue]])

@skip(redis_less_than='7.9.227')
def testEnumArgDeprecationMessage():
    # Test search-on-timeout deprecation message
    configName = 'search-on-timeout'
    argName = 'ON_TIMEOUT'
    moduleArgs = 'ON_TIMEOUT fail'

    env = Env(noDefaultModuleArgs=True, moduleArgs=moduleArgs)
    logDir = env.cmd('config', 'get', 'dir')[1]
    logFileName = env.cmd('CONFIG', 'GET', 'logfile')[1]
    logFilePath = os.path.join(logDir, logFileName)
    expectedMessage = f'`{argName}` was set, but module arguments are deprecated, consider using CONFIG parameter `{configName}`'
    matchCount = _grep_file_count(logFilePath, expectedMessage)
    env.assertEqual(matchCount, 1, message=f'argName: {argName}, configName: {configName}')

@skip(redis_less_than='7.9.227')
def testEnumFTConfigDeprecationMessage():
    '''Test deprecation message of FT.CONFIG using enum parameters'''
    # create module arguments
    env = Env(noDefaultModuleArgs=True)

    logDir = env.cmd('config', 'get', 'dir')[1]
    logFileName = env.cmd('CONFIG', 'GET', 'logfile')[1]
    logFilePath = os.path.join(logDir, logFileName)

    configName = 'search-on-timeout'
    argName = 'ON_TIMEOUT'
    argValue = 'fail'

    env.expect(config_cmd(), 'SET', argName, argValue).ok()
    env.expect(config_cmd(), 'GET', argName).equal([[argName, argValue]])

    expectedMessage = f'FT.CONFIG is deprecated, please use CONFIG SET {configName} instead'
    matchCount = _grep_file_count(logFilePath, expectedMessage)
    env.assertEqual(matchCount, 1, message=f'argName: {argName}, configName: {configName}')

    expectedMessage = f'FT.CONFIG is deprecated, please use CONFIG GET {configName} instead'
    matchCount = _grep_file_count(logFilePath, expectedMessage)
    env.assertEqual(matchCount, 1, message=f'argName: {argName}, configName: {configName}')

################################################################################
# Test CONFIG SET/GET string parameters
################################################################################
stringConfigs = [
    # configName, ftConfigName, ftDefault, testValue
    ('search-ext-load', 'EXTLOAD', None,
     'example_extension/libexample_extension.so'),
    ('search-friso-ini', 'FRISOINI', None, 'deps/cndict/friso.ini'),
]

@skip(redis_less_than='7.9.227')
def testConfigAPIRunTimeStringParams():
    env = Env(noDefaultModuleArgs=True)

    def _testImmutableStringConfig(env, configName, ftConfigName, ftDefault,
                                   testValue):
        # Check default value
        if ftDefault == None:
            default = ''
        env.expect('CONFIG', 'GET', configName).\
            equal([configName, default])
        env.expect(config_cmd(), 'GET', ftConfigName).\
            equal([[ftConfigName, ftDefault]])

        # Check that the value is immutable
        env.expect('CONFIG', 'SET', configName, testValue).error()\
            .contains('CONFIG SET failed')

    # String parameters
    for configName, ftConfigName, ftDefault, testValue in stringConfigs:
        _testImmutableStringConfig(env, configName, ftConfigName, ftDefault,
                                   testValue)

@skip(cluster=True, redis_less_than='7.9.227')
def testModuleLoadexStringParams():
    env = Env(noDefaultModuleArgs=True)

    # stop the server and remove the rdb file
    rdbFilePath = _getRDBFilePath(env)
    env.stop()
    if (os.path.exists(rdbFilePath)):
        os.unlink(rdbFilePath)

    redisearch_module_path = env.envRunner.modulePath[0]
    basedir = os.path.dirname(redisearch_module_path)
    _removeModuleArgs(env)

    for configName, argName, ftDefault, testValue in stringConfigs:
        testValue = os.path.abspath(os.path.join(basedir, testValue))

        # Test setting the parameter using CONFIG
        env.start()
        res = env.cmd('MODULE', 'LIST')
        env.assertEqual(res, default_module_list)
        res = env.cmd('MODULE', 'LOADEX', redisearch_module_path,
                    'CONFIG', configName, testValue
        )
        env.expect(config_cmd(), 'GET', argName).equal([[argName, testValue]])
        env.expect('CONFIG', 'GET', configName).equal([configName, testValue])
        env.stop()
        if (os.path.exists(rdbFilePath)):
            os.unlink(rdbFilePath)

        # Test setting the parameter using ARGS
        env.start()
        res = env.cmd('MODULE', 'LIST')
        env.assertEqual(res, default_module_list)
        res = env.cmd('MODULE', 'LOADEX', redisearch_module_path,
                    'ARGS', argName, testValue
        )
        env.expect(config_cmd(), 'GET', argName).equal([[argName, testValue]])
        env.expect('CONFIG', 'GET', configName).equal([configName, testValue])
        env.stop()
        if (os.path.exists(rdbFilePath)):
            os.unlink(rdbFilePath)

        # Load module using CONFIG and module arguments, the CONFIG values should
        # take precedence
        env.start()
        res = env.cmd('MODULE', 'LIST')
        env.assertEqual(res, default_module_list)
        res = env.cmd('MODULE', 'LOADEX', redisearch_module_path,
                    'CONFIG', configName, testValue,
                    'ARGS', argName, 'invalid_value'
        )
        env.expect(config_cmd(), 'GET', argName).equal([[argName, testValue]])
        env.expect('CONFIG', 'GET', configName).equal([configName, testValue])
        env.stop()
        if (os.path.exists(rdbFilePath)):
            os.unlink(rdbFilePath)

@skip(redis_less_than='7.9.227')
def testConfigFileStringParams():
    # Test using only redis config file
    redisConfigFile = '/tmp/testConfigFileStringParams.conf'
    with open(redisConfigFile, 'w') as f:
        pass  # Do nothing, just create the file
    env = Env(noDefaultModuleArgs=True, redisConfigFile=redisConfigFile)

    # stop the server and remove the rdb file
    rdbFilePath = _getRDBFilePath(env)
    env.stop()
    os.unlink(rdbFilePath)

    # get module path
    env.assertEqual(len(env.envRunner.modulePath), 2)
    env.assertEqual(len(env.envRunner.moduleArgs), 2)
    redisearch_module_path = env.envRunner.modulePath[0]
    basedir = os.path.dirname(redisearch_module_path)

    # create redis.conf file in /tmp and add all the boolean parameters
    if os.path.isfile(redisConfigFile):
        os.unlink(redisConfigFile)
    with open(redisConfigFile, 'w') as f:
        for configName, argName, ftDefault, testValue in stringConfigs:
            testValue = os.path.abspath(os.path.join(basedir, testValue))
            f.write(f'{configName} {testValue}\n')

    # Restart the server using the conf file and check each value
    env.start()
    for configName, argName, ftDefault, testValue in stringConfigs:
        testValue = os.path.abspath(os.path.join(basedir, testValue))
        res = env.cmd('CONFIG', 'GET', configName)
        env.assertEqual(res, [configName, testValue])
        res = env.cmd(config_cmd(), 'GET', argName)
        env.assertEqual(res, [[argName, testValue]])

@skip(cluster=True, redis_less_than='7.9.227')
def testConfigFileAndArgsStringParams():
    # Test using redis config file and module arguments
    redisConfigFile = '/tmp/testConfigFileAndArgsStringParams.conf'
    with open(redisConfigFile, 'w') as f:
        pass  # Do nothing, just create the file
    env = Env(redisConfigFile=redisConfigFile)

    # stop the server and remove the rdb file
    rdbFilePath = _getRDBFilePath(env)
    env.stop()
    if (os.path.exists(rdbFilePath)):
        os.unlink(rdbFilePath)

    # get module path
    env.assertEqual(len(env.envRunner.modulePath), 2)
    env.assertEqual(len(env.envRunner.moduleArgs), 2)
    redisearch_module_path = env.envRunner.modulePath[0]
    basedir = os.path.dirname(redisearch_module_path)

    # create redis configuration file
    if os.path.isfile(redisConfigFile):
        os.unlink(redisConfigFile)
    moduleArgs = ''
    with open(redisConfigFile, 'w') as f:
        for configName, argName, ftDefault, testValue in stringConfigs:
            testValue = os.path.abspath(os.path.join(basedir, testValue))
            f.write(f'{configName} {testValue}\n')
            if (moduleArgs != ''):
                moduleArgs += ' '
            moduleArgs += f'{argName} unusedValue'

    # create module arguments
    env.envRunner.moduleArgs.pop()
    env.envRunner.moduleArgs.pop()
    env.envRunner.moduleArgs.append([moduleArgs])
    env.envRunner.moduleArgs.append([])
    env.envRunner.masterCmdArgs = env.envRunner.createCmdArgs('master')

    # Restart the server using the conf file and check each value
    env.start()
    env.assertTrue(env.isUp())
    for configName, argName, ftDefault, testValue in stringConfigs:
        testValue = os.path.abspath(os.path.join(basedir, testValue))
        res = env.cmd('CONFIG', 'GET', configName)
        env.assertEqual(res, [configName, testValue])
        res = env.cmd(config_cmd(), 'GET', argName)
        env.assertEqual(res, [[argName, testValue]])

@skip(cluster=True, redis_less_than='7.9.227')
def testStringArgDeprecationMessage():
    '''Test deprecation message of module string arguments'''

    env = Env()
    # stop the server and remove the rdb file
    rdbFilePath = _getRDBFilePath(env)
    env.stop()
    if (os.path.exists(rdbFilePath)):
        os.unlink(rdbFilePath)

    # get module path
    env.assertEqual(len(env.envRunner.modulePath), 2)
    env.assertEqual(len(env.envRunner.moduleArgs), 2)
    redisearch_module_path = env.envRunner.modulePath[0]
    basedir = os.path.dirname(redisearch_module_path)

    # create module arguments
    moduleArgs = ''
    for configName, argName, ftDefaultValue, testValue in stringConfigs:
        testValue = os.path.abspath(os.path.join(basedir, testValue))
        moduleArgs += f'{argName} {testValue} '

    env = Env(noDefaultModuleArgs=True, moduleArgs=moduleArgs)
    env.assertTrue(env.isUp())
    logDir = env.cmd('config', 'get', 'dir')[1]
    logFileName = env.cmd('CONFIG', 'GET', 'logfile')[1]
    logFilePath = os.path.join(logDir, logFileName)
    for configName, argName, ftDefaultValue, testValue in stringConfigs:
        expectedMessage = f'`{argName}` was set, but module arguments are deprecated, consider using CONFIG parameter `{configName}`'
        matchCount = _grep_file_count(logFilePath, expectedMessage)
        env.assertEqual(matchCount, 1, message=f'argName: {argName}, configName: {configName}')

################################################################################
# Test CONFIG SET/GET boolean parameters
################################################################################
booleanConfigs = [
    # configName, ftConfigName, defaultValue, immutable, isFlag
    ('search-_free-resource-on-thread', '_FREE_RESOURCE_ON_THREAD', 'yes', False, False),
    ('search-_numeric-compress', '_NUMERIC_COMPRESS', 'no', False, False),
    ('search-_print-profile-clock', '_PRINT_PROFILE_CLOCK', 'yes', False, False),
    ('search-no-gc', 'NOGC', 'no', True, True),
    ('search-no-mem-pools', 'NO_MEM_POOLS', 'no', True, True),
    # ('search-partial-indexed-docs', 'PARTIAL_INDEXED_DOCS', 'no', True, False),
    ('search-_prioritize-intersect-union-children', '_PRIORITIZE_INTERSECT_UNION_CHILDREN', 'no', False, False),
    ('search-raw-docid-encoding', 'RAW_DOCID_ENCODING', 'no', True, False),
    ('search-enable-unstable-features', 'ENABLE_UNSTABLE_FEATURES', 'no', False, False),
]

@skip(redis_less_than='7.9.227')
def testConfigAPIRunTimeBooleanParams():
    env = Env(noDefaultModuleArgs=True)

    def _testBooleanConfig(env, configName, ftConfigName, default):
        # Check default value
        env.expect('CONFIG', 'GET', configName).equal([configName, default])

        for val in ['yes', 'no']:
            old_val = 'true' if val == 'yes' else 'false'

            # write using CONFIG SET, read using CONFIG GET/FT.CONFIG GET
            env.expect('CONFIG', 'SET', configName, val).equal('OK')
            env.expect('CONFIG', 'GET', configName).equal([configName, val])
            env.expect(config_cmd(), 'GET', ftConfigName)\
                .equal([[ftConfigName, old_val]])

            # Write using FT.CONFIG SET, read using CONFIG GET/FT.CONFIG GET
            env.expect(config_cmd(), 'SET', ftConfigName, old_val).ok()
            env.expect('CONFIG', 'GET', configName).equal([configName, val])
            env.expect(config_cmd(), 'GET', ftConfigName)\
                .equal([[ftConfigName, old_val]])

        # Test invalid values
        env.expect('CONFIG', 'SET', configName, 'invalid_boolean').error()\
            .contains('CONFIG SET failed')

    def _testImmutableBooleanConfig(env, configName, ftConfigName, default):
        # Check default value
        env.expect('CONFIG', 'GET', configName).equal([configName, str(default)])

        old_val = 'true' if default == 'yes' else 'false'
        env.expect(config_cmd(), 'GET', ftConfigName).\
            equal([[ftConfigName, str(old_val)]])

        # Check that the value is immutable
        env.expect('CONFIG', 'SET', configName, str(default)).error()\
            .contains('CONFIG SET failed')

    # Test boolean parameters
    for configName, ftConfigName, defaultValue, immutable, isFlag in booleanConfigs:
        if immutable:
            _testImmutableBooleanConfig(env, configName, ftConfigName, defaultValue)
        else:
            _testBooleanConfig(env, configName, ftConfigName, defaultValue)

@skip(cluster=True, redis_less_than='7.9.227')
def testModuleLoadexBooleanParams():
    env = Env(noDefaultModuleArgs=True)

    # stop the server and remove the rdb file
    rdbFilePath = _getRDBFilePath(env)
    env.stop()
    os.unlink(rdbFilePath)

    redisearch_module_path = env.envRunner.modulePath[0]
    _removeModuleArgs(env)

    for configName, argName, defaultValue, immutable, isFlag in booleanConfigs:
        # `search-partial-indexed-docs` has its own test because
        # `PARTIAL_INDEXED_DOCS` is set using a number but returns a boolean
        if configName == 'search-partial-indexed-docs':
            continue

        # Load module using only CONFIG parameters
        env.start()
        res = env.cmd('MODULE', 'LIST')
        env.assertEqual(res, default_module_list)
        # use non-default value as config value
        configValue = 'yes' if defaultValue == 'no' else 'yes'
        expected = 'true' if configValue == 'yes' else 'false'
        res = env.cmd('MODULE', 'LOADEX', redisearch_module_path,
                    'CONFIG', configName, configValue
        )
        env.expect(config_cmd(), 'GET', argName).equal([[argName, expected]])
        env.expect('CONFIG', 'GET', configName).equal([configName, configValue])
        env.stop()
        os.unlink(rdbFilePath)

        # Load module using module arguments
        env.start()
        res = env.cmd('MODULE', 'LIST')
        env.assertEqual(res, default_module_list)
        # use non-default value as argument value
        argValue = 'true' if defaultValue == 'no' else 'false'
        expected = 'yes' if argValue == 'true' else 'no'

        if not isFlag:
            res = env.cmd('MODULE', 'LOADEX', redisearch_module_path,
                        'ARGS', argName, argValue
            )
        else:
            res = env.cmd('MODULE', 'LOADEX', redisearch_module_path,
                        'ARGS', argName
            )
        env.expect(config_cmd(), 'GET', argName).equal([[argName, argValue]])
        env.expect('CONFIG', 'GET', configName).equal([configName, expected])
        env.stop()
        os.unlink(rdbFilePath)

        # Load module using CONFIG and module arguments, the CONFIG takes
        # precedence
        env.start()
        res = env.cmd('MODULE', 'LIST')
        env.assertEqual(res, default_module_list)
        # use default value as config value
        configValue = 'yes' if defaultValue == 'yes' else 'no'
        # use non-default value as argument value
        argValue = 'false' if defaultValue == 'yes' else 'true'
        # expected value should be equivalent to the configValue
        expectedArgValue = 'true' if argValue == 'false' else 'false'
        if not isFlag:
            res = env.cmd('MODULE', 'LOADEX', redisearch_module_path,
                        'CONFIG', configName, configValue,
                        'ARGS', argName, argValue
            )
        else:
            res = env.cmd('MODULE', 'LOADEX', redisearch_module_path,
                        'CONFIG', configName, configValue,
                        'ARGS', argName
            )
        env.expect(config_cmd(), 'GET', argName).equal([[argName, expectedArgValue]])
        env.expect('CONFIG', 'GET', configName).equal([configName, configValue])
        env.stop()
        os.unlink(rdbFilePath)

@skip(cluster=True, redis_less_than='7.9.227')
def testModuleLoadexSearchPartialIndexedDocs():
    '''Test `search-partial-indexed-docs` because
    `PARTIAL_INDEXED_DOCS` is set using a number but it returns a boolean'''
    env = Env(noDefaultModuleArgs=True)

    # stop the server and remove the rdb file
    rdbFilePath = _getRDBFilePath(env)
    env.stop()
    os.unlink(rdbFilePath)

    redisearch_module_path = env.envRunner.modulePath[0]
    _removeModuleArgs(env)

    configName = 'search-partial-indexed-docs'
    argName = 'PARTIAL_INDEXED_DOCS'
    # defaultValue = no/false, so we use non-default (yes/true) for the tests

    # Load module using only CONFIG parameter
    env.start()
    res = env.cmd('MODULE', 'LIST')
    env.assertEqual(res, default_module_list)
    env.expect('MODULE', 'LOADEX', redisearch_module_path,
               'CONFIG', configName, 'yes').ok()
    env.expect(config_cmd(), 'GET', argName).equal([[argName, 'true']])
    env.expect('CONFIG', 'GET', configName).equal([configName, 'yes'])
    env.stop()
    os.unlink(rdbFilePath)

    # Load module using only module ARGS
    env.start()
    res = env.cmd('MODULE', 'LIST')
    env.assertEqual(res, default_module_list)
    # use non-default value as argument value
    res = env.cmd('MODULE', 'LOADEX', redisearch_module_path,
                'ARGS', 'PARTIAL_INDEXED_DOCS', '1'
    )
    env.expect(config_cmd(), 'GET', 'PARTIAL_INDEXED_DOCS')\
        .equal([['PARTIAL_INDEXED_DOCS', 'true']])
    env.expect('CONFIG', 'GET', 'search-partial-indexed-docs')\
        .equal(['search-partial-indexed-docs', 'yes'])
    env.stop()
    os.unlink(rdbFilePath)

    # Load module using CONFIG and module ARGS, CONFIG wins
    env.start()
    res = env.cmd('MODULE', 'LIST')
    env.assertEqual(res, default_module_list)
    env.expect('MODULE', 'LOADEX', redisearch_module_path,
               'CONFIG', 'search-partial-indexed-docs', 'no',
               'ARGS', 'PARTIAL_INDEXED_DOCS', 11).ok()
    env.expect(config_cmd(), 'GET', 'PARTIAL_INDEXED_DOCS')\
        .equal([['PARTIAL_INDEXED_DOCS', 'false']])
    env.expect('CONFIG', 'GET', 'search-partial-indexed-docs')\
        .equal(['search-partial-indexed-docs', 'no'])
    env.stop()
    os.unlink(rdbFilePath)

@skip(redis_less_than='7.9.227')
def testConfigFileBooleanParams():
    '''Test using only redis config file'''
    redisConfigFile = '/tmp/testConfigFileBooleanParams.conf'

    # create redis.conf file in /tmp and add all the boolean parameters
    if os.path.isfile(redisConfigFile):
        os.unlink(redisConfigFile)
    with open(redisConfigFile, 'w') as f:
        for configName, argName, defaultValue, immutable, isFlag in booleanConfigs:
            # use non-default value as config value
            configValue = 'yes' if defaultValue == 'no' else 'no'
            f.write(f'{configName} {configValue}\n')

    # Start the server using the conf file and check each value
    env = Env(noDefaultModuleArgs=True, redisConfigFile=redisConfigFile)
    for configName, argName, defaultValue, immutable, isFlag in booleanConfigs:
        # the expected value is the opposite of the default value
        configValue = 'yes' if defaultValue == 'no' else 'no'
        ftExpectedValue = 'true' if defaultValue == 'no' else 'false'
        res = env.cmd('CONFIG', 'GET', configName)
        env.assertEqual(res, [configName, configValue])
        res = env.cmd(config_cmd(), 'GET', argName)
        env.assertEqual(res, [[argName, ftExpectedValue]])

@skip(redis_less_than='7.9.227')
def testConfigFileAndArgsBooleanParams():
    '''Test using redis config file and module arguments. The config file
    should take precedence over the module arguments'''

    redisConfigFile = '/tmp/testConfigFileAndArgsBooleanParams.conf'
    # create redis.conf file in /tmp and add all the boolean parameters
    if os.path.isfile(redisConfigFile):
        os.unlink(redisConfigFile)
    with open(redisConfigFile, 'w') as f:
        for configName, argName, defaultValue, immutable, isFlag in booleanConfigs:
            # use default value as config value
            f.write(f'{configName} {defaultValue}\n')

    moduleArgs = ''
    for configName, argName, defaultValue, immutable, isFlag in booleanConfigs:
        # use non-default value as argument value
        ftDefaultValue = 'false' if defaultValue == 'yes' else 'true'
        if isFlag:
            moduleArgs += f'{argName} '
        else:
            moduleArgs += f'{argName} {ftDefaultValue} '

    env = Env(noDefaultModuleArgs=True, moduleArgs=moduleArgs, redisConfigFile=redisConfigFile)
    for configName, argName, defaultValue, immutable, isFlag in booleanConfigs:
        # `search-partial-indexed-docs` has its own test because
        # `PARTIAL_INDEXED_DOCS` is set using a number but returns a boolean
        if configName == 'search-partial-indexed-docs':
            continue
        # the expected value is the default value, taken from the config file
        ftExpectedValue = 'true' if defaultValue == 'yes' else 'false'
        res = env.cmd('CONFIG', 'GET', configName)
        env.assertEqual(res, [configName, defaultValue],
                        message=f'configName: {configName}')
        res = env.cmd(config_cmd(), 'GET', argName)
        env.assertEqual(res, [[argName, ftExpectedValue]],
                        message=f'argName: {argName}')

@skip(redis_less_than='7.9.227')
def testBooleanArgDeprecationMessage():
    '''Test deprecation message of module boolean arguments'''
    # create module arguments
    moduleArgs = ''
    for configName, argName, defaultValue, immutable, isFlag in booleanConfigs:
        # use non-default value as argument value
        ftDefaultValue = 'false' if defaultValue == 'yes' else 'true'
        if isFlag:
            moduleArgs += f'{argName} '
        else:
            moduleArgs += f'{argName} {ftDefaultValue} '

    env = Env(noDefaultModuleArgs=True, moduleArgs=moduleArgs)
    logDir = env.cmd('config', 'get', 'dir')[1]
    logFileName = env.cmd('CONFIG', 'GET', 'logfile')[1]
    logFilePath = os.path.join(logDir, logFileName)
    for configName, argName, defaultValue, immutable, isFlag in booleanConfigs:
        expectedMessage = f'`{argName}` was set, but module arguments are deprecated, consider using CONFIG parameter `{configName}` instead'
        matchCount = _grep_file_count(logFilePath, expectedMessage)
        env.assertEqual(matchCount, 1, message=f'argName: {argName}, configName: {configName}')

@skip(redis_less_than='7.9.227')
def testDeprecatedModuleArgsMessage():
    '''Test deprecation message of module arguments'''
    # create module arguments using deprecated parameters
    moduleArgs = 'WORKER_THREADS 3'
    moduleArgs += ' MT_MODE MT_MODE_FULL'
    moduleArgs += ' FORK_GC_CLEAN_NUMERIC_EMPTY_NODES'
    moduleArgs += ' _FORK_GC_CLEAN_NUMERIC_EMPTY_NODES true'

    env = Env(noDefaultModuleArgs=True, moduleArgs=moduleArgs)
    logDir = env.cmd('config', 'get', 'dir')[1]
    logFileName = env.cmd('CONFIG', 'GET', 'logfile')[1]
    logFilePath = os.path.join(logDir, logFileName)
    for argName in ['WORKER_THREADS', 'MT_MODE',
                    'FORK_GC_CLEAN_NUMERIC_EMPTY_NODES',
                    '_FORK_GC_CLEAN_NUMERIC_EMPTY_NODES'
                    ]:
        expectedMessage = f'`{argName}` was set, but module arguments are deprecated'
        matchCount = _grep_file_count(logFilePath, expectedMessage)
        env.assertEqual(matchCount, 1, message=f'argName: {argName}')

@skip(redis_less_than='7.9.227')
def testBooleanFTConfigDeprecationMessage():
    '''Test deprecation message of FT.CONFIG using boolean parameters'''
    # create module arguments
    env = Env(noDefaultModuleArgs=True)

    logDir = env.cmd('config', 'get', 'dir')[1]
    logFileName = env.cmd('CONFIG', 'GET', 'logfile')[1]
    logFilePath = os.path.join(logDir, logFileName)

    for configName, argName, defaultValue, immutable, isFlag in booleanConfigs:
        if immutable:
            continue
        env.expect(config_cmd(), 'SET', argName, 'true').ok()
        env.expect(config_cmd(), 'GET', argName).equal([[argName, 'true']])

    for configName, argName, defaultValue, immutable, isFlag in booleanConfigs:
        if immutable:
            continue
        expectedMessage = f'FT.CONFIG is deprecated, please use CONFIG SET {configName} instead'
        matchCount = _grep_file_count(logFilePath, expectedMessage)
        env.assertEqual(matchCount, 1, message=f'argName: {argName}, configName: {configName}')

        expectedMessage = f'FT.CONFIG is deprecated, please use CONFIG GET {configName} instead'
        matchCount = _grep_file_count(logFilePath, expectedMessage)
        env.assertEqual(matchCount, 1, message=f'argName: {argName}, configName: {configName}')

@skip(redis_less_than='7.9.227')
def testDeprecatedConfigParamMessage():
    '''Test deprecation message of deprecated CONFIG parameters'''
    env = Env(noDefaultModuleArgs=True)

    logDir = env.cmd('config', 'get', 'dir')[1]
    logFileName = env.cmd('CONFIG', 'GET', 'logfile')[1]
    logFilePath = os.path.join(logDir, logFileName)

    deprecated_configs = [
        # configName, testValue, isImmutable, isFlag
        ('_FORK_GC_CLEAN_NUMERIC_EMPTY_NODES', 'true', False, False),
        ('FORK_GC_CLEAN_NUMERIC_EMPTY_NODES', 'true', False, True),
        ('MT_MODE', 'MT_MODE_OFF', True, False),
        ('WORKER_THREADS', '0', True, False)
    ]

    for ftConfigName, testValue, isImmutable, isFlag in deprecated_configs:
        if not isImmutable:
            if isFlag == True:
                env.expect(config_cmd(), 'SET', ftConfigName).ok()
            else:
                env.expect(config_cmd(), 'SET', ftConfigName, testValue).ok()

        env.expect(config_cmd(), 'GET', ftConfigName).equal([[ftConfigName, testValue]])

    for ftConfigName, testValue, isImmutable, isFlag in deprecated_configs:
        expectedMessage = f'FT.CONFIG is deprecated and its parameter `{ftConfigName}` is deprecated'
        matchCount = _grep_file_count(logFilePath, expectedMessage)
        if isImmutable:
            # For immutable parameters, we only expect one match because we only
            # call FT.CONFIG GET
            expectedMatchCount = 1
        else:
            expectedMatchCount = 2
        env.assertEqual(matchCount, expectedMatchCount,
                        message=f'configName: {ftConfigName}')<|MERGE_RESOLUTION|>--- conflicted
+++ resolved
@@ -92,11 +92,8 @@
     check_config('ENABLE_UNSTABLE_FEATURES')
     check_config('_BG_INDEX_MEM_PCT_THR')
     check_config('BM25STD_TANH_FACTOR')
-<<<<<<< HEAD
+    check_config('_BG_INDEX_OOM_PAUSE_TIME')
     check_config('INDEXER_YIELD_EVERY_OPS')
-=======
-    check_config('_BG_INDEX_OOM_PAUSE_TIME')
->>>>>>> f5d0e295
 
 @skip(cluster=True)
 def testSetConfigOptions(env):
@@ -124,12 +121,9 @@
     env.expect(config_cmd(), 'set', 'ENABLE_UNSTABLE_FEATURES', 'true').equal('OK')
     env.expect(config_cmd(), 'set', '_BG_INDEX_MEM_PCT_THR', 1).equal('OK')
     env.expect(config_cmd(), 'set', 'BM25STD_TANH_FACTOR', 1).equal('OK')
-<<<<<<< HEAD
+    env.expect(config_cmd(), 'set', '_BG_INDEX_OOM_PAUSE_TIME', 1).equal('OK')
+
     env.expect(config_cmd(), 'set', 'INDEXER_YIELD_EVERY_OPS', 1).equal('OK')
-=======
-    env.expect(config_cmd(), 'set', '_BG_INDEX_OOM_PAUSE_TIME', 1).equal('OK')
-
->>>>>>> f5d0e295
 
 @skip(cluster=True)
 def testSetConfigOptionsErrors(env):
@@ -145,13 +139,10 @@
     env.expect(config_cmd(), 'set', '_BG_INDEX_MEM_PCT_THR', 101).contains('Memory limit for indexing cannot be greater then 100%')
     env.expect(config_cmd(), 'set', 'BM25STD_TANH_FACTOR', -1).contains('Value is outside acceptable bounds')
     env.expect(config_cmd(), 'set', 'BM25STD_TANH_FACTOR', 10001).contains('BM25STD_TANH_FACTOR must be between 1 and 10000')
-<<<<<<< HEAD
+    env.expect(config_cmd(), 'set', '_BG_INDEX_OOM_PAUSE_TIME', -1).contains('Value is outside acceptable bounds')
+    env.expect(config_cmd(), 'set', '_BG_INDEX_OOM_PAUSE_TIME', UINT32_MAX+1).contains('Value is outside acceptable bounds')    
     env.expect(config_cmd(), 'set', 'INDEXER_YIELD_EVERY_OPS', -1).contains('Value is outside acceptable bounds')
 
-=======
-    env.expect(config_cmd(), 'set', '_BG_INDEX_OOM_PAUSE_TIME', -1).contains('Value is outside acceptable bounds')
-    env.expect(config_cmd(), 'set', '_BG_INDEX_OOM_PAUSE_TIME', UINT32_MAX+1).contains('Value is outside acceptable bounds')
->>>>>>> f5d0e295
 @skip(cluster=True)
 def testAllConfig(env):
     ## on existing env the pre tests might change the config
@@ -198,12 +189,9 @@
     env.assertEqual(res_dict['ENABLE_UNSTABLE_FEATURES'][0], 'false')
     env.assertEqual(res_dict['_BG_INDEX_MEM_PCT_THR'][0], '100')
     env.assertEqual(res_dict['BM25STD_TANH_FACTOR'][0], '4')
-<<<<<<< HEAD
+    env.assertEqual(res_dict['_BG_INDEX_OOM_PAUSE_TIME'][0], '0')
+
     env.assertEqual(res_dict['INDEXER_YIELD_EVERY_OPS'][0], '1000')
-=======
-    env.assertEqual(res_dict['_BG_INDEX_OOM_PAUSE_TIME'][0], '0')
-
->>>>>>> f5d0e295
 
 @skip(cluster=True)
 def testInitConfig():
@@ -509,11 +497,8 @@
     ('search-workers-priority-bias-threshold', 'WORKERS_PRIORITY_BIAS_THRESHOLD', 1, 0, LLONG_MAX, True, False),
     ('search-_bg-index-mem-pct-thr', '_BG_INDEX_MEM_PCT_THR', 100, 0, 100, False, False),
     ('search-bm25std-tanh-factor', 'BM25STD_TANH_FACTOR', 4, 1, 10000, False, False),
-<<<<<<< HEAD
+    ('search-_bg-index-oom-pause-time','_BG_INDEX_OOM_PAUSE_TIME', 0, 0, UINT32_MAX, False, False),
     ('search-indexer-yield-every-ops', 'INDEXER_YIELD_EVERY_OPS', 1000, 1, UINT32_MAX, False, False),
-=======
-    ('search-_bg-index-oom-pause-time','_BG_INDEX_OOM_PAUSE_TIME', 0, 0, UINT32_MAX, False, False),
->>>>>>> f5d0e295
     # Cluster parameters
     ('search-threads', 'SEARCH_THREADS', 20, 1, LLONG_MAX, True, True),
     ('search-topology-validation-timeout', 'TOPOLOGY_VALIDATION_TIMEOUT', 30_000, 0, LLONG_MAX, False, True),
