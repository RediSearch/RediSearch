from RLTest import Env
from includes import *
from common import *

not_modifiable = 'Not modifiable at runtime'

def _test_config_str(arg_name, arg_value, ret_value=None):
    if ret_value == None:
        ret_value = arg_value
    env = Env(moduleArgs=arg_name + ' ' + arg_value, noDefaultModuleArgs=True)
    if env.env == 'existing-env':
        env.skip()
    env.expect(config_cmd(), 'get', arg_name).equal([[arg_name, ret_value]])
    env.stop()

def _test_config_num(arg_name, arg_value):
    env = Env(moduleArgs=f'{arg_name} {arg_value}', noDefaultModuleArgs=True)
    if env.env == 'existing-env':
        env.skip()
    env.expect(config_cmd(), 'get', arg_name).equal([[arg_name, str(arg_value)]])
    env.stop()

def _test_config_true_false(arg_name, res):
    env = Env(moduleArgs=arg_name, noDefaultModuleArgs=True)
    if env.env == 'existing-env':
        env.skip()
    env.expect(config_cmd(), 'get', arg_name).equal([[arg_name, res]])
    env.stop()

@skip(cluster=True)
def testConfig(env):
    env.cmd('ft.create', 'idx', 'ON', 'HASH', 'SCHEMA', 'test', 'TEXT', 'SORTABLE')
    env.expect(config_cmd(), 'help', 'idx').equal([])
    env.expect(config_cmd(), 'set', 'MINPREFIX', 1).equal('OK')

@skip(cluster=True)
def testConfigErrors(env):
    env.expect(config_cmd(), 'set', 'MINPREFIX', 1, 2).equal('EXCESSARGS')
    env.expect(config_cmd(), 'no_such_command', 'idx').equal('No such configuration action')
    env.expect(config_cmd(), 'idx').error().contains('wrong number of arguments')
    env.expect(config_cmd(), 'set', '_NUMERIC_RANGES_PARENTS', 3) \
        .equal('Max depth for range cannot be higher than max depth for balance')
    env.expect(config_cmd(), 'set', 'MINSTEMLEN', 1).error()\
        .contains('Minimum stem length cannot be lower than')
    env.expect(config_cmd(), 'set', 'WORKERS', 1_000_000).error()\
        .contains('Number of worker threads cannot exceed')

@skip(cluster=True)
def testGetConfigOptions(env):
    def check_config(conf):
        env.expect(config_cmd(), 'get', conf).noError().apply(lambda x: x[0][0]).equal(conf)

    check_config('EXTLOAD')
    check_config('NOGC')
    check_config('MINPREFIX')
    check_config('FORKGC_SLEEP_BEFORE_EXIT')
    check_config('MAXDOCTABLESIZE')
    check_config('MAXEXPANSIONS')
    check_config('MAXPREFIXEXPANSIONS')
    check_config('TIMEOUT')
    check_config('WORKERS')
    check_config('MIN_OPERATION_WORKERS')
    check_config('WORKER_THREADS')
    check_config('MT_MODE')
    check_config('TIERED_HNSW_BUFFER_LIMIT')
    check_config('PRIVILEGED_THREADS_NUM')
    check_config('WORKERS_PRIORITY_BIAS_THRESHOLD')
    check_config('FRISOINI')
    check_config('MAXSEARCHRESULTS')
    check_config('MAXAGGREGATERESULTS')
    check_config('ON_TIMEOUT')
    check_config('GCSCANSIZE')
    check_config('MIN_PHONETIC_TERM_LEN')
    check_config('GC_POLICY')
    check_config('FORK_GC_RUN_INTERVAL')
    check_config('FORK_GC_CLEAN_THRESHOLD')
    check_config('FORK_GC_RETRY_INTERVAL')
    check_config('PARTIAL_INDEXED_DOCS')
    check_config('UNION_ITERATOR_HEAP')
    check_config('_NUMERIC_COMPRESS')
    check_config('_NUMERIC_RANGES_PARENTS')
    check_config('RAW_DOCID_ENCODING')
    check_config('FORK_GC_CLEAN_NUMERIC_EMPTY_NODES')
    check_config('_FORK_GC_CLEAN_NUMERIC_EMPTY_NODES')
    check_config('_FREE_RESOURCE_ON_THREAD')
    check_config('BG_INDEX_SLEEP_GAP')
    check_config('_PRIORITIZE_INTERSECT_UNION_CHILDREN')
    check_config('MINSTEMLEN')
    check_config('OSS_GLOBAL_PASSWORD')
    check_config('OSS_ACL_USERNAME')
    check_config('INDEX_CURSOR_LIMIT')


@skip(cluster=True)
def testSetConfigOptions(env):

    env.expect(config_cmd(), 'set', 'MINPREFIX', 'str').equal('Could not convert argument to expected type')
    env.expect(config_cmd(), 'set', 'EXTLOAD', 1).equal(not_modifiable)
    env.expect(config_cmd(), 'set', 'NOGC', 1).equal(not_modifiable)
    env.expect(config_cmd(), 'set', 'MINPREFIX', 1).equal('OK')
    env.expect(config_cmd(), 'set', 'FORKGC_SLEEP_BEFORE_EXIT', 1).equal('OK')
    env.expect(config_cmd(), 'set', 'MAXDOCTABLESIZE', 1).equal(not_modifiable)
    env.expect(config_cmd(), 'set', 'MAXEXPANSIONS', 1).equal('OK')
    env.expect(config_cmd(), 'set', 'TIMEOUT', 1).equal('OK')
    env.expect(config_cmd(), 'set', 'WORKERS', 1).equal('OK')
    env.expect(config_cmd(), 'set', 'MIN_OPERATION_WORKERS', 1).equal('OK')
    env.expect(config_cmd(), 'set', 'WORKER_THREADS', 1).equal(not_modifiable) # deprecated
    env.expect(config_cmd(), 'set', 'MT_MODE', 1).equal(not_modifiable) # deprecated
    env.expect(config_cmd(), 'set', 'FRISOINI', 1).equal(not_modifiable)
    env.expect(config_cmd(), 'set', 'ON_TIMEOUT', 1).equal('Invalid ON_TIMEOUT value')
    env.expect(config_cmd(), 'set', 'GCSCANSIZE', 1).equal('OK')
    env.expect(config_cmd(), 'set', 'MIN_PHONETIC_TERM_LEN', 1).equal('OK')
    env.expect(config_cmd(), 'set', 'GC_POLICY', 1).equal(not_modifiable)
    env.expect(config_cmd(), 'set', 'FORK_GC_RUN_INTERVAL', 1).equal('OK')
    env.expect(config_cmd(), 'set', 'FORK_GC_CLEAN_THRESHOLD', 1).equal('OK')
    env.expect(config_cmd(), 'set', 'FORK_GC_RETRY_INTERVAL', 1).equal('OK')
    env.expect(config_cmd(), 'set', 'INDEX_CURSOR_LIMIT', 1).equal('OK')


@skip(cluster=True)
def testSetConfigOptionsErrors(env):
    env.expect(config_cmd(), 'set', 'MAXDOCTABLESIZE', 'str').equal(not_modifiable)
    env.expect(config_cmd(), 'set', 'MAXEXPANSIONS', 'str').equal('Could not convert argument to expected type')
    env.expect(config_cmd(), 'set', 'TIMEOUT', 'str').equal('Could not convert argument to expected type')
    env.expect(config_cmd(), 'set', 'FORKGC_SLEEP_BEFORE_EXIT', 'str').equal('Could not convert argument to expected type')
    env.expect(config_cmd(), 'set', 'FORKGC_SLEEP_BEFORE_EXIT', 'str').equal('Could not convert argument to expected type')
    env.expect(config_cmd(), 'set', 'WORKERS',  2 ** 13 + 1).contains('Number of worker threads cannot exceed')
    env.expect(config_cmd(), 'set', 'MIN_OPERATION_WORKERS', 2 ** 13 + 1).contains('Number of worker threads cannot exceed')
    env.expect(config_cmd(), 'set', 'INDEX_CURSOR_LIMIT', -1).contains('Value is outside acceptable bounds')


@skip(cluster=True)
def testAllConfig(env):
    ## on existing env the pre tests might change the config
    ## so no point of testing it
    if env.env == 'existing-env':
        env.skip()
    res_list = env.cmd(config_cmd() + ' get *')
    res_dict = {d[0]: d[1:] for d in res_list}
    env.assertEqual(res_dict['EXTLOAD'][0], None)
    env.assertEqual(res_dict['NOGC'][0], 'false')
    env.assertEqual(res_dict['MINPREFIX'][0], '2')
    env.assertEqual(res_dict['FORKGC_SLEEP_BEFORE_EXIT'][0], '0')
    env.assertEqual(res_dict['MAXDOCTABLESIZE'][0], '1000000')
    env.assertEqual(res_dict['MAXSEARCHRESULTS'][0], '1000000')
    env.assertEqual(res_dict['MAXAGGREGATERESULTS'][0], 'unlimited')
    env.assertEqual(res_dict['MAXEXPANSIONS'][0], '200')
    env.assertEqual(res_dict['MAXPREFIXEXPANSIONS'][0], '200')
    env.assertContains(res_dict['TIMEOUT'][0], ['500', '0'])
    env.assertEqual(res_dict['WORKERS'][0], '0')
    env.assertEqual(res_dict['MIN_OPERATION_WORKERS'][0], '4')
    env.assertEqual(res_dict['TIERED_HNSW_BUFFER_LIMIT'][0], '1024')
    env.assertEqual(res_dict['PRIVILEGED_THREADS_NUM'][0], '1')
    env.assertEqual(res_dict['WORKERS_PRIORITY_BIAS_THRESHOLD'][0], '1')
    env.assertEqual(res_dict['FRISOINI'][0], None)
    env.assertEqual(res_dict['ON_TIMEOUT'][0], 'return')
    env.assertEqual(res_dict['GCSCANSIZE'][0], '100')
    env.assertEqual(res_dict['MIN_PHONETIC_TERM_LEN'][0], '3')
    env.assertEqual(res_dict['FORK_GC_RUN_INTERVAL'][0], '30')
    env.assertEqual(res_dict['FORK_GC_CLEAN_THRESHOLD'][0], '100')
    env.assertEqual(res_dict['FORK_GC_RETRY_INTERVAL'][0], '5')
    env.assertEqual(res_dict['CURSOR_MAX_IDLE'][0], '300000')
    env.assertEqual(res_dict['NO_MEM_POOLS'][0], 'false')
    env.assertEqual(res_dict['PARTIAL_INDEXED_DOCS'][0], 'false')
    env.assertEqual(res_dict['_NUMERIC_COMPRESS'][0], 'false')
    env.assertEqual(res_dict['_NUMERIC_RANGES_PARENTS'][0], '0')
    env.assertEqual(res_dict['FORK_GC_CLEAN_NUMERIC_EMPTY_NODES'][0], 'true')
    env.assertEqual(res_dict['_FORK_GC_CLEAN_NUMERIC_EMPTY_NODES'][0], 'true')
    env.assertEqual(res_dict['_PRIORITIZE_INTERSECT_UNION_CHILDREN'][0], 'false')
    env.assertEqual(res_dict['_FREE_RESOURCE_ON_THREAD'][0], 'true')
    env.assertEqual(res_dict['BG_INDEX_SLEEP_GAP'][0], '100')
    env.assertEqual(res_dict['GC_POLICY'][0], 'fork')
    env.assertEqual(res_dict['UNION_ITERATOR_HEAP'][0], '20')
    env.assertEqual(res_dict['INDEX_CURSOR_LIMIT'][0], '128')

def testInitConfig():

    # Numeric arguments
    _test_config_num('MAXDOCTABLESIZE', 123456)
    _test_config_num('TIMEOUT', 0)
    _test_config_num('MINPREFIX', 3)
    _test_config_num('FORKGC_SLEEP_BEFORE_EXIT', 5)
    _test_config_num('MAXEXPANSIONS', 5)
    _test_config_num('MAXPREFIXEXPANSIONS', 5)
    _test_config_num('WORKERS', 3)
    _test_config_num('MIN_OPERATION_WORKERS', 3)
    _test_config_num('TIERED_HNSW_BUFFER_LIMIT', 50000)
    _test_config_num('PRIVILEGED_THREADS_NUM', 4)
    _test_config_num('WORKERS_PRIORITY_BIAS_THRESHOLD', 4)
    _test_config_num('GCSCANSIZE', 3)
    _test_config_num('MIN_PHONETIC_TERM_LEN', 3)
    _test_config_num('FORK_GC_RUN_INTERVAL', 3)
    _test_config_num('FORK_GC_CLEAN_THRESHOLD', 3)
    _test_config_num('FORK_GC_RETRY_INTERVAL', 3)
    _test_config_num('UNION_ITERATOR_HEAP', 20)
    _test_config_num('_NUMERIC_RANGES_PARENTS', 1)
    _test_config_num('BG_INDEX_SLEEP_GAP', 15)
    _test_config_num('MINSTEMLEN', 3)
    _test_config_num('INDEX_CURSOR_LIMIT', 128)

# True/False arguments
    _test_config_true_false('NOGC', 'true')
    _test_config_true_false('NO_MEM_POOLS', 'true')
    _test_config_true_false('FORK_GC_CLEAN_NUMERIC_EMPTY_NODES', 'true')

    _test_config_str('GC_POLICY', 'fork')
    _test_config_str('GC_POLICY', 'default', 'fork')
    _test_config_str('ON_TIMEOUT', 'fail')
    _test_config_str('TIMEOUT', '0', '0')
    _test_config_str('PARTIAL_INDEXED_DOCS', '0', 'false')
    _test_config_str('PARTIAL_INDEXED_DOCS', '1', 'true')
    _test_config_str('MAXSEARCHRESULTS', '100', '100')
    _test_config_str('MAXSEARCHRESULTS', '-1', 'unlimited')
    _test_config_str('MAXAGGREGATERESULTS', '100', '100')
    _test_config_str('MAXAGGREGATERESULTS', '-1', 'unlimited')
    _test_config_str('RAW_DOCID_ENCODING', 'false', 'false')
    _test_config_str('RAW_DOCID_ENCODING', 'true', 'true')
    _test_config_str('_FORK_GC_CLEAN_NUMERIC_EMPTY_NODES', 'false', 'false')
    _test_config_str('_FORK_GC_CLEAN_NUMERIC_EMPTY_NODES', 'true', 'true')
    _test_config_str('_FREE_RESOURCE_ON_THREAD', 'false', 'false')
    _test_config_str('_FREE_RESOURCE_ON_THREAD', 'true', 'true')
    _test_config_str('_PRIORITIZE_INTERSECT_UNION_CHILDREN', 'true', 'true')
    _test_config_str('_PRIORITIZE_INTERSECT_UNION_CHILDREN', 'false', 'false')

@skip(cluster=True)
def test_command_name(env: Env):
    if config_cmd() == '_FT.CONFIG':
        # if the binaries are not standalone only, the command name is _FT.CONFIG
        env.expect('_FT.CONFIG', 'GET', 'TIMEOUT').noError()
    # Expect the `FT.CONFIG` command to be available anyway
    env.expect('FT.CONFIG', 'GET', 'TIMEOUT').noError()

@skip(cluster=True)
def testImmutable(env):

    env.expect(config_cmd(), 'set', 'EXTLOAD').error().contains(not_modifiable)
    env.expect(config_cmd(), 'set', 'NOGC').error().contains(not_modifiable)
    env.expect(config_cmd(), 'set', 'MAXDOCTABLESIZE').error().contains(not_modifiable)
    env.expect(config_cmd(), 'set', 'TIERED_HNSW_BUFFER_LIMIT').error().contains(not_modifiable)
    env.expect(config_cmd(), 'set', 'PRIVILEGED_THREADS_NUM').error().contains(not_modifiable) # deprecated
    env.expect(config_cmd(), 'set', 'WORKERS_PRIORITY_BIAS_THRESHOLD').error().contains(not_modifiable)
    env.expect(config_cmd(), 'set', 'FRISOINI').error().contains(not_modifiable)
    env.expect(config_cmd(), 'set', 'GC_POLICY').error().contains(not_modifiable)
    env.expect(config_cmd(), 'set', 'NO_MEM_POOLS').error().contains(not_modifiable)
    env.expect(config_cmd(), 'set', 'PARTIAL_INDEXED_DOCS').error().contains(not_modifiable)
    env.expect(config_cmd(), 'set', 'UPGRADE_INDEX').error().contains(not_modifiable)
    env.expect(config_cmd(), 'set', 'RAW_DOCID_ENCODING').error().contains(not_modifiable)
    env.expect(config_cmd(), 'set', 'BG_INDEX_SLEEP_GAP').error().contains(not_modifiable)


############################ TEST DEPRECATED MT CONFIGS ############################

workers_default = 0
min_operation_workers_default = 4

@skip(cluster=True)
def testDeprecatedMTConfig_full():
    workers = '3'
    env = Env(moduleArgs=f'WORKER_THREADS {workers} MT_MODE MT_MODE_FULL')
    # Check old config values
    env.expect(config_cmd(), 'get', 'WORKER_THREADS').equal([['WORKER_THREADS', workers]])
    env.expect(config_cmd(), 'get', 'MT_MODE').equal([['MT_MODE', 'MT_MODE_FULL']])
    # Check new config values
    env.expect(config_cmd(), 'get', 'WORKERS').equal([['WORKERS', workers]])
    env.expect(config_cmd(), 'get', 'MIN_OPERATION_WORKERS').equal([['MIN_OPERATION_WORKERS', str(min_operation_workers_default)]])

@skip(cluster=True)
def testDeprecatedMTConfig_operations():
    workers = '3'
    env = Env(moduleArgs=f'WORKER_THREADS {workers} MT_MODE MT_MODE_ONLY_ON_OPERATIONS')
    # Check old config values
    env.expect(config_cmd(), 'get', 'WORKER_THREADS').equal([['WORKER_THREADS', workers]])
    env.expect(config_cmd(), 'get', 'MT_MODE').equal([['MT_MODE', 'MT_MODE_ONLY_ON_OPERATIONS']])
    # Check new config values
    env.expect(config_cmd(), 'get', 'WORKERS').equal([['WORKERS', str(workers_default)]])
    env.expect(config_cmd(), 'get', 'MIN_OPERATION_WORKERS').equal([['MIN_OPERATION_WORKERS', workers]])

@skip(cluster=True)
def testDeprecatedMTConfig_off():
    env = Env(moduleArgs='WORKER_THREADS 0 MT_MODE MT_MODE_OFF')
    # Check old config values
    env.expect(config_cmd(), 'get', 'WORKER_THREADS').equal([['WORKER_THREADS', '0']])
    env.expect(config_cmd(), 'get', 'MT_MODE').equal([['MT_MODE', 'MT_MODE_OFF']])
    # Check new config values. Both are 0 due to explicit configuration
    env.expect(config_cmd(), 'get', 'WORKERS').equal([['WORKERS', '0']])
    env.expect(config_cmd(), 'get', 'MIN_OPERATION_WORKERS').equal([['MIN_OPERATION_WORKERS', '0']])

# Check invalid combination
@skip(cluster=True)
def testDeprecatedMTConfig_full_with_0():
    env = Env(moduleArgs='MT_MODE MT_MODE_FULL WORKER_THREADS 0')
    env.assertTrue(env.isUp())
    env.expect(config_cmd(), 'get', 'WORKERS').equal([['WORKERS', str(workers_default)]])
    env.expect(config_cmd(), 'get', 'MIN_OPERATION_WORKERS').equal([['MIN_OPERATION_WORKERS', str(min_operation_workers_default)]])
@skip(cluster=True)
def testDeprecatedMTConfig_operations_with_0():
    env = Env(moduleArgs='MT_MODE MT_MODE_ONLY_ON_OPERATIONS WORKER_THREADS 0')
    env.assertTrue(env.isUp())
    env.expect(config_cmd(), 'get', 'WORKERS').equal([['WORKERS', str(workers_default)]])
    env.expect(config_cmd(), 'get', 'MIN_OPERATION_WORKERS').equal([['MIN_OPERATION_WORKERS', str(min_operation_workers_default)]])
@skip(cluster=True)
def testDeprecatedMTConfig_off_with_non_0():
    env = Env(moduleArgs='MT_MODE MT_MODE_OFF WORKER_THREADS 3')
    env.assertTrue(env.isUp())
    env.expect(config_cmd(), 'get', 'WORKERS').equal([['WORKERS', str(workers_default)]])
    env.expect(config_cmd(), 'get', 'MIN_OPERATION_WORKERS').equal([['MIN_OPERATION_WORKERS', str(min_operation_workers_default)]])

@skip(cluster=True)
def testDeprecatedMTConfig_ignore_full():
    # Check deprecated configs are ignored when new configs are set
    env = Env(moduleArgs='WORKER_THREADS 3 MT_MODE MT_MODE_FULL WORKERS 5 MIN_OPERATION_WORKERS 6')
    env.expect(config_cmd(), 'get', 'WORKERS').equal([['WORKERS', '5']])
    env.expect(config_cmd(), 'get', 'MIN_OPERATION_WORKERS').equal([['MIN_OPERATION_WORKERS', '6']])
    env.expect(config_cmd(), 'get', 'MT_MODE').equal([['MT_MODE', 'MT_MODE_FULL']])
    env.expect(config_cmd(), 'get', 'WORKER_THREADS').equal([['WORKER_THREADS', '5']]) # follows WORKERS

@skip(cluster=True)
def testDeprecatedMTConfig_ignore_operations():
    # Check deprecated configs are ignored when new configs are set
    env = Env(moduleArgs='WORKER_THREADS 3 MT_MODE MT_MODE_ONLY_ON_OPERATIONS WORKERS 5 MIN_OPERATION_WORKERS 6')
    env.expect(config_cmd(), 'get', 'WORKERS').equal([['WORKERS', '5']])
    env.expect(config_cmd(), 'get', 'MIN_OPERATION_WORKERS').equal([['MIN_OPERATION_WORKERS', '6']])
    env.expect(config_cmd(), 'get', 'MT_MODE').equal([['MT_MODE', 'MT_MODE_ONLY_ON_OPERATIONS']])
    env.expect(config_cmd(), 'get', 'WORKER_THREADS').equal([['WORKER_THREADS', '6']]) # follows MIN_OPERATION_WORKERS

@skip(cluster=True)
def testDeprecatedMTConfig_address_combination_full():
    # Check allowed combination of deprecated and new configs
    env = Env(moduleArgs='WORKER_THREADS 3 MT_MODE MT_MODE_FULL MIN_OPERATION_WORKERS 6')
    env.expect(config_cmd(), 'get', 'WORKERS').equal([['WORKERS', '3']])
    env.expect(config_cmd(), 'get', 'MIN_OPERATION_WORKERS').equal([['MIN_OPERATION_WORKERS', '6']])
    env.expect(config_cmd(), 'get', 'MT_MODE').equal([['MT_MODE', 'MT_MODE_FULL']])
    env.expect(config_cmd(), 'get', 'WORKER_THREADS').equal([['WORKER_THREADS', '3']]) # follows WORKERS

@skip(cluster=True)
def testDeprecatedMTConfig_address_combination_operations():
    # Check allowed combination of deprecated and new configs
    env = Env(moduleArgs='WORKER_THREADS 3 MT_MODE MT_MODE_ONLY_ON_OPERATIONS WORKERS 5')
    env.expect(config_cmd(), 'get', 'WORKERS').equal([['WORKERS', '5']])
    env.expect(config_cmd(), 'get', 'MIN_OPERATION_WORKERS').equal([['MIN_OPERATION_WORKERS', '3']])
    env.expect(config_cmd(), 'get', 'MT_MODE').equal([['MT_MODE', 'MT_MODE_ONLY_ON_OPERATIONS']])
    env.expect(config_cmd(), 'get', 'WORKER_THREADS').equal([['WORKER_THREADS', '3']]) # follows MIN_OPERATION_WORKERS

########################## TEST DEPRECATED MT CONFIGS END ##########################

###############################################################################
# TODO: rewrite following tests properly for all coordinator's config options #
###############################################################################

@skip(cluster=False)
def testConfigCoord(env):
    env.cmd('ft.create', 'idx', 'ON', 'HASH', 'SCHEMA', 'test', 'TEXT', 'SORTABLE')
    env.expect(config_cmd(), 'help', 'idx').equal([])

@skip(cluster=False)
def testConfigErrorsCoord(env):
    env.expect(config_cmd(), 'set', 'SEARCH_THREADS', 'banana').error().contains(not_modifiable)
    env.expect(config_cmd(), 'set', 'SEARCH_THREADS', '-1').error().contains(not_modifiable)

@skip(cluster=False)
def testGetConfigOptionsCoord(env):
    def check_config(conf):
        env.expect(config_cmd(), 'get', conf).noError().apply(lambda x: x[0][0]).equal(conf)

    check_config('SEARCH_THREADS')

@skip(cluster=CLUSTER) # Change to `skip(cluster=False)`
def testAllConfigCoord(env):
    pass

@skip(cluster=False)
def testInitConfigCoord():

    _test_config_num('SEARCH_THREADS', 3)
    _test_config_num('CONN_PER_SHARD', 3)

    def _testOSSGlobalPasswordConfig():
        env = Env(moduleArgs='OSS_GLOBAL_PASSWORD 123456', noDefaultModuleArgs=True)
        if env.env == 'existing-env':
            env.skip()
        env.expect(config_cmd(), 'get', 'OSS_GLOBAL_PASSWORD').equal([['OSS_GLOBAL_PASSWORD', 'Password: *******']])
        env.stop()

    # We test `OSS_GLOBAL_PASSWORD` manually since the getter obfuscates the value
    _testOSSGlobalPasswordConfig()

    _test_config_str('OSS_ACL_USERNAME', 'default')

@skip(cluster=False)
def testImmutableCoord(env):
    env.expect(config_cmd(), 'set', 'SEARCH_THREADS').error().contains(not_modifiable)
<<<<<<< HEAD

################################################################################
# Test CONFIG SET/GET numeric parameters
################################################################################
LLONG_MAX = 2**63 - 1
UINT32_MAX = 2**32 - 1

numericConfigs = [
    # configName, ftConfigName, defaultValue, minValue, maxValue, immutable
    ('search._numeric-ranges-parents', '_NUMERIC_RANGES_PARENTS', 0, 0, 2, False),
    ('search.bg-index-sleep-gap', 'BG_INDEX_SLEEP_GAP', 100, 1, UINT32_MAX, True),
    ('search.cursor-max-idle', 'CURSOR_MAX_IDLE', 300000, 1, LLONG_MAX, False),
    ('search.default-dialect', 'DEFAULT_DIALECT', 1, 1, 4, False),
    ('search.fork-gc-clean-threshold', 'FORK_GC_CLEAN_THRESHOLD', 100, 1, LLONG_MAX, False),
    ('search.fork-gc-retry-interval', 'FORK_GC_RETRY_INTERVAL', 5, 1, LLONG_MAX, False),
    ('search.fork-gc-run-interval', 'FORK_GC_RUN_INTERVAL', 30, 1, LLONG_MAX, False),
    ('search.fork-gc-sleep-before-exit', 'FORKGC_SLEEP_BEFORE_EXIT', 0, 0, LLONG_MAX, False),
    ('search.gc-scan-size', 'GCSCANSIZE', 100, 1, LLONG_MAX, False),
    ('search.index-cursor-limit', 'INDEX_CURSOR_LIMIT', 128, 0, LLONG_MAX, False),
    ('search.max-aggregate-results', 'MAXAGGREGATERESULTS', 'unlimited', 1, LLONG_MAX, False),
    ('search.max-doctablesize', 'MAXDOCTABLESIZE', 1_000_000, 1, 100_000_000, True),
    ('search.max-prefix-expansions', 'MAXPREFIXEXPANSIONS', 200, 1, LLONG_MAX, False),
    ('search.max-search-results', 'MAXSEARCHRESULTS', 1_000_000, 1, LLONG_MAX, False),
    ('search.min-operation-workers', 'MIN_OPERATION_WORKERS', 4, 1, 16, False),
    ('search.min-phonetic-term-len', 'MIN_PHONETIC_TERM_LEN', 3, 1, LLONG_MAX, False),
    ('search.min-prefix', 'MINPREFIX', 2, 1, LLONG_MAX, False),
    ('search.min-stem-len', 'MINSTEMLEN', 4, 2, UINT32_MAX, False),
    ('search.multi-text-slop', 'MULTI_TEXT_SLOP', 100, 1, UINT32_MAX, True),
    ('search.tiered-hnsw-buffer-limit', 'TIERED_HNSW_BUFFER_LIMIT', 1024, 0, LLONG_MAX, True),
    ('search.timeout', 'TIMEOUT', 500, 1, LLONG_MAX, False),
    ('search.union-iterator-heap', 'UNION_ITERATOR_HEAP', 20, 1, LLONG_MAX, False),
    ('search.vss-max-resize', 'VSS_MAX_RESIZE', 0, 0, UINT32_MAX, False),
    ('search.workers', 'WORKERS', 0, 0, 16, False),
    ('search.workers-priority-bias-threshold', 'WORKERS_PRIORITY_BIAS_THRESHOLD', 1, 0, LLONG_MAX, True),
    # Cluster parameters
    ('search.search-threads', 'SEARCH_THREADS', 20, 1, LLONG_MAX, True),
    ('search.topology-validation-timeout', 'TOPOLOGY_VALIDATION_TIMEOUT', 30_000, 0, LLONG_MAX, False),
]

def testConfigAPIRunTimeNumericParams():
    env = Env(noDefaultModuleArgs=True)

    def _testNumericConfig(env, configName, ftConfigName, default, min, max):
        # Check default value
        env.expect('CONFIG', 'GET', configName).equal([configName, str(default)])

        # write using CONFIG SET, read using CONFIG GET/FT.CONFIG GET
        env.expect('CONFIG', 'SET', configName, max).equal('OK')
        env.expect('CONFIG', 'GET', configName).equal([configName, str(max)])
        env.expect(config_cmd(), 'GET', ftConfigName)\
            .equal([[ftConfigName, str(max)]])

        # Write using FT.CONFIG SET, read using CONFIG GET/FT.CONFIG GET
        env.expect(config_cmd(), 'SET', ftConfigName, min).ok()
        env.expect('CONFIG', 'GET', configName).equal([configName, str(min)])
        env.expect(config_cmd(), 'GET', ftConfigName)\
            .equal([[ftConfigName, str(min)]])

        # test invalid values
        env.expect('CONFIG', 'SET', configName, 'invalid_numeric').error()\
            .contains('CONFIG SET failed')
        env.expect('CONFIG', 'SET', configName, str(min - 1)).error()\
            .contains('CONFIG SET failed')
        env.expect('CONFIG', 'SET', configName, str(max + 1)).error()\
            .contains('CONFIG SET failed')

        # test valid range limits
        env.expect('CONFIG', 'SET', configName, str(min)).equal('OK')
        env.expect('CONFIG', 'GET', configName).equal([configName, str(min)])
        env.expect('CONFIG', 'SET', configName, str(max)).equal('OK')
        env.expect('CONFIG', 'GET', configName).equal([configName, str(max)])

    def _testImmutableNumericConfig(env, configName, ftConfigName, default):
        # Check default value
        env.expect('CONFIG', 'GET', configName).equal([configName, str(default)])
        env.expect(config_cmd(), 'GET', ftConfigName).\
            equal([[ftConfigName, str(default)]])

        # Check that the value is immutable
        env.expect('CONFIG', 'SET', configName, str(default)).error()\
            .contains('CONFIG SET failed')

    # Test numeric parameters
    for configName, ftConfigName, default, min, max, immutable in numericConfigs:
        # TODO: Implement search.max-aggregate-results and search.max-search-results,
        # the code is commented out because the limits are not correct
        if configName in ['search.max-aggregate-results', 'search.max-search-results']:
            continue

        if configName in ['search.search-threads',
                          'search.topology-validation-timeout']:
            if not env.isCluster():
                continue

        if immutable:
            _testImmutableNumericConfig(env, configName, ftConfigName, default)
        else:
            _testNumericConfig(env, configName, ftConfigName, default, min, max)


@skip(cluster=True)
def testModuleLoadexNumericParams():
    env = Env(noDefaultModuleArgs=True)

    dbFileName = env.cmd('config', 'get', 'dbfilename')[1]
    dbDir = env.cmd('config', 'get', 'dir')[1]
    rdbFilePath = os.path.join(dbDir, dbFileName)
    env.stop()
    os.unlink(rdbFilePath)
    
    # Remove modules and args
    env.assertEqual(len(env.envRunner.modulePath), 2)
    env.assertEqual(len(env.envRunner.moduleArgs), 2)
    redisearch_module_path = env.envRunner.modulePath[0]
    env.envRunner.modulePath.pop()
    env.envRunner.moduleArgs.pop()
    env.envRunner.modulePath.pop()
    env.envRunner.moduleArgs.pop()
    env.envRunner.masterCmdArgs = env.envRunner.createCmdArgs('master')

    for configName, argName, default, minValue, maxValue, immutable in numericConfigs:
        # TODO: Implement search.max-aggregate-results and search.max-search-results,
        # the code is commented out because the limits are not correct
        if configName in ['search.max-aggregate-results', 'search.max-search-results']:
            continue

        if (minValue != default):
            configValue = str(minValue)
            argValue = str(minValue + 1)
        else:
            configValue = str(minValue + 1)
            argValue = str(minValue + 2)
        
        env.assertNotEqual(configValue, str(default))

        # Load module using module arguments
        env.start()
        res = env.cmd('MODULE', 'LIST')
        env.assertEqual(res, [])
        res = env.cmd('MODULE', 'LOADEX', redisearch_module_path,
                      'ARGS', argName, argValue
        )
        env.expect(config_cmd(), 'GET', argName).equal([[argName, argValue]])
        env.expect('CONFIG', 'GET', configName).equal([configName, argValue])
        env.stop()
        os.unlink(rdbFilePath)

        # Load module using CONFIG
        env.start()
        res = env.cmd('MODULE', 'LIST')
        env.assertEqual(res, [])
        res = env.cmd('MODULE', 'LOADEX', redisearch_module_path,
                      'CONFIG', configName, configValue
        )
        env.expect(config_cmd(), 'GET', argName).equal([[argName, configValue]])
        env.expect('CONFIG', 'GET', configName).equal([configName, configValue])
        env.stop()
        os.unlink(rdbFilePath)

        # Load module using CONFIG and module arguments
        # the CONFIG values should take precedence
        env.start()
        res = env.cmd('MODULE', 'LIST')
        env.assertEqual(res, [])
        res = env.cmd('MODULE', 'LOADEX', redisearch_module_path,
                      'CONFIG', configName, configValue,
                      'ARGS', argName, argValue
        )
        env.expect(config_cmd(), 'GET', argName).equal([[argName, configValue]])
        env.expect('CONFIG', 'GET', configName).equal([configName, configValue])
        env.stop()
        os.unlink(rdbFilePath)

        # For immutable parameters, we need to test that the limits are enforced
        # using MODULE LOADEX
        if immutable:
            env.start()
            res = env.cmd('MODULE', 'LIST')
            env.assertEqual(res, [])
            env.expect('MODULE', 'LOADEX', redisearch_module_path,
                       'CONFIG', configName, str(minValue - 1)).error()\
                        .contains('Error loading the extension')
            env.assertTrue(env.isUp())
            env.stop()
            os.unlink(rdbFilePath)

            env.start()
            res = env.cmd('MODULE', 'LIST')
            env.assertEqual(res, [])
            env.expect('MODULE', 'LOADEX', redisearch_module_path,
                       'CONFIG', configName, str(maxValue + 1)).error()\
                        .contains('Error loading the extension')
            env.assertTrue(env.isUp())
            env.stop()
            os.unlink(rdbFilePath)


################################################################################
# Test CONFIG SET/GET enum parameters
################################################################################
def testConfigAPIRunTimeEnumParams():
    env = Env(noDefaultModuleArgs=True)

    # Test default value
    env.expect('CONFIG', 'GET', 'search.on-timeout')\
        .equal(['search.on-timeout', 'return'])

    # Test search.on-timeout - valid values
    env.expect('CONFIG', 'SET', 'search.on-timeout', 'fail').equal('OK')
    env.expect('CONFIG', 'GET', 'search.on-timeout')\
        .equal(['search.on-timeout', 'fail'])

    env.expect('CONFIG', 'SET', 'search.on-timeout', 'return').equal('OK')
    env.expect('CONFIG', 'GET', 'search.on-timeout')\
        .equal(['search.on-timeout', 'return'])

    # Test search.on-timeout - invalid values
    env.expect('CONFIG', 'SET', 'search.on-timeout', 'invalid_value').error()\
            .contains('CONFIG SET failed')

@skip(cluster=True)
def testModuleLoadexEnumParams():
    env = Env(noDefaultModuleArgs=True)

    dbFileName = env.cmd('config', 'get', 'dbfilename')[1]
    dbDir = env.cmd('config', 'get', 'dir')[1]
    rdbFilePath = os.path.join(dbDir, dbFileName)
    env.stop()
    os.unlink(rdbFilePath)
    
    # Remove modules and args
    env.assertEqual(len(env.envRunner.modulePath), 2)
    env.assertEqual(len(env.envRunner.moduleArgs), 2)
    redisearch_module_path = env.envRunner.modulePath[0]
    env.envRunner.modulePath.pop()
    env.envRunner.moduleArgs.pop()
    env.envRunner.modulePath.pop()
    env.envRunner.moduleArgs.pop()
    env.envRunner.masterCmdArgs = env.envRunner.createCmdArgs('master')

    configName = 'search.on-timeout'
    argName = 'ON_TIMEOUT'
    testValue = 'fail'
    defaultValue = 'return'

    # Test setting the parameter using CONFIG
    env.start()
    res = env.cmd('MODULE', 'LIST')
    env.assertEqual(res, [])
    res = env.cmd('MODULE', 'LOADEX', redisearch_module_path,
                'CONFIG', configName, testValue
    )
    env.expect(config_cmd(), 'GET', argName).equal([[argName, testValue]])
    env.expect('CONFIG', 'GET', configName).equal([configName, testValue])
    env.stop()
    os.unlink(rdbFilePath)

    # Test setting the parameter using ARGS
    env.start()
    res = env.cmd('MODULE', 'LIST')
    env.assertEqual(res, [])
    res = env.cmd('MODULE', 'LOADEX', redisearch_module_path,
                'ARGS', argName, testValue
    )
    env.expect(config_cmd(), 'GET', argName).equal([[argName, testValue]])
    env.expect('CONFIG', 'GET', configName).equal([configName, testValue])
    env.stop()
    os.unlink(rdbFilePath)

    # Load module using CONFIG and module arguments, the CONFIG values should
    # take precedence
    env.start()
    res = env.cmd('MODULE', 'LIST')
    env.assertEqual(res, [])
    res = env.cmd('MODULE', 'LOADEX', redisearch_module_path,
                'CONFIG', configName, testValue,
                'ARGS', argName, defaultValue
    )
    env.expect(config_cmd(), 'GET', argName).equal([[argName, testValue]])
    env.expect('CONFIG', 'GET', configName).equal([configName, testValue])
    env.stop()
    os.unlink(rdbFilePath)

################################################################################
# Test CONFIG SET/GET string parameters
################################################################################
stringConfigs = [
    # configName, ftConfigName, ftDefault, testValue
    ('search.ext-load', 'EXTLOAD', None,
     'example_extension/libexample_extension.so'),
    ('search.friso-ini', 'FRISOINI', None, 'deps/cndict/friso.ini'),
]

def testConfigAPIRunTimeStringParams():
    env = Env(noDefaultModuleArgs=True)

    def _testImmutableStringConfig(env, configName, ftConfigName, ftDefault,
                                   testValue):
        # Check default value
        if ftDefault == None:
            default = ''
        env.expect('CONFIG', 'GET', configName).\
            equal([configName, default])
        env.expect(config_cmd(), 'GET', ftConfigName).\
            equal([[ftConfigName, ftDefault]])

        # Check that the value is immutable
        env.expect('CONFIG', 'SET', configName, testValue).error()\
            .contains('CONFIG SET failed')

    # String parameters
    for configName, ftConfigName, ftDefault, testValue in stringConfigs:
        _testImmutableStringConfig(env, configName, ftConfigName, ftDefault,
                                   testValue)

@skip(cluster=True)
def testModuleLoadexStringParams():
    env = Env(noDefaultModuleArgs=True)

    dbFileName = env.cmd('config', 'get', 'dbfilename')[1]
    dbDir = env.cmd('config', 'get', 'dir')[1]
    rdbFilePath = os.path.join(dbDir, dbFileName)
    env.stop()
    os.unlink(rdbFilePath)
    
    # Remove modules and args
    env.assertEqual(len(env.envRunner.modulePath), 2)
    env.assertEqual(len(env.envRunner.moduleArgs), 2)
    redisearch_module_path = env.envRunner.modulePath[0]
    env.envRunner.modulePath.pop()
    env.envRunner.moduleArgs.pop()
    env.envRunner.modulePath.pop()
    env.envRunner.moduleArgs.pop()
    env.envRunner.masterCmdArgs = env.envRunner.createCmdArgs('master')

    for configName, argName, ftDefault, testValue in stringConfigs:
        if configName == 'search.ext-load':
            modpath = env.module[0]
            testValue = os.path.abspath(os.path.join(os.path.dirname(modpath), testValue))

        # Test setting the parameter using CONFIG
        env.start()
        res = env.cmd('MODULE', 'LIST')
        env.assertEqual(res, [])
        res = env.cmd('MODULE', 'LOADEX', redisearch_module_path,
                    'CONFIG', configName, testValue
        )
        env.expect(config_cmd(), 'GET', argName).equal([[argName, testValue]])
        env.expect('CONFIG', 'GET', configName).equal([configName, testValue])
        env.stop()
        os.unlink(rdbFilePath)

        # Test setting the parameter using ARGS
        env.start()
        res = env.cmd('MODULE', 'LIST')
        env.assertEqual(res, [])
        res = env.cmd('MODULE', 'LOADEX', redisearch_module_path,
                    'ARGS', argName, testValue
        )
        env.expect(config_cmd(), 'GET', argName).equal([[argName, testValue]])
        env.expect('CONFIG', 'GET', configName).equal([configName, testValue])
        env.stop()
        os.unlink(rdbFilePath)

        # Load module using CONFIG and module arguments, the CONFIG values should
        # take precedence
        env.start()
        res = env.cmd('MODULE', 'LIST')
        env.assertEqual(res, [])
        res = env.cmd('MODULE', 'LOADEX', redisearch_module_path,
                    'CONFIG', configName, testValue,
                    'ARGS', argName, 'invalid_value'
        )
        env.expect(config_cmd(), 'GET', argName).equal([[argName, testValue]])
        env.expect('CONFIG', 'GET', configName).equal([configName, testValue])
        env.stop()
        os.unlink(rdbFilePath)

################################################################################
# Test CONFIG SET/GET boolean parameters
################################################################################
booleanConfigs = [
    # configName, ftConfigName, defaultValue, immutable, isFlag
    ('search._free-resource-on-thread', '_FREE_RESOURCE_ON_THREAD', 'yes', False, False),
    ('search._numeric-compress', '_NUMERIC_COMPRESS', 'no', False, False),
    ('search._print-profile-clock', '_PRINT_PROFILE_CLOCK', 'yes', False, False),
    ('search.no-gc', 'NOGC', 'no', True, True),
    ('search.no-mem-pools', 'NO_MEM_POOLS', 'no', True, True),
    ('search.partial-indexed-docs', 'PARTIAL_INDEXED_DOCS', 'no', True, False),
    ('search._prioritize-intersect-union-children', '_PRIORITIZE_INTERSECT_UNION_CHILDREN', 'no', False, False),
    ('search.raw-docid-encoding', 'RAW_DOCID_ENCODING', 'no', True, False),
    # # TODO: Confirm if we need to test search._fork-gc-clean-numeric-empty-nodes, 
    # # because it will be deprecated in  8.0
    # ('search._fork-gc-clean-numeric-empty-nodes', '_FORK_GC_CLEAN_NUMERIC_EMPTY_NODES', 'yes', False)
]

def testConfigAPIRunTimeBooleanParams():
    env = Env(noDefaultModuleArgs=True)

    def _testBooleanConfig(env, configName, ftConfigName, default):
        # Check default value
        env.expect('CONFIG', 'GET', configName).equal([configName, default])

        for val in ['yes', 'no']:
            old_val = 'true' if val == 'yes' else 'false'

            # write using CONFIG SET, read using CONFIG GET/FT.CONFIG GET
            env.expect('CONFIG', 'SET', configName, val).equal('OK')
            env.expect('CONFIG', 'GET', configName).equal([configName, val])
            env.expect(config_cmd(), 'GET', ftConfigName)\
                .equal([[ftConfigName, old_val]])

            # Write using FT.CONFIG SET, read using CONFIG GET/FT.CONFIG GET
            env.expect(config_cmd(), 'SET', ftConfigName, old_val).ok()
            env.expect('CONFIG', 'GET', configName).equal([configName, val])
            env.expect(config_cmd(), 'GET', ftConfigName)\
                .equal([[ftConfigName, old_val]])

        # Test invalid values
        env.expect('CONFIG', 'SET', configName, 'invalid_boolean').error()\
            .contains('CONFIG SET failed')

    def _testImmutableBooleanConfig(env, configName, ftConfigName, default):
        # Check default value
        env.expect('CONFIG', 'GET', configName).equal([configName, str(default)])

        old_val = 'true' if default == 'yes' else 'false'
        env.expect(config_cmd(), 'GET', ftConfigName).\
            equal([[ftConfigName, str(old_val)]])

        # Check that the value is immutable
        env.expect('CONFIG', 'SET', configName, str(default)).error()\
            .contains('CONFIG SET failed')

    # Test boolean parameters
    for configName, ftConfigName, defaultValue, immutable, isFlag in booleanConfigs:
        if immutable:
            _testImmutableBooleanConfig(env, configName, ftConfigName, defaultValue)
        else:
            _testBooleanConfig(env, configName, ftConfigName, defaultValue)


@skip(cluster=True)
def testModuleLoadexBooleanParams():
    env = Env(noDefaultModuleArgs=True)

    dbFileName = env.cmd('config', 'get', 'dbfilename')[1]
    dbDir = env.cmd('config', 'get', 'dir')[1]
    rdbFilePath = os.path.join(dbDir, dbFileName)
    env.stop()
    os.unlink(rdbFilePath)
    
    # Remove modules and args
    env.assertEqual(len(env.envRunner.modulePath), 2)
    env.assertEqual(len(env.envRunner.moduleArgs), 2)
    redisearch_module_path = env.envRunner.modulePath[0]
    env.envRunner.modulePath.pop()
    env.envRunner.moduleArgs.pop()
    env.envRunner.modulePath.pop()
    env.envRunner.moduleArgs.pop()
    env.envRunner.masterCmdArgs = env.envRunner.createCmdArgs('master')

    for configName, argName, defaultValue, immutable, isFlag in booleanConfigs:
        # Load module using CONFIG
        env.start()
        res = env.cmd('MODULE', 'LIST')
        env.assertEqual(res, [])
        # use non-default value as config value
        configValue = 'yes' if defaultValue == 'no' else 'yes'
        expected = 'true' if configValue == 'yes' else 'false'
        res = env.cmd('MODULE', 'LOADEX', redisearch_module_path,
                    'CONFIG', configName, configValue
        )
        env.expect(config_cmd(), 'GET', argName).equal([[argName, expected]])
        env.expect('CONFIG', 'GET', configName).equal([configName, configValue])
        env.stop()
        os.unlink(rdbFilePath)

        # `search.partial-indexed-docs` is tested later because 
        # `PARTIAL_INDEXED_DOCS` is set using a number but returns a boolean
        if configName == 'search.partial-indexed-docs':
            continue

        # Load module using module arguments
        env.start()
        res = env.cmd('MODULE', 'LIST')
        env.assertEqual(res, [])
        # use non-default value as argument value
        argValue = 'true' if defaultValue == 'no' else 'false'
        expected = 'yes' if argValue == 'true' else 'no'

        if not isFlag:
            res = env.cmd('MODULE', 'LOADEX', redisearch_module_path,
                        'ARGS', argName, argValue
            )
        else:
            res = env.cmd('MODULE', 'LOADEX', redisearch_module_path,
                        'ARGS', argName
            )
        env.expect(config_cmd(), 'GET', argName).equal([[argName, argValue]])
        env.expect('CONFIG', 'GET', configName).equal([configName, expected])
        env.stop()
        os.unlink(rdbFilePath)

        # Load module using CONFIG and module arguments
        # the CONFIG values should take precedence
        env.start()
        res = env.cmd('MODULE', 'LIST')
        env.assertEqual(res, [])
        # use non-default value as config value
        configValue = 'yes' if defaultValue == 'no' else 'yes'
        # use default value as argument value
        argValue = 'true' if defaultValue == 'yes' else 'false'
        # expected value should be equivalent to the config value
        expected = 'true' if configValue == 'yes' else 'false'
        if not isFlag:
            res = env.cmd('MODULE', 'LOADEX', redisearch_module_path,
                        'CONFIG', configName, configValue,
                        'ARGS', argName, argValue
            )
        else:
            res = env.cmd('MODULE', 'LOADEX', redisearch_module_path,
                        'CONFIG', configName, configValue,
                        'ARGS', argName
            )
        env.expect(config_cmd(), 'GET', argName).equal([[argName, expected]])
        env.expect('CONFIG', 'GET', configName).equal([configName, configValue])
        env.stop()
        os.unlink(rdbFilePath)

    # test `search.partial-indexed-docs`
    env.start()
    res = env.cmd('MODULE', 'LIST')
    env.assertEqual(res, [])
    # use non-default value as argument value
    res = env.cmd('MODULE', 'LOADEX', redisearch_module_path,
                'ARGS', 'PARTIAL_INDEXED_DOCS', '1'
    )
    env.expect(config_cmd(), 'GET', 'PARTIAL_INDEXED_DOCS')\
        .equal([['PARTIAL_INDEXED_DOCS', 'true']])
    env.expect('CONFIG', 'GET', 'search.partial-indexed-docs')\
        .equal(['search.partial-indexed-docs', 'yes'])
    env.stop()
    os.unlink(rdbFilePath)

    # Load module using CONFIG and module arguments, the CONFIG values should
    # take precedence
    env.start()
    res = env.cmd('MODULE', 'LIST')
    env.assertEqual(res, [])
    res = env.cmd('MODULE', 'LOADEX', redisearch_module_path,
                'CONFIG', 'search.partial-indexed-docs', 'yes',
                'ARGS', 'PARTIAL_INDEXED_DOCS', '0'
    )
    env.expect(config_cmd(), 'GET', 'PARTIAL_INDEXED_DOCS')\
        .equal([['PARTIAL_INDEXED_DOCS', 'true']])
    env.expect('CONFIG', 'GET', 'search.partial-indexed-docs')\
        .equal(['search.partial-indexed-docs', 'yes'])
    env.stop()
    os.unlink(rdbFilePath)
=======
    env.expect(config_cmd(), 'set', 'OSS_GLOBAL_PASSWORD').error().contains(not_modifiable)
    env.expect(config_cmd(), 'set', 'OSS_ACL_USERNAME').error().contains(not_modifiable)

@skip(cluster=False)
def testSetACLUsername():
    """Tests that the OSS_ACL_USERNAME configuration is set correctly on module
    load
    we also test that the client hangs when trying to authenticate with a
    non-existing user. This is a BUG that should be fixed - see MOD-8071.
    """

    # Setting the `OSS_ACL_USERNAME` configuration without the `OSS_GLOBAL_PASSWORD`
    # the configuration should not do anything since we don't try to authenticate.
    _test_config_str('OSS_ACL_USERNAME', 'test')

    # Set both the username and password. This should fail since we have no such
    # user.
    env = Env(moduleArgs='OSS_ACL_USERNAME test_user OSS_GLOBAL_PASSWORD 123456', noDefaultModuleArgs=True)

    timeout = 3 # 3 seconds, more than enough for the an env to be up normally
    try:
        with TimeLimit(timeout):
            env.cmd('FT.SEARCH', 'idx', '*')
            # Client hangs.
            env.assertTrue(False)
    except Exception as e:
        env.assertEqual(str(e), 'Timeout: operation timeout exceeded')
>>>>>>> 58846872
<|MERGE_RESOLUTION|>--- conflicted
+++ resolved
@@ -389,7 +389,33 @@
 @skip(cluster=False)
 def testImmutableCoord(env):
     env.expect(config_cmd(), 'set', 'SEARCH_THREADS').error().contains(not_modifiable)
-<<<<<<< HEAD
+    env.expect(config_cmd(), 'set', 'OSS_GLOBAL_PASSWORD').error().contains(not_modifiable)
+    env.expect(config_cmd(), 'set', 'OSS_ACL_USERNAME').error().contains(not_modifiable)
+
+@skip(cluster=False)
+def testSetACLUsername():
+    """Tests that the OSS_ACL_USERNAME configuration is set correctly on module
+    load
+    we also test that the client hangs when trying to authenticate with a
+    non-existing user. This is a BUG that should be fixed - see MOD-8071.
+    """
+
+    # Setting the `OSS_ACL_USERNAME` configuration without the `OSS_GLOBAL_PASSWORD`
+    # the configuration should not do anything since we don't try to authenticate.
+    _test_config_str('OSS_ACL_USERNAME', 'test')
+
+    # Set both the username and password. This should fail since we have no such
+    # user.
+    env = Env(moduleArgs='OSS_ACL_USERNAME test_user OSS_GLOBAL_PASSWORD 123456', noDefaultModuleArgs=True)
+
+    timeout = 3 # 3 seconds, more than enough for the an env to be up normally
+    try:
+        with TimeLimit(timeout):
+            env.cmd('FT.SEARCH', 'idx', '*')
+            # Client hangs.
+            env.assertTrue(False)
+    except Exception as e:
+        env.assertEqual(str(e), 'Timeout: operation timeout exceeded')
 
 ################################################################################
 # Test CONFIG SET/GET numeric parameters
@@ -516,6 +542,11 @@
         if configName in ['search.max-aggregate-results', 'search.max-search-results']:
             continue
 
+        if configName in ['search.search-threads',
+                          'search.topology-validation-timeout']:
+            if not env.isCluster():
+                continue
+
         if (minValue != default):
             configValue = str(minValue)
             argValue = str(minValue + 1)
@@ -949,33 +980,4 @@
     env.expect('CONFIG', 'GET', 'search.partial-indexed-docs')\
         .equal(['search.partial-indexed-docs', 'yes'])
     env.stop()
-    os.unlink(rdbFilePath)
-=======
-    env.expect(config_cmd(), 'set', 'OSS_GLOBAL_PASSWORD').error().contains(not_modifiable)
-    env.expect(config_cmd(), 'set', 'OSS_ACL_USERNAME').error().contains(not_modifiable)
-
-@skip(cluster=False)
-def testSetACLUsername():
-    """Tests that the OSS_ACL_USERNAME configuration is set correctly on module
-    load
-    we also test that the client hangs when trying to authenticate with a
-    non-existing user. This is a BUG that should be fixed - see MOD-8071.
-    """
-
-    # Setting the `OSS_ACL_USERNAME` configuration without the `OSS_GLOBAL_PASSWORD`
-    # the configuration should not do anything since we don't try to authenticate.
-    _test_config_str('OSS_ACL_USERNAME', 'test')
-
-    # Set both the username and password. This should fail since we have no such
-    # user.
-    env = Env(moduleArgs='OSS_ACL_USERNAME test_user OSS_GLOBAL_PASSWORD 123456', noDefaultModuleArgs=True)
-
-    timeout = 3 # 3 seconds, more than enough for the an env to be up normally
-    try:
-        with TimeLimit(timeout):
-            env.cmd('FT.SEARCH', 'idx', '*')
-            # Client hangs.
-            env.assertTrue(False)
-    except Exception as e:
-        env.assertEqual(str(e), 'Timeout: operation timeout exceeded')
->>>>>>> 58846872
+    os.unlink(rdbFilePath)