--- conflicted
+++ resolved
@@ -88,13 +88,10 @@
     check_config('MINSTEMLEN')
     check_config('OSS_GLOBAL_PASSWORD')
     check_config('INDEX_CURSOR_LIMIT')
-<<<<<<< HEAD
+    check_config('ENABLE_UNSTABLE_FEATURES')
     check_config('_INDEX_MEM_LIMIT')
 
 
-=======
-    check_config('ENABLE_UNSTABLE_FEATURES')
->>>>>>> da9adbf3
 
 @skip(cluster=True)
 def testSetConfigOptions(env):
@@ -120,11 +117,8 @@
     env.expect(config_cmd(), 'set', 'FORK_GC_CLEAN_THRESHOLD', 1).equal('OK')
     env.expect(config_cmd(), 'set', 'FORK_GC_RETRY_INTERVAL', 1).equal('OK')
     env.expect(config_cmd(), 'set', 'INDEX_CURSOR_LIMIT', 1).equal('OK')
-<<<<<<< HEAD
+    env.expect(config_cmd(), 'set', 'ENABLE_UNSTABLE_FEATURES', 'true').equal('OK')
     env.expect(config_cmd(), 'set', '_INDEX_MEM_LIMIT', 1).equal('OK')
-=======
-    env.expect(config_cmd(), 'set', 'ENABLE_UNSTABLE_FEATURES', 'true').equal('OK')
->>>>>>> da9adbf3
 
 
 @skip(cluster=True)
@@ -184,11 +178,8 @@
     env.assertEqual(res_dict['GC_POLICY'][0], 'fork')
     env.assertEqual(res_dict['UNION_ITERATOR_HEAP'][0], '20')
     env.assertEqual(res_dict['INDEX_CURSOR_LIMIT'][0], '128')
-<<<<<<< HEAD
+    env.assertEqual(res_dict['ENABLE_UNSTABLE_FEATURES'][0], 'false')
     env.assertEqual(res_dict['_INDEX_MEM_LIMIT'][0], '80')
-=======
-    env.assertEqual(res_dict['ENABLE_UNSTABLE_FEATURES'][0], 'false')
->>>>>>> da9adbf3
 
 @skip(cluster=True)
 def testInitConfig():
@@ -493,12 +484,8 @@
     # Cluster parameters
     ('search-threads', 'SEARCH_THREADS', 20, 1, LLONG_MAX, True, True),
     ('search-topology-validation-timeout', 'TOPOLOGY_VALIDATION_TIMEOUT', 30_000, 0, LLONG_MAX, False, True),
-<<<<<<< HEAD
-
-=======
     ('search-cursor-reply-threshold', 'CURSOR_REPLY_THRESHOLD', 1, 1, LLONG_MAX, False, True),
     ('search-conn-per-shard', 'CONN_PER_SHARD', 0, 0, UINT32_MAX, False, True),
->>>>>>> da9adbf3
 ]
 
 @skip(redis_less_than='7.9.227')
