from RLTest import Env
from includes import *
from common import *

not_modifiable = 'Not modifiable at runtime'

def _test_config_str(arg_name, arg_value, ret_value=None):
    if ret_value == None:
        ret_value = arg_value
    env = Env(moduleArgs=arg_name + ' ' + arg_value, noDefaultModuleArgs=True)
    if env.env == 'existing-env':
        env.skip()
    env.expect(config_cmd(), 'get', arg_name).equal([[arg_name, ret_value]])
    env.stop()

def _test_config_num(arg_name, arg_value):
    env = Env(moduleArgs=f'{arg_name} {arg_value}', noDefaultModuleArgs=True)
    if env.env == 'existing-env':
        env.skip()
    env.expect(config_cmd(), 'get', arg_name).equal([[arg_name, str(arg_value)]])
    env.stop()

def _test_config_true_false(arg_name, res):
    env = Env(moduleArgs=arg_name, noDefaultModuleArgs=True)
    if env.env == 'existing-env':
        env.skip()
    env.expect(config_cmd(), 'get', arg_name).equal([[arg_name, res]])
    env.stop()

@skip(cluster=True)
def testConfig(env):
    env.cmd('ft.create', 'idx', 'ON', 'HASH', 'SCHEMA', 'test', 'TEXT', 'SORTABLE')
    env.expect(config_cmd(), 'help', 'idx').equal([])
    env.expect(config_cmd(), 'set', 'MINPREFIX', 1).equal('OK')

@skip(cluster=True)
def testConfigErrors(env):
    env.expect(config_cmd(), 'set', 'MINPREFIX', 1, 2).equal('EXCESSARGS')
    env.expect(config_cmd(), 'no_such_command', 'idx').equal('No such configuration action')
    env.expect(config_cmd(), 'idx').error().contains('wrong number of arguments')
    env.expect(config_cmd(), 'set', '_NUMERIC_RANGES_PARENTS', 3) \
        .equal('Max depth for range cannot be higher than max depth for balance')
    env.expect(config_cmd(), 'set', 'MINSTEMLEN', 1).error()\
        .contains('Minimum stem length cannot be lower than')
    env.expect(config_cmd(), 'set', 'WORKERS', 1_000_000).error()\
        .contains('Number of worker threads cannot exceed')

@skip(cluster=True)
def testGetConfigOptions(env):
    def check_config(conf):
        env.expect(config_cmd(), 'get', conf).noError().apply(lambda x: x[0][0]).equal(conf)

    check_config('EXTLOAD')
    check_config('NOGC')
    check_config('MINPREFIX')
    check_config('FORKGC_SLEEP_BEFORE_EXIT')
    check_config('MAXDOCTABLESIZE')
    check_config('MAXEXPANSIONS')
    check_config('MAXPREFIXEXPANSIONS')
    check_config('TIMEOUT')
    check_config('WORKERS')
    check_config('MIN_OPERATION_WORKERS')
    check_config('WORKER_THREADS')
    check_config('MT_MODE')
    check_config('TIERED_HNSW_BUFFER_LIMIT')
    check_config('PRIVILEGED_THREADS_NUM')
    check_config('WORKERS_PRIORITY_BIAS_THRESHOLD')
    check_config('FRISOINI')
    check_config('MAXSEARCHRESULTS')
    check_config('MAXAGGREGATERESULTS')
    check_config('ON_TIMEOUT')
    check_config('GCSCANSIZE')
    check_config('MIN_PHONETIC_TERM_LEN')
    check_config('GC_POLICY')
    check_config('FORK_GC_RUN_INTERVAL')
    check_config('FORK_GC_CLEAN_THRESHOLD')
    check_config('FORK_GC_RETRY_INTERVAL')
    check_config('PARTIAL_INDEXED_DOCS')
    check_config('UNION_ITERATOR_HEAP')
    check_config('_NUMERIC_COMPRESS')
    check_config('_NUMERIC_RANGES_PARENTS')
    check_config('RAW_DOCID_ENCODING')
    check_config('FORK_GC_CLEAN_NUMERIC_EMPTY_NODES')
    check_config('_FORK_GC_CLEAN_NUMERIC_EMPTY_NODES')
    check_config('_FREE_RESOURCE_ON_THREAD')
    check_config('BG_INDEX_SLEEP_GAP')
    check_config('_PRIORITIZE_INTERSECT_UNION_CHILDREN')
    check_config('MINSTEMLEN')
    check_config('OSS_GLOBAL_PASSWORD')
    check_config('OSS_ACL_USERNAME')
    check_config('INDEX_CURSOR_LIMIT')


@skip(cluster=True)
def testSetConfigOptions(env):

    env.expect(config_cmd(), 'set', 'MINPREFIX', 'str').equal('Could not convert argument to expected type')
    env.expect(config_cmd(), 'set', 'EXTLOAD', 1).equal(not_modifiable)
    env.expect(config_cmd(), 'set', 'NOGC', 1).equal(not_modifiable)
    env.expect(config_cmd(), 'set', 'MINPREFIX', 1).equal('OK')
    env.expect(config_cmd(), 'set', 'FORKGC_SLEEP_BEFORE_EXIT', 1).equal('OK')
    env.expect(config_cmd(), 'set', 'MAXDOCTABLESIZE', 1).equal(not_modifiable)
    env.expect(config_cmd(), 'set', 'MAXEXPANSIONS', 1).equal('OK')
    env.expect(config_cmd(), 'set', 'TIMEOUT', 1).equal('OK')
    env.expect(config_cmd(), 'set', 'WORKERS', 1).equal('OK')
    env.expect(config_cmd(), 'set', 'MIN_OPERATION_WORKERS', 1).equal('OK')
    env.expect(config_cmd(), 'set', 'WORKER_THREADS', 1).equal(not_modifiable) # deprecated
    env.expect(config_cmd(), 'set', 'MT_MODE', 1).equal(not_modifiable) # deprecated
    env.expect(config_cmd(), 'set', 'FRISOINI', 1).equal(not_modifiable)
    env.expect(config_cmd(), 'set', 'ON_TIMEOUT', 1).equal('Invalid ON_TIMEOUT value')
    env.expect(config_cmd(), 'set', 'GCSCANSIZE', 1).equal('OK')
    env.expect(config_cmd(), 'set', 'MIN_PHONETIC_TERM_LEN', 1).equal('OK')
    env.expect(config_cmd(), 'set', 'GC_POLICY', 1).equal(not_modifiable)
    env.expect(config_cmd(), 'set', 'FORK_GC_RUN_INTERVAL', 1).equal('OK')
    env.expect(config_cmd(), 'set', 'FORK_GC_CLEAN_THRESHOLD', 1).equal('OK')
    env.expect(config_cmd(), 'set', 'FORK_GC_RETRY_INTERVAL', 1).equal('OK')
    env.expect(config_cmd(), 'set', 'INDEX_CURSOR_LIMIT', 1).equal('OK')


@skip(cluster=True)
def testSetConfigOptionsErrors(env):
    env.expect(config_cmd(), 'set', 'MAXDOCTABLESIZE', 'str').equal(not_modifiable)
    env.expect(config_cmd(), 'set', 'MAXEXPANSIONS', 'str').equal('Could not convert argument to expected type')
    env.expect(config_cmd(), 'set', 'TIMEOUT', 'str').equal('Could not convert argument to expected type')
    env.expect(config_cmd(), 'set', 'FORKGC_SLEEP_BEFORE_EXIT', 'str').equal('Could not convert argument to expected type')
    env.expect(config_cmd(), 'set', 'FORKGC_SLEEP_BEFORE_EXIT', 'str').equal('Could not convert argument to expected type')
    env.expect(config_cmd(), 'set', 'WORKERS',  2 ** 13 + 1).contains('Number of worker threads cannot exceed')
    env.expect(config_cmd(), 'set', 'MIN_OPERATION_WORKERS', 2 ** 13 + 1).contains('Number of worker threads cannot exceed')
    env.expect(config_cmd(), 'set', 'INDEX_CURSOR_LIMIT', -1).contains('Value is outside acceptable bounds')


@skip(cluster=True)
def testAllConfig(env):
    ## on existing env the pre tests might change the config
    ## so no point of testing it
    if env.env == 'existing-env':
        env.skip()
    res_list = env.cmd(config_cmd() + ' get *')
    res_dict = {d[0]: d[1:] for d in res_list}
    env.assertEqual(res_dict['EXTLOAD'][0], None)
    env.assertEqual(res_dict['NOGC'][0], 'false')
    env.assertEqual(res_dict['MINPREFIX'][0], '2')
    env.assertEqual(res_dict['FORKGC_SLEEP_BEFORE_EXIT'][0], '0')
    env.assertEqual(res_dict['MAXDOCTABLESIZE'][0], '1000000')
    env.assertEqual(res_dict['MAXSEARCHRESULTS'][0], '1000000')
    env.assertEqual(res_dict['MAXAGGREGATERESULTS'][0], 'unlimited')
    env.assertEqual(res_dict['MAXEXPANSIONS'][0], '200')
    env.assertEqual(res_dict['MAXPREFIXEXPANSIONS'][0], '200')
    env.assertContains(res_dict['TIMEOUT'][0], ['500', '0'])
    env.assertEqual(res_dict['WORKERS'][0], '0')
    env.assertEqual(res_dict['MIN_OPERATION_WORKERS'][0], '4')
    env.assertEqual(res_dict['TIERED_HNSW_BUFFER_LIMIT'][0], '1024')
    env.assertEqual(res_dict['PRIVILEGED_THREADS_NUM'][0], '1')
    env.assertEqual(res_dict['WORKERS_PRIORITY_BIAS_THRESHOLD'][0], '1')
    env.assertEqual(res_dict['FRISOINI'][0], None)
    env.assertEqual(res_dict['ON_TIMEOUT'][0], 'return')
    env.assertEqual(res_dict['GCSCANSIZE'][0], '100')
    env.assertEqual(res_dict['MIN_PHONETIC_TERM_LEN'][0], '3')
    env.assertEqual(res_dict['FORK_GC_RUN_INTERVAL'][0], '30')
    env.assertEqual(res_dict['FORK_GC_CLEAN_THRESHOLD'][0], '100')
    env.assertEqual(res_dict['FORK_GC_RETRY_INTERVAL'][0], '5')
    env.assertEqual(res_dict['CURSOR_MAX_IDLE'][0], '300000')
    env.assertEqual(res_dict['NO_MEM_POOLS'][0], 'false')
    env.assertEqual(res_dict['PARTIAL_INDEXED_DOCS'][0], 'false')
    env.assertEqual(res_dict['_NUMERIC_COMPRESS'][0], 'false')
    env.assertEqual(res_dict['_NUMERIC_RANGES_PARENTS'][0], '0')
    env.assertEqual(res_dict['FORK_GC_CLEAN_NUMERIC_EMPTY_NODES'][0], 'true')
    env.assertEqual(res_dict['_FORK_GC_CLEAN_NUMERIC_EMPTY_NODES'][0], 'true')
    env.assertEqual(res_dict['_PRIORITIZE_INTERSECT_UNION_CHILDREN'][0], 'false')
    env.assertEqual(res_dict['_FREE_RESOURCE_ON_THREAD'][0], 'true')
    env.assertEqual(res_dict['BG_INDEX_SLEEP_GAP'][0], '100')
    env.assertEqual(res_dict['GC_POLICY'][0], 'fork')
    env.assertEqual(res_dict['UNION_ITERATOR_HEAP'][0], '20')
    env.assertEqual(res_dict['INDEX_CURSOR_LIMIT'][0], '128')

@skip(cluster=True)
def testInitConfig():
    # Numeric arguments
    _test_config_num('MAXDOCTABLESIZE', 123456)
    _test_config_num('TIMEOUT', 0)
    _test_config_num('MINPREFIX', 3)
    _test_config_num('FORKGC_SLEEP_BEFORE_EXIT', 5)
    _test_config_num('MAXEXPANSIONS', 5)
    _test_config_num('MAXPREFIXEXPANSIONS', 5)
    _test_config_num('WORKERS', 3)
    _test_config_num('MIN_OPERATION_WORKERS', 3)
    _test_config_num('TIERED_HNSW_BUFFER_LIMIT', 50000)
    _test_config_num('PRIVILEGED_THREADS_NUM', 4)
    _test_config_num('WORKERS_PRIORITY_BIAS_THRESHOLD', 4)
    _test_config_num('GCSCANSIZE', 3)
    _test_config_num('MIN_PHONETIC_TERM_LEN', 3)
    _test_config_num('FORK_GC_RUN_INTERVAL', 3)
    _test_config_num('FORK_GC_CLEAN_THRESHOLD', 3)
    _test_config_num('FORK_GC_RETRY_INTERVAL', 3)
    _test_config_num('UNION_ITERATOR_HEAP', 20)
    _test_config_num('_NUMERIC_RANGES_PARENTS', 1)
    _test_config_num('BG_INDEX_SLEEP_GAP', 15)
    _test_config_num('MINSTEMLEN', 3)
    _test_config_num('INDEX_CURSOR_LIMIT', 128)

# True/False arguments
    _test_config_true_false('NOGC', 'true')
    _test_config_true_false('NO_MEM_POOLS', 'true')
    _test_config_true_false('FORK_GC_CLEAN_NUMERIC_EMPTY_NODES', 'true')

    _test_config_str('GC_POLICY', 'fork')
    _test_config_str('GC_POLICY', 'default', 'fork')
    _test_config_str('ON_TIMEOUT', 'fail')
    _test_config_str('TIMEOUT', '0', '0')
    _test_config_str('PARTIAL_INDEXED_DOCS', '0', 'false')
    _test_config_str('PARTIAL_INDEXED_DOCS', '1', 'true')
    _test_config_str('MAXSEARCHRESULTS', '100', '100')
    _test_config_str('MAXSEARCHRESULTS', '-1', 'unlimited')
    _test_config_str('MAXAGGREGATERESULTS', '100', '100')
    _test_config_str('MAXAGGREGATERESULTS', '-1', 'unlimited')
    _test_config_str('RAW_DOCID_ENCODING', 'false', 'false')
    _test_config_str('RAW_DOCID_ENCODING', 'true', 'true')
    _test_config_str('_FORK_GC_CLEAN_NUMERIC_EMPTY_NODES', 'false', 'false')
    _test_config_str('_FORK_GC_CLEAN_NUMERIC_EMPTY_NODES', 'true', 'true')
    _test_config_str('_FREE_RESOURCE_ON_THREAD', 'false', 'false')
    _test_config_str('_FREE_RESOURCE_ON_THREAD', 'true', 'true')
    _test_config_str('_PRIORITIZE_INTERSECT_UNION_CHILDREN', 'true', 'true')
    _test_config_str('_PRIORITIZE_INTERSECT_UNION_CHILDREN', 'false', 'false')

@skip(cluster=True)
def test_command_name(env: Env):
    if config_cmd() == '_FT.CONFIG':
        # if the binaries are not standalone only, the command name is _FT.CONFIG
        env.expect('_FT.CONFIG', 'GET', 'TIMEOUT').noError()
    # Expect the `FT.CONFIG` command to be available anyway
    env.expect('FT.CONFIG', 'GET', 'TIMEOUT').noError()

@skip(cluster=True)
def testImmutable(env):

    env.expect(config_cmd(), 'set', 'EXTLOAD').error().contains(not_modifiable)
    env.expect(config_cmd(), 'set', 'NOGC').error().contains(not_modifiable)
    env.expect(config_cmd(), 'set', 'MAXDOCTABLESIZE').error().contains(not_modifiable)
    env.expect(config_cmd(), 'set', 'TIERED_HNSW_BUFFER_LIMIT').error().contains(not_modifiable)
    env.expect(config_cmd(), 'set', 'PRIVILEGED_THREADS_NUM').error().contains(not_modifiable) # deprecated
    env.expect(config_cmd(), 'set', 'WORKERS_PRIORITY_BIAS_THRESHOLD').error().contains(not_modifiable)
    env.expect(config_cmd(), 'set', 'FRISOINI').error().contains(not_modifiable)
    env.expect(config_cmd(), 'set', 'GC_POLICY').error().contains(not_modifiable)
    env.expect(config_cmd(), 'set', 'NO_MEM_POOLS').error().contains(not_modifiable)
    env.expect(config_cmd(), 'set', 'PARTIAL_INDEXED_DOCS').error().contains(not_modifiable)
    env.expect(config_cmd(), 'set', 'UPGRADE_INDEX').error().contains(not_modifiable)
    env.expect(config_cmd(), 'set', 'RAW_DOCID_ENCODING').error().contains(not_modifiable)
    env.expect(config_cmd(), 'set', 'BG_INDEX_SLEEP_GAP').error().contains(not_modifiable)


############################ TEST DEPRECATED MT CONFIGS ############################

workers_default = 0
min_operation_workers_default = 4

@skip(cluster=True)
def testDeprecatedMTConfig_full():
    workers = '3'
    env = Env(moduleArgs=f'WORKER_THREADS {workers} MT_MODE MT_MODE_FULL')
    # Check old config values
    env.expect(config_cmd(), 'get', 'WORKER_THREADS').equal([['WORKER_THREADS', workers]])
    env.expect(config_cmd(), 'get', 'MT_MODE').equal([['MT_MODE', 'MT_MODE_FULL']])
    # Check new config values
    env.expect(config_cmd(), 'get', 'WORKERS').equal([['WORKERS', workers]])
    env.expect(config_cmd(), 'get', 'MIN_OPERATION_WORKERS').equal([['MIN_OPERATION_WORKERS', str(min_operation_workers_default)]])

@skip(cluster=True)
def testDeprecatedMTConfig_operations():
    workers = '3'
    env = Env(moduleArgs=f'WORKER_THREADS {workers} MT_MODE MT_MODE_ONLY_ON_OPERATIONS')
    # Check old config values
    env.expect(config_cmd(), 'get', 'WORKER_THREADS').equal([['WORKER_THREADS', workers]])
    env.expect(config_cmd(), 'get', 'MT_MODE').equal([['MT_MODE', 'MT_MODE_ONLY_ON_OPERATIONS']])
    # Check new config values
    env.expect(config_cmd(), 'get', 'WORKERS').equal([['WORKERS', str(workers_default)]])
    env.expect(config_cmd(), 'get', 'MIN_OPERATION_WORKERS').equal([['MIN_OPERATION_WORKERS', workers]])

@skip(cluster=True)
def testDeprecatedMTConfig_off():
    env = Env(moduleArgs='WORKER_THREADS 0 MT_MODE MT_MODE_OFF')
    # Check old config values
    env.expect(config_cmd(), 'get', 'WORKER_THREADS').equal([['WORKER_THREADS', '0']])
    env.expect(config_cmd(), 'get', 'MT_MODE').equal([['MT_MODE', 'MT_MODE_OFF']])
    # Check new config values. Both are 0 due to explicit configuration
    env.expect(config_cmd(), 'get', 'WORKERS').equal([['WORKERS', '0']])
    env.expect(config_cmd(), 'get', 'MIN_OPERATION_WORKERS').equal([['MIN_OPERATION_WORKERS', '0']])

# Check invalid combination
@skip(cluster=True)
def testDeprecatedMTConfig_full_with_0():
    env = Env(moduleArgs='MT_MODE MT_MODE_FULL WORKER_THREADS 0')
    env.assertTrue(env.isUp())
    env.expect(config_cmd(), 'get', 'WORKERS').equal([['WORKERS', str(workers_default)]])
    env.expect(config_cmd(), 'get', 'MIN_OPERATION_WORKERS').equal([['MIN_OPERATION_WORKERS', str(min_operation_workers_default)]])
@skip(cluster=True)
def testDeprecatedMTConfig_operations_with_0():
    env = Env(moduleArgs='MT_MODE MT_MODE_ONLY_ON_OPERATIONS WORKER_THREADS 0')
    env.assertTrue(env.isUp())
    env.expect(config_cmd(), 'get', 'WORKERS').equal([['WORKERS', str(workers_default)]])
    env.expect(config_cmd(), 'get', 'MIN_OPERATION_WORKERS').equal([['MIN_OPERATION_WORKERS', str(min_operation_workers_default)]])
@skip(cluster=True)
def testDeprecatedMTConfig_off_with_non_0():
    env = Env(moduleArgs='MT_MODE MT_MODE_OFF WORKER_THREADS 3')
    env.assertTrue(env.isUp())
    env.expect(config_cmd(), 'get', 'WORKERS').equal([['WORKERS', str(workers_default)]])
    env.expect(config_cmd(), 'get', 'MIN_OPERATION_WORKERS').equal([['MIN_OPERATION_WORKERS', str(min_operation_workers_default)]])

@skip(cluster=True)
def testDeprecatedMTConfig_ignore_full():
    # Check deprecated configs are ignored when new configs are set
    env = Env(moduleArgs='WORKER_THREADS 3 MT_MODE MT_MODE_FULL WORKERS 5 MIN_OPERATION_WORKERS 6')
    env.expect(config_cmd(), 'get', 'WORKERS').equal([['WORKERS', '5']])
    env.expect(config_cmd(), 'get', 'MIN_OPERATION_WORKERS').equal([['MIN_OPERATION_WORKERS', '6']])
    env.expect(config_cmd(), 'get', 'MT_MODE').equal([['MT_MODE', 'MT_MODE_FULL']])
    env.expect(config_cmd(), 'get', 'WORKER_THREADS').equal([['WORKER_THREADS', '5']]) # follows WORKERS

@skip(cluster=True)
def testDeprecatedMTConfig_ignore_operations():
    # Check deprecated configs are ignored when new configs are set
    env = Env(moduleArgs='WORKER_THREADS 3 MT_MODE MT_MODE_ONLY_ON_OPERATIONS WORKERS 5 MIN_OPERATION_WORKERS 6')
    env.expect(config_cmd(), 'get', 'WORKERS').equal([['WORKERS', '5']])
    env.expect(config_cmd(), 'get', 'MIN_OPERATION_WORKERS').equal([['MIN_OPERATION_WORKERS', '6']])
    env.expect(config_cmd(), 'get', 'MT_MODE').equal([['MT_MODE', 'MT_MODE_ONLY_ON_OPERATIONS']])
    env.expect(config_cmd(), 'get', 'WORKER_THREADS').equal([['WORKER_THREADS', '6']]) # follows MIN_OPERATION_WORKERS

@skip(cluster=True)
def testDeprecatedMTConfig_address_combination_full():
    # Check allowed combination of deprecated and new configs
    env = Env(moduleArgs='WORKER_THREADS 3 MT_MODE MT_MODE_FULL MIN_OPERATION_WORKERS 6')
    env.expect(config_cmd(), 'get', 'WORKERS').equal([['WORKERS', '3']])
    env.expect(config_cmd(), 'get', 'MIN_OPERATION_WORKERS').equal([['MIN_OPERATION_WORKERS', '6']])
    env.expect(config_cmd(), 'get', 'MT_MODE').equal([['MT_MODE', 'MT_MODE_FULL']])
    env.expect(config_cmd(), 'get', 'WORKER_THREADS').equal([['WORKER_THREADS', '3']]) # follows WORKERS

@skip(cluster=True)
def testDeprecatedMTConfig_address_combination_operations():
    # Check allowed combination of deprecated and new configs
    env = Env(moduleArgs='WORKER_THREADS 3 MT_MODE MT_MODE_ONLY_ON_OPERATIONS WORKERS 5')
    env.expect(config_cmd(), 'get', 'WORKERS').equal([['WORKERS', '5']])
    env.expect(config_cmd(), 'get', 'MIN_OPERATION_WORKERS').equal([['MIN_OPERATION_WORKERS', '3']])
    env.expect(config_cmd(), 'get', 'MT_MODE').equal([['MT_MODE', 'MT_MODE_ONLY_ON_OPERATIONS']])
    env.expect(config_cmd(), 'get', 'WORKER_THREADS').equal([['WORKER_THREADS', '3']]) # follows MIN_OPERATION_WORKERS

########################## TEST DEPRECATED MT CONFIGS END ##########################

###############################################################################
# TODO: rewrite following tests properly for all coordinator's config options #
###############################################################################

@skip(cluster=False)
def testConfigCoord(env):
    env.cmd('ft.create', 'idx', 'ON', 'HASH', 'SCHEMA', 'test', 'TEXT', 'SORTABLE')
    env.expect(config_cmd(), 'help', 'idx').equal([])

@skip(cluster=False)
def testConfigErrorsCoord(env):
    env.expect(config_cmd(), 'set', 'SEARCH_THREADS', 'banana').error().contains(not_modifiable)
    env.expect(config_cmd(), 'set', 'SEARCH_THREADS', '-1').error().contains(not_modifiable)

@skip(cluster=False)
def testGetConfigOptionsCoord(env):
    def check_config(conf):
        env.expect(config_cmd(), 'get', conf).noError().apply(lambda x: x[0][0]).equal(conf)

    check_config('SEARCH_THREADS')

@skip(cluster=CLUSTER) # Change to `skip(cluster=False)`
def testAllConfigCoord(env):
    pass

@skip(cluster=False)
def testInitConfigCoord():

    _test_config_num('SEARCH_THREADS', 3)
    _test_config_num('CONN_PER_SHARD', 3)

    def _testOSSGlobalPasswordConfig():
        env = Env(moduleArgs='OSS_GLOBAL_PASSWORD 123456', noDefaultModuleArgs=True)
        if env.env == 'existing-env':
            env.skip()
        env.expect(config_cmd(), 'get', 'OSS_GLOBAL_PASSWORD').equal([['OSS_GLOBAL_PASSWORD', 'Password: *******']])
        env.stop()

    # We test `OSS_GLOBAL_PASSWORD` manually since the getter obfuscates the value
    _testOSSGlobalPasswordConfig()

    _test_config_str('OSS_ACL_USERNAME', 'default')

@skip(cluster=False)
def testImmutableCoord(env):
    env.expect(config_cmd(), 'set', 'SEARCH_THREADS').error().contains(not_modifiable)
    env.expect(config_cmd(), 'set', 'OSS_GLOBAL_PASSWORD').error().contains(not_modifiable)
    env.expect(config_cmd(), 'set', 'OSS_ACL_USERNAME').error().contains(not_modifiable)

@skip(cluster=False)
def testSetACLUsername():
    """Tests that the OSS_ACL_USERNAME configuration is set correctly on module
    load
    we also test that the client hangs when trying to authenticate with a
    non-existing user. This is a BUG that should be fixed - see MOD-8071.
    """

    # Setting the `OSS_ACL_USERNAME` configuration without the `OSS_GLOBAL_PASSWORD`
    # the configuration should not do anything since we don't try to authenticate.
    _test_config_str('OSS_ACL_USERNAME', 'test')

    # Set both the username and password. This should fail since we have no such
    # user.
    env = Env(moduleArgs='OSS_ACL_USERNAME test_user OSS_GLOBAL_PASSWORD 123456', noDefaultModuleArgs=True)

    timeout = 3 # 3 seconds, more than enough for the an env to be up normally
    try:
        with TimeLimit(timeout):
            env.cmd('FT.CREATE', 'idx', 'SCHEMA', 't', 'TEXT')
            # Client hangs.
            env.assertTrue(False)
    except Exception as e:
        env.assertEqual(str(e), 'Timeout: operation timeout exceeded')

################################################################################
# Test CONFIG SET/GET numeric parameters
################################################################################

def _removeModuleArgs(env: Env):
    """Remove modules and args from the environment (to test MODULE LOADEX)"""
    env.assertEqual(len(env.envRunner.modulePath), 2)
    env.assertEqual(len(env.envRunner.moduleArgs), 2)
    env.envRunner.modulePath.pop()
    env.envRunner.moduleArgs.pop()
    env.envRunner.modulePath.pop()
    env.envRunner.moduleArgs.pop()
    env.envRunner.masterCmdArgs = env.envRunner.createCmdArgs('master')

def _getRDBFilePath(env: Env):
    """Returns the RDB file path"""
    dbFileName = env.cmd('config', 'get', 'dbfilename')[1]
    dbDir = env.cmd('config', 'get', 'dir')[1]
    return os.path.join(dbDir, dbFileName)

LLONG_MAX = (1 << 63) - 1
UINT64_MAX = (1 << 64) - 1
UINT32_MAX = (1 << 32) - 1
MAX_AGGREGATE_REQUEST_RESULTS = (1 << 31)
DEFAULT_MAX_AGGREGATE_REQUEST_RESULTS = MAX_AGGREGATE_REQUEST_RESULTS

MAX_SEARCH_REQUEST_RESULTS = (1 << 31)
DEFAULT_MAX_SEARCH_REQUEST_RESULTS = 1_000_000

numericConfigs = [
    # configName, ftConfigName, defaultValue, minValue, maxValue, immutable, clusterConfig
    ('search-_numeric-ranges-parents', '_NUMERIC_RANGES_PARENTS', 0, 0, 2, False, False),
    ('search-bg-index-sleep-gap', 'BG_INDEX_SLEEP_GAP', 100, 1, UINT32_MAX, True, False),
    ('search-cursor-max-idle', 'CURSOR_MAX_IDLE', 300000, 1, LLONG_MAX, False, False),
    ('search-default-dialect', 'DEFAULT_DIALECT', 1, 1, 4, False, False),
    ('search-fork-gc-clean-threshold', 'FORK_GC_CLEAN_THRESHOLD', 100, 1, LLONG_MAX, False, False),
    ('search-fork-gc-retry-interval', 'FORK_GC_RETRY_INTERVAL', 5, 1, LLONG_MAX, False, False),
    ('search-fork-gc-run-interval', 'FORK_GC_RUN_INTERVAL', 30, 1, LLONG_MAX, False, False),
    ('search-fork-gc-sleep-before-exit', 'FORKGC_SLEEP_BEFORE_EXIT', 0, 0, LLONG_MAX, False, False),
    ('search-gc-scan-size', 'GCSCANSIZE', 100, 1, LLONG_MAX, True, False),
    ('search-index-cursor-limit', 'INDEX_CURSOR_LIMIT', 128, 0, LLONG_MAX, False, False),
    ('search-max-aggregate-results', 'MAXAGGREGATERESULTS', DEFAULT_MAX_AGGREGATE_REQUEST_RESULTS, 0, MAX_AGGREGATE_REQUEST_RESULTS, False, False),
    ('search-max-doctablesize', 'MAXDOCTABLESIZE', 1_000_000, 1, 100_000_000, True, False),
    ('search-max-prefix-expansions', 'MAXPREFIXEXPANSIONS', 200, 1, LLONG_MAX, False, False),
    ('search-max-search-results', 'MAXSEARCHRESULTS', DEFAULT_MAX_SEARCH_REQUEST_RESULTS, 0, MAX_SEARCH_REQUEST_RESULTS, False, False),
    ('search-min-operation-workers', 'MIN_OPERATION_WORKERS', 4, 1, 16, False, False),
    ('search-min-phonetic-term-len', 'MIN_PHONETIC_TERM_LEN', 3, 1, LLONG_MAX, False, False),
    ('search-min-prefix', 'MINPREFIX', 2, 1, LLONG_MAX, False, False),
    ('search-min-stem-len', 'MINSTEMLEN', 4, 2, UINT32_MAX, False, False),
    ('search-multi-text-slop', 'MULTI_TEXT_SLOP', 100, 1, UINT32_MAX, True, False),
    ('search-tiered-hnsw-buffer-limit', 'TIERED_HNSW_BUFFER_LIMIT', 1024, 0, LLONG_MAX, True, False),
    ('search-timeout', 'TIMEOUT', 500, 1, LLONG_MAX, False, False),
    ('search-union-iterator-heap', 'UNION_ITERATOR_HEAP', 20, 1, LLONG_MAX, False, False),
    ('search-vss-max-resize', 'VSS_MAX_RESIZE', 0, 0, UINT32_MAX, False, False),
    ('search-workers', 'WORKERS', 0, 0, 16, False, False),
    ('search-workers-priority-bias-threshold', 'WORKERS_PRIORITY_BIAS_THRESHOLD', 1, 0, LLONG_MAX, True, False),
    # Cluster parameters
    ('search-threads', 'SEARCH_THREADS', 20, 1, LLONG_MAX, True, True),
    ('search-topology-validation-timeout', 'TOPOLOGY_VALIDATION_TIMEOUT', 30_000, 0, LLONG_MAX, False, True),
]

@skip(redis_less_than='7.99')
def testConfigAPIRunTimeNumericParams():
    env = Env(noDefaultModuleArgs=True)

    def _testNumericConfig(env, configName, ftConfigName, default, min, max):
        # Check default value
        env.expect('CONFIG', 'GET', configName).equal([configName, str(default)])

        # write using CONFIG SET, read using CONFIG GET/FT.CONFIG GET
        env.expect('CONFIG', 'SET', configName, max).equal('OK')
        env.expect('CONFIG', 'GET', configName).equal([configName, str(max)])
        if ftConfigName in ['MAXSEARCHRESULTS', 'MAXAGGREGATERESULTS']:
            # These configurations returns 'unlimited' when the value is the
            # maximum
            env.expect(config_cmd(), 'GET', ftConfigName)\
                .equal([[ftConfigName, 'unlimited']])
        else:
            env.expect(config_cmd(), 'GET', ftConfigName)\
                .equal([[ftConfigName, str(max)]])

        # Write using FT.CONFIG SET, read using CONFIG GET/FT.CONFIG GET
        env.expect(config_cmd(), 'SET', ftConfigName, min).ok()
        env.expect('CONFIG', 'GET', configName).equal([configName, str(min)])
        env.expect(config_cmd(), 'GET', ftConfigName)\
            .equal([[ftConfigName, str(min)]])

        # test invalid values
        env.expect('CONFIG', 'SET', configName, 'invalid_numeric').error()\
            .contains('CONFIG SET failed')
        env.expect('CONFIG', 'SET', configName, str(min - 1)).error()\
            .contains('CONFIG SET failed')
        env.expect('CONFIG', 'SET', configName, str(max + 1)).error()\
            .contains('CONFIG SET failed')

        # test valid range limits
        env.expect('CONFIG', 'SET', configName, str(min)).equal('OK')
        env.expect('CONFIG', 'GET', configName).equal([configName, str(min)])
        env.expect('CONFIG', 'SET', configName, str(max)).equal('OK')
        env.expect('CONFIG', 'GET', configName).equal([configName, str(max)])

    def _testImmutableNumericConfig(env, configName, ftConfigName, default):
        # Check default value
        env.expect('CONFIG', 'GET', configName).equal([configName, str(default)])
        env.expect(config_cmd(), 'GET', ftConfigName).\
            equal([[ftConfigName, str(default)]])

        # Check that the value is immutable
        env.expect('CONFIG', 'SET', configName, str(default)).error()\
            .contains('CONFIG SET failed')

    # Test numeric parameters
    for configName, ftConfigName, default, min, max, immutable, clusterConfig in numericConfigs:
        if clusterConfig:
            if not env.isCluster():
                continue

        if immutable:
            _testImmutableNumericConfig(env, configName, ftConfigName, default)
        else:
            _testNumericConfig(env, configName, ftConfigName, default, min, max)

@skip(cluster=True, redis_less_than='7.99')
def testModuleLoadexNumericParams():
    env = Env(noDefaultModuleArgs=True)

    # stop the server and remove the rdb file
    rdbFilePath = _getRDBFilePath(env)
    env.stop()
    os.unlink(rdbFilePath)

    redisearch_module_path = env.envRunner.modulePath[0]
    _removeModuleArgs(env)

    for configName, argName, default, minValue, maxValue, immutable, clusterConfig in numericConfigs:
        if clusterConfig:
            if not env.isCluster():
                continue

        if (minValue != default):
            configValue = str(minValue)
            argValue = str(minValue + 1)
        else:
            configValue = str(minValue + 1)
            argValue = str(minValue + 2)

        env.assertNotEqual(configValue, str(default))

        # Load module using module arguments
        env.start()
        res = env.cmd('MODULE', 'LIST')
        env.assertEqual(res, [])
        res = env.cmd('MODULE', 'LOADEX', redisearch_module_path,
                      'ARGS', argName, argValue
        )
        env.expect(config_cmd(), 'GET', argName).equal([[argName, argValue]])
        env.expect('CONFIG', 'GET', configName).equal([configName, argValue])
        env.stop()
        os.unlink(rdbFilePath)

        # Load module using CONFIG
        env.start()
        res = env.cmd('MODULE', 'LIST')
        env.assertEqual(res, [])
        res = env.cmd('MODULE', 'LOADEX', redisearch_module_path,
                      'CONFIG', configName, configValue
        )
        env.expect(config_cmd(), 'GET', argName).equal([[argName, configValue]])
        env.expect('CONFIG', 'GET', configName).equal([configName, configValue])
        env.stop()
        os.unlink(rdbFilePath)

        # Load module using CONFIG and module ARGS, the module ARGS should take
        # precedence
        env.start()
        res = env.cmd('MODULE', 'LIST')
        env.assertEqual(res, [])
        res = env.cmd('MODULE', 'LOADEX', redisearch_module_path,
                      'CONFIG', configName, minValue,
                      'ARGS', argName, argValue
        )
        env.expect(config_cmd(), 'GET', argName).equal([[argName, argValue]])
        env.expect('CONFIG', 'GET', configName).equal([configName, argValue])
        env.stop()
        os.unlink(rdbFilePath)

        # Load module using CONFIG multiple times with the same parameter, the
        # last value should take precedence
        env.start()
        res = env.cmd('MODULE', 'LIST')
        env.assertEqual(res, [])
        res = env.cmd('MODULE', 'LOADEX', redisearch_module_path,
                      'CONFIG', configName, minValue,
                      'CONFIG', configName, maxValue,
                      'CONFIG', configName, configValue
        )
        env.expect(config_cmd(), 'GET', argName).equal([[argName, configValue]])
        env.expect('CONFIG', 'GET', configName).equal([configName, configValue])
        env.stop()
        os.unlink(rdbFilePath)

        # Load module using ARGS multiple times with the same parameter, the
        # last value should take precedence
        env.start()
        res = env.cmd('MODULE', 'LIST')
        env.assertEqual(res, [])
        res = env.cmd('MODULE', 'LOADEX', redisearch_module_path,
                      'ARGS', argName, minValue,
                      argName, maxValue,
                      argName, argValue
        )
        env.expect(config_cmd(), 'GET', argName).equal([[argName, argValue]])
        env.expect('CONFIG', 'GET', configName).equal([configName, argValue])
        env.stop()
        os.unlink(rdbFilePath)

# Skip on ASAN since RedisModule_Unload is not fully implemented (MOD-7161)
@skip(redis_less_than='8.0', asan=True)
def testConfigAPILoadTimeNumericParams():
    env = Env(noDefaultModuleArgs=True, module='', moduleArgs='')
    redisearch_module_path = os.getenv('MODULE')
    if (redisearch_module_path is None):
        env.debugPrint('MODULE environment variable is not set. Skipping test')
        env.skip()

    for configName, argName, default, minValue, maxValue, immutable, clusterConfig in numericConfigs:
        if clusterConfig:
            continue

        # Test that the limits are enforced using MODULE LOADEX
        env.start()
        res = env.cmd('MODULE', 'LIST')
        env.assertEqual(res, [])
        env.expect('MODULE', 'LOADEX', redisearch_module_path,
                    'CONFIG', configName, str(maxValue + 1)).error()\
                    .contains('Error loading the extension')
        env.assertTrue(env.isUp())
        env.stop()

@skip(cluster=True, redis_less_than='7.99')
def testConfigFileNumericParams():
    # Test using only redis config file
    redisConfigFile = '/tmp/testConfigFileNumericParams.conf'

    # create redis.conf file in /tmp
    if os.path.isfile(redisConfigFile):
        os.unlink(redisConfigFile)
    with open(redisConfigFile, 'w') as f:
        for configName, argName, default, minValue, maxValue, immutable, clusterConfig in numericConfigs:
            # Skip cluster parameters
            if clusterConfig:
                continue

            f.write(f'{configName} {minValue}\n')

    # Start the server using the conf file and check each value
    env = Env(noDefaultModuleArgs=True, redisConfigFile=redisConfigFile)
    for configName, argName, default, minValue, maxValue, immutable, clusterConfig in numericConfigs:
        # Skip cluster parameters
        if clusterConfig:
            if not env.isCluster():
                continue

        res = env.cmd('CONFIG', 'GET', configName)
        env.assertEqual(res, [configName, str(minValue)])
        res = env.cmd(config_cmd(), 'GET', argName)
        env.assertEqual(res, [[argName, str(minValue)]])

@skip(cluster=False, redis_less_than='7.99')
def testClusterConfigFileNumericParams():
    # Test using only redis config file
    redisConfigFile = '/tmp/testClusterConfigFileNumericParams.conf'

    # create redis.conf file in /tmp
    if os.path.isfile(redisConfigFile):
        os.unlink(redisConfigFile)
    with open(redisConfigFile, 'w') as f:
        for configName, argName, default, minValue, maxValue, immutable, clusterConfig in numericConfigs:
            f.write(f'{configName} {minValue}\n')

    # Start the server using the conf file and check each value
    env = Env(noDefaultModuleArgs=True, redisConfigFile=redisConfigFile)
    for configName, argName, default, minValue, maxValue, immutable, clusterConfig in numericConfigs:
        res = env.cmd('CONFIG', 'GET', configName)
        env.assertEqual(res, [configName, str(minValue)])
        res = env.cmd(config_cmd(), 'GET', argName)
        env.assertEqual(res, [[argName, str(minValue)]])

@skip(cluster=True, redis_less_than='7.99')
def testConfigFileAndArgsNumericParams():
    # Test using redis config file and module arguments
    redisConfigFile = '/tmp/testConfigFileAndArgsNumericParams.conf'
    # create redis.conf file in /tmp and add all the boolean parameters
    if os.path.isfile(redisConfigFile):
        os.unlink(redisConfigFile)
    with open(redisConfigFile, 'w') as f:
        for configName, argName, default, minValue, maxValue, immutable, clusterConfig in numericConfigs:
            # Skip cluster parameters
            if clusterConfig:
                continue
            f.write(f'{configName} {minValue}\n')

    moduleArgs = ''
    for configName, argName, default, minValue, maxValue, immutable, clusterConfig in numericConfigs:
        moduleArgs += f'{argName} {minValue} '

    env = Env(noDefaultModuleArgs=True, moduleArgs=moduleArgs, redisConfigFile=redisConfigFile)
    for configName, argName, default, minValue, maxValue, immutable, clusterConfig in numericConfigs:
        # Skip cluster parameters
        if clusterConfig:
            continue

        res = env.cmd('CONFIG', 'GET', configName)
        env.assertEqual(res, [configName, str(minValue)])
        res = env.cmd(config_cmd(), 'GET', argName)
        env.assertEqual(res, [[argName, str(minValue)]])

@skip(cluster=True, redis_less_than='7.99')
def testModuleLoadexNumericParamsLastWins():
    env = Env(noDefaultModuleArgs=True, module='', moduleArgs='')
    redisearch_module_path = os.getenv('MODULE')
    if (redisearch_module_path is None):
        env.debugPrint('MODULE environment variable is not set. Skipping test')
        env.skip()

    for configName, argName, default, minValue, maxValue, immutable, clusterConfig in numericConfigs:
        if clusterConfig:
            continue

        if argName in ['MAXSEARCHRESULTS', 'MAXAGGREGATERESULTS']:
            # These configurations returns 'unlimited' when the value is the
            # maximum
            ftMaxValue = 'unlimited'
        else:
            ftMaxValue = str(maxValue)


        # Test that the last value wins using MODULE LOADEX
        # Single CONFIG, multiple ARGS
        env.start()
        res = env.cmd('MODULE', 'LIST')
        env.assertEqual(res, [])
        env.expect('MODULE', 'LOADEX', redisearch_module_path,
                    'CONFIG', configName, str(minValue),
                    'ARGS', argName, str(default), argName, str(maxValue)).ok()
        res = env.cmd('CONFIG', 'GET', configName)
        env.assertEqual(res, [configName, str(maxValue)])
        res = env.cmd(config_cmd(), 'GET', argName)
        env.assertEqual(res, [[argName, ftMaxValue]])
        env.assertTrue(env.isUp())
        env.stop()

        # Multiple CONFIG, single ARGS
        env.start()
        res = env.cmd('MODULE', 'LIST')
        env.assertEqual(res, [])
        env.expect('MODULE', 'LOADEX', redisearch_module_path,
                    'CONFIG', configName, str(maxValue),
                    'CONFIG', configName, str(maxValue),
                    'ARGS', argName, str(minValue)).ok()
        res = env.cmd('CONFIG', 'GET', configName)
        env.assertEqual(res, [configName, str(minValue)])
        res = env.cmd(config_cmd(), 'GET', argName)
        env.assertEqual(res, [[argName, str(minValue)]])
        env.assertTrue(env.isUp())
        env.stop()

        # Multiple CONFIG
        env.start()
        res = env.cmd('MODULE', 'LIST')
        env.assertEqual(res, [])
        env.expect('MODULE', 'LOADEX', redisearch_module_path,
                   'CONFIG', configName, str(minValue),
                   'CONFIG', configName, str(maxValue)).ok()
        res = env.cmd('CONFIG', 'GET', configName)
        env.assertEqual(res, [configName, str(maxValue)])
        res = env.cmd(config_cmd(), 'GET', argName)
        env.assertEqual(res, [[argName, ftMaxValue]])
        env.assertTrue(env.isUp())
        env.stop()

        # Multiple ARGS
        env.start()
        res = env.cmd('MODULE', 'LIST')
        env.assertEqual(res, [])
        env.expect('MODULE', 'LOADEX', redisearch_module_path,
                   'ARGS', argName, str(default), argName, str(maxValue)).ok()
        res = env.cmd('CONFIG', 'GET', configName)
        env.assertEqual(res, [configName, str(maxValue)])
        res = env.cmd(config_cmd(), 'GET', argName)
        env.assertEqual(res, [[argName, ftMaxValue]])
        env.assertTrue(env.isUp())
        env.stop()

################################################################################
# Test CONFIG SET/GET enum parameters
################################################################################
@skip(redis_less_than='7.99')
def testConfigAPIRunTimeEnumParams():
    env = Env(noDefaultModuleArgs=True)

    # Test default value
    env.expect('CONFIG', 'GET', 'search-on-timeout')\
        .equal(['search-on-timeout', 'return'])

    # Test search-on-timeout - valid values
    env.expect('CONFIG', 'SET', 'search-on-timeout', 'fail').equal('OK')
    env.expect('CONFIG', 'GET', 'search-on-timeout')\
        .equal(['search-on-timeout', 'fail'])

    env.expect('CONFIG', 'SET', 'search-on-timeout', 'return').equal('OK')
    env.expect('CONFIG', 'GET', 'search-on-timeout')\
        .equal(['search-on-timeout', 'return'])

    # Test search-on-timeout - invalid values
    env.expect('CONFIG', 'SET', 'search-on-timeout', 'invalid_value').error()\
            .contains('CONFIG SET failed')

@skip(cluster=True, redis_less_than='7.99')
def testModuleLoadexEnumParams():
    env = Env(noDefaultModuleArgs=True)

    # stop the server and remove the rdb file
    rdbFilePath = _getRDBFilePath(env)
    env.stop()
    os.unlink(rdbFilePath)

    redisearch_module_path = env.envRunner.modulePath[0]
    _removeModuleArgs(env)

    # Test search-on-timeout
    configName = 'search-on-timeout'
    argName = 'ON_TIMEOUT'
    testValue = 'fail'
    defaultValue = 'return'

    # Test setting the parameter using CONFIG
    env.start()
    res = env.cmd('MODULE', 'LIST')
    env.assertEqual(res, [])
    res = env.cmd('MODULE', 'LOADEX', redisearch_module_path,
                'CONFIG', configName, testValue
    )
    env.expect(config_cmd(), 'GET', argName).equal([[argName, testValue]])
    env.expect('CONFIG', 'GET', configName).equal([configName, testValue])
    env.stop()
    os.unlink(rdbFilePath)

    # Test setting the parameter using ARGS
    env.start()
    res = env.cmd('MODULE', 'LIST')
    env.assertEqual(res, [])
    res = env.cmd('MODULE', 'LOADEX', redisearch_module_path,
                'ARGS', argName, testValue
    )
    env.expect(config_cmd(), 'GET', argName).equal([[argName, testValue]])
    env.expect('CONFIG', 'GET', configName).equal([configName, testValue])
    env.stop()
    os.unlink(rdbFilePath)

    # Load module using CONFIG and module arguments, last value wins
    env.start()
    res = env.cmd('MODULE', 'LIST')
    env.assertEqual(res, [])
    res = env.cmd('MODULE', 'LOADEX', redisearch_module_path,
                'CONFIG', configName, defaultValue,
                'ARGS', argName, testValue
    )
    env.expect(config_cmd(), 'GET', argName).equal([[argName, testValue]])
    env.expect('CONFIG', 'GET', configName).equal([configName, testValue])
    env.stop()
    os.unlink(rdbFilePath)

@skip(redis_less_than='7.99')
def testConfigFileEnumParams():
    # Test using only redis config file
    redisConfigFile = '/tmp/testConfigFileEnumParams.conf'

    # Test search-on-timeout
    configName = 'search-on-timeout'
    argName = 'ON_TIMEOUT'
    testValue = 'fail'

    # create redis.conf file in /tmp
    if os.path.isfile(redisConfigFile):
        os.unlink(redisConfigFile)
    with open(redisConfigFile, 'w') as f:
        f.write(f'{configName} {testValue}\n')

    # Start the server using the conf file and check each value
    env = Env(noDefaultModuleArgs=True, redisConfigFile=redisConfigFile)
    res = env.cmd('CONFIG', 'GET', configName)
    env.assertEqual(res, [configName, testValue])
    res = env.cmd(config_cmd(), 'GET', argName)
    env.assertEqual(res, [[argName, testValue]])

@skip(redis_less_than='7.99')
def testConfigFileAndArgsEnumParams():
    # Test using redis config file and module arguments
    redisConfigFile = '/tmp/testConfigFileAndArgsEnumParams.conf'

    # Test search-on-timeout
    configName = 'search-on-timeout'
    argName = 'ON_TIMEOUT'
    testValue = 'fail'
    moduleArgs = 'ON_TIMEOUT return'

    # create redis.conf file in /tmp
    if os.path.isfile(redisConfigFile):
        os.unlink(redisConfigFile)
    with open(redisConfigFile, 'w') as f:
        f.write(f'{configName} {testValue}\n')

    # Start the server using the conf file and check each value,
    # the module arguments should take precedence
    env = Env(noDefaultModuleArgs=True, moduleArgs=moduleArgs, redisConfigFile=redisConfigFile)
    res = env.cmd('CONFIG', 'GET', configName)
    env.assertEqual(res, [configName, 'return'])
    res = env.cmd(config_cmd(), 'GET', argName)
    env.assertEqual(res, [[argName, 'return']])

################################################################################
# Test CONFIG SET/GET string parameters
################################################################################
stringConfigs = [
    # configName, ftConfigName, ftDefault, testValue
    ('search-ext-load', 'EXTLOAD', None,
     'example_extension/libexample_extension.so'),
    ('search-friso-ini', 'FRISOINI', None, 'deps/cndict/friso.ini'),
]

@skip(redis_less_than='7.99')
def testConfigAPIRunTimeStringParams():
    env = Env(noDefaultModuleArgs=True)

    def _testImmutableStringConfig(env, configName, ftConfigName, ftDefault,
                                   testValue):
        # Check default value
        if ftDefault == None:
            default = ''
        env.expect('CONFIG', 'GET', configName).\
            equal([configName, default])
        env.expect(config_cmd(), 'GET', ftConfigName).\
            equal([[ftConfigName, ftDefault]])

        # Check that the value is immutable
        env.expect('CONFIG', 'SET', configName, testValue).error()\
            .contains('CONFIG SET failed')

    # String parameters
    for configName, ftConfigName, ftDefault, testValue in stringConfigs:
        _testImmutableStringConfig(env, configName, ftConfigName, ftDefault,
                                   testValue)

<<<<<<< HEAD

@skip(cluster=False, redis_less_than='8.0')
def testConfigAPIRunTimeOssGlobalPassword():
    env = Env(noDefaultModuleArgs=True)
    if env.env != 'oss-cluster':
        env.skip()

    env.expect('CONFIG', 'GET', 'search-oss-global-password')\
        .equal(['search-oss-global-password', 'Password: *******'])

    # Test fails since `search-oss-global-password` is immutable, it can only
    # be set at load time
    env.expect('CONFIG', 'SET', 'search-oss-global-password', '123')\
        .error().contains('CONFIG SET failed')


@skip(cluster=False, redis_less_than='8.0')
def testConfigAPIRunTimeOssACLUser():
    env = Env(noDefaultModuleArgs=True)
    if env.env != 'oss-cluster':
        env.skip()

    env.expect('CONFIG', 'GET', 'search-oss-acl-username')\
        .equal(['search-oss-acl-username', 'default'])

    # Test fails since `search-oss-acl-username` is immutable, it can only
    # be set at load time
    env.expect('CONFIG', 'SET', 'search-oss-acl-username', 'myUser')\
        .error().contains('CONFIG SET failed')


@skip(cluster=False, redis_less_than='8.0')
def testClusterConfigFileOssGlobalPassword():
    # Test using only redis config file
    redisConfigFile = '/tmp/testClusterConfigFileOssGlobalPassword.conf'

    # create redis.conf file in /tmp
    if os.path.isfile(redisConfigFile):
        os.unlink(redisConfigFile)
    with open(redisConfigFile, 'w') as f:
        f.write('search-oss-global-password mySecretPassword\n')

    # Start the server using the conf file
    env = Env(noDefaultModuleArgs=True, redisConfigFile=redisConfigFile)
    if env.env != 'oss-cluster':
        env.skip()

    env.expect('CONFIG', 'GET', 'search-oss-global-password')\
        .equal(['search-oss-global-password', 'Password: *******'])


@skip(cluster=False, redis_less_than='8.0')
def testClusterConfigFileOssACLUser():
    # Test using only redis config file
    redisConfigFile = '/tmp/testClusterConfigFileOssACLUser.conf'

    # create redis.conf file in /tmp
    if os.path.isfile(redisConfigFile):
        os.unlink(redisConfigFile)
    with open(redisConfigFile, 'w') as f:
        f.write('search-oss-acl-username myUserName\n')

    # Start the server using the conf file
    env = Env(noDefaultModuleArgs=True, redisConfigFile=redisConfigFile)
    if env.env != 'oss-cluster':
        env.skip()

    env.expect('CONFIG', 'GET', 'search-oss-acl-username')\
        .equal(['search-oss-acl-username', 'myUserName'])
    env.expect(config_cmd(), 'GET', 'OSS_ACL_USERNAME')\
        .equal([['OSS_ACL_USERNAME', 'myUserName']])

@skip(cluster=True, redis_less_than='8.0')
=======
@skip(cluster=True, redis_less_than='7.99')
>>>>>>> e0172886
def testModuleLoadexStringParams():
    env = Env(noDefaultModuleArgs=True)

    # stop the server and remove the rdb file
    rdbFilePath = _getRDBFilePath(env)
    env.stop()
    os.unlink(rdbFilePath)

    redisearch_module_path = env.envRunner.modulePath[0]
    basedir = os.path.dirname(redisearch_module_path)
    _removeModuleArgs(env)

    for configName, argName, ftDefault, testValue in stringConfigs:
        testValue = os.path.abspath(os.path.join(basedir, testValue))

        # Test setting the parameter using CONFIG
        env.start()
        res = env.cmd('MODULE', 'LIST')
        env.assertEqual(res, [])
        res = env.cmd('MODULE', 'LOADEX', redisearch_module_path,
                    'CONFIG', configName, testValue
        )
        env.expect(config_cmd(), 'GET', argName).equal([[argName, testValue]])
        env.expect('CONFIG', 'GET', configName).equal([configName, testValue])
        env.stop()
        os.unlink(rdbFilePath)

        # Test setting the parameter using ARGS
        env.start()
        res = env.cmd('MODULE', 'LIST')
        env.assertEqual(res, [])
        res = env.cmd('MODULE', 'LOADEX', redisearch_module_path,
                    'ARGS', argName, testValue
        )
        env.expect(config_cmd(), 'GET', argName).equal([[argName, testValue]])
        env.expect('CONFIG', 'GET', configName).equal([configName, testValue])
        env.stop()
        os.unlink(rdbFilePath)

        # Load module using CONFIG and module arguments, the ARGS values should
        # take precedence
        env.start()
        res = env.cmd('MODULE', 'LIST')
        env.assertEqual(res, [])
        res = env.cmd('MODULE', 'LOADEX', redisearch_module_path,
                    'CONFIG', configName, 'invalid_value',
                    'ARGS', argName, testValue
        )
        env.expect(config_cmd(), 'GET', argName).equal([[argName, testValue]])
        env.expect('CONFIG', 'GET', configName).equal([configName, testValue])
        env.stop()
        os.unlink(rdbFilePath)

@skip(redis_less_than='7.99')
def testConfigFileStringParams():
    # Test using only redis config file
    redisConfigFile = '/tmp/testConfigFileStringParams.conf'
    with open(redisConfigFile, 'w') as f:
        pass  # Do nothing, just create the file
    env = Env(noDefaultModuleArgs=True, redisConfigFile=redisConfigFile)

    # stop the server and remove the rdb file
    rdbFilePath = _getRDBFilePath(env)
    env.stop()
    os.unlink(rdbFilePath)

    # get module path
    env.assertEqual(len(env.envRunner.modulePath), 2)
    env.assertEqual(len(env.envRunner.moduleArgs), 2)
    redisearch_module_path = env.envRunner.modulePath[0]
    basedir = os.path.dirname(redisearch_module_path)

    # create redis.conf file in /tmp and add all the boolean parameters
    if os.path.isfile(redisConfigFile):
        os.unlink(redisConfigFile)
    with open(redisConfigFile, 'w') as f:
        for configName, argName, ftDefault, testValue in stringConfigs:
            testValue = os.path.abspath(os.path.join(basedir, testValue))
            f.write(f'{configName} {testValue}\n')

    # Restart the server using the conf file and check each value
    env.start()
    for configName, argName, ftDefault, testValue in stringConfigs:
        testValue = os.path.abspath(os.path.join(basedir, testValue))
        res = env.cmd('CONFIG', 'GET', configName)
        env.assertEqual(res, [configName, testValue])
        res = env.cmd(config_cmd(), 'GET', argName)
        env.assertEqual(res, [[argName, testValue]])

@skip(cluster=True, redis_less_than='7.99')
def testConfigFileAndArgsStringParams():
    # Test using redis config file and module arguments
    redisConfigFile = '/tmp/testConfigFileAndArgsStringParams.conf'
    with open(redisConfigFile, 'w') as f:
        pass  # Do nothing, just create the file
    env = Env(redisConfigFile=redisConfigFile)

    # stop the server and remove the rdb file
    rdbFilePath = _getRDBFilePath(env)
    env.stop()
    os.unlink(rdbFilePath)

    # get module path
    env.assertEqual(len(env.envRunner.modulePath), 2)
    env.assertEqual(len(env.envRunner.moduleArgs), 2)
    redisearch_module_path = env.envRunner.modulePath[0]
    basedir = os.path.dirname(redisearch_module_path)

    # create redis configuration file
    if os.path.isfile(redisConfigFile):
        os.unlink(redisConfigFile)
    moduleArgs = ''
    with open(redisConfigFile, 'w') as f:
        for configName, argName, ftDefault, testValue in stringConfigs:
            f.write(f'{configName} unusedValue\n')
            testValue = os.path.abspath(os.path.join(basedir, testValue))
            if (moduleArgs != ''):
                moduleArgs += ' '
            moduleArgs += f'{argName} {testValue}'

    # create module arguments
    env.envRunner.moduleArgs.pop()
    env.envRunner.moduleArgs.pop()
    env.envRunner.moduleArgs.append([moduleArgs])
    env.envRunner.moduleArgs.append([])
    env.envRunner.masterCmdArgs = env.envRunner.createCmdArgs('master')

    # Restart the server using the conf file and check each value
    env.start()
    env.assertTrue(env.isUp())
    for configName, argName, ftDefault, testValue in stringConfigs:
        testValue = os.path.abspath(os.path.join(basedir, testValue))
        res = env.cmd('CONFIG', 'GET', configName)
        env.assertEqual(res, [configName, testValue])
        res = env.cmd(config_cmd(), 'GET', argName)
        env.assertEqual(res, [[argName, testValue]])

################################################################################
# Test CONFIG SET/GET boolean parameters
################################################################################
booleanConfigs = [
    # configName, ftConfigName, defaultValue, immutable, isFlag
    ('search-_free-resource-on-thread', '_FREE_RESOURCE_ON_THREAD', 'yes', False, False),
    ('search-_numeric-compress', '_NUMERIC_COMPRESS', 'no', False, False),
    ('search-_print-profile-clock', '_PRINT_PROFILE_CLOCK', 'yes', False, False),
    ('search-no-gc', 'NOGC', 'no', True, True),
    ('search-no-mem-pools', 'NO_MEM_POOLS', 'no', True, True),
    # ('search-partial-indexed-docs', 'PARTIAL_INDEXED_DOCS', 'no', True, False),
    ('search-_prioritize-intersect-union-children', '_PRIORITIZE_INTERSECT_UNION_CHILDREN', 'no', False, False),
    ('search-raw-docid-encoding', 'RAW_DOCID_ENCODING', 'no', True, False),
    # # TODO: Confirm if we need to test search-_fork-gc-clean-numeric-empty-nodes,
    # # because it will be deprecated in  8.0
    # ('search-_fork-gc-clean-numeric-empty-nodes', '_FORK_GC_CLEAN_NUMERIC_EMPTY_NODES', 'yes', False)
]

@skip(redis_less_than='7.99')
def testConfigAPIRunTimeBooleanParams():
    env = Env(noDefaultModuleArgs=True)

    def _testBooleanConfig(env, configName, ftConfigName, default):
        # Check default value
        env.expect('CONFIG', 'GET', configName).equal([configName, default])

        for val in ['yes', 'no']:
            old_val = 'true' if val == 'yes' else 'false'

            # write using CONFIG SET, read using CONFIG GET/FT.CONFIG GET
            env.expect('CONFIG', 'SET', configName, val).equal('OK')
            env.expect('CONFIG', 'GET', configName).equal([configName, val])
            env.expect(config_cmd(), 'GET', ftConfigName)\
                .equal([[ftConfigName, old_val]])

            # Write using FT.CONFIG SET, read using CONFIG GET/FT.CONFIG GET
            env.expect(config_cmd(), 'SET', ftConfigName, old_val).ok()
            env.expect('CONFIG', 'GET', configName).equal([configName, val])
            env.expect(config_cmd(), 'GET', ftConfigName)\
                .equal([[ftConfigName, old_val]])

        # Test invalid values
        env.expect('CONFIG', 'SET', configName, 'invalid_boolean').error()\
            .contains('CONFIG SET failed')

    def _testImmutableBooleanConfig(env, configName, ftConfigName, default):
        # Check default value
        env.expect('CONFIG', 'GET', configName).equal([configName, str(default)])

        old_val = 'true' if default == 'yes' else 'false'
        env.expect(config_cmd(), 'GET', ftConfigName).\
            equal([[ftConfigName, str(old_val)]])

        # Check that the value is immutable
        env.expect('CONFIG', 'SET', configName, str(default)).error()\
            .contains('CONFIG SET failed')

    # Test boolean parameters
    for configName, ftConfigName, defaultValue, immutable, isFlag in booleanConfigs:
        if immutable:
            _testImmutableBooleanConfig(env, configName, ftConfigName, defaultValue)
        else:
            _testBooleanConfig(env, configName, ftConfigName, defaultValue)

@skip(cluster=True, redis_less_than='7.99')
def testModuleLoadexBooleanParams():
    env = Env(noDefaultModuleArgs=True)

    # stop the server and remove the rdb file
    rdbFilePath = _getRDBFilePath(env)
    env.stop()
    os.unlink(rdbFilePath)

    redisearch_module_path = env.envRunner.modulePath[0]
    _removeModuleArgs(env)

    for configName, argName, defaultValue, immutable, isFlag in booleanConfigs:
        # ``search-partial-indexed-docs` has its own test because
        # `PARTIAL_INDEXED_DOCS` is set using a number but returns a boolean
        if configName == 'search-partial-indexed-docs':
            continue

        # Load module using only CONFIG parameters
        env.start()
        res = env.cmd('MODULE', 'LIST')
        env.assertEqual(res, [])
        # use non-default value as config value
        configValue = 'yes' if defaultValue == 'no' else 'yes'
        expected = 'true' if configValue == 'yes' else 'false'
        res = env.cmd('MODULE', 'LOADEX', redisearch_module_path,
                    'CONFIG', configName, configValue
        )
        env.expect(config_cmd(), 'GET', argName).equal([[argName, expected]])
        env.expect('CONFIG', 'GET', configName).equal([configName, configValue])
        env.stop()
        os.unlink(rdbFilePath)

        # Load module using module arguments
        env.start()
        res = env.cmd('MODULE', 'LIST')
        env.assertEqual(res, [])
        # use non-default value as argument value
        argValue = 'true' if defaultValue == 'no' else 'false'
        expected = 'yes' if argValue == 'true' else 'no'

        if not isFlag:
            res = env.cmd('MODULE', 'LOADEX', redisearch_module_path,
                        'ARGS', argName, argValue
            )
        else:
            res = env.cmd('MODULE', 'LOADEX', redisearch_module_path,
                        'ARGS', argName
            )
        env.expect(config_cmd(), 'GET', argName).equal([[argName, argValue]])
        env.expect('CONFIG', 'GET', configName).equal([configName, expected])
        env.stop()
        os.unlink(rdbFilePath)

        # Load module using CONFIG and module arguments, the module argument
        # takes precedence
        env.start()
        res = env.cmd('MODULE', 'LIST')
        env.assertEqual(res, [])
        # use default value as config value
        configValue = 'yes' if defaultValue == 'yes' else 'no'
        # use non-default value as argument value
        argValue = 'false' if defaultValue == 'yes' else 'true'
        # expected value should be equivalent to the argValue
        expectedConfigValue = 'yes' if argValue == 'true' else 'no'
        if not isFlag:
            res = env.cmd('MODULE', 'LOADEX', redisearch_module_path,
                        'CONFIG', configName, configValue,
                        'ARGS', argName, argValue
            )
        else:
            res = env.cmd('MODULE', 'LOADEX', redisearch_module_path,
                        'CONFIG', configName, configValue,
                        'ARGS', argName
            )
        env.expect(config_cmd(), 'GET', argName).equal([[argName, argValue]])
        env.expect('CONFIG', 'GET', configName).equal([configName, expectedConfigValue])
        env.stop()
        os.unlink(rdbFilePath)

@skip(cluster=True, redis_less_than='7.99')
def testModuleLoadexSearchPartialIndexedDocs():
    '''Test `search-partial-indexed-docs` because
    `PARTIAL_INDEXED_DOCS` is set using a number but it returns a boolean'''
    env = Env(noDefaultModuleArgs=True)

    # stop the server and remove the rdb file
    rdbFilePath = _getRDBFilePath(env)
    env.stop()
    os.unlink(rdbFilePath)

    redisearch_module_path = env.envRunner.modulePath[0]
    _removeModuleArgs(env)

    configName = 'search-partial-indexed-docs'
    argName = 'PARTIAL_INDEXED_DOCS'
    # defaultValue = no/false, so we use non-default (yes/true) for the tests

    # Load module using only CONFIG parameter
    env.start()
    res = env.cmd('MODULE', 'LIST')
    env.assertEqual(res, [])
    env.expect('MODULE', 'LOADEX', redisearch_module_path,
               'CONFIG', configName, 'yes').ok()
    env.expect(config_cmd(), 'GET', argName).equal([[argName, 'true']])
    env.expect('CONFIG', 'GET', configName).equal([configName, 'yes'])
    env.stop()
    os.unlink(rdbFilePath)

    # Load module using only module ARGS
    env.start()
    res = env.cmd('MODULE', 'LIST')
    env.assertEqual(res, [])
    # use non-default value as argument value
    res = env.cmd('MODULE', 'LOADEX', redisearch_module_path,
                'ARGS', 'PARTIAL_INDEXED_DOCS', '1'
    )
    env.expect(config_cmd(), 'GET', 'PARTIAL_INDEXED_DOCS')\
        .equal([['PARTIAL_INDEXED_DOCS', 'true']])
    env.expect('CONFIG', 'GET', 'search-partial-indexed-docs')\
        .equal(['search-partial-indexed-docs', 'yes'])
    env.stop()
    os.unlink(rdbFilePath)

    # Load module using CONFIG and module ARGS, last value wins
    env.start()
    res = env.cmd('MODULE', 'LIST')
    env.assertEqual(res, [])
    env.expect('MODULE', 'LOADEX', redisearch_module_path,
               'CONFIG', 'search-partial-indexed-docs', 'no',
               'ARGS', 'PARTIAL_INDEXED_DOCS', 11).ok()
    env.expect(config_cmd(), 'GET', 'PARTIAL_INDEXED_DOCS')\
        .equal([['PARTIAL_INDEXED_DOCS', 'true']])
    env.expect('CONFIG', 'GET', 'search-partial-indexed-docs')\
        .equal(['search-partial-indexed-docs', 'yes'])
    env.stop()
    os.unlink(rdbFilePath)

@skip(redis_less_than='7.99')
def testConfigFileBooleanParams():
    '''Test using only redis config file'''
    redisConfigFile = '/tmp/testConfigFileBooleanParams.conf'

    # create redis.conf file in /tmp and add all the boolean parameters
    if os.path.isfile(redisConfigFile):
        os.unlink(redisConfigFile)
    with open(redisConfigFile, 'w') as f:
        for configName, argName, defaultValue, immutable, isFlag in booleanConfigs:
            # use non-default value as config value
            configValue = 'yes' if defaultValue == 'no' else 'no'
            f.write(f'{configName} {configValue}\n')

    # Start the server using the conf file and check each value
    env = Env(noDefaultModuleArgs=True, redisConfigFile=redisConfigFile)
    for configName, argName, defaultValue, immutable, isFlag in booleanConfigs:
        # the expected value is the opposite of the default value
        configValue = 'yes' if defaultValue == 'no' else 'no'
        ftExpectedValue = 'true' if defaultValue == 'no' else 'false'
        res = env.cmd('CONFIG', 'GET', configName)
        env.assertEqual(res, [configName, configValue])
        res = env.cmd(config_cmd(), 'GET', argName)
        env.assertEqual(res, [[argName, ftExpectedValue]])

@skip(redis_less_than='7.99')
def testConfigFileAndArgsBooleanParams():
    '''Test using redis config file and module arguments. The module arguments
    should take precedence over the config file values'''
    redisConfigFile = '/tmp/testConfigFileAndArgsBooleanParams.conf'
    # create redis.conf file in /tmp and add all the boolean parameters
    if os.path.isfile(redisConfigFile):
        os.unlink(redisConfigFile)
    with open(redisConfigFile, 'w') as f:
        for configName, argName, defaultValue, immutable, isFlag in booleanConfigs:
            # use default value as config value
            f.write(f'{configName} {defaultValue}\n')

    moduleArgs = ''
    for configName, argName, defaultValue, immutable, isFlag in booleanConfigs:
        # use non-default value as argument value
        ftDefaultValue = 'false' if defaultValue == 'yes' else 'true'
        if isFlag:
            moduleArgs += f'{argName} '
        else:
            moduleArgs += f'{argName} {ftDefaultValue} '

    env = Env(noDefaultModuleArgs=True, moduleArgs=moduleArgs, redisConfigFile=redisConfigFile)
    for configName, argName, defaultValue, immutable, isFlag in booleanConfigs:
        # `search-partial-indexed-docs` has its own test because
        # `PARTIAL_INDEXED_DOCS` is set using a number but returns a boolean
        if configName == 'search-partial-indexed-docs':
            continue
        # the expected value is the opposite of the default value
        configValue = 'yes' if defaultValue == 'no' else 'no'
        ftExpectedValue = 'true' if defaultValue == 'no' else 'false'
        res = env.cmd('CONFIG', 'GET', configName)
        env.assertEqual(res, [configName, configValue],
                        message=f'configName: {configName}')
        res = env.cmd(config_cmd(), 'GET', argName)
        env.assertEqual(res, [[argName, ftExpectedValue]],
                        message=f'argName: {argName}')<|MERGE_RESOLUTION|>--- conflicted
+++ resolved
@@ -634,7 +634,7 @@
         os.unlink(rdbFilePath)
 
 # Skip on ASAN since RedisModule_Unload is not fully implemented (MOD-7161)
-@skip(redis_less_than='8.0', asan=True)
+@skip(redis_less_than='7.99', asan=True)
 def testConfigAPILoadTimeNumericParams():
     env = Env(noDefaultModuleArgs=True, module='', moduleArgs='')
     redisearch_module_path = os.getenv('MODULE')
@@ -971,9 +971,8 @@
         _testImmutableStringConfig(env, configName, ftConfigName, ftDefault,
                                    testValue)
 
-<<<<<<< HEAD
-
-@skip(cluster=False, redis_less_than='8.0')
+
+@skip(cluster=False, redis_less_than='7.99')
 def testConfigAPIRunTimeOssGlobalPassword():
     env = Env(noDefaultModuleArgs=True)
     if env.env != 'oss-cluster':
@@ -988,7 +987,7 @@
         .error().contains('CONFIG SET failed')
 
 
-@skip(cluster=False, redis_less_than='8.0')
+@skip(cluster=False, redis_less_than='7.99')
 def testConfigAPIRunTimeOssACLUser():
     env = Env(noDefaultModuleArgs=True)
     if env.env != 'oss-cluster':
@@ -1003,7 +1002,7 @@
         .error().contains('CONFIG SET failed')
 
 
-@skip(cluster=False, redis_less_than='8.0')
+@skip(cluster=False, redis_less_than='7.99')
 def testClusterConfigFileOssGlobalPassword():
     # Test using only redis config file
     redisConfigFile = '/tmp/testClusterConfigFileOssGlobalPassword.conf'
@@ -1023,7 +1022,7 @@
         .equal(['search-oss-global-password', 'Password: *******'])
 
 
-@skip(cluster=False, redis_less_than='8.0')
+@skip(cluster=False, redis_less_than='7.99')
 def testClusterConfigFileOssACLUser():
     # Test using only redis config file
     redisConfigFile = '/tmp/testClusterConfigFileOssACLUser.conf'
@@ -1044,10 +1043,7 @@
     env.expect(config_cmd(), 'GET', 'OSS_ACL_USERNAME')\
         .equal([['OSS_ACL_USERNAME', 'myUserName']])
 
-@skip(cluster=True, redis_less_than='8.0')
-=======
 @skip(cluster=True, redis_less_than='7.99')
->>>>>>> e0172886
 def testModuleLoadexStringParams():
     env = Env(noDefaultModuleArgs=True)
 
