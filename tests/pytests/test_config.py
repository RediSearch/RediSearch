--- conflicted
+++ resolved
@@ -859,7 +859,6 @@
         _testImmutableStringConfig(env, configName, ftConfigName, ftDefault,
                                    testValue)
 
-<<<<<<< HEAD
 
 @skip(cluster=False, redis_less_than='8.1.0')
 def testConfigAPIRunTimeOssGlobalPassword():
@@ -928,10 +927,7 @@
     env.expect(config_cmd(), 'GET', 'OSS_ACL_USERNAME')\
         .equal([['OSS_ACL_USERNAME', 'myUserName']])
 
-@skip(cluster=True, redis_less_than='8.1.0')
-=======
 @skip(cluster=True, redis_less_than='8.0')
->>>>>>> 4a98ed43
 def testModuleLoadexStringParams():
     env = Env(noDefaultModuleArgs=True)
 
