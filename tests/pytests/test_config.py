from RLTest import Env
from includes import *
from common import skip, config_cmd

not_modifiable = 'Not modifiable at runtime'

def _test_arg_str(arg_name, arg_value, ret_value=None):
    if ret_value == None:
        ret_value = arg_value
    env = Env(moduleArgs=arg_name + ' ' + arg_value, noDefaultModuleArgs=True)
    if env.env == 'existing-env':
        env.skip()
    env.expect(config_cmd(), 'get', arg_name).equal([[arg_name, ret_value]])
    env.stop()

def _test_arg_num(arg_name, arg_value):
    env = Env(moduleArgs=f'{arg_name} {arg_value}', noDefaultModuleArgs=True)
    if env.env == 'existing-env':
        env.skip()
    env.expect(config_cmd(), 'get', arg_name).equal([[arg_name, str(arg_value)]])
    env.stop()

def _test_arg_true_false(arg_name, res):
    env = Env(moduleArgs=arg_name, noDefaultModuleArgs=True)
    if env.env == 'existing-env':
        env.skip()
    env.expect(config_cmd(), 'get', arg_name).equal([[arg_name, res]])
    env.stop()

@skip(cluster=True)
def testConfig(env):
    env.cmd('ft.create', 'idx', 'ON', 'HASH', 'SCHEMA', 'test', 'TEXT', 'SORTABLE')
    env.expect(config_cmd(), 'help', 'idx').equal([])
    env.expect(config_cmd(), 'set', 'MINPREFIX', 1).equal('OK')

@skip(cluster=True)
def testConfigErrors(env):
    env.expect(config_cmd(), 'set', 'MINPREFIX', 1, 2).equal('EXCESSARGS')
    env.expect(config_cmd(), 'no_such_command', 'idx').equal('No such configuration action')
    env.expect(config_cmd(), 'idx').error().contains('wrong number of arguments')
    env.expect(config_cmd(), 'set', '_NUMERIC_RANGES_PARENTS', 3) \
        .equal('Max depth for range cannot be higher than max depth for balance')
    env.expect(config_cmd(), 'set', 'MINSTEMLEN', 1).error()\
        .contains('Minimum stem length cannot be lower than')
    env.expect(config_cmd(), 'set', 'WORKERS', 1_000_000).error()\
        .contains('Number of worker threads cannot exceed')

@skip(cluster=True)
def testGetConfigOptions(env):
    def check_config(conf):
        env.expect(config_cmd(), 'get', conf).noError().apply(lambda x: x[0][0]).equal(conf)

    check_config('EXTLOAD')
    check_config('NOGC')
    check_config('MINPREFIX')
    check_config('FORKGC_SLEEP_BEFORE_EXIT')
    check_config('MAXDOCTABLESIZE')
    check_config('MAXEXPANSIONS')
    check_config('MAXPREFIXEXPANSIONS')
    check_config('TIMEOUT')
    check_config('WORKERS')
    check_config('MIN_OPERATION_WORKERS')
    check_config('WORKER_THREADS')
    check_config('MT_MODE')
    check_config('TIERED_HNSW_BUFFER_LIMIT')
    check_config('PRIVILEGED_THREADS_NUM')
    check_config('WORKERS_PRIORITY_BIAS_THRESHOLD')
    check_config('FRISOINI')
    check_config('MAXSEARCHRESULTS')
    check_config('MAXAGGREGATERESULTS')
    check_config('ON_TIMEOUT')
    check_config('GCSCANSIZE')
    check_config('MIN_PHONETIC_TERM_LEN')
    check_config('GC_POLICY')
    check_config('FORK_GC_RUN_INTERVAL')
    check_config('FORK_GC_CLEAN_THRESHOLD')
    check_config('FORK_GC_RETRY_INTERVAL')
    check_config('PARTIAL_INDEXED_DOCS')
    check_config('UNION_ITERATOR_HEAP')
    check_config('_NUMERIC_COMPRESS')
    check_config('_NUMERIC_RANGES_PARENTS')
    check_config('RAW_DOCID_ENCODING')
    check_config('FORK_GC_CLEAN_NUMERIC_EMPTY_NODES')
    check_config('_FORK_GC_CLEAN_NUMERIC_EMPTY_NODES')
    check_config('_FREE_RESOURCE_ON_THREAD')
    check_config('BG_INDEX_SLEEP_GAP')
    check_config('_PRIORITIZE_INTERSECT_UNION_CHILDREN')
    check_config('MINSTEMLEN')
<<<<<<< HEAD
    check_config('OSS_GLOBAL_PASSWORD')
    check_config('OSS_ACL_USERNAME')
=======
    check_config('INDEX_CURSOR_LIMIT')

>>>>>>> 85a54153

@skip(cluster=True)
def testSetConfigOptions(env):

    env.expect(config_cmd(), 'set', 'MINPREFIX', 'str').equal('Could not convert argument to expected type')
    env.expect(config_cmd(), 'set', 'EXTLOAD', 1).equal(not_modifiable)
    env.expect(config_cmd(), 'set', 'NOGC', 1).equal(not_modifiable)
    env.expect(config_cmd(), 'set', 'MINPREFIX', 1).equal('OK')
    env.expect(config_cmd(), 'set', 'FORKGC_SLEEP_BEFORE_EXIT', 1).equal('OK')
    env.expect(config_cmd(), 'set', 'MAXDOCTABLESIZE', 1).equal(not_modifiable)
    env.expect(config_cmd(), 'set', 'MAXEXPANSIONS', 1).equal('OK')
    env.expect(config_cmd(), 'set', 'TIMEOUT', 1).equal('OK')
    env.expect(config_cmd(), 'set', 'WORKERS', 1).equal('OK')
    env.expect(config_cmd(), 'set', 'MIN_OPERATION_WORKERS', 1).equal('OK')
    env.expect(config_cmd(), 'set', 'WORKER_THREADS', 1).equal(not_modifiable) # deprecated
    env.expect(config_cmd(), 'set', 'MT_MODE', 1).equal(not_modifiable) # deprecated
    env.expect(config_cmd(), 'set', 'FRISOINI', 1).equal(not_modifiable)
    env.expect(config_cmd(), 'set', 'ON_TIMEOUT', 1).equal('Invalid ON_TIMEOUT value')
    env.expect(config_cmd(), 'set', 'GCSCANSIZE', 1).equal('OK')
    env.expect(config_cmd(), 'set', 'MIN_PHONETIC_TERM_LEN', 1).equal('OK')
    env.expect(config_cmd(), 'set', 'GC_POLICY', 1).equal(not_modifiable)
    env.expect(config_cmd(), 'set', 'FORK_GC_RUN_INTERVAL', 1).equal('OK')
    env.expect(config_cmd(), 'set', 'FORK_GC_CLEAN_THRESHOLD', 1).equal('OK')
    env.expect(config_cmd(), 'set', 'FORK_GC_RETRY_INTERVAL', 1).equal('OK')
    env.expect(config_cmd(), 'set', 'INDEX_CURSOR_LIMIT', 1).equal('OK')


@skip(cluster=True)
def testSetConfigOptionsErrors(env):
    env.expect(config_cmd(), 'set', 'MAXDOCTABLESIZE', 'str').equal(not_modifiable)
    env.expect(config_cmd(), 'set', 'MAXEXPANSIONS', 'str').equal('Could not convert argument to expected type')
    env.expect(config_cmd(), 'set', 'TIMEOUT', 'str').equal('Could not convert argument to expected type')
    env.expect(config_cmd(), 'set', 'FORKGC_SLEEP_BEFORE_EXIT', 'str').equal('Could not convert argument to expected type')
    env.expect(config_cmd(), 'set', 'FORKGC_SLEEP_BEFORE_EXIT', 'str').equal('Could not convert argument to expected type')
    env.expect(config_cmd(), 'set', 'WORKERS',  2 ** 13 + 1).contains('Number of worker threads cannot exceed')
    env.expect(config_cmd(), 'set', 'MIN_OPERATION_WORKERS', 2 ** 13 + 1).contains('Number of worker threads cannot exceed')
    env.expect(config_cmd(), 'set', 'INDEX_CURSOR_LIMIT', -1).contains('Value is outside acceptable bounds')


@skip(cluster=True)
def testAllConfig(env):
    ## on existing env the pre tests might change the config
    ## so no point of testing it
    if env.env == 'existing-env':
        env.skip()
    res_list = env.cmd(config_cmd() + ' get *')
    res_dict = {d[0]: d[1:] for d in res_list}
    env.assertEqual(res_dict['EXTLOAD'][0], None)
    env.assertEqual(res_dict['NOGC'][0], 'false')
    env.assertEqual(res_dict['MINPREFIX'][0], '2')
    env.assertEqual(res_dict['FORKGC_SLEEP_BEFORE_EXIT'][0], '0')
    env.assertEqual(res_dict['MAXDOCTABLESIZE'][0], '1000000')
    env.assertEqual(res_dict['MAXSEARCHRESULTS'][0], '1000000')
    env.assertEqual(res_dict['MAXAGGREGATERESULTS'][0], 'unlimited')
    env.assertEqual(res_dict['MAXEXPANSIONS'][0], '200')
    env.assertEqual(res_dict['MAXPREFIXEXPANSIONS'][0], '200')
    env.assertContains(res_dict['TIMEOUT'][0], ['500', '0'])
    env.assertEqual(res_dict['WORKERS'][0], '0')
    env.assertEqual(res_dict['MIN_OPERATION_WORKERS'][0], '4')
    env.assertEqual(res_dict['TIERED_HNSW_BUFFER_LIMIT'][0], '1024')
    env.assertEqual(res_dict['PRIVILEGED_THREADS_NUM'][0], '1')
    env.assertEqual(res_dict['WORKERS_PRIORITY_BIAS_THRESHOLD'][0], '1')
    env.assertEqual(res_dict['FRISOINI'][0], None)
    env.assertEqual(res_dict['ON_TIMEOUT'][0], 'return')
    env.assertEqual(res_dict['GCSCANSIZE'][0], '100')
    env.assertEqual(res_dict['MIN_PHONETIC_TERM_LEN'][0], '3')
    env.assertEqual(res_dict['FORK_GC_RUN_INTERVAL'][0], '30')
    env.assertEqual(res_dict['FORK_GC_CLEAN_THRESHOLD'][0], '100')
    env.assertEqual(res_dict['FORK_GC_RETRY_INTERVAL'][0], '5')
    env.assertEqual(res_dict['CURSOR_MAX_IDLE'][0], '300000')
    env.assertEqual(res_dict['NO_MEM_POOLS'][0], 'false')
    env.assertEqual(res_dict['PARTIAL_INDEXED_DOCS'][0], 'false')
    env.assertEqual(res_dict['_NUMERIC_COMPRESS'][0], 'false')
    env.assertEqual(res_dict['_NUMERIC_RANGES_PARENTS'][0], '0')
    env.assertEqual(res_dict['FORK_GC_CLEAN_NUMERIC_EMPTY_NODES'][0], 'true')
    env.assertEqual(res_dict['_FORK_GC_CLEAN_NUMERIC_EMPTY_NODES'][0], 'true')
    env.assertEqual(res_dict['_PRIORITIZE_INTERSECT_UNION_CHILDREN'][0], 'false')
    env.assertEqual(res_dict['_FREE_RESOURCE_ON_THREAD'][0], 'true')
    env.assertEqual(res_dict['BG_INDEX_SLEEP_GAP'][0], '100')
    env.assertEqual(res_dict['GC_POLICY'][0], 'fork')
    env.assertEqual(res_dict['UNION_ITERATOR_HEAP'][0], '20')
    env.assertEqual(res_dict['INDEX_CURSOR_LIMIT'][0], '128')

# @skip(cluster=True)
def testInitConfig():

<<<<<<< HEAD
    # Numeric arguments
    _test_arg_num('MAXDOCTABLESIZE', 123456)
    _test_arg_num('TIMEOUT', 0)
    _test_arg_num('MINPREFIX', 3)
    _test_arg_num('FORKGC_SLEEP_BEFORE_EXIT', 5)
    _test_arg_num('MAXEXPANSIONS', 5)
    _test_arg_num('MAXPREFIXEXPANSIONS', 5)
    _test_arg_num('WORKERS', 3)
    _test_arg_num('MIN_OPERATION_WORKERS', 3)
    _test_arg_num('TIERED_HNSW_BUFFER_LIMIT', 50000)
    _test_arg_num('PRIVILEGED_THREADS_NUM', 4)
    _test_arg_num('WORKERS_PRIORITY_BIAS_THRESHOLD', 4)
    _test_arg_num('GCSCANSIZE', 3)
    _test_arg_num('MIN_PHONETIC_TERM_LEN', 3)
    _test_arg_num('FORK_GC_RUN_INTERVAL', 3)
    _test_arg_num('FORK_GC_CLEAN_THRESHOLD', 3)
    _test_arg_num('FORK_GC_RETRY_INTERVAL', 3)
    _test_arg_num('UNION_ITERATOR_HEAP', 20)
    _test_arg_num('_NUMERIC_RANGES_PARENTS', 1)
    _test_arg_num('BG_INDEX_SLEEP_GAP', 15)
    _test_arg_num('MINSTEMLEN', 3)
=======
    test_arg_num('MAXDOCTABLESIZE', 123456)
    test_arg_num('TIMEOUT', 0)
    test_arg_num('MINPREFIX', 3)
    test_arg_num('FORKGC_SLEEP_BEFORE_EXIT', 5)
    test_arg_num('MAXEXPANSIONS', 5)
    test_arg_num('MAXPREFIXEXPANSIONS', 5)
    test_arg_num('WORKERS', 3)
    test_arg_num('MIN_OPERATION_WORKERS', 3)
    test_arg_num('TIERED_HNSW_BUFFER_LIMIT', 50000)
    test_arg_num('PRIVILEGED_THREADS_NUM', 4)
    test_arg_num('WORKERS_PRIORITY_BIAS_THRESHOLD', 4)
    test_arg_num('GCSCANSIZE', 3)
    test_arg_num('MIN_PHONETIC_TERM_LEN', 3)
    test_arg_num('FORK_GC_RUN_INTERVAL', 3)
    test_arg_num('FORK_GC_CLEAN_THRESHOLD', 3)
    test_arg_num('FORK_GC_RETRY_INTERVAL', 3)
    test_arg_num('UNION_ITERATOR_HEAP', 20)
    test_arg_num('_NUMERIC_RANGES_PARENTS', 1)
    test_arg_num('BG_INDEX_SLEEP_GAP', 15)
    test_arg_num('MINSTEMLEN', 3)
    test_arg_num('INDEX_CURSOR_LIMIT', 128)
>>>>>>> 85a54153

# True/False arguments
    _test_arg_true_false('NOGC', 'true')
    _test_arg_true_false('NO_MEM_POOLS', 'true')
    _test_arg_true_false('FORK_GC_CLEAN_NUMERIC_EMPTY_NODES', 'true')

    _test_arg_str('GC_POLICY', 'fork')
    _test_arg_str('GC_POLICY', 'default', 'fork')
    _test_arg_str('ON_TIMEOUT', 'fail')
    _test_arg_str('TIMEOUT', '0', '0')
    _test_arg_str('PARTIAL_INDEXED_DOCS', '0', 'false')
    _test_arg_str('PARTIAL_INDEXED_DOCS', '1', 'true')
    _test_arg_str('MAXSEARCHRESULTS', '100', '100')
    _test_arg_str('MAXSEARCHRESULTS', '-1', 'unlimited')
    _test_arg_str('MAXAGGREGATERESULTS', '100', '100')
    _test_arg_str('MAXAGGREGATERESULTS', '-1', 'unlimited')
    _test_arg_str('RAW_DOCID_ENCODING', 'false', 'false')
    _test_arg_str('RAW_DOCID_ENCODING', 'true', 'true')
    _test_arg_str('_FORK_GC_CLEAN_NUMERIC_EMPTY_NODES', 'false', 'false')
    _test_arg_str('_FORK_GC_CLEAN_NUMERIC_EMPTY_NODES', 'true', 'true')
    _test_arg_str('_FREE_RESOURCE_ON_THREAD', 'false', 'false')
    _test_arg_str('_FREE_RESOURCE_ON_THREAD', 'true', 'true')
    _test_arg_str('_PRIORITIZE_INTERSECT_UNION_CHILDREN', 'true', 'true')
    _test_arg_str('_PRIORITIZE_INTERSECT_UNION_CHILDREN', 'false', 'false')

@skip(cluster=True)
def test_command_name(env: Env):
    if config_cmd() == '_FT.CONFIG':
        # if the binaries are not standalone only, the command name is _FT.CONFIG
        env.expect('_FT.CONFIG', 'GET', 'TIMEOUT').noError()
    # Expect the `FT.CONFIG` command to be available anyway
    env.expect('FT.CONFIG', 'GET', 'TIMEOUT').noError()

@skip(cluster=True)
def testImmutable(env):

    env.expect(config_cmd(), 'set', 'EXTLOAD').error().contains(not_modifiable)
    env.expect(config_cmd(), 'set', 'NOGC').error().contains(not_modifiable)
    env.expect(config_cmd(), 'set', 'MAXDOCTABLESIZE').error().contains(not_modifiable)
    env.expect(config_cmd(), 'set', 'TIERED_HNSW_BUFFER_LIMIT').error().contains(not_modifiable)
    env.expect(config_cmd(), 'set', 'PRIVILEGED_THREADS_NUM').error().contains(not_modifiable) # deprecated
    env.expect(config_cmd(), 'set', 'WORKERS_PRIORITY_BIAS_THRESHOLD').error().contains(not_modifiable)
    env.expect(config_cmd(), 'set', 'FRISOINI').error().contains(not_modifiable)
    env.expect(config_cmd(), 'set', 'GC_POLICY').error().contains(not_modifiable)
    env.expect(config_cmd(), 'set', 'NO_MEM_POOLS').error().contains(not_modifiable)
    env.expect(config_cmd(), 'set', 'PARTIAL_INDEXED_DOCS').error().contains(not_modifiable)
    env.expect(config_cmd(), 'set', 'UPGRADE_INDEX').error().contains(not_modifiable)
    env.expect(config_cmd(), 'set', 'RAW_DOCID_ENCODING').error().contains(not_modifiable)
    env.expect(config_cmd(), 'set', 'BG_INDEX_SLEEP_GAP').error().contains(not_modifiable)


############################ TEST DEPRECATED MT CONFIGS ############################

workers_default = 0
min_operation_workers_default = 4

@skip(cluster=True)
def testDeprecatedMTConfig_full():
    workers = '3'
    env = Env(moduleArgs=f'WORKER_THREADS {workers} MT_MODE MT_MODE_FULL')
    # Check old config values
    env.expect(config_cmd(), 'get', 'WORKER_THREADS').equal([['WORKER_THREADS', workers]])
    env.expect(config_cmd(), 'get', 'MT_MODE').equal([['MT_MODE', 'MT_MODE_FULL']])
    # Check new config values
    env.expect(config_cmd(), 'get', 'WORKERS').equal([['WORKERS', workers]])
    env.expect(config_cmd(), 'get', 'MIN_OPERATION_WORKERS').equal([['MIN_OPERATION_WORKERS', str(min_operation_workers_default)]])

@skip(cluster=True)
def testDeprecatedMTConfig_operations():
    workers = '3'
    env = Env(moduleArgs=f'WORKER_THREADS {workers} MT_MODE MT_MODE_ONLY_ON_OPERATIONS')
    # Check old config values
    env.expect(config_cmd(), 'get', 'WORKER_THREADS').equal([['WORKER_THREADS', workers]])
    env.expect(config_cmd(), 'get', 'MT_MODE').equal([['MT_MODE', 'MT_MODE_ONLY_ON_OPERATIONS']])
    # Check new config values
    env.expect(config_cmd(), 'get', 'WORKERS').equal([['WORKERS', str(workers_default)]])
    env.expect(config_cmd(), 'get', 'MIN_OPERATION_WORKERS').equal([['MIN_OPERATION_WORKERS', workers]])

@skip(cluster=True)
def testDeprecatedMTConfig_off():
    env = Env(moduleArgs='WORKER_THREADS 0 MT_MODE MT_MODE_OFF')
    # Check old config values
    env.expect(config_cmd(), 'get', 'WORKER_THREADS').equal([['WORKER_THREADS', '0']])
    env.expect(config_cmd(), 'get', 'MT_MODE').equal([['MT_MODE', 'MT_MODE_OFF']])
    # Check new config values. Both are 0 due to explicit configuration
    env.expect(config_cmd(), 'get', 'WORKERS').equal([['WORKERS', '0']])
    env.expect(config_cmd(), 'get', 'MIN_OPERATION_WORKERS').equal([['MIN_OPERATION_WORKERS', '0']])

# Check invalid combination
@skip(cluster=True)
def testDeprecatedMTConfig_full_with_0():
    env = Env(moduleArgs='MT_MODE MT_MODE_FULL WORKER_THREADS 0')
    env.assertTrue(env.isUp())
    env.expect(config_cmd(), 'get', 'WORKERS').equal([['WORKERS', str(workers_default)]])
    env.expect(config_cmd(), 'get', 'MIN_OPERATION_WORKERS').equal([['MIN_OPERATION_WORKERS', str(min_operation_workers_default)]])
@skip(cluster=True)
def testDeprecatedMTConfig_operations_with_0():
    env = Env(moduleArgs='MT_MODE MT_MODE_ONLY_ON_OPERATIONS WORKER_THREADS 0')
    env.assertTrue(env.isUp())
    env.expect(config_cmd(), 'get', 'WORKERS').equal([['WORKERS', str(workers_default)]])
    env.expect(config_cmd(), 'get', 'MIN_OPERATION_WORKERS').equal([['MIN_OPERATION_WORKERS', str(min_operation_workers_default)]])
@skip(cluster=True)
def testDeprecatedMTConfig_off_with_non_0():
    env = Env(moduleArgs='MT_MODE MT_MODE_OFF WORKER_THREADS 3')
    env.assertTrue(env.isUp())
    env.expect(config_cmd(), 'get', 'WORKERS').equal([['WORKERS', str(workers_default)]])
    env.expect(config_cmd(), 'get', 'MIN_OPERATION_WORKERS').equal([['MIN_OPERATION_WORKERS', str(min_operation_workers_default)]])

@skip(cluster=True)
def testDeprecatedMTConfig_ignore_full():
    # Check deprecated configs are ignored when new configs are set
    env = Env(moduleArgs='WORKER_THREADS 3 MT_MODE MT_MODE_FULL WORKERS 5 MIN_OPERATION_WORKERS 6')
    env.expect(config_cmd(), 'get', 'WORKERS').equal([['WORKERS', '5']])
    env.expect(config_cmd(), 'get', 'MIN_OPERATION_WORKERS').equal([['MIN_OPERATION_WORKERS', '6']])
    env.expect(config_cmd(), 'get', 'MT_MODE').equal([['MT_MODE', 'MT_MODE_FULL']])
    env.expect(config_cmd(), 'get', 'WORKER_THREADS').equal([['WORKER_THREADS', '5']]) # follows WORKERS

@skip(cluster=True)
def testDeprecatedMTConfig_ignore_operations():
    # Check deprecated configs are ignored when new configs are set
    env = Env(moduleArgs='WORKER_THREADS 3 MT_MODE MT_MODE_ONLY_ON_OPERATIONS WORKERS 5 MIN_OPERATION_WORKERS 6')
    env.expect(config_cmd(), 'get', 'WORKERS').equal([['WORKERS', '5']])
    env.expect(config_cmd(), 'get', 'MIN_OPERATION_WORKERS').equal([['MIN_OPERATION_WORKERS', '6']])
    env.expect(config_cmd(), 'get', 'MT_MODE').equal([['MT_MODE', 'MT_MODE_ONLY_ON_OPERATIONS']])
    env.expect(config_cmd(), 'get', 'WORKER_THREADS').equal([['WORKER_THREADS', '6']]) # follows MIN_OPERATION_WORKERS

@skip(cluster=True)
def testDeprecatedMTConfig_address_combination_full():
    # Check allowed combination of deprecated and new configs
    env = Env(moduleArgs='WORKER_THREADS 3 MT_MODE MT_MODE_FULL MIN_OPERATION_WORKERS 6')
    env.expect(config_cmd(), 'get', 'WORKERS').equal([['WORKERS', '3']])
    env.expect(config_cmd(), 'get', 'MIN_OPERATION_WORKERS').equal([['MIN_OPERATION_WORKERS', '6']])
    env.expect(config_cmd(), 'get', 'MT_MODE').equal([['MT_MODE', 'MT_MODE_FULL']])
    env.expect(config_cmd(), 'get', 'WORKER_THREADS').equal([['WORKER_THREADS', '3']]) # follows WORKERS

@skip(cluster=True)
def testDeprecatedMTConfig_address_combination_operations():
    # Check allowed combination of deprecated and new configs
    env = Env(moduleArgs='WORKER_THREADS 3 MT_MODE MT_MODE_ONLY_ON_OPERATIONS WORKERS 5')
    env.expect(config_cmd(), 'get', 'WORKERS').equal([['WORKERS', '5']])
    env.expect(config_cmd(), 'get', 'MIN_OPERATION_WORKERS').equal([['MIN_OPERATION_WORKERS', '3']])
    env.expect(config_cmd(), 'get', 'MT_MODE').equal([['MT_MODE', 'MT_MODE_ONLY_ON_OPERATIONS']])
    env.expect(config_cmd(), 'get', 'WORKER_THREADS').equal([['WORKER_THREADS', '3']]) # follows MIN_OPERATION_WORKERS

########################## TEST DEPRECATED MT CONFIGS END ##########################

###############################################################################
# TODO: rewrite following tests properly for all coordinator's config options #
###############################################################################

@skip(cluster=False)
def testConfigCoord(env):
    env.cmd('ft.create', 'idx', 'ON', 'HASH', 'SCHEMA', 'test', 'TEXT', 'SORTABLE')
    env.expect(config_cmd(), 'help', 'idx').equal([])

@skip(cluster=False)
def testConfigErrorsCoord(env):
    env.expect(config_cmd(), 'set', 'SEARCH_THREADS', 'banana').error().contains(not_modifiable)
    env.expect(config_cmd(), 'set', 'SEARCH_THREADS', '-1').error().contains(not_modifiable)

@skip(cluster=False)
def testGetConfigOptionsCoord(env):
    def check_config(conf):
        env.expect(config_cmd(), 'get', conf).noError().apply(lambda x: x[0][0]).equal(conf)

    check_config('SEARCH_THREADS')

@skip(cluster=CLUSTER) # Change to `skip(cluster=False)`
def testAllConfigCoord(env):
    pass

@skip(cluster=False)
def testInitConfigCoord():

    _test_arg_num('SEARCH_THREADS', 3)
    _test_arg_num('CONN_PER_SHARD', 3)

    def _testOSSGlobalPasswordConfig():
        env = Env(moduleArgs='OSS_GLOBAL_PASSWORD 123456', noDefaultModuleArgs=True)
        if env.env == 'existing-env':
            env.skip()
        env.expect(config_cmd(), 'get', 'OSS_GLOBAL_PASSWORD').equal([['OSS_GLOBAL_PASSWORD', 'Password: *******']])
        env.stop()

    # We test `OSS_GLOBAL_PASSWORD` manually since the getter obfuscates the value
    _testOSSGlobalPasswordConfig()

    _test_arg_str('OSS_ACL_USERNAME', 'default')

@skip(cluster=False)
def testImmutableCoord(env):
    env.expect(config_cmd(), 'set', 'SEARCH_THREADS').error().contains(not_modifiable)
    env.expect(config_cmd(), 'set', 'OSS_GLOBAL_PASSWORD').error().contains(not_modifiable)
    env.expect(config_cmd(), 'set', 'OSS_ACL_USERNAME').error().contains(not_modifiable)

def testSetACLUsername():
    """Tests that the OSS_ACL_USERNAME configuration is set correctly on module
    load"""

    _test_arg_str('OSS_ACL_USERNAME', 'test')<|MERGE_RESOLUTION|>--- conflicted
+++ resolved
@@ -86,13 +86,10 @@
     check_config('BG_INDEX_SLEEP_GAP')
     check_config('_PRIORITIZE_INTERSECT_UNION_CHILDREN')
     check_config('MINSTEMLEN')
-<<<<<<< HEAD
     check_config('OSS_GLOBAL_PASSWORD')
     check_config('OSS_ACL_USERNAME')
-=======
     check_config('INDEX_CURSOR_LIMIT')
 
->>>>>>> 85a54153
 
 @skip(cluster=True)
 def testSetConfigOptions(env):
@@ -179,7 +176,6 @@
 # @skip(cluster=True)
 def testInitConfig():
 
-<<<<<<< HEAD
     # Numeric arguments
     _test_arg_num('MAXDOCTABLESIZE', 123456)
     _test_arg_num('TIMEOUT', 0)
@@ -201,29 +197,7 @@
     _test_arg_num('_NUMERIC_RANGES_PARENTS', 1)
     _test_arg_num('BG_INDEX_SLEEP_GAP', 15)
     _test_arg_num('MINSTEMLEN', 3)
-=======
-    test_arg_num('MAXDOCTABLESIZE', 123456)
-    test_arg_num('TIMEOUT', 0)
-    test_arg_num('MINPREFIX', 3)
-    test_arg_num('FORKGC_SLEEP_BEFORE_EXIT', 5)
-    test_arg_num('MAXEXPANSIONS', 5)
-    test_arg_num('MAXPREFIXEXPANSIONS', 5)
-    test_arg_num('WORKERS', 3)
-    test_arg_num('MIN_OPERATION_WORKERS', 3)
-    test_arg_num('TIERED_HNSW_BUFFER_LIMIT', 50000)
-    test_arg_num('PRIVILEGED_THREADS_NUM', 4)
-    test_arg_num('WORKERS_PRIORITY_BIAS_THRESHOLD', 4)
-    test_arg_num('GCSCANSIZE', 3)
-    test_arg_num('MIN_PHONETIC_TERM_LEN', 3)
-    test_arg_num('FORK_GC_RUN_INTERVAL', 3)
-    test_arg_num('FORK_GC_CLEAN_THRESHOLD', 3)
-    test_arg_num('FORK_GC_RETRY_INTERVAL', 3)
-    test_arg_num('UNION_ITERATOR_HEAP', 20)
-    test_arg_num('_NUMERIC_RANGES_PARENTS', 1)
-    test_arg_num('BG_INDEX_SLEEP_GAP', 15)
-    test_arg_num('MINSTEMLEN', 3)
     test_arg_num('INDEX_CURSOR_LIMIT', 128)
->>>>>>> 85a54153
 
 # True/False arguments
     _test_arg_true_false('NOGC', 'true')
