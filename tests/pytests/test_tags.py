--- conflicted
+++ resolved
@@ -379,12 +379,6 @@
 def testEmptyValueTags(env):
     """Tests that empty values are indexed properly"""
 
-<<<<<<< HEAD
-    def testHashIndex(env, conn, idx):
-        """Performs a series of tests on a hash index"""
-        # Search for a single document, via its indexed empty value
-        cmd = f'FT.SEARCH {idx}'.split(' ') + ['@t:{__empty}']
-=======
     def testHashIndex(env, idx):
         """Performs a series of tests on a hash index"""
 
@@ -392,7 +386,6 @@
 
         # Search for a single document, via its indexed empty value
         cmd = f'FT.SEARCH {idx} @t:{{__empty}}'.split(' ')
->>>>>>> 42e960ec
         expected = [1, 'h1', ['t', '']]
         cmd_assert(env, cmd, expected)
 
@@ -410,11 +403,7 @@
 
         # Make sure the index that does index empty TAG values doesn't find the
         # above doc.
-<<<<<<< HEAD
-        cmd = f'FT.SEARCH {idx}'.split(' ') + ['@t:{__empty}', 'NOCONTENT']
-=======
         cmd = f'FT.SEARCH {idx} @t:{{__empty}} NOCONTENT'.split(' ')
->>>>>>> 42e960ec
         expected = [1, 'h1']
         cmd_assert(env, cmd, expected)
 
@@ -424,21 +413,13 @@
         # ------------------------------ Negation ------------------------------
         # Search for a negation of a non-empty value, make sure the document is
         # returned
-<<<<<<< HEAD
-        cmd = f'FT.SEARCH {idx}'.split(' ') + ['-@t:{foo}']
-=======
         cmd = f'FT.SEARCH {idx} -@t:{{foo}}'.split(' ')
->>>>>>> 42e960ec
         expected = [1, 'h1', ['t', '']]
         cmd_assert(env, cmd, expected)
 
         # Search for a negation of an empty value, make sure the document is NOT
         # returned
-<<<<<<< HEAD
-        cmd = f'FT.SEARCH {idx}'.split(' ') + ['-@t:{__empty}']
-=======
         cmd = f'FT.SEARCH {idx} -@t:{{__empty}}'.split(' ')
->>>>>>> 42e960ec
         expected = [0]
         cmd_assert(env, cmd, expected)
 
@@ -450,41 +431,25 @@
 
         # ---------------------------- Intersection ----------------------------
         # Intersection of empty and non-empty values
-<<<<<<< HEAD
-        cmd = f'FT.SEARCH {idx}'.split(' ') + ['@t:{__empty & foo}']
-=======
         cmd = f'FT.SEARCH {idx}'.split(' ') + ['@t:{__empty} @t:{foo}}']
->>>>>>> 42e960ec
         expected = [0]
         cmd_assert(env, cmd, expected)
 
         # ------------------------------- Prefix -------------------------------
         # We shouldn't get the document when searching for a prefix of "__empty"
-<<<<<<< HEAD
-        cmd = f'FT.SEARCH {idx}'.split(' ') + ['@t:{*pty}']
-=======
         cmd = f'FT.SEARCH {idx} @t:{{*pty}}'.split(' ')
->>>>>>> 42e960ec
         expected = [0]
         cmd_assert(env, cmd, expected)
 
         # ------------------------------- Suffix -------------------------------
         # We shouldn't get the document when searching for a suffix of "__empty"
-<<<<<<< HEAD
-        cmd = f'FT.SEARCH {idx}'.split(' ') + ['@t:{__em*}']
-=======
         cmd = f'FT.SEARCH {idx} @t:{{__em*}}'.split(' ')
->>>>>>> 42e960ec
         expected = [0]
         cmd_assert(env, cmd, expected)
 
         # Add a document that will be found by the suffix search
         conn.execute_command('HSET', 'h2', 't', 'empty')
-<<<<<<< HEAD
-        cmd = f'FT.SEARCH {idx}'.split(' ') + ['@t:{*pty}']
-=======
         cmd = f'FT.SEARCH {idx} @t:{{*pty}}'.split(' ')
->>>>>>> 42e960ec
         expected = [1, 'h2', ['t', 'empty']]
         cmd_assert(env, cmd, expected)
         conn.execute_command('DEL', 'h2')
@@ -556,17 +521,6 @@
         for i in range(2, 5):
             conn.execute_command('DEL', f'h{i}')
 
-<<<<<<< HEAD
-        # Validate the separation of the TAG field doesn't register empty values
-        conn.execute_command('HSET', 'h5', 't', ', bar')
-        conn.execute_command('HSET', 'h6', 't', 'bat, ')
-        conn.execute_command('HSET', 'h7', 't', 'bat, , bat2')
-        cmd = f'FT.SEARCH {idx}'.split(' ') + ["@t:{__empty}"]
-        expected = [ANY, 'h1', ['t', '', 'text', 'hello']]
-        cmd_assert(env, cmd, expected)
-
-
-=======
         # Validate that separated empty fields are indexed as empty as well
         conn.execute_command('HSET', 'h5', 't', ', bar')
         conn.execute_command('HSET', 'h6', 't', 'bat, ')
@@ -581,7 +535,6 @@
         ]
         cmd_assert(env, cmd, expected)
 
->>>>>>> 42e960ec
     # Create an index with a TAG field, that also indexes empty strings, another
     # TAG field that doesn't index empty values, and a TEXT field
     env.expect('FT.CREATE', 'idx', 'SCHEMA', 't', 'TAG', 'EMPTY', 'text', 'TEXT').ok()
@@ -591,11 +544,7 @@
     conn = getConnectionByEnv(env)
     conn.execute_command('HSET', 'h1', 't', '')
 
-<<<<<<< HEAD
-    testHashIndex(env, conn, 'idx')
-=======
     testHashIndex(env, 'idx')
->>>>>>> 42e960ec
     env.flush()
 
     # ----------------------------- SORTABLE case ------------------------------
@@ -603,11 +552,7 @@
     env.expect('FT.CREATE', 'idx_sortable', 'SCHEMA', 't', 'TAG', 'EMPTY', 'SORTABLE', 'text', 'TEXT').ok()
     conn.execute_command('HSET', 'h1', 't', '')
 
-<<<<<<< HEAD
-    testHashIndex(env, conn, 'idx_sortable')
-=======
     testHashIndex(env, 'idx_sortable')
->>>>>>> 42e960ec
     env.flush()
 
     # --------------------------- WITHSUFFIXTRIE case --------------------------
@@ -615,42 +560,6 @@
     # using a suffix trie
     env.expect('FT.CREATE', 'idx_suffixtrie', 'SCHEMA', 't', 'TAG', 'EMPTY', 'WITHSUFFIXTRIE', 'text', 'TEXT').ok()
     conn.execute_command('HSET', 'h1', 't', '')
-<<<<<<< HEAD
-    testHashIndex(env, conn, 'idx_suffixtrie')
-    env.flush()
-
-    # ---------------------------------- JSON ----------------------------------
-
-    def testJSONIndex(env, idx):
-        # Search for a single document, via its indexed empty value
-        cmd = f'FT.SEARCH {idx}'.split(' ') + ['@t:{__empty}']
-        expected = [1, 'j1', ['$', '{"t":""}']]
-        cmd_assert(env, cmd, expected)
-
-    env.expect('FT.CREATE', 'jidx', 'ON', 'JSON', 'SCHEMA', '$t', 'AS', 't', 'TAG', 'EMPTY').ok()
-    # Create a document with an empty field, corresponding to the TAG field of
-    # the index.
-    empty_j = {
-        't': ''
-        }
-    env.expect('JSON.SET', 'j1', '$', json.dumps(empty_j)).equal('OK')
-    testJSONIndex(env, 'jidx')
-    env.flush()
-
-    # Empty value in an array
-    env.expect('JSON.SET', 'j1', '$', '{"arr":["a", "", "c"]}').equal('OK')
-    env.expect('FT.CREATE', 'jidx', 'ON', 'JSON', 'SCHEMA', '$arr[*]', 'AS', 'arr', 'TAG', 'EMPTY').ok()
-    cmd = f'FT.SEARCH jidx @arr:{{__empty}}'.split(' ')
-    expected = [1, 'j1', ['$', '{"arr":["a","","c"]}']]
-    cmd_assert(env, cmd, expected)
-
-    """
-    The following cases' behavior is to be defined:
-        - "tag:{*__empty}"
-        - "tag:{__empty*}"
-        - Currently we don't index such values as empty: ",a", "a,", "a,,b". Add if wanted.
-    """
-=======
     testHashIndex(env, 'idx_suffixtrie')
     env.flush()
 
@@ -730,5 +639,4 @@
     cmd = f'FT.SEARCH jidx @b:{{__empty}}'.split(' ')
     expected = [1, 'j', ['$', js]]
     cmd_assert(env, cmd, expected)
-    env.flush()
->>>>>>> 42e960ec
+    env.flush()