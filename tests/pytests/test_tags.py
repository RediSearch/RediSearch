--- conflicted
+++ resolved
@@ -209,7 +209,7 @@
         forceInvokeGC(env, 'idx3')
         forceInvokeGC(env, 'idx4')
         forceInvokeGC(env, 'idx5')
- 
+
         env.expect('FT.DEBUG', 'dump_tagidx', 'idx1', 't').equal([['f o', [4L, 5L, 6L]]])
         env.expect('FT.DEBUG', 'dump_tagidx', 'idx2', 't').equal([['f o', [4L, 6L]], ['F O', [4L, 5L]]])
         env.expect('FT.DEBUG', 'dump_tagidx', 'idx3', 't').equal([['f o', [5L, 6L]], ['f o,f o', [4L]]])
@@ -345,10 +345,7 @@
     res = conn.execute_command('FT.AGGREGATE', 'idx', '@t:{foo}')
     env.assertEqual(res, [1L, [], []])
 
-<<<<<<< HEAD
-=======
 @unstable
->>>>>>> 638de1db
 def testEmptyTagLeak(env):
     env.skipOnCluster()
 
