--- conflicted
+++ resolved
@@ -360,7 +360,6 @@
     forceInvokeGC(env, 'idx')
     env.expect('FT.DEBUG', 'DUMP_TAGIDX', 'idx', 't').equal([])
 
-<<<<<<< HEAD
 def test_empty_suffix_withsuffixtrie(env):
     """Tests that we don't leak when we search for a suffix with no entries in
     a TAG field indexed with the `WITHSUFFIXTRIE` optimization."""
@@ -376,7 +375,7 @@
     expected = [0]
     res = env.cmd(*cmd)
     env.assertEqual(res, expected)
-=======
+
 def testEmptyValueTags(env):
     """Tests that empty values are indexed properly"""
 
@@ -586,5 +585,4 @@
         - "tag:{*__empty}"
         - "tag:{__empty*}"
         - Currently we don't index such values as empty: ",a", "a,", "a,,b". Add if wanted.
-    """
->>>>>>> 164ca17c
+    """