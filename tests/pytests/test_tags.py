--- conflicted
+++ resolved
@@ -360,7 +360,22 @@
     forceInvokeGC(env, 'idx')
     env.expect('FT.DEBUG', 'DUMP_TAGIDX', 'idx', 't').equal([])
 
-<<<<<<< HEAD
+def test_empty_suffix_withsuffixtrie(env):
+    """Tests that we don't leak when we search for a suffix with no entries in
+    a TAG field indexed with the `WITHSUFFIXTRIE` optimization."""
+
+    conn = getConnectionByEnv(env)
+    env.expect('FT.CREATE', 'idx_suffixtrie', 'SCHEMA', 't', 'TAG', 'WITHSUFFIXTRIE').ok()
+
+    # Populate with some data, so the query-iterator construction won't return early.
+    conn.execute_command('HSET', 'h1', 't', '')
+
+    # Search for a suffix with no entries
+    cmd = 'FT.SEARCH idx_suffixtrie @t:{*pty}'.split(' ')
+    expected = [0]
+    res = env.cmd(*cmd)
+    env.assertEqual(res, expected)
+
 def testEmptyValueTags(env):
     """Tests that empty values are indexed properly"""
 
@@ -570,21 +585,4 @@
         - "tag:{*__empty}"
         - "tag:{__empty*}"
         - Currently we don't index such values as empty: ",a", "a,", "a,,b". Add if wanted.
-    """
-=======
-def test_empty_suffix_withsuffixtrie(env):
-    """Tests that we don't leak when we search for a suffix with no entries in
-    a TAG field indexed with the `WITHSUFFIXTRIE` optimization."""
-
-    conn = getConnectionByEnv(env)
-    env.expect('FT.CREATE', 'idx_suffixtrie', 'SCHEMA', 't', 'TAG', 'WITHSUFFIXTRIE').ok()
-
-    # Populate with some data, so the query-iterator construction won't return early.
-    conn.execute_command('HSET', 'h1', 't', '')
-
-    # Search for a suffix with no entries
-    cmd = 'FT.SEARCH idx_suffixtrie @t:{*pty}'.split(' ')
-    expected = [0]
-    res = env.cmd(*cmd)
-    env.assertEqual(res, expected)
->>>>>>> 391ee390
+    """