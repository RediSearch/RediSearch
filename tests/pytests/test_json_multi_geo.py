import json
from common import *
from includes import *

doc1_content = [
    {
        "name": "top1",
        "loc": ["1,2", "3,4"],
        "nested1":
        [
            {
                "name": "top1_1_1",
                "loc": ["2,3", "40,25"]
            },
            {
                "name": "top1_1_2",
                "loc": ["21.2,21.3", "21.4,21.5", "22,22"]
            },
            {
                "name": "top1_1_3",
                "loc": ["10,20"]
            }
        ],
        "nested2":
        [
            {
                "name": "top1_2_1",
                "loc": ["1.2,1.3", "1.4,1.5", "2,2"]
            },
            {
                "name": "top1_2_2",
                "loc": ["0,0"]
            },
            {
                "name": "top1_2_3",
                "loc": ["11,11", "12,12"]
            }
        ]

    },
    {
        "name": "top2",
        "loc": ["2,0"],
        "nested1":
        [
            {
                "name": "top2_1_1",
                "loc": []
            },
            {
                "name": "top2_1_2",
                "loc": ["1,2"]
            },
            {
                "name": "top2_1_3",
                "loc": []
            }
        ],
        "nested2":
        [
            {
                "name": "top2_2_1",
                "loc": ["-1.5,-1.6", "-2,2"]
            },
            {
                "name": "top2_2_2",
                "loc": ["3.1415,2.7182"]
            },
            {
                "name": "top2_2_3",
                "loc": ["42,64", "-50,-72", "-100,-20", "43.422649,11.126973", "29.497825,-82.141870"]
            }
        ]
    }
]

doc_non_geo_content = r'''{
    "attr1": ["29.725425,34.967088", "-1.23,-4.56", null, "31.312604,35.352586", null , "-1,-2", null],
    "attr2": ["29.725425,34.967088"],
    "attr3": [null, null],
    "attr4": [],
    "attr5": null,
    "attr6": ["29.725425"],
    "attr7": ["-1.23,-4.56", "7.8,9.0", null, "31,32", null, "yikes" ],
    "attr8": ["-1.23,-4.56", "7.8,9.0", null, "31,32", null, false ],
    "attr9": ["-1.23,-4.56", "7.8,9.0", null, "31,32", null, {"obj": "ect"} ],
    "attr10": ["-1.23,-4.56", "7.8,9.0", null, "31,32", null, ["no", "noo"] ],
    "attr11": ["-1.23,-4.56", "7.8,9.0", null, "31,32", null, ["31,32"] ]
}
'''


def checkInfo(env: Env, idx, num_docs, inverted_sz_mb):
    """ Helper function for testInfoAndGC """
    info = index_info(env, idx)
    env.assertEqual(int(info['num_docs']), num_docs, depth=1)
    env.assertEqual(float(info['inverted_sz_mb']), inverted_sz_mb, depth=1)

@skip(cluster=True, no_json=True)
def testBasic(env):
    """ Test multi GEO values (an array of GEO values or multiple GEO values) """

    conn = getConnectionByEnv(env)

    conn.execute_command(config_cmd(), 'SET', 'FORK_GC_CLEAN_THRESHOLD', 0)

    env.expect('FT.CREATE', 'idx1', 'ON', 'JSON', 'SCHEMA', '$..loc[*]', 'AS', 'loc', 'GEO').ok()
    env.expect('FT.CREATE', 'idx2', 'ON', 'JSON', 'SCHEMA',
        '$[0].nested2[0].loc', 'AS', 'loc', 'GEO').ok()     # ["1.2,1.3", "1.4,1.5", "2,2"]
    env.expect('FT.CREATE', 'idx3', 'ON', 'JSON', 'SCHEMA',
        '$[1].nested2[2].loc', 'AS', 'loc', 'GEO').ok()     # ["42,64", "-50,-72", "-100,-20", "43.422649,11.126973", "29.497825,-82.141870"]

    env.expect('FT.CREATE', 'idx4', 'ON', 'JSON', 'SCHEMA',
        '$[0].nested2[0].loc', 'AS', 'loc1', 'GEO',         # ["1.2,1.3", "1.4,1.5", "2,2"]
        '$[1].nested2[2].loc', 'AS', 'loc2', 'GEO').ok()    # ["42,64", "-50,-72", "-100,-20", "43.422649,11.126973", "29.497825,-82.141870"]

    # check stats for an empty index
    expected_info = { 'num_docs': 0,
                    'inverted_sz_mb': 0.0
                }
    compare_index_info_dict(env, 'idx1', expected_info, "idx1 initial")

    conn.execute_command('JSON.SET', 'doc:1', '$', json.dumps(doc1_content))
    expected_info['num_docs'] = 1

    # check stats after insert

    # idx1 contains 24 entries, expected size of inverted index = 391
    # the size is distributed in the left and right children ranges as follows:

<<<<<<< HEAD
    # left range size = 295:
    #     Size of NewInvertedIndex() structure = 88
    #         sizeof_InvertedIndex(Index_StoreNumeric) = 40
=======
    # left range size = 195:
    #     Size of NewInvertedIndex() structure = 96
    #         sizeof_InvertedIndex(Index_StoreNumeric) = 48
>>>>>>> ecb85b75
    #         sizeof(IndexBlock) = 48
    #     Buffer grows up to 99 bytes trying to store 11 entries 8 bytes each.
    #     See Buffer_Grow() in inverted_index.c

<<<<<<< HEAD
    # right range size = 96:
    #     Size of NewInvertedIndex() structure = 88
    #         sizeof_InvertedIndex(Index_StoreNumeric) = 40
    #         sizeof(IndexBlock) = 48
    #     Buffer grows up to 8 bytes trying to store 1 entry 8 bytes each = 8
    expected_info['inverted_sz_mb'] = 391 / (1024 * 1024)
=======
    # right range size = 215:
    #     Size of NewInvertedIndex() structure = 96
    #         sizeof_InvertedIndex(Index_StoreNumeric) = 48
    #         sizeof(IndexBlock) = 48
    #     Buffer grows up to 119 bytes trying to store 13 entries 8 bytes each.
    expected_info['inverted_sz_mb'] = 410 / (1024 * 1024)
>>>>>>> ecb85b75
    compare_index_info_dict(env, 'idx1', expected_info, "idx1 after insert")

    # Expected size of inverted index for idx2 = 88 + 25 = 113
    #     Size of NewInvertedIndex() structure = 88
    #     Buffer grows up to 25 bytes trying to store 3 entries 8 bytes each = 25
    expected_info['inverted_sz_mb'] = 113 / (1024 * 1024)
    compare_index_info_dict(env, 'idx2', expected_info, "idx2 after insert")

    # Expected size of inverted index for idx2 = 88 + 46 = 134
    #     Size of NewInvertedIndex() structure = 88
    #     Buffer grows up to 46 bytes trying to store 5 entries, 8 bytes each = 46
    expected_info['inverted_sz_mb'] = 134 / (1024 * 1024)
    compare_index_info_dict(env, 'idx3', expected_info, "idx3 after insert")

    # idx4 contains two GEO fields, the expected size of inverted index is
    # equivalent to the sum of the size of idx2 and idx3 = 113 + 134 = 247
    expected_info['inverted_sz_mb'] = 247 / (1024 * 1024)
    compare_index_info_dict(env, 'idx4', expected_info, "idx4 after insert")

    # Geo range and Not
    env.expect('FT.SEARCH', 'idx1', '@loc:[1.2 1.1 40 km]', 'NOCONTENT').equal([1, 'doc:1'])
    env.expect('FT.SEARCH', 'idx1', '-@loc:[1.2 1.1 40 km]', 'NOCONTENT').equal([0])


    env.expect('FT.SEARCH', 'idx1', '@loc:[0 0 +inf km]', 'NOCONTENT').equal([1, 'doc:1'])
    env.expect('FT.SEARCH', 'idx1', '-@loc:[0 0 +inf km]', 'NOCONTENT').equal([0])

    env.expect('FT.SEARCH', 'idx2', '@loc:[1.42 1.52 5 km]', 'NOCONTENT').equal([1, 'doc:1'])
    env.expect('FT.SEARCH', 'idx2', '-@loc:[1.42 1.52 5 km]', 'NOCONTENT').equal([0])

    env.expect('FT.SEARCH', 'idx3', '@loc:[42 64 200 km]', 'NOCONTENT').equal([1, 'doc:1'])
    env.expect('FT.SEARCH', 'idx3', '-@loc:[42 64 200 km]', 'NOCONTENT').equal([0])

    # Intersect
    env.expect('FT.SEARCH', 'idx4', '@loc1:[1.2 1.1 40 km] @loc2:[29.5 -82 20 km]', 'NOCONTENT').equal([1, 'doc:1'])
    env.expect('FT.SEARCH', 'idx4', '@loc1:[1.2 1.1 40 km] @loc2:[50 50 1 km]', 'NOCONTENT').equal([0])
    env.expect('FT.SEARCH', 'idx4', '@loc1:[-10 -10 1 km]     @loc2:[29.5 -82 20 km]', 'NOCONTENT').equal([0])

    # check stats after deletion
    conn.execute_command('DEL', 'doc:1')
    forceInvokeGC(env, 'idx1')
    check_index_info_empty(env, 'idx1', ['GEO'])

@skip(no_json=True)
def testMultiNonGeo(env):
    """
    test multiple GEO values which include some non-geo values at root level (null, numeric, text with illegal coordinates, bool, array, object)
    Skip nulls without failing
    Fail on text with illegal coordinates, numeric, bool, object, arr of strings, arr with mixed types
    """
    conn = getConnectionByEnv(env)

    non_geo_dict = json.loads(doc_non_geo_content)

    # Create indices and a key per index, e.g.,
    #   FT.CREATE idx1 ON JSON PREFIX 1 doc:1: SCHEMA $ AS root GEO
    #   JSON.SET doc:1: $ '["1,1", ...]'
    #
    # First 5 indices are OK (nulls are skipped)
    for (i,v) in enumerate(non_geo_dict.values()):
        doc = 'doc:{}:'.format(i+1)
        idx = 'idx{}'.format(i+1)
        conn.execute_command('FT.CREATE', idx, 'ON', 'JSON', 'PREFIX', '1', doc, 'SCHEMA', '$', 'AS', 'root', 'GEO')
        waitForIndex(env, idx)
        conn.execute_command('JSON.SET', doc, '$', json.dumps(v))
        res_failures = 0 if i+1 <= 5 else 1
        env.assertEqual(int(index_info(env, idx)['hash_indexing_failures']), res_failures, message=str(i))

    # Search good indices with content
    env.expect('FT.SEARCH', 'idx1', '@root:[29.72 34.96 1 km]', 'NOCONTENT').equal([1, 'doc:1:'])
    env.expect('FT.SEARCH', 'idx2', '@root:[29.72 34.96 1 km]', 'NOCONTENT').equal([1, 'doc:2:'])


@skip(no_json=True)
def testMultiNonGeoNested(env):
    """
    test multiple GEO values which include some non-geo values at inner level (null, numeric, text with illegal coordinates, bool, array, object)
    Skip nulls without failing
    Fail on text with illegal coordinates, numeric, bool, object, arr of strings, arr with mixed types
    """

    conn = getConnectionByEnv(env)

    non_geo_dict = json.loads(doc_non_geo_content)

    # Create indices, e.g.,
    #   FT.CREATE idx1 ON JSON SCHEMA $.attr1 AS attr GEO
    for (i,v) in enumerate(non_geo_dict.values()):
        conn.execute_command('FT.CREATE', 'idx{}'.format(i+1), 'ON', 'JSON', 'SCHEMA', '$.attr{}'.format(i+1), 'AS', 'attr', 'GEO')
    conn.execute_command('JSON.SET', 'doc:1', '$', doc_non_geo_content)

    # First 5 indices are OK (nulls are skipped)
    for (i,v) in enumerate(non_geo_dict.values()):
        res_failures = 0 if i+1 <= 5 else 1
        env.assertEqual(int(index_info(env, 'idx{}'.format(i+1))['hash_indexing_failures']), res_failures)

    # Search good indices with content
    env.expect('FT.SEARCH', 'idx1', '@attr:[29.72 34.96 1 km]', 'NOCONTENT').equal([1, 'doc:1'])
    env.expect('FT.SEARCH', 'idx2', '@attr:[29.72 34.96 1 km]', 'NOCONTENT').equal([1, 'doc:1'])

@skip(cluster=True, no_json=True)
def testDebugDump(env):
    """ Test FT.DEBUG DUMP_INVIDX and NUMIDX_SUMMARY with multi GEO values """

    conn = getConnectionByEnv(env)
    env.expect('FT.CREATE', 'idx:top', 'ON', 'JSON', 'SCHEMA', '$[*]', 'AS', 'val', 'GEO').ok()
    env.expect('JSON.SET', 'doc:1', '$', json.dumps(["21.2,21.3", "21.4,21.5", "22,22"])).ok()
    env.expect('JSON.SET', 'doc:2', '$', json.dumps(["1.2,1.3", "1.4,1.5", "2,2"])).ok()

    env.expect(debug_cmd(), 'DUMP_NUMIDX' ,'idx:top', 'val').equal([[1, 2]])
    env.expect(debug_cmd(), 'NUMIDX_SUMMARY', 'idx:top', 'val').equal([
        'numRanges', 1, 'numLeaves', 1, 'numEntries', 6, 'lastDocId', 2, 'revisionId', 0,
        'emptyLeaves', 0, 'RootMaxDepth', 0, 'MemoryUsage', ANY
    ])

def checkMultiGeoReturn(env, expected, default_dialect, is_sortable):
    """ Helper function for RETURN with multiple GEO values """

    conn = getConnectionByEnv(env)

    dialect_param = ['DIALECT', 3] if not default_dialect else []
    sortable_param = ['SORTABLE'] if is_sortable else []
    env.assertEqual(len(expected), 3, message='dialect {}, sortable {}'.format(dialect_param, is_sortable))

    env.expect('FT.CREATE', 'idx_flat', 'ON', 'JSON', 'SCHEMA', '$.arr[*]', 'AS', 'val', 'GEO', *sortable_param).ok()
    env.expect('FT.CREATE', 'idx_arr', 'ON', 'JSON', 'SCHEMA', '$.arr', 'AS', 'val', 'GEO', *sortable_param).ok()
    doc1_content = {"arr":["40.6,70.35", "29.7,34.9", "21,22"]}
    conn.execute_command('JSON.SET', 'doc:1', '$', json.dumps(doc1_content))

    expr = '@val:[29.7 34.8 15 km]'

    # Multi flat
    env.expect('FT.SEARCH', 'idx_flat', expr,
               'RETURN', '3', '$.arr[1]', 'AS', 'arr_1', *dialect_param).equal(expected[0])
    env.expect('FT.SEARCH', 'idx_flat', expr,
               'RETURN', '1', 'val', *dialect_param).equal(expected[1])
    env.expect('FT.SEARCH', 'idx_flat', expr,
               'RETURN', '3', '$.arr[*]', 'AS', 'val', *dialect_param).equal(expected[1])
    env.expect('FT.SEARCH', 'idx_flat', expr,
               'RETURN', '3', '$.arr', 'AS', 'val', *dialect_param).equal(expected[2])

    env.expect('FT.AGGREGATE', 'idx_flat',
               expr, 'LOAD', '1', '@val', *dialect_param).equal([1, ['val', expected[1][2][1]]])

    env.expect('FT.AGGREGATE', 'idx_flat',
               expr, 'GROUPBY', '1', '@val', *dialect_param).equal([1, ['val', expected[1][2][1]]])

    # Array
    env.expect('FT.SEARCH', 'idx_arr', expr,
               'RETURN', '3', '$.arr[1]', 'AS', 'arr_1', *dialect_param).equal(expected[0])
    env.expect('FT.SEARCH', 'idx_arr', expr,
               'RETURN', '1', 'val', *dialect_param).equal(expected[2])
    env.expect('FT.SEARCH', 'idx_arr', expr,
               'RETURN', '3', '$.arr[*]', 'AS', 'val', *dialect_param).equal(expected[1])
    env.expect('FT.SEARCH', 'idx_arr', expr,
               'RETURN', '3', '$.arr', 'AS', 'val', *dialect_param).equal(expected[2])

    res = conn.execute_command('FT.AGGREGATE', 'idx_arr',
        expr, 'GROUPBY', '1', '@val', *dialect_param)
    # Ignore the result with older dialect
    #  Schema attribute with path to an array was not supported (lead to indexing failure)
    if not default_dialect:
        env.assertEqual(res, [1, ['val', expected[2][2][1]]])


    env.expect('FT.AGGREGATE', 'idx_arr',
               expr, 'LOAD', '1', '@val', *dialect_param).equal([1, ['val', expected[2][2][1]]])

    # RETURN ALL
    res = conn.execute_command('FT.SEARCH', 'idx_flat', expr, *dialect_param)
    env.assertEqual(json.loads(res[2][1]), [doc1_content] if not default_dialect else doc1_content)

@skip(no_json=True)
def testMultiGeoReturn(env):
    """ test RETURN with multiple GEO values """

    res1 = [1, 'doc:1', ['arr_1', '["29.7,34.9"]']]
    res2 = [1, 'doc:1', ['val', '["40.6,70.35","29.7,34.9","21,22"]']]
    res3 = [1, 'doc:1', ['val', '[["40.6,70.35","29.7,34.9","21,22"]]']]

    checkMultiGeoReturn(env, [res1, res2, res3], False, False)
    env.flush()
    checkMultiGeoReturn(env, [res1, res2, res3], False, True)

@skip(no_json=True)
def testMultiGeoReturnBWC(env):
    """ test backward compatibility of RETURN with multiple GEO values """
    res1 = [1, 'doc:1', ['arr_1', '29.7,34.9']]
    res2 = [1, 'doc:1', ['val', '40.6,70.35']]
    res3 = [1, 'doc:1', ['val', '["40.6,70.35","29.7,34.9","21,22"]']]

    checkMultiGeoReturn(env, [res1, res2, res3], True, False)
    env.flush()
    checkMultiGeoReturn(env, [res1, res2, res3], True, True)<|MERGE_RESOLUTION|>--- conflicted
+++ resolved
@@ -125,37 +125,22 @@
 
     # check stats after insert
 
-    # idx1 contains 24 entries, expected size of inverted index = 391
+    # idx1 contains 24 entries, expected size of inverted index = 394
     # the size is distributed in the left and right children ranges as follows:
 
-<<<<<<< HEAD
-    # left range size = 295:
+    # left range size = 187:
     #     Size of NewInvertedIndex() structure = 88
     #         sizeof_InvertedIndex(Index_StoreNumeric) = 40
-=======
-    # left range size = 195:
-    #     Size of NewInvertedIndex() structure = 96
-    #         sizeof_InvertedIndex(Index_StoreNumeric) = 48
->>>>>>> ecb85b75
     #         sizeof(IndexBlock) = 48
     #     Buffer grows up to 99 bytes trying to store 11 entries 8 bytes each.
     #     See Buffer_Grow() in inverted_index.c
 
-<<<<<<< HEAD
-    # right range size = 96:
+    # right range size = 207:
     #     Size of NewInvertedIndex() structure = 88
     #         sizeof_InvertedIndex(Index_StoreNumeric) = 40
     #         sizeof(IndexBlock) = 48
-    #     Buffer grows up to 8 bytes trying to store 1 entry 8 bytes each = 8
-    expected_info['inverted_sz_mb'] = 391 / (1024 * 1024)
-=======
-    # right range size = 215:
-    #     Size of NewInvertedIndex() structure = 96
-    #         sizeof_InvertedIndex(Index_StoreNumeric) = 48
-    #         sizeof(IndexBlock) = 48
     #     Buffer grows up to 119 bytes trying to store 13 entries 8 bytes each.
-    expected_info['inverted_sz_mb'] = 410 / (1024 * 1024)
->>>>>>> ecb85b75
+    expected_info['inverted_sz_mb'] = 394 / (1024 * 1024)
     compare_index_info_dict(env, 'idx1', expected_info, "idx1 after insert")
 
     # Expected size of inverted index for idx2 = 88 + 25 = 113
