--- conflicted
+++ resolved
@@ -906,16 +906,10 @@
   env.expect('FT.CREATE', 'idx', 'PREFIX', '1', 'doc:', 'SCHEMA', 'text', 'TEXT').ok()
   # Create doc
   conn = getConnectionByEnv(env)
-<<<<<<< HEAD
-  conn.execute_command('HSET', 'doc:1', 'text', 'hello world')
-  # Needed for timeout tests (TIMEOUT_AFTER_N>1)
-  conn.execute_command('HSET', 'doc:2', 'text', 'hello world')
-=======
   # Insert enough docs s.t each shard will timeout
   docs_per_shard = 3
   for i in range(docs_per_shard * env.shardsCount):
     conn.execute_command('HSET', f'doc:{i}', 'text', f'hello world {i}')
->>>>>>> 680e5e7f
 
   # Create vector index for hybrid
   env.expect('FT.CREATE', 'idx_vec', 'PREFIX', '1', 'vec:', 'SCHEMA', 'vector', 'VECTOR', 'FLAT', '6', 'TYPE', 'FLOAT32', 'DIM', '2', 'DISTANCE_METRIC', 'L2').ok()
