--- conflicted
+++ resolved
@@ -1423,8 +1423,6 @@
     shard_conn = env.getConnection(shardId)
     _verify_metrics_not_changed(env, shard_conn, before_info_dicts[shardId], tested_in_this_test)
 
-<<<<<<< HEAD
-=======
 @skip(cluster=False)
 def test_warnings_metric_count_oom_cluster_in_shards_resp3():
   # Test OOM warnings in shards only with RESP3
@@ -1453,7 +1451,6 @@
   env.assertEqual(info_coord[COORD_WARN_ERR_SECTION][OOM_WARNING_COORD_METRIC], '1')
 
 # @skip(cluster=False)
->>>>>>> 9ccdf3e1
 def test_active_io_threads_stats(env):
   conn = getConnectionByEnv(env)
   # Setup: Create index with some data
