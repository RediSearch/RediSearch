from common import *
from RLTest import Env
import redis
from inspect import currentframe


def info_modules_to_dict(conn):
  res = conn.execute_command('INFO MODULES')
  info = dict()
  section_name = ""
  for line in res.splitlines():
    if line:
      if line.startswith('#'):
        section_name = line[2:]
        info[section_name] = dict()
      else:
        data = line.split(':', 1)
        info[section_name][data[0]] = data[1]
  return info

<<<<<<< HEAD
def get_search_field_info(type: str, count: int, sortable_count: int = 0, no_index_count: int = 0, index_errors: int = 0):
    return f'{type}={count}' \
           f'{",Sortable=" + str(sortable_count) if sortable_count else ""}' \
           f'{",NoIndex=" + str(no_index_count) if no_index_count else ""}' \
           f',IndexErrors={index_errors}'

def get_search_tag_field_info(count:int,
                              sortable_count: int = 0,
                              no_index_count:int = 0,
                              case_sensitive_count:int = 0,
                              index_errors:int = 0):
  return f'Tag={count}' \
         f'{",Sortable=" + str(sortable_count) if sortable_count else ""}' \
         f'{",NoIndex=" + str(no_index_count) if no_index_count else ""}' \
         f'{",CaseSensitive=" + str(case_sensitive_count) if case_sensitive_count else ""}' \
         f',IndexErrors={index_errors}'

def get_search_vector_field_info(count: int, flat_count: int = 0, hnsw_count: int = 0, index_errors: int = 0):
    return f'Vector={count}' \
           f'{",Flat=" + str(flat_count) if flat_count else ""}' \
           f'{",HNSW=" + str(hnsw_count) if hnsw_count else ""}' \
           f',IndexErrors={index_errors}'
=======
def get_search_field_info(type: str, count: int, index_errors: int = 0, **kwargs):
  # Base info
  info = {
    type: str(count),
    'IndexErrors': str(index_errors),
    **{key: str(value) for key, value in kwargs.items()}
  }
  # Default values Per field type (if needed)
  if type == 'Vector':
    info.setdefault('used_memory', ANY)
    info.setdefault('mark_deleted_vectors', '0')
  return info

def field_info_to_dict(info):
  return {key: value for field in info.split(',') for key, value in [field.split('=')]}
>>>>>>> 58846872

def testInfoModulesBasic(env):
  conn = env.getConnection()

  idx1 = 'idx1'
  idx2 = 'idx2'
  idx3 = 'idx3'

  env.expect('FT.CREATE', idx1, 'STOPWORDS', 3, 'TLV', 'summer', '2020',
                                'SCHEMA', 'title', 'TEXT', 'SORTABLE',
                                          'body', 'TEXT', 'NOINDEX',
                                          'id', 'NUMERIC',
                                          'subject location', 'GEO',
                                          'geom', 'GEOSHAPE', 'SORTABLE'
                                          ).ok()

  env.expect('FT.CREATE', idx2, 'LANGUAGE', 'french', 'NOOFFSETS', 'NOFREQS',
                                'PREFIX', 2, 'TLV:', 'NY:',
                                'SCHEMA', 't1', 'TAG', 'CASESENSITIVE', 'SORTABLE',
                                          'T2', 'AS', 't2', 'TAG',
                                          'id', 'NUMERIC', 'NOINDEX',
                                          'geom', 'GEOSHAPE', 'NOINDEX'
                                          ).ok()

  env.expect('FT.CREATE', idx3, 'SCHEMA', 'vec_flat', 'VECTOR', 'FLAT', '6', 'TYPE', 'FLOAT32', 'DIM', '128', 'DISTANCE_METRIC', 'L2',
                                          'vec_hnsw', 'VECTOR', 'HNSW', '14', 'TYPE', 'FLOAT32', 'DIM', '128', 'DISTANCE_METRIC', 'L2',
                                          'INITIAL_CAP', '10000', 'M', '40', 'EF_CONSTRUCTION', '250', 'EF_RUNTIME', '20').ok()

  info = info_modules_to_dict(conn)
  env.assertEqual(info['search_index']['search_number_of_indexes'], '3')
  fieldsInfo = info['search_fields_statistics']
<<<<<<< HEAD
  env.assertEqual(fieldsInfo['search_fields_text'], get_search_field_info('Text',2,sortable_count=1,no_index_count=1))
  env.assertEqual(fieldsInfo['search_fields_tag'], get_search_tag_field_info(2,sortable_count=1,case_sensitive_count=1))
  env.assertEqual(fieldsInfo['search_fields_numeric'], get_search_field_info('Numeric',2,no_index_count=1))
  env.assertEqual(fieldsInfo['search_fields_geo'], get_search_field_info('Geo',1))
  env.assertEqual(fieldsInfo['search_fields_vector'], get_search_vector_field_info(2,flat_count=1, hnsw_count=1))
  env.assertEqual(fieldsInfo['search_fields_geoshape'], get_search_field_info('Geoshape',2,sortable_count=1,no_index_count=1))
=======
  env.assertEqual(field_info_to_dict(fieldsInfo['search_fields_text']), get_search_field_info('Text', 2, Sortable=1, NoIndex=1))
  env.assertEqual(field_info_to_dict(fieldsInfo['search_fields_tag']), get_search_field_info('Tag', 2, Sortable=1, CaseSensitive=1))
  env.assertEqual(field_info_to_dict(fieldsInfo['search_fields_numeric']), get_search_field_info('Numeric', 2, NoIndex=1))
  env.assertEqual(field_info_to_dict(fieldsInfo['search_fields_geo']), get_search_field_info('Geo', 1))
  env.assertEqual(field_info_to_dict(fieldsInfo['search_fields_vector']), get_search_field_info('Vector', 2, Flat=1, HNSW=1))
  env.assertEqual(field_info_to_dict(fieldsInfo['search_fields_geoshape']), get_search_field_info('Geoshape', 2, Sortable=1 ,NoIndex=1))
>>>>>>> 58846872

  configInfo = info['search_runtime_configurations']
  env.assertEqual(configInfo['search_minimal_term_prefix'], '2')
  env.assertEqual(configInfo['search_gc_scan_size'], '100')

  # idx1Info = info['search_info_' + idx1]
  # env.assertTrue('search_stop_words' in idx1Info)
  # env.assertTrue('search_field_4' in idx1Info)
  # env.assertEqual(idx1Info['search_field_2'], 'identifier=body,attribute=body,type=TEXT,WEIGHT=1,NOINDEX=ON')
  # env.assertEqual(idx1Info['search_stop_words'], '"tlv","summer","2020"')

  # idx2Info = info['search_info_' + idx2]
  # env.assertTrue('search_stop_words' not in idx2Info)
  # env.assertTrue('prefixes="TLV:","NY:"' in idx2Info['search_index_definition'])
  # env.assertTrue('default_language=' in idx2Info['search_index_definition'])
  # env.assertEqual(idx2Info['search_field_2'], 'identifier=T2,attribute=t2,type=TAG,SEPARATOR=","')


def testInfoModulesAlter(env):
  conn = env.getConnection()
  idx1 = 'idx1'

  env.expect('FT.CREATE', idx1, 'SCHEMA', 'title', 'TEXT', 'SORTABLE').ok()
  env.expect('FT.ALTER', idx1, 'SCHEMA', 'ADD', 'n', 'NUMERIC', 'NOINDEX', 'geom', 'GEOSHAPE', 'SORTABLE').ok()

  info = info_modules_to_dict(conn)
  env.assertEqual(info['search_index']['search_number_of_indexes'], '1')

  fieldsInfo = info['search_fields_statistics']
<<<<<<< HEAD
  env.assertEqual(fieldsInfo['search_fields_text'], get_search_field_info('Text',1,sortable_count=1))
  env.assertEqual(fieldsInfo['search_fields_numeric'], get_search_field_info('Numeric',1,no_index_count=1))
  env.assertEqual(fieldsInfo['search_fields_geoshape'], get_search_field_info('Geoshape',1,sortable_count=1))
=======
  env.assertEqual(field_info_to_dict(fieldsInfo['search_fields_text']), get_search_field_info('Text', 1, Sortable=1))
  env.assertEqual(field_info_to_dict(fieldsInfo['search_fields_numeric']), get_search_field_info('Numeric', 1, NoIndex=1))
  env.assertEqual(field_info_to_dict(fieldsInfo['search_fields_geoshape']), get_search_field_info('Geoshape', 1, Sortable=1))
>>>>>>> 58846872

  # idx1Info = info['search_info_' + idx1]
  # env.assertEqual(idx1Info['search_field_2'], 'identifier=n,attribute=n,type=NUMERIC,NOINDEX=ON')


def testInfoModulesDrop(env):
  conn = env.getConnection()
  idx1 = 'idx1'
  idx2 = 'idx2'

  env.expect('FT.CREATE', idx1, 'STOPWORDS', 3, 'TLV', 'summer', '2020',
                                'SCHEMA', 'title', 'TEXT', 'SORTABLE',
                                          'body', 'TEXT').ok()

  env.expect('FT.CREATE', idx2, 'SCHEMA', 'title', 'TEXT', 'SORTABLE',
                                          'body', 'TEXT',
                                          'id', 'NUMERIC', 'NOINDEX').ok()

  env.expect('FT.DROP', idx2).ok()

  info = info_modules_to_dict(conn)
  env.assertEqual(info['search_index']['search_number_of_indexes'], '1')

  fieldsInfo = info['search_fields_statistics']
<<<<<<< HEAD
  env.assertEqual(fieldsInfo['search_fields_text'], get_search_field_info('Text',2,sortable_count=1))
=======
  env.assertEqual(field_info_to_dict(fieldsInfo['search_fields_text']), get_search_field_info('Text', 2, Sortable=1))
>>>>>>> 58846872
  env.assertFalse('search_fields_numeric' in fieldsInfo) # no numeric fields since we removed idx2


def testInfoModulesAfterReload(env):
  conn = env.getConnection()
  idx1 = 'idx1'

  env.expect('FT.CREATE', idx1, 'SCHEMA', 'age', 'NUMERIC', 'SORTABLE',
                                          'geo', 'GEO', 'SORTABLE', 'NOINDEX',
                                          'body', 'TAG', 'NOINDEX').ok()

  for _ in env.reloadingIterator():
    info = info_modules_to_dict(conn)
    env.assertEqual(info['search_index']['search_number_of_indexes'], '1')

    fieldsInfo = info['search_fields_statistics']
    env.assertFalse('search_fields_text' in fieldsInfo) # no text fields
<<<<<<< HEAD
    env.assertEqual(fieldsInfo['search_fields_numeric'], get_search_field_info('Numeric',1,sortable_count=1))
    env.assertEqual(fieldsInfo['search_fields_geo'], get_search_field_info('Geo',1,sortable_count=1, no_index_count=1))
    env.assertEqual(fieldsInfo['search_fields_tag'], get_search_tag_field_info(1, no_index_count=1))
=======
    env.assertEqual(field_info_to_dict(fieldsInfo['search_fields_numeric']), get_search_field_info('Numeric', 1, Sortable=1))
    env.assertEqual(field_info_to_dict(fieldsInfo['search_fields_geo']), get_search_field_info('Geo', 1, Sortable=1, NoIndex=1))
    env.assertEqual(field_info_to_dict(fieldsInfo['search_fields_tag']), get_search_field_info('Tag', 1, NoIndex=1))
>>>>>>> 58846872

# This tests relies on shard info, which depends on the hashes in the *shard*.
# In cluster mode, hashes might be stored in different shards, and the shard we call INFO for,
# will not be aware of the index failures they cause.
@skip(cluster=True)
def test_redis_info_errors():

  env = Env(moduleArgs='DEFAULT_DIALECT 2')
  conn = getConnectionByEnv(env)
<<<<<<< HEAD

  # Create two indices
  env.cmd('FT.CREATE', 'idx1', 'SCHEMA', 'n', 'NUMERIC')
  env.cmd('FT.CREATE', 'idx2', 'SCHEMA', 'n2', 'NUMERIC')

  expected = {
    'number_of_indexes': 2,
    'fields_numeric_count': 2,
    'idx1_errors': 0,
    'idx2_errors': 0,
  }

  def validate_info_output(message):

    # Call `INFO` and check that the index is there
    res = conn.execute_command('INFO', 'MODULES')

    env.assertEqual(res['search_number_of_indexes'], expected['number_of_indexes'], message=message + " failed in number of indexes")
    env.assertEqual(res['search_fields_numeric']['Numeric'], expected['fields_numeric_count'], message=message + " failed in number of numeric fields")
    expected_total_errors = expected['idx1_errors'] + expected['idx2_errors']

    # field level errors count
    env.assertEqual(res['search_fields_numeric']['IndexErrors'], expected_total_errors, message=message + " failed in number of numeric:IndexErrors")

    # Index level errors count
    env.assertEqual(res['search_errors_indexing_failures'], expected_total_errors, message=message + " failed in number of IndexErrors")
    env.assertEqual(res['search_errors_indexing_failures_max'], max(expected['idx1_errors'], expected['idx2_errors']), message=message + " failed in max number of IndexErrors")

  # Add a document we will fail to index in both indices
  conn.execute_command('HSET', f'doc:1', 'n', f'meow', 'n2', f'meow')
  expected['idx1_errors'] += 1
  expected['idx2_errors'] += 1
  validate_info_output(message='fail both indices')

  # Add a document that we will fail to index in idx1, and succeed in idx2
  conn.execute_command('HSET', f'doc:2', 'n', f'meow', 'n2', '4')
  expected['idx1_errors'] += 1
  validate_info_output(message='fail one index')

  # Add the failing field to idx2
  # expect that the error count will increase due to bg indexing of 2 documents with invalid numeric values.
  conn.execute_command('FT.ALTER', 'idx2', 'SCHEMA', 'ADD', 'n', 'NUMERIC')
  waitForIndex(env, 'idx2')
  expected['fields_numeric_count'] += 1
  expected['idx2_errors'] += 2
  validate_info_output(message='add failing field to idx2')

  # Drop one index and expect the errors counter to decrease
  conn.execute_command('FT.DROPINDEX', 'idx1')
  expected['number_of_indexes'] -= 1
  expected['fields_numeric_count'] -= 1
  expected['idx1_errors'] = 0
  validate_info_output(message='drop one index')

@skip(cluster=True)
def test_redis_info_errors_json():

  env = Env(moduleArgs='DEFAULT_DIALECT 2')
  conn = getConnectionByEnv(env)

  # Create two indices
  env.cmd('FT.CREATE', 'idx1', 'ON', 'JSON', 'SCHEMA', '$.n', 'AS', 'n', 'NUMERIC')
  env.cmd('FT.CREATE', 'idx2', 'ON', 'JSON', 'SCHEMA', '$.n2', 'AS', 'n2', 'NUMERIC')
=======

  # Create two indices
  env.cmd('FT.CREATE', 'idx1', 'SCHEMA', 'n', 'NUMERIC')
  env.cmd('FT.CREATE', 'idx2', 'SCHEMA', 'n2', 'NUMERIC')
>>>>>>> 58846872

  expected = {
    'number_of_indexes': 2,
    'fields_numeric_count': 2,
    'idx1_errors': 0,
    'idx2_errors': 0,
  }

  def validate_info_output(message):

    # Call `INFO` and check that the index is there
    res = conn.execute_command('INFO', 'MODULES')

    env.assertEqual(res['search_number_of_indexes'], expected['number_of_indexes'], message=message + " failed in number of indexes")
    env.assertEqual(res['search_fields_numeric']['Numeric'], expected['fields_numeric_count'], message=message + " failed in number of numeric fields")
    expected_total_errors = expected['idx1_errors'] + expected['idx2_errors']

    # field level errors count
    env.assertEqual(res['search_fields_numeric']['IndexErrors'], expected_total_errors, message=message + " failed in number of numeric:IndexErrors")

    # Index level errors count
    env.assertEqual(res['search_errors_indexing_failures'], expected_total_errors, message=message + " failed in number of IndexErrors")
    env.assertEqual(res['search_errors_indexing_failures_max'], max(expected['idx1_errors'], expected['idx2_errors']), message=message + " failed in max number of IndexErrors")

  # Add a document we will fail to index in both indices
<<<<<<< HEAD
  json_val = r'{"n":"meow","n2":"meow"}'
  env.expect('JSON.SET', 'doc:1', '$', json_val).ok()
=======
  conn.execute_command('HSET', f'doc:1', 'n', f'meow', 'n2', f'meow')
>>>>>>> 58846872
  expected['idx1_errors'] += 1
  expected['idx2_errors'] += 1
  validate_info_output(message='fail both indices')

  # Add a document that we will fail to index in idx1, and succeed in idx2
<<<<<<< HEAD
  json_val = r'{"n":"meow","n2":4}'
  env.expect('JSON.SET', 'doc:2', '$', json_val).ok()
=======
  conn.execute_command('HSET', f'doc:2', 'n', f'meow', 'n2', '4')
>>>>>>> 58846872
  expected['idx1_errors'] += 1
  validate_info_output(message='fail one index')

  # Add the failing field to idx2
  # expect that the error count will increase due to bg indexing of 2 documents with invalid numeric values.
<<<<<<< HEAD
  conn.execute_command('FT.ALTER', 'idx2', 'SCHEMA', 'ADD', '$.n', 'AS', 'n', 'NUMERIC')
  waitForIndex(env, 'idx2')
  expected['fields_numeric_count'] += 1
  expected['idx2_errors'] += 2
  validate_info_output(message='add failing field to idx2')
=======
  conn.execute_command('FT.ALTER', 'idx2', 'SCHEMA', 'ADD', 'n', 'NUMERIC')
  waitForIndex(env, 'idx2')
  expected['fields_numeric_count'] += 1
  expected['idx2_errors'] += 2
  validate_info_output(message='add failing field to idx1')
>>>>>>> 58846872

  # Drop one index and expect the errors counter to decrease
  conn.execute_command('FT.DROPINDEX', 'idx1')
  expected['number_of_indexes'] -= 1
  expected['fields_numeric_count'] -= 1
  expected['idx1_errors'] = 0
  validate_info_output(message='drop one index')

#ensure update with alter and drop index
def test_redis_info():
  """Tests that the Redis `INFO` command works as expected"""

  env = Env(moduleArgs='DEFAULT_DIALECT 2')
  conn = getConnectionByEnv(env)

  # Create an index
  env.cmd('FT.CREATE', 'idx', 'SCHEMA', 'txt', 'TEXT', 'tag', 'TAG', 'SORTABLE')

  # Add some data
  n_docs = 10000
  for i in range(n_docs):
    conn.execute_command('HSET', f'h{i}', 'txt', f'hello{i}', 'tag', f'tag{i}')

  # Call `INFO` and check that the index is there
  res = env.cmd('INFO', 'MODULES')

  env.assertEqual(res['search_number_of_indexes'], 1)

  # ========== Field statistics ==========
  # amanzonlinux:2 install redis version '5.1.0a1' which has different output
  if redis.__version__ >= '5.0.5' and redis.__version__ != '5.1.0a1':
    env.assertEqual(res['search_fields_text']['Text'], 1)
  else:
    env.assertEqual(res['search_fields_text'], 'Text=1')

  env.assertEqual(res['search_fields_tag']['Tag'], 1)

  # ========== Memory statistics ==========
  env.assertGreater(res['search_used_memory_indexes'], 0)
  env.assertGreater(res['search_used_memory_indexes_human'], 0)
  env.assertGreater(res['search_min_memory_index'], 0)
  env.assertGreater(res['search_min_memory_index_human'], 0)
  env.assertGreater(res['search_max_memory_index'], 0)
  env.assertGreater(res['search_max_memory_index_human'], 0)
  # env.assertGreater(res['search_total_indexing_time'], 0)   # Introduces flakiness

  # ========== Cursors statistics ==========
  env.assertEqual(res['search_global_idle'], 0)
  env.assertEqual(res['search_global_total'], 0)

  # ========== GC statistics ==========
  env.assertEqual(res['search_bytes_collected'], 0)
  env.assertEqual(res['search_total_cycles'], 0)
  env.assertEqual(res['search_total_ms_run'], 0)

  # ========== Dialect statistics ==========
  env.assertEqual(res['search_dialect_1'], 0)
  env.assertEqual(res['search_dialect_2'], 0)
  env.assertEqual(res['search_dialect_3'], 0)
  env.assertEqual(res['search_dialect_4'], 0)

  # ========== Errors statistics ==========
  env.assertEqual(res['search_errors_indexing_failures'], 0)
  env.assertEqual(res['search_errors_indexing_failures_max'], 0)

  # Create a cursor
  res = env.cmd('FT.AGGREGATE', 'idx', '*', 'WITHCURSOR')

  # Dispatch a query
  env.cmd('FT.SEARCH', 'idx', '*')

  # Call `INFO` and check that the data is updated accordingly
  res = env.cmd('INFO', 'MODULES')
  # On cluster mode, we have shard cursor on each master shard for the
  # aggregation command, yet the `INFO` command is per-shard, so the master shard
  # we enquery has 2 cursors (coord & shard).
  env.assertEqual(res['search_global_idle'], 1 if not env.isCluster() else 2)
  env.assertEqual(res['search_global_total'], 1 if not env.isCluster() else 2)
  env.assertEqual(res['search_dialect_2'], 1)

  # Delete all docs
  for i in range(n_docs):
    conn.execute_command('DEL', f'h{i}')

  # Force-invoke the GC
  forceInvokeGC(env)

  # Call `INFO` and check that the data is updated accordingly
  res = env.cmd('INFO', 'MODULES')
  env.assertGreater(res['search_bytes_collected'], 0)
  env.assertGreater(res['search_total_cycles'], 0)
  env.assertGreater(res['search_total_ms_run'], 0)


def test_counting_queries(env: Env):
  # Create an index
  env.expect('FT.CREATE', 'idx', 'SCHEMA', 'n', 'NUMERIC').ok()
  # Add some data
  n_docs = 10
  with env.getClusterConnectionIfNeeded() as con:
    for i in range(n_docs):
      con.execute_command('HSET', i, 'n', i)

  # Initiate counters
  queries_counter = 0
  query_commands_counter = 0
  def check_counters():
    line_number = currentframe().f_back.f_lineno
    info = env.cmd('INFO', 'MODULES')
    env.assertEqual(info['search_total_queries_processed'], queries_counter, message=f'line {line_number}')
    env.assertEqual(info['search_total_query_commands'], query_commands_counter, message=f'line {line_number}')

  # Call `INFO` and check that the counters are 0
  check_counters()

  env.cmd('FT.SEARCH', 'idx', '*')
  queries_counter += 1
  query_commands_counter += 1

  # Both counters should be updated
  check_counters()

  env.cmd('FT.AGGREGATE', 'idx', '*')
  queries_counter += 1
  query_commands_counter += 1

  # Both counters should be updated
  check_counters()

  _, cursor = env.cmd('FT.AGGREGATE', 'idx', '*', 'WITHCURSOR', 'COUNT', (n_docs // 2) + 1)
  env.assertNotEqual(cursor, 0) # Cursor is not done
  queries_counter += 1
  query_commands_counter += 1

  # Both counters should be updated
  check_counters()

  _, cursor = env.cmd('FT.CURSOR', 'READ', 'idx', cursor)
  env.assertEqual(cursor, 0) # Cursor is done
  query_commands_counter += 1 # Another query command, but not a unique query

  # Only the query commands counter should be updated
  check_counters()

  # Call commands that do not count as queries

  # Search with a non-existing index
  env.expect('FT.SEARCH', 'idx2', '*').error()
  check_counters()

  # Search with a syntax error
  env.expect('FT.SEARCH', 'idx', '(*').error()
  check_counters()

  # Aggregate with a non-existing index
  env.expect('FT.AGGREGATE', 'idx2', '*').error()
  check_counters()

  # Aggregate with a syntax error
  env.expect('FT.AGGREGATE', 'idx', '(*').error()
  check_counters()

  # Cursor read with a non-existing cursor
  env.expect('FT.CURSOR', 'READ', 'idx', '123').error()
  check_counters()

  if env.isCluster() and env.shardsCount > 1:
    # Verify that the counters are updated correctly on a cluster
    # We expect all the counters to sum up to the total number of queries

    for i in range(1, env.shardsCount + 1):
      env.getConnection(i).execute_command('FT.SEARCH', 'idx', '*')

    queries_counter += env.shardsCount
    query_commands_counter += env.shardsCount

    actual_queries_counter = 0
    actual_query_commands_counter = 0
    for i in range(1, env.shardsCount + 1):
      info = env.getConnection(i).execute_command('INFO', 'MODULES')
      actual_queries_counter += info['search_total_queries_processed']
      actual_query_commands_counter += info['search_total_query_commands']

    env.assertEqual(actual_queries_counter, queries_counter)
    env.assertEqual(actual_query_commands_counter, query_commands_counter)

  # Validate we count the execution time of the query (with any command)
  timeout = 300 # 5 minutes
  total_query_execution_time = lambda: env.cmd('INFO', 'MODULES')['search_total_query_execution_time_ms']
  with TimeLimit(timeout, 'FT.SEARCH'):
    cur_time_count = total_query_execution_time()
    while total_query_execution_time() == cur_time_count:
      env.cmd('FT.SEARCH', 'idx', '*')

  with TimeLimit(timeout, 'FT.AGGREGATE'):
    cur_time_count = total_query_execution_time()
    while total_query_execution_time() == cur_time_count:
      env.cmd('FT.AGGREGATE', 'idx', '*')

  with TimeLimit(timeout, 'FT.CURSOR READ'):
    cursor = 0
    cur_time_count = total_query_execution_time()
    while total_query_execution_time() == cur_time_count:
      if cursor == 0:
        _, cursor = env.cmd('FT.AGGREGATE', 'idx', '*', 'WITHCURSOR', 'COUNT', 1)
        cur_time_count = total_query_execution_time()
      _, cursor = env.cmd('FT.CURSOR', 'READ', 'idx', cursor)


@skip(noWorkers=True)
def test_counting_queries_BG():
  env = Env(moduleArgs='WORKERS 2')
  test_counting_queries(env)


@skip(cluster=True, noWorkers=True)
def test_redis_info_modules_vecsim():
  env = Env(moduleArgs='WORKERS 2')
  env.expect(config_cmd(), 'SET', 'FORK_GC_CLEAN_THRESHOLD', '0').ok()
  set_doc = lambda: env.expect('HSET', '1', 'vec', '????')

  env.expect('FT.CREATE', 'idx1', 'SCHEMA', 'vec', 'VECTOR', 'HNSW', '6', 'TYPE', 'FLOAT16', 'DIM', '2', 'DISTANCE_METRIC', 'L2').ok()
  env.expect('FT.CREATE', 'idx2', 'SCHEMA', 'vec', 'VECTOR', 'HNSW', '6', 'TYPE', 'FLOAT16', 'DIM', '2', 'DISTANCE_METRIC', 'L2').ok()
  env.expect('FT.CREATE', 'idx3', 'SCHEMA', 'vec', 'VECTOR', 'FLAT', '6', 'TYPE', 'FLOAT16', 'DIM', '2', 'DISTANCE_METRIC', 'L2').ok()

  set_doc().equal(1) # Add a document for the first time
  env.expect(debug_cmd(), 'WORKERS', 'DRAIN').ok()

  info = env.cmd('INFO', 'MODULES')['search_fields_vector']
  field_infos = [to_dict(env.cmd(debug_cmd(), 'VECSIM_INFO', f'idx{i}', 'vec')) for i in range(1, 4)]
  env.assertEqual(info['used_memory'], sum(field_info['MEMORY'] for field_info in field_infos))
  env.assertEqual(info['mark_deleted_vectors'], 0)

  env.expect(debug_cmd(), 'WORKERS', 'PAUSE').ok()
  set_doc().equal(0) # Add (override) the document for the second time

  info = env.cmd('INFO', 'MODULES')['search_fields_vector']
  field_infos = [to_dict(env.cmd(debug_cmd(), 'VECSIM_INFO', f'idx{i}', 'vec')) for i in range(1, 4)]
  env.assertEqual(info['used_memory'], sum(field_info['MEMORY'] for field_info in field_infos))
  env.assertEqual(info['mark_deleted_vectors'], 2) # 2 vectors were marked as deleted (1 for each index)
  env.assertEqual(to_dict(field_infos[0]['BACKEND_INDEX'])['NUMBER_OF_MARKED_DELETED'], 1)
  env.assertEqual(to_dict(field_infos[1]['BACKEND_INDEX'])['NUMBER_OF_MARKED_DELETED'], 1)

  env.expect(debug_cmd(), 'WORKERS', 'RESUME').ok()
  [forceInvokeGC(env, f'idx{i}') for i in range(1, 4)]

  info = env.cmd('INFO', 'MODULES')['search_fields_vector']
  field_infos = [to_dict(env.cmd(debug_cmd(), 'VECSIM_INFO', f'idx{i}', 'vec')) for i in range(1, 4)]
  env.assertEqual(info['used_memory'], sum(field_info['MEMORY'] for field_info in field_infos))
  env.assertEqual(info['mark_deleted_vectors'], 0)
  env.assertEqual(to_dict(field_infos[0]['BACKEND_INDEX'])['NUMBER_OF_MARKED_DELETED'], 0)
  env.assertEqual(to_dict(field_infos[1]['BACKEND_INDEX'])['NUMBER_OF_MARKED_DELETED'], 0)<|MERGE_RESOLUTION|>--- conflicted
+++ resolved
@@ -18,30 +18,6 @@
         info[section_name][data[0]] = data[1]
   return info
 
-<<<<<<< HEAD
-def get_search_field_info(type: str, count: int, sortable_count: int = 0, no_index_count: int = 0, index_errors: int = 0):
-    return f'{type}={count}' \
-           f'{",Sortable=" + str(sortable_count) if sortable_count else ""}' \
-           f'{",NoIndex=" + str(no_index_count) if no_index_count else ""}' \
-           f',IndexErrors={index_errors}'
-
-def get_search_tag_field_info(count:int,
-                              sortable_count: int = 0,
-                              no_index_count:int = 0,
-                              case_sensitive_count:int = 0,
-                              index_errors:int = 0):
-  return f'Tag={count}' \
-         f'{",Sortable=" + str(sortable_count) if sortable_count else ""}' \
-         f'{",NoIndex=" + str(no_index_count) if no_index_count else ""}' \
-         f'{",CaseSensitive=" + str(case_sensitive_count) if case_sensitive_count else ""}' \
-         f',IndexErrors={index_errors}'
-
-def get_search_vector_field_info(count: int, flat_count: int = 0, hnsw_count: int = 0, index_errors: int = 0):
-    return f'Vector={count}' \
-           f'{",Flat=" + str(flat_count) if flat_count else ""}' \
-           f'{",HNSW=" + str(hnsw_count) if hnsw_count else ""}' \
-           f',IndexErrors={index_errors}'
-=======
 def get_search_field_info(type: str, count: int, index_errors: int = 0, **kwargs):
   # Base info
   info = {
@@ -57,7 +33,6 @@
 
 def field_info_to_dict(info):
   return {key: value for field in info.split(',') for key, value in [field.split('=')]}
->>>>>>> 58846872
 
 def testInfoModulesBasic(env):
   conn = env.getConnection()
@@ -89,21 +64,12 @@
   info = info_modules_to_dict(conn)
   env.assertEqual(info['search_index']['search_number_of_indexes'], '3')
   fieldsInfo = info['search_fields_statistics']
-<<<<<<< HEAD
-  env.assertEqual(fieldsInfo['search_fields_text'], get_search_field_info('Text',2,sortable_count=1,no_index_count=1))
-  env.assertEqual(fieldsInfo['search_fields_tag'], get_search_tag_field_info(2,sortable_count=1,case_sensitive_count=1))
-  env.assertEqual(fieldsInfo['search_fields_numeric'], get_search_field_info('Numeric',2,no_index_count=1))
-  env.assertEqual(fieldsInfo['search_fields_geo'], get_search_field_info('Geo',1))
-  env.assertEqual(fieldsInfo['search_fields_vector'], get_search_vector_field_info(2,flat_count=1, hnsw_count=1))
-  env.assertEqual(fieldsInfo['search_fields_geoshape'], get_search_field_info('Geoshape',2,sortable_count=1,no_index_count=1))
-=======
   env.assertEqual(field_info_to_dict(fieldsInfo['search_fields_text']), get_search_field_info('Text', 2, Sortable=1, NoIndex=1))
   env.assertEqual(field_info_to_dict(fieldsInfo['search_fields_tag']), get_search_field_info('Tag', 2, Sortable=1, CaseSensitive=1))
   env.assertEqual(field_info_to_dict(fieldsInfo['search_fields_numeric']), get_search_field_info('Numeric', 2, NoIndex=1))
   env.assertEqual(field_info_to_dict(fieldsInfo['search_fields_geo']), get_search_field_info('Geo', 1))
   env.assertEqual(field_info_to_dict(fieldsInfo['search_fields_vector']), get_search_field_info('Vector', 2, Flat=1, HNSW=1))
   env.assertEqual(field_info_to_dict(fieldsInfo['search_fields_geoshape']), get_search_field_info('Geoshape', 2, Sortable=1 ,NoIndex=1))
->>>>>>> 58846872
 
   configInfo = info['search_runtime_configurations']
   env.assertEqual(configInfo['search_minimal_term_prefix'], '2')
@@ -133,15 +99,9 @@
   env.assertEqual(info['search_index']['search_number_of_indexes'], '1')
 
   fieldsInfo = info['search_fields_statistics']
-<<<<<<< HEAD
-  env.assertEqual(fieldsInfo['search_fields_text'], get_search_field_info('Text',1,sortable_count=1))
-  env.assertEqual(fieldsInfo['search_fields_numeric'], get_search_field_info('Numeric',1,no_index_count=1))
-  env.assertEqual(fieldsInfo['search_fields_geoshape'], get_search_field_info('Geoshape',1,sortable_count=1))
-=======
   env.assertEqual(field_info_to_dict(fieldsInfo['search_fields_text']), get_search_field_info('Text', 1, Sortable=1))
   env.assertEqual(field_info_to_dict(fieldsInfo['search_fields_numeric']), get_search_field_info('Numeric', 1, NoIndex=1))
   env.assertEqual(field_info_to_dict(fieldsInfo['search_fields_geoshape']), get_search_field_info('Geoshape', 1, Sortable=1))
->>>>>>> 58846872
 
   # idx1Info = info['search_info_' + idx1]
   # env.assertEqual(idx1Info['search_field_2'], 'identifier=n,attribute=n,type=NUMERIC,NOINDEX=ON')
@@ -166,11 +126,7 @@
   env.assertEqual(info['search_index']['search_number_of_indexes'], '1')
 
   fieldsInfo = info['search_fields_statistics']
-<<<<<<< HEAD
-  env.assertEqual(fieldsInfo['search_fields_text'], get_search_field_info('Text',2,sortable_count=1))
-=======
   env.assertEqual(field_info_to_dict(fieldsInfo['search_fields_text']), get_search_field_info('Text', 2, Sortable=1))
->>>>>>> 58846872
   env.assertFalse('search_fields_numeric' in fieldsInfo) # no numeric fields since we removed idx2
 
 
@@ -188,15 +144,9 @@
 
     fieldsInfo = info['search_fields_statistics']
     env.assertFalse('search_fields_text' in fieldsInfo) # no text fields
-<<<<<<< HEAD
-    env.assertEqual(fieldsInfo['search_fields_numeric'], get_search_field_info('Numeric',1,sortable_count=1))
-    env.assertEqual(fieldsInfo['search_fields_geo'], get_search_field_info('Geo',1,sortable_count=1, no_index_count=1))
-    env.assertEqual(fieldsInfo['search_fields_tag'], get_search_tag_field_info(1, no_index_count=1))
-=======
     env.assertEqual(field_info_to_dict(fieldsInfo['search_fields_numeric']), get_search_field_info('Numeric', 1, Sortable=1))
     env.assertEqual(field_info_to_dict(fieldsInfo['search_fields_geo']), get_search_field_info('Geo', 1, Sortable=1, NoIndex=1))
     env.assertEqual(field_info_to_dict(fieldsInfo['search_fields_tag']), get_search_field_info('Tag', 1, NoIndex=1))
->>>>>>> 58846872
 
 # This tests relies on shard info, which depends on the hashes in the *shard*.
 # In cluster mode, hashes might be stored in different shards, and the shard we call INFO for,
@@ -206,7 +156,6 @@
 
   env = Env(moduleArgs='DEFAULT_DIALECT 2')
   conn = getConnectionByEnv(env)
-<<<<<<< HEAD
 
   # Create two indices
   env.cmd('FT.CREATE', 'idx1', 'SCHEMA', 'n', 'NUMERIC')
@@ -270,12 +219,6 @@
   # Create two indices
   env.cmd('FT.CREATE', 'idx1', 'ON', 'JSON', 'SCHEMA', '$.n', 'AS', 'n', 'NUMERIC')
   env.cmd('FT.CREATE', 'idx2', 'ON', 'JSON', 'SCHEMA', '$.n2', 'AS', 'n2', 'NUMERIC')
-=======
-
-  # Create two indices
-  env.cmd('FT.CREATE', 'idx1', 'SCHEMA', 'n', 'NUMERIC')
-  env.cmd('FT.CREATE', 'idx2', 'SCHEMA', 'n2', 'NUMERIC')
->>>>>>> 58846872
 
   expected = {
     'number_of_indexes': 2,
@@ -301,41 +244,25 @@
     env.assertEqual(res['search_errors_indexing_failures_max'], max(expected['idx1_errors'], expected['idx2_errors']), message=message + " failed in max number of IndexErrors")
 
   # Add a document we will fail to index in both indices
-<<<<<<< HEAD
   json_val = r'{"n":"meow","n2":"meow"}'
   env.expect('JSON.SET', 'doc:1', '$', json_val).ok()
-=======
-  conn.execute_command('HSET', f'doc:1', 'n', f'meow', 'n2', f'meow')
->>>>>>> 58846872
   expected['idx1_errors'] += 1
   expected['idx2_errors'] += 1
   validate_info_output(message='fail both indices')
 
   # Add a document that we will fail to index in idx1, and succeed in idx2
-<<<<<<< HEAD
   json_val = r'{"n":"meow","n2":4}'
   env.expect('JSON.SET', 'doc:2', '$', json_val).ok()
-=======
-  conn.execute_command('HSET', f'doc:2', 'n', f'meow', 'n2', '4')
->>>>>>> 58846872
   expected['idx1_errors'] += 1
   validate_info_output(message='fail one index')
 
   # Add the failing field to idx2
   # expect that the error count will increase due to bg indexing of 2 documents with invalid numeric values.
-<<<<<<< HEAD
   conn.execute_command('FT.ALTER', 'idx2', 'SCHEMA', 'ADD', '$.n', 'AS', 'n', 'NUMERIC')
   waitForIndex(env, 'idx2')
   expected['fields_numeric_count'] += 1
   expected['idx2_errors'] += 2
   validate_info_output(message='add failing field to idx2')
-=======
-  conn.execute_command('FT.ALTER', 'idx2', 'SCHEMA', 'ADD', 'n', 'NUMERIC')
-  waitForIndex(env, 'idx2')
-  expected['fields_numeric_count'] += 1
-  expected['idx2_errors'] += 2
-  validate_info_output(message='add failing field to idx1')
->>>>>>> 58846872
 
   # Drop one index and expect the errors counter to decrease
   conn.execute_command('FT.DROPINDEX', 'idx1')
