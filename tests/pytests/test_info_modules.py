--- conflicted
+++ resolved
@@ -615,11 +615,8 @@
 ARGS_ERROR_SHARD_METRIC = f"{SEARCH_SHARD_PREFIX}total_query_errors_arguments"
 TIMEOUT_ERROR_SHARD_METRIC = f"{SEARCH_SHARD_PREFIX}total_query_errors_timeout"
 TIMEOUT_WARNING_SHARD_METRIC = f"{SEARCH_SHARD_PREFIX}total_query_warnings_timeout"
-<<<<<<< HEAD
 OOM_ERROR_SHARD_METRIC = f"{SEARCH_SHARD_PREFIX}total_query_errors_oom"
 OOM_WARNING_SHARD_METRIC = f"{SEARCH_SHARD_PREFIX}total_query_warnings_oom"
-=======
->>>>>>> 1e15ddb7
 
 COORD_WARN_ERR_SECTION = WARN_ERR_SECTION.replace(SEARCH_PREFIX, 'search_coordinator_')
 
@@ -628,11 +625,8 @@
 ARGS_ERROR_COORD_METRIC = f"{SEARCH_COORD_PREFIX}total_query_errors_arguments"
 TIMEOUT_ERROR_COORD_METRIC = f"{SEARCH_COORD_PREFIX}total_query_errors_timeout"
 TIMEOUT_WARNING_COORD_METRIC = f"{SEARCH_COORD_PREFIX}total_query_warnings_timeout"
-<<<<<<< HEAD
 OOM_ERROR_COORD_METRIC = f"{SEARCH_COORD_PREFIX}total_query_errors_oom"
 OOM_WARNING_COORD_METRIC = f"{SEARCH_COORD_PREFIX}total_query_warnings_oom"
-=======
->>>>>>> 1e15ddb7
 
 # Expect env and conn so we can assert
 def _verify_metrics_not_changed(env, conn, prev_info_dict: dict, ignored_metrics : list):
@@ -787,7 +781,6 @@
     tested_in_this_test = [TIMEOUT_WARNING_COORD_METRIC, TIMEOUT_ERROR_COORD_METRIC]
     _verify_metrics_not_changed(self.env, self.env, before_info_dict, tested_in_this_test)
 
-<<<<<<< HEAD
   def test_oom_errors_SA(self):
     # Standalone shards are considered as coordinator in the info metrics
 
@@ -836,8 +829,6 @@
     _verify_metrics_not_changed(self.env, self.env, before_info_dict, tested_in_this_test)
 
 
-=======
->>>>>>> 1e15ddb7
   def test_no_error_queries_SA(self):
     # Standalone shards are considered as coordinator in the info metrics
 
@@ -1123,7 +1114,6 @@
     tested_in_this_test = [TIMEOUT_ERROR_SHARD_METRIC, TIMEOUT_WARNING_SHARD_METRIC, TIMEOUT_ERROR_COORD_METRIC, TIMEOUT_WARNING_COORD_METRIC]
     self._verify_metrics_not_changes_all_shards(tested_in_this_test)
 
-<<<<<<< HEAD
   def test_oom_errors_cluster_in_coord(self):
     # Error/Warnings in Coordinator only
     # Set OOM policy to fail
@@ -1311,8 +1301,6 @@
     self._verify_metrics_not_changes_all_shards(tested_in_this_test)
 
 
-=======
->>>>>>> 1e15ddb7
   def test_no_error_queries_cluster(self):
     # Check no error queries not affecting any metric on each shard
     before_info_dicts = []
@@ -1434,9 +1422,8 @@
   tested_in_this_test = [TIMEOUT_WARNING_SHARD_METRIC, TIMEOUT_WARNING_COORD_METRIC]
   for shardId in range(1, env.shardsCount + 1):
     shard_conn = env.getConnection(shardId)
-<<<<<<< HEAD
     _verify_metrics_not_changed(env, shard_conn, before_info_dicts[shardId], tested_in_this_test)
-      
+
 @skip(cluster=False)
 def test_warnings_metric_count_oom_cluster_in_shards_resp3():
   # Test OOM warnings in shards only with RESP3
@@ -1462,7 +1449,4 @@
   env.assertEqual(res['warning'], [])
   # Coord: +1
   info_coord = info_modules_to_dict(env)
-  env.assertEqual(info_coord[COORD_WARN_ERR_SECTION][OOM_WARNING_COORD_METRIC], '1')
-=======
-    _verify_metrics_not_changed(env, shard_conn, before_info_dicts[shardId], tested_in_this_test)
->>>>>>> 1e15ddb7
+  env.assertEqual(info_coord[COORD_WARN_ERR_SECTION][OOM_WARNING_COORD_METRIC], '1')