--- conflicted
+++ resolved
@@ -146,19 +146,10 @@
 
   env.assertEqual(res['search_number_of_indexes'], 1)
 
-<<<<<<< HEAD
-  if redis.__version__ >= '5.0.5':
+  # amanzonlinux:2 install redis version '5.1.0a1' which has different output
+  if redis.__version__ >= '5.0.5' and redis.__version__ != '5.1.0a1':
     env.assertEqual(res['search_fields_text']['Text'], 1)
   else:
-=======
-  # amanzonlinux:2 install redis version '5.1.0a1' which has different output
-  print(redis.__version__)
-  if redis.__version__ >= '5.0.5' and redis.__version__ != '5.1.0a1':
-    print('using new redis version')
-    env.assertEqual(res['search_fields_text']['Text'], 1)
-  else:
-    print('using old redis version')
->>>>>>> 924f7001
     env.assertEqual(res['search_fields_text'], 'Text=1')
 
   env.assertEqual(res['search_fields_tag']['Tag'], 1)
