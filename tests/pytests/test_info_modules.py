from common import *
from RLTest import Env
import redis
from inspect import currentframe


def info_modules_to_dict(conn):
  res = conn.execute_command('INFO MODULES')
  info = dict()
  section_name = ""
  for line in res.splitlines():
    if line:
      if line.startswith('#'):
        section_name = line[2:]
        info[section_name] = dict()
      else:
        data = line.split(':', 1)
        info[section_name][data[0]] = data[1]
  return info

def get_search_field_info(type: str, count: int, index_errors: int = 0, **kwargs):
  # Base info
  info = {
    type: str(count),
    'IndexErrors': str(index_errors),
    **{key: str(value) for key, value in kwargs.items()}
  }
  return info

def field_info_to_dict(info):
  return {key: value for field in info.split(',') for key, value in [field.split('=')]}

def testInfoModulesBasic(env):
  conn = env.getConnection()

  idx1 = 'idx1'
  idx2 = 'idx2'
  idx3 = 'idx3'

  env.expect('FT.CREATE', idx1, 'STOPWORDS', 3, 'TLV', 'summer', '2020',
                                'SCHEMA', 'title', 'TEXT', 'SORTABLE',
                                          'body', 'TEXT', 'NOINDEX',
                                          'id', 'NUMERIC',
                                          'subject location', 'GEO',
                                          'geom', 'GEOSHAPE', 'SORTABLE'
                                          ).ok()

  env.expect('FT.CREATE', idx2, 'LANGUAGE', 'french', 'NOOFFSETS', 'NOFREQS',
                                'PREFIX', 2, 'TLV:', 'NY:',
                                'SCHEMA', 't1', 'TAG', 'CASESENSITIVE', 'SORTABLE',
                                          'T2', 'AS', 't2', 'TAG',
                                          'id', 'NUMERIC', 'NOINDEX',
                                          'geom', 'GEOSHAPE', 'NOINDEX'
                                          ).ok()

  env.expect('FT.CREATE', idx3, 'SCHEMA', 'vec_flat', 'VECTOR', 'FLAT', '6', 'TYPE', 'FLOAT32', 'DIM', '128', 'DISTANCE_METRIC', 'L2',
                                          'vec_hnsw', 'VECTOR', 'HNSW', '14', 'TYPE', 'FLOAT32', 'DIM', '128', 'DISTANCE_METRIC', 'L2',
                                          'INITIAL_CAP', '10000', 'M', '40', 'EF_CONSTRUCTION', '250', 'EF_RUNTIME', '20').ok()

  info = info_modules_to_dict(conn)
  env.assertEqual(info['search_index']['search_number_of_indexes'], '3')
  fieldsInfo = info['search_fields_statistics']
  env.assertEqual(field_info_to_dict(fieldsInfo['search_fields_text']), get_search_field_info('Text', 2, Sortable=1, NoIndex=1))
  env.assertEqual(field_info_to_dict(fieldsInfo['search_fields_tag']), get_search_field_info('Tag', 2, Sortable=1, CaseSensitive=1))
  env.assertEqual(field_info_to_dict(fieldsInfo['search_fields_numeric']), get_search_field_info('Numeric', 2, NoIndex=1))
  env.assertEqual(field_info_to_dict(fieldsInfo['search_fields_geo']), get_search_field_info('Geo', 1))
  env.assertEqual(field_info_to_dict(fieldsInfo['search_fields_vector']), get_search_field_info('Vector', 2, Flat=1, HNSW=1))
  env.assertEqual(field_info_to_dict(fieldsInfo['search_fields_geoshape']), get_search_field_info('Geoshape', 2, Sortable=1 ,NoIndex=1))

  configInfo = info['search_runtime_configurations']
  env.assertEqual(configInfo['search_minimal_term_prefix'], '2')
  env.assertEqual(configInfo['search_gc_scan_size'], '100')
  env.assertEqual(configInfo['search_bm25std_tanh_factor'], '4')

  # idx1Info = info['search_info_' + idx1]
  # env.assertTrue('search_stop_words' in idx1Info)
  # env.assertTrue('search_field_4' in idx1Info)
  # env.assertEqual(idx1Info['search_field_2'], 'identifier=body,attribute=body,type=TEXT,WEIGHT=1,NOINDEX=ON')
  # env.assertEqual(idx1Info['search_stop_words'], '"tlv","summer","2020"')

  # idx2Info = info['search_info_' + idx2]
  # env.assertTrue('search_stop_words' not in idx2Info)
  # env.assertTrue('prefixes="TLV:","NY:"' in idx2Info['search_index_definition'])
  # env.assertTrue('default_language=' in idx2Info['search_index_definition'])
  # env.assertEqual(idx2Info['search_field_2'], 'identifier=T2,attribute=t2,type=TAG,SEPARATOR=","')


def testInfoModulesAlter(env):
  conn = env.getConnection()
  idx1 = 'idx1'

  env.expect('FT.CREATE', idx1, 'SCHEMA', 'title', 'TEXT', 'SORTABLE').ok()
  env.expect('FT.ALTER', idx1, 'SCHEMA', 'ADD', 'n', 'NUMERIC', 'NOINDEX', 'geom', 'GEOSHAPE', 'SORTABLE').ok()

  info = info_modules_to_dict(conn)
  env.assertEqual(info['search_index']['search_number_of_indexes'], '1')

  fieldsInfo = info['search_fields_statistics']
  env.assertEqual(field_info_to_dict(fieldsInfo['search_fields_text']), get_search_field_info('Text', 1, Sortable=1))
  env.assertEqual(field_info_to_dict(fieldsInfo['search_fields_numeric']), get_search_field_info('Numeric', 1, NoIndex=1))
  env.assertEqual(field_info_to_dict(fieldsInfo['search_fields_geoshape']), get_search_field_info('Geoshape', 1, Sortable=1))

  # idx1Info = info['search_info_' + idx1]
  # env.assertEqual(idx1Info['search_field_2'], 'identifier=n,attribute=n,type=NUMERIC,NOINDEX=ON')


def testInfoModulesDrop(env):
  conn = env.getConnection()
  idx1 = 'idx1'
  idx2 = 'idx2'

  env.expect('FT.CREATE', idx1, 'STOPWORDS', 3, 'TLV', 'summer', '2020',
                                'SCHEMA', 'title', 'TEXT', 'SORTABLE',
                                          'body', 'TEXT').ok()

  env.expect('FT.CREATE', idx2, 'SCHEMA', 'title', 'TEXT', 'SORTABLE',
                                          'body', 'TEXT',
                                          'id', 'NUMERIC', 'NOINDEX').ok()

  env.expect('FT.DROP', idx2).ok()

  info = info_modules_to_dict(conn)
  env.assertEqual(info['search_index']['search_number_of_indexes'], '1')

  fieldsInfo = info['search_fields_statistics']
  env.assertEqual(field_info_to_dict(fieldsInfo['search_fields_text']), get_search_field_info('Text', 2, Sortable=1))
  env.assertFalse('search_fields_numeric' in fieldsInfo) # no numeric fields since we removed idx2


def testInfoModulesAfterReload(env):
  conn = env.getConnection()
  idx1 = 'idx1'

  env.expect('FT.CREATE', idx1, 'SCHEMA', 'age', 'NUMERIC', 'SORTABLE',
                                          'geo', 'GEO', 'SORTABLE', 'NOINDEX',
                                          'body', 'TAG', 'NOINDEX').ok()

  for _ in env.reloadingIterator():
    info = info_modules_to_dict(conn)
    env.assertEqual(info['search_index']['search_number_of_indexes'], '1')

    fieldsInfo = info['search_fields_statistics']
    env.assertFalse('search_fields_text' in fieldsInfo) # no text fields
    env.assertEqual(field_info_to_dict(fieldsInfo['search_fields_numeric']), get_search_field_info('Numeric', 1, Sortable=1))
    env.assertEqual(field_info_to_dict(fieldsInfo['search_fields_geo']), get_search_field_info('Geo', 1, Sortable=1, NoIndex=1))
    env.assertEqual(field_info_to_dict(fieldsInfo['search_fields_tag']), get_search_field_info('Tag', 1, NoIndex=1))

# This tests relies on shard info, which depends on the hashes in the *shard*.
# In cluster mode, hashes might be stored in different shards, and the shard we call INFO for,
# will not be aware of the index failures they cause.
@skip(cluster=True)
def test_redis_info_errors():

  env = Env(moduleArgs='DEFAULT_DIALECT 2')
  conn = getConnectionByEnv(env)

  # Create two indices
  env.cmd('FT.CREATE', 'idx1', 'SCHEMA', 'n', 'NUMERIC')
  env.cmd('FT.CREATE', 'idx2', 'SCHEMA', 'n2', 'NUMERIC')

  expected = {
    'number_of_indexes': 2,
    'fields_numeric_count': 2,
    'idx1_errors': 0,
    'idx2_errors': 0,
  }

  def validate_info_output(message):

    # Call `INFO` and check that the index is there
    res = conn.execute_command('INFO', 'MODULES')

    env.assertEqual(res['search_number_of_indexes'], expected['number_of_indexes'], message=message + " failed in number of indexes")
    env.assertEqual(res['search_fields_numeric']['Numeric'], expected['fields_numeric_count'], message=message + " failed in number of numeric fields")
    expected_total_errors = expected['idx1_errors'] + expected['idx2_errors']

    # field level errors count
    env.assertEqual(res['search_fields_numeric']['IndexErrors'], expected_total_errors, message=message + " failed in number of numeric:IndexErrors")

    # Index level errors count
    env.assertEqual(res['search_errors_indexing_failures'], expected_total_errors, message=message + " failed in number of IndexErrors")
    env.assertEqual(res['search_errors_for_index_with_max_failures'], max(expected['idx1_errors'], expected['idx2_errors']), message=message + " failed in max number of IndexErrors")

  # Add a document we will fail to index in both indices
  conn.execute_command('HSET', f'doc:1', 'n', f'meow', 'n2', f'meow')
  expected['idx1_errors'] += 1
  expected['idx2_errors'] += 1
  validate_info_output(message='fail both indices')

  # Add a document that we will fail to index in idx1, and succeed in idx2
  conn.execute_command('HSET', f'doc:2', 'n', f'meow', 'n2', '4')
  expected['idx1_errors'] += 1
  validate_info_output(message='fail one index')

  # Add the failing field to idx2
  # expect that the error count will increase due to bg indexing of 2 documents with invalid numeric values.
  conn.execute_command('FT.ALTER', 'idx2', 'SCHEMA', 'ADD', 'n', 'NUMERIC')
  waitForIndex(env, 'idx2')
  expected['fields_numeric_count'] += 1
  expected['idx2_errors'] += 2
  validate_info_output(message='add failing field to idx2')

  # Drop one index and expect the errors counter to decrease
  conn.execute_command('FT.DROPINDEX', 'idx1')
  expected['number_of_indexes'] -= 1
  expected['fields_numeric_count'] -= 1
  expected['idx1_errors'] = 0
  validate_info_output(message='drop one index')

@skip(cluster=True)
def test_redis_info_errors_json():

  env = Env(moduleArgs='DEFAULT_DIALECT 2')
  conn = getConnectionByEnv(env)

  # Create two indices
  env.cmd('FT.CREATE', 'idx1', 'ON', 'JSON', 'SCHEMA', '$.n', 'AS', 'n', 'NUMERIC')
  env.cmd('FT.CREATE', 'idx2', 'ON', 'JSON', 'SCHEMA', '$.n2', 'AS', 'n2', 'NUMERIC')

  expected = {
    'number_of_indexes': 2,
    'fields_numeric_count': 2,
    'idx1_errors': 0,
    'idx2_errors': 0,
  }

  def validate_info_output(message):

    # Call `INFO` and check that the index is there
    res = conn.execute_command('INFO', 'MODULES')

    env.assertEqual(res['search_number_of_indexes'], expected['number_of_indexes'], message=message + " failed in number of indexes")
    env.assertEqual(res['search_fields_numeric']['Numeric'], expected['fields_numeric_count'], message=message + " failed in number of numeric fields")
    expected_total_errors = expected['idx1_errors'] + expected['idx2_errors']

    # field level errors count
    env.assertEqual(res['search_fields_numeric']['IndexErrors'], expected_total_errors, message=message + " failed in number of numeric:IndexErrors")

    # Index level errors count
    env.assertEqual(res['search_errors_indexing_failures'], expected_total_errors, message=message + " failed in number of IndexErrors")
    env.assertEqual(res['search_errors_for_index_with_max_failures'], max(expected['idx1_errors'], expected['idx2_errors']), message=message + " failed in max number of IndexErrors")

  # Add a document we will fail to index in both indices
  json_val = r'{"n":"meow","n2":"meow"}'
  env.expect('JSON.SET', 'doc:1', '$', json_val).ok()
  expected['idx1_errors'] += 1
  expected['idx2_errors'] += 1
  validate_info_output(message='fail both indices')

  # Add a document that we will fail to index in idx1, and succeed in idx2
  json_val = r'{"n":"meow","n2":4}'
  env.expect('JSON.SET', 'doc:2', '$', json_val).ok()
  expected['idx1_errors'] += 1
  validate_info_output(message='fail one index')

  # Add the failing field to idx2
  # expect that the error count will increase due to bg indexing of 2 documents with invalid numeric values.
  conn.execute_command('FT.ALTER', 'idx2', 'SCHEMA', 'ADD', '$.n', 'AS', 'n', 'NUMERIC')
  waitForIndex(env, 'idx2')
  expected['fields_numeric_count'] += 1
  expected['idx2_errors'] += 2
  validate_info_output(message='add failing field to idx2')

  # Drop one index and expect the errors counter to decrease
  conn.execute_command('FT.DROPINDEX', 'idx1')
  expected['number_of_indexes'] -= 1
  expected['fields_numeric_count'] -= 1
  expected['idx1_errors'] = 0
  validate_info_output(message='drop one index')

#ensure update with alter and drop index
def test_redis_info():
  """Tests that the Redis `INFO` command works as expected"""

  env = Env(moduleArgs='DEFAULT_DIALECT 2')
  conn = getConnectionByEnv(env)

  # Create an index
  env.cmd('FT.CREATE', 'idx', 'SCHEMA', 'txt', 'TEXT', 'tag', 'TAG', 'SORTABLE')

  # Add some data
  n_docs = 10000
  for i in range(n_docs):
    conn.execute_command('HSET', f'h{i}', 'txt', f'hello{i}', 'tag', f'tag{i}')

  # Call `INFO` and check that the index is there
  res = env.cmd('INFO', 'MODULES')

  env.assertEqual(res['search_number_of_indexes'], 1)

  # ========== Field statistics ==========
  # amanzonlinux:2 install redis version '5.1.0a1' which has different output
  if redis.__version__ >= '5.0.5' and redis.__version__ != '5.1.0a1':
    env.assertEqual(res['search_fields_text']['Text'], 1)
  else:
    env.assertEqual(res['search_fields_text'], 'Text=1')

  env.assertEqual(res['search_fields_tag']['Tag'], 1)

  # ========== Memory statistics ==========
  env.assertGreater(res['search_used_memory_indexes'], 0)
  env.assertGreater(res['search_used_memory_indexes_human'], 0)
  env.assertGreater(res['search_largest_memory_index'], 0)
  env.assertGreater(res['search_largest_memory_index_human'], 0)
  env.assertGreater(res['search_smallest_memory_index'], 0)
  env.assertGreater(res['search_smallest_memory_index_human'], 0)
  env.assertEqual(res['search_used_memory_vector_index'], 0)
  # env.assertGreater(res['search_total_indexing_time'], 0)   # Introduces flakiness

  # ========== Cursors statistics ==========
  env.assertEqual(res['search_global_idle'], 0)
  env.assertEqual(res['search_global_total'], 0)

  # ========== GC statistics ==========
  env.assertEqual(res['search_bytes_collected'], 0)
  env.assertEqual(res['search_total_cycles'], 0)
  env.assertEqual(res['search_total_ms_run'], 0)
  env.assertEqual(res['search_total_docs_not_collected_by_gc'], 0)
  env.assertEqual(res['search_marked_deleted_vectors'], 0)

  # ========== Dialect statistics ==========
  env.assertEqual(res['search_dialect_1'], 0)
  env.assertEqual(res['search_dialect_2'], 0)
  env.assertEqual(res['search_dialect_3'], 0)
  env.assertEqual(res['search_dialect_4'], 0)

  # ========== Errors statistics ==========
  env.assertEqual(res['search_errors_indexing_failures'], 0)
  env.assertEqual(res['search_errors_for_index_with_max_failures'], 0)

  # Create a cursor
  res = env.cmd('FT.AGGREGATE', 'idx', '*', 'WITHCURSOR')

  # Dispatch a query
  env.cmd('FT.SEARCH', 'idx', '*')

  # Call `INFO` and check that the data is updated accordingly
  res = env.cmd('INFO', 'MODULES')
  # On cluster mode, we have shard cursor on each master shard for the
  # aggregation command, yet the `INFO` command is per-shard, so the master shard
  # we enquery has 2 cursors (coord & shard).
  env.assertEqual(res['search_global_idle'], 1 if not env.isCluster() else 2)
  env.assertEqual(res['search_global_total'], 1 if not env.isCluster() else 2)
  env.assertEqual(res['search_dialect_2'], 1)

  # Delete all docs
  for i in range(n_docs):
    conn.execute_command('DEL', f'h{i}')

  # Force-invoke the GC
  forceInvokeGC(env)

  # Call `INFO` and check that the data is updated accordingly
  res = env.cmd('INFO', 'MODULES')
  env.assertGreater(res['search_bytes_collected'], 0)
  env.assertGreater(res['search_total_cycles'], 0)
  env.assertGreater(res['search_total_ms_run'], 0)


def test_counting_queries(env: Env):
  # Create an index
  env.expect('FT.CREATE', 'idx', 'SCHEMA', 'n', 'NUMERIC').ok()
  # Add some data
  n_docs = 10
  with env.getClusterConnectionIfNeeded() as con:
    for i in range(n_docs):
      con.execute_command('HSET', i, 'n', i)

  # Initiate counters
  queries_counter = 0
  query_commands_counter = 0
  def check_counters():
    line_number = currentframe().f_back.f_lineno
    info = env.cmd('INFO', 'MODULES')
    env.assertEqual(info['search_total_queries_processed'], queries_counter, message=f'line {line_number}')
    env.assertEqual(info['search_total_query_commands'], query_commands_counter, message=f'line {line_number}')

  # Call `INFO` and check that the counters are 0
  check_counters()

  env.cmd('FT.SEARCH', 'idx', '*')
  queries_counter += 1
  query_commands_counter += 1

  # Both counters should be updated
  check_counters()

  env.cmd('FT.AGGREGATE', 'idx', '*')
  queries_counter += 1
  query_commands_counter += 1

  # Both counters should be updated
  check_counters()

  _, cursor = env.cmd('FT.AGGREGATE', 'idx', '*', 'WITHCURSOR', 'COUNT', (n_docs // 2) + 1)
  env.assertNotEqual(cursor, 0) # Cursor is not done
  queries_counter += 1
  query_commands_counter += 1

  # Both counters should be updated
  check_counters()

  _, cursor = env.cmd('FT.CURSOR', 'READ', 'idx', cursor)
  env.assertEqual(cursor, 0) # Cursor is done
  query_commands_counter += 1 # Another query command, but not a unique query

  # Only the query commands counter should be updated
  check_counters()

  # Call commands that do not count as queries

  # Search with a non-existing index
  env.expect('FT.SEARCH', 'idx2', '*').error()
  check_counters()

  # Search with a syntax error
  env.expect('FT.SEARCH', 'idx', '(*').error()
  check_counters()

  # Aggregate with a non-existing index
  env.expect('FT.AGGREGATE', 'idx2', '*').error()
  check_counters()

  # Aggregate with a syntax error
  env.expect('FT.AGGREGATE', 'idx', '(*').error()
  check_counters()

  # Cursor read with a non-existing cursor
  env.expect('FT.CURSOR', 'READ', 'idx', '123').error()
  check_counters()

  if env.isCluster() and env.shardsCount > 1:
    # Verify that the counters are updated correctly on a cluster
    # We expect all the counters to sum up to the total number of queries

    for i in range(1, env.shardsCount + 1):
      env.getConnection(i).execute_command('FT.SEARCH', 'idx', '*')

    queries_counter += env.shardsCount
    query_commands_counter += env.shardsCount

    actual_queries_counter = 0
    actual_query_commands_counter = 0
    for i in range(1, env.shardsCount + 1):
      info = env.getConnection(i).execute_command('INFO', 'MODULES')
      actual_queries_counter += info['search_total_queries_processed']
      actual_query_commands_counter += info['search_total_query_commands']

    env.assertEqual(actual_queries_counter, queries_counter)
    env.assertEqual(actual_query_commands_counter, query_commands_counter)

  # Validate we count the execution time of the query (with any command)
  timeout = 300 # 5 minutes
  total_query_execution_time = lambda: env.cmd('INFO', 'MODULES')['search_total_query_execution_time_ms']
  with TimeLimit(timeout, 'FT.SEARCH'):
    cur_time_count = total_query_execution_time()
    while total_query_execution_time() == cur_time_count:
      env.cmd('FT.SEARCH', 'idx', '*')

  with TimeLimit(timeout, 'FT.AGGREGATE'):
    cur_time_count = total_query_execution_time()
    while total_query_execution_time() == cur_time_count:
      env.cmd('FT.AGGREGATE', 'idx', '*')

  with TimeLimit(timeout, 'FT.CURSOR READ'):
    cursor = 0
    cur_time_count = total_query_execution_time()
    while total_query_execution_time() == cur_time_count:
      if cursor == 0:
        _, cursor = env.cmd('FT.AGGREGATE', 'idx', '*', 'WITHCURSOR', 'COUNT', 1)
        cur_time_count = total_query_execution_time()
      _, cursor = env.cmd('FT.CURSOR', 'READ', 'idx', cursor)


@skip(noWorkers=True)
def test_counting_queries_BG():
  env = Env(moduleArgs='WORKERS 2')
  test_counting_queries(env)


@skip(cluster=True, noWorkers=True)
def test_redis_info_modules_vecsim():
  env = Env(moduleArgs='WORKERS 2')
  env.expect(config_cmd(), 'SET', 'FORK_GC_CLEAN_THRESHOLD', '0').ok()
  set_doc = lambda: env.expect('HSET', '1', 'vec', '????')

  env.expect('FT.CREATE', 'idx1', 'SCHEMA', 'vec', 'VECTOR', 'HNSW', '6', 'TYPE', 'FLOAT16', 'DIM', '2', 'DISTANCE_METRIC', 'L2').ok()
  env.expect('FT.CREATE', 'idx2', 'SCHEMA', 'vec', 'VECTOR', 'HNSW', '6', 'TYPE', 'FLOAT16', 'DIM', '2', 'DISTANCE_METRIC', 'L2').ok()
  env.expect('FT.CREATE', 'idx3', 'SCHEMA', 'vec', 'VECTOR', 'FLAT', '6', 'TYPE', 'FLOAT16', 'DIM', '2', 'DISTANCE_METRIC', 'L2').ok()

  set_doc().equal(1) # Add a document for the first time
  env.expect(debug_cmd(), 'WORKERS', 'DRAIN').ok()

  info = env.cmd('INFO', 'MODULES')
  field_infos = [to_dict(env.cmd(debug_cmd(), 'VECSIM_INFO', f'idx{i}', 'vec')) for i in range(1, 4)]
  env.assertEqual(info['search_used_memory_vector_index'], sum(field_info['MEMORY'] for field_info in field_infos))
  # Validate that vector indexes are accounted in the total index memory
  env.assertGreater(info['search_used_memory_indexes'], info['search_used_memory_vector_index'])
  env.assertEqual(info['search_marked_deleted_vectors'], 0)

  env.expect(debug_cmd(), 'WORKERS', 'PAUSE').ok()
  set_doc().equal(0) # Add (override) the document for the second time

  info = env.cmd('INFO', 'MODULES')
  field_infos = [to_dict(env.cmd(debug_cmd(), 'VECSIM_INFO', f'idx{i}', 'vec')) for i in range(1, 4)]
  env.assertEqual(info['search_used_memory_vector_index'], sum(field_info['MEMORY'] for field_info in field_infos))
  env.assertEqual(info['search_marked_deleted_vectors'], 2) # 2 vectors were marked as deleted (1 for each index)
  env.assertEqual(to_dict(field_infos[0]['BACKEND_INDEX'])['NUMBER_OF_MARKED_DELETED'], 1)
  env.assertEqual(to_dict(field_infos[1]['BACKEND_INDEX'])['NUMBER_OF_MARKED_DELETED'], 1)

  env.expect(debug_cmd(), 'WORKERS', 'RESUME').ok()
  [forceInvokeGC(env, f'idx{i}') for i in range(1, 4)]

  info = env.cmd('INFO', 'MODULES')
  field_infos = [to_dict(env.cmd(debug_cmd(), 'VECSIM_INFO', f'idx{i}', 'vec')) for i in range(1, 4)]
  env.assertEqual(info['search_used_memory_vector_index'], sum(field_info['MEMORY'] for field_info in field_infos))
  env.assertEqual(info['search_marked_deleted_vectors'], 0)
  env.assertEqual(to_dict(field_infos[0]['BACKEND_INDEX'])['NUMBER_OF_MARKED_DELETED'], 0)
  env.assertEqual(to_dict(field_infos[1]['BACKEND_INDEX'])['NUMBER_OF_MARKED_DELETED'], 0)

@skip(cluster=True)
def test_indexes_logically_deleted_docs(env):
  # Set these values to manually control the GC, ensuring that the GC will not run automatically since the run intervall
  # is > 8h (5 mintues is the hard limit for a test).
  env.expect(config_cmd(), 'SET', 'FORK_GC_CLEAN_THRESHOLD', '0').ok()
  env.expect(config_cmd(), 'SET', 'FORK_GC_RUN_INTERVAL', '30000').ok()
  set_doc = lambda doc_id: env.expect('HSET', doc_id, 'text', 'some text', 'tag', 'tag1', 'num', 1)
  get_logically_deleted_docs = lambda: env.cmd('INFO', 'MODULES')['search_total_docs_not_collected_by_gc']

  # Init state
  env.assertEqual(get_logically_deleted_docs(), 0)

  # Create one index and one document, then delete the document (logically)
  num_fields = 3
  env.expect('FT.CREATE', 'idx1', 'SCHEMA', 'text', 'TEXT', 'tag', 'TAG', 'num', 'NUMERIC').ok()
  env.expect(debug_cmd(), 'GC_STOP_SCHEDULE', 'idx1').ok()  # Stop GC for this index to keep the deleted docs
  set_doc(f'doc:1').equal(num_fields)
  env.assertEqual(get_logically_deleted_docs(), 0)
  env.expect('DEL', 'doc:1').equal(1)
  env.assertEqual(get_logically_deleted_docs(), 1)

  # Create another index, expect that the deleted document will not be indexed.
  env.expect('FT.CREATE', 'idx2', 'SCHEMA', 'text', 'TEXT', 'tag', 'TAG', 'num', 'NUMERIC').ok()
  env.assertEqual(get_logically_deleted_docs(), 1)

  # Add another document that should be indexed into both indexes, then deleted it (logically) and expect
  # it will be accounted twice.
  set_doc(f'doc:2').equal(num_fields)
  env.cmd('DEL', 'doc:2')
  env.assertEqual(get_logically_deleted_docs(), 3)

  # Drop first index, expect that the deleted documents in this index will not be accounted anymore when releasing the GC.
  # We run in a transaction, to ensure that the GC will not run until the "dropindex" commmand is executed from
  # the main thread (otherwise, we would have released the main thread between the commands and the GC could run before
  # the dropindex command. Though it won't impact correctness, we fail to test the desired scenario)
  env.expect('MULTI').ok()
  env.cmd(debug_cmd(), 'GC_CONTINUE_SCHEDULE', 'idx1')
  env.cmd('FT.DROPINDEX', 'idx1')
  env.expect('EXEC').equal(['OK', 'OK'])
  env.expect(debug_cmd(), 'GC_WAIT_FOR_JOBS').equal('DONE')  # Wait for the gc to finish
  env.assertEqual(get_logically_deleted_docs(), 1)

  # Run GC, expect that the deleted document will not be accounted anymore.
  forceInvokeGC(env, idx='idx2')
  env.assertEqual(get_logically_deleted_docs(), 0)

@skip(cluster=True)
def test_indexing_metrics(env: Env):
  env.cmd('HSET', 'doc:1', 'text', 'hello world')
  n_indexes = 3

  # Create indexes in a transaction, and at the end of the transaction
  # call `info` and verify we observe that all the indexes are currently indexing
  with env.getConnection().pipeline(transaction=True) as pipe:
    for i in range(n_indexes):
      pipe.execute_command('FT.CREATE', f'idx{i}', 'SCHEMA', 'text', 'TEXT')
    pipe.execute_command('INFO', 'MODULES')
    res = pipe.execute()

  # Verify that all the indexes are currently indexing
  env.assertEqual(res[:n_indexes], ['OK'] * n_indexes)

  # Verify that the INFO command returns the correct indexing status
  env.assertEqual(res[-1]['search_number_of_indexes'], n_indexes)
  env.assertEqual(res[-1]['search_number_of_active_indexes'], n_indexes)
  env.assertEqual(res[-1]['search_number_of_active_indexes_indexing'], n_indexes)
  env.assertEqual(res[-1]['search_total_active_write_threads'], 1) # 1 write operation by the BG indexer thread

<<<<<<< HEAD
SYNTAX_ERROR = "Parsing/Syntax error for query string"
ARGS_ERROR = "Error parsing query/aggregation arguments"

SEARCH_PREFIX = 'search_'
WARN_ERR_SECTION = f'{SEARCH_PREFIX}warnings_and_errors'

SEARCH_SHARD_PREFIX = 'search_shard_'
SYNTAX_ERROR_SHARD_METRIC = f"{SEARCH_SHARD_PREFIX}total_query_errors_syntax"
ARGS_ERROR_SHARD_METRIC = f"{SEARCH_SHARD_PREFIX}total_query_errors_arguments"

COORD_WARN_ERR_SECTION = WARN_ERR_SECTION.replace(SEARCH_PREFIX, 'search_coordinator_')

SEARCH_COORD_PREFIX = 'search_coord_'
SYNTAX_ERROR_COORD_METRIC = f"{SEARCH_COORD_PREFIX}total_query_errors_syntax"
ARGS_ERROR_COORD_METRIC = f"{SEARCH_COORD_PREFIX}total_query_errors_arguments"

# Expect env and conn so we can assert
def _verify_metrics_not_changed(env, conn, prev_info_dict: dict, ignored_metrics : list):
  info_dict = info_modules_to_dict(conn)
  for section in [WARN_ERR_SECTION, COORD_WARN_ERR_SECTION]:
    for metric in info_dict[section]:
      if metric in ignored_metrics:
        continue
      env.assertEqual(info_dict[section][metric], prev_info_dict[section][metric], message = f"Metric {metric} changed")

def _common_warnings_errors_test_scenario(env):
  """Common setup for warnings and errors tests"""
  # Create index
  env.expect('FT.CREATE', 'idx', 'SCHEMA', 'text', 'TEXT').ok()
  # Create doc
  env.expect('HSET', 'doc:1', 'text', 'hello world').equal(1)

class testWarningsAndErrorsStandalone:
  """Test class for warnings and errors metrics in standalone mode"""

  def __init__(self):
    skipTest(cluster=True)
    self.env = Env()
    _common_warnings_errors_test_scenario(self.env)
    self.prev_info_dict = info_modules_to_dict(self.env)

  def setUp(self):
    self.prev_info_dict = info_modules_to_dict(self.env)

  def test_syntax_errors_SA(self):
    # Standalone shards are considered as shards in the info metrics

    # Test syntax errors
    self.env.expect('FT.SEARCH', 'idx', 'hello world:').error().contains('Syntax error at offset')
    # Test counter
    info_dict = info_modules_to_dict(self.env)
    syntax_error_count = info_dict[WARN_ERR_SECTION][SYNTAX_ERROR_SHARD_METRIC]
    self.env.assertEqual(syntax_error_count, '1')
    # Test syntax errors in aggregate
    self.env.expect('FT.AGGREGATE', 'idx', 'hello world:').error().contains('Syntax error at offset')
    # Test counter
    info_dict = info_modules_to_dict(self.env)
    syntax_error_count = info_dict[WARN_ERR_SECTION][SYNTAX_ERROR_SHARD_METRIC]
    self.env.assertEqual(syntax_error_count, '2')

    # Test other metrics not changed
    tested_in_this_test = [SYNTAX_ERROR_SHARD_METRIC]
    _verify_metrics_not_changed(self.env, self.env, self.prev_info_dict, tested_in_this_test)

  def test_args_errors_SA(self):
    # Standalone shards are considered as shards in the info metrics

    # Test args errors
    self.env.expect('FT.SEARCH', 'idx', 'hello world', 'LIMIT', 0, 0, 'MEOW').error().contains('Unknown argument')
    # Test counter
    info_dict = info_modules_to_dict(self.env)
    args_error_count = info_dict[WARN_ERR_SECTION][ARGS_ERROR_SHARD_METRIC]
    self.env.assertEqual(args_error_count, '1')
    # Test args errors in aggregate
    self.env.expect('FT.AGGREGATE', 'idx', 'hello world', 'LIMIT', 0, 0, 'MEOW').error().contains('Unknown argument')
    # Test counter
    info_dict = info_modules_to_dict(self.env)
    args_error_count = info_dict[WARN_ERR_SECTION][ARGS_ERROR_SHARD_METRIC]
    self.env.assertEqual(args_error_count, '2')

    # Test other metrics not changed
    tested_in_this_test = [ARGS_ERROR_SHARD_METRIC]
    _verify_metrics_not_changed(self.env, self.env, self.prev_info_dict, tested_in_this_test)

  def test_no_error_queries_SA(self):
    # Standalone shards are considered as coordinator in the info metrics

    # Check no error queries not affecting any metric
    before_info_dict = info_modules_to_dict(self.env)
    self.env.expect('FT.SEARCH', 'idx', 'hello world').noError()
    after_info_dict = info_modules_to_dict(self.env)

    self.env.assertEqual(before_info_dict[WARN_ERR_SECTION], after_info_dict[WARN_ERR_SECTION])
    self.env.assertEqual(before_info_dict[COORD_WARN_ERR_SECTION], after_info_dict[COORD_WARN_ERR_SECTION])

    # Test no error queries in aggregate
    self.env.expect('FT.AGGREGATE', 'idx', 'hello world').noError()
    after_info_dict = info_modules_to_dict(self.env)

    self.env.assertEqual(before_info_dict[WARN_ERR_SECTION], after_info_dict[WARN_ERR_SECTION])
    self.env.assertEqual(before_info_dict[COORD_WARN_ERR_SECTION], after_info_dict[COORD_WARN_ERR_SECTION])

def _common_warnings_errors_cluster_test_scenario(env):
  """Common setup for warnings and errors cluster tests"""
  # Create index
  env.expect('FT.CREATE', 'idx', 'SCHEMA', 'text', 'TEXT').ok()
  # Create doc
  conn = getConnectionByEnv(env)
  conn.execute_command('HSET', 'doc:1', 'text', 'hello world')

class testWarningsAndErrorsCluster:
  """Test class for warnings and errors metrics in cluster mode with RESP2"""

  def __init__(self):
    skipTest(cluster=False)
    self.env = Env()
    _common_warnings_errors_cluster_test_scenario(self.env)
    self.shards_prev_info_dict = {}
    self.coord_prev_info_dict = info_modules_to_dict(self.env)
    # Init all shards
    for i in range(1, self.env.shardsCount + 1):
      verify_shard_init(self.env.getConnection(i))
      self.shards_prev_info_dict[i] = info_modules_to_dict(self.env.getConnection(i))

  def setUp(self):
    self.coord_prev_info_dict = info_modules_to_dict(self.env)
    # Init all shards
    for i in range(1, self.env.shardsCount + 1):
      self.shards_prev_info_dict[i] = info_modules_to_dict(self.env.getConnection(i))

  def _verify_metrics_not_changes_all_shards(self, ignored_metrics : list):
    # Verify shards (coord is one of the shards as well)
    for shardId in range(1, self.env.shardsCount + 1):
      _verify_metrics_not_changed(self.env, self.env.getConnection(shardId), self.shards_prev_info_dict[shardId], ignored_metrics)

  def test_syntax_errors_cluster(self):
    # In cluster mode, syntax errors are only tracked at shard level

    # Test syntax errors for shard level syntax error
    self.env.expect('FT.SEARCH', 'idx', 'hello world:').error().contains('Syntax error at offset')
    # Test counter on each shard
    for shardId in range(1, self.env.shardsCount + 1):
      shard_conn = self.env.getConnection(shardId)
      info_dict = info_modules_to_dict(shard_conn)
      syntax_error_count = info_dict[WARN_ERR_SECTION][SYNTAX_ERROR_SHARD_METRIC]
      self.env.assertEqual(syntax_error_count, '1', message=f"Shard {shardId} has wrong syntax error count")
    # Check coord metric unchanged
    # Syntax error in FT.SEARCH are not checked on the coordinator
    info_dict = info_modules_to_dict(self.env)
    coord_syntax_error_count = info_dict[COORD_WARN_ERR_SECTION][SYNTAX_ERROR_COORD_METRIC]
    self.env.assertEqual(coord_syntax_error_count, '0')

    # Test syntax errors in aggregate
    self.env.expect('FT.AGGREGATE', 'idx', 'hello world:').error().contains('Syntax error at offset')
    # Test counter on each shard
    for shardId in range(1, self.env.shardsCount + 1):
      shard_conn = self.env.getConnection(shardId)
      info_dict = info_modules_to_dict(shard_conn)
      syntax_error_count = info_dict[WARN_ERR_SECTION][SYNTAX_ERROR_SHARD_METRIC]
      self.env.assertEqual(syntax_error_count, '2', message=f"Shard {shardId} has wrong syntax error count")
    # Check coord metric unchanged
    # Syntax error in FT.AGGREGATE are not checked on the coordinator
    info_dict = info_modules_to_dict(self.env)
    coord_syntax_error_count = info_dict[COORD_WARN_ERR_SECTION][SYNTAX_ERROR_COORD_METRIC]
    self.env.assertEqual(coord_syntax_error_count, '0')

    # Test other metrics not changed
    tested_in_this_test = [SYNTAX_ERROR_SHARD_METRIC, SYNTAX_ERROR_COORD_METRIC]
    self._verify_metrics_not_changes_all_shards(tested_in_this_test)

  def test_args_errors_cluster(self):

    # Check args error metric before adding any errors on each shard
    for shardId in range(1, self.env.shardsCount + 1):
      shard_conn = self.env.getConnection(shardId)
      info_dict = info_modules_to_dict(shard_conn)
      args_error_count = info_dict[WARN_ERR_SECTION][ARGS_ERROR_SHARD_METRIC]
      self.env.assertEqual(args_error_count, '0', message=f"Shard {shardId} has wrong initial args error count")
      args_error_count = info_dict[COORD_WARN_ERR_SECTION][ARGS_ERROR_COORD_METRIC]
      self.env.assertEqual(args_error_count, '0', message=f"Shard {shardId} has wrong initial args error count")

    # Test args errors that are counted in the shards
    self.env.expect('FT.SEARCH', 'idx', 'hello world', 'LIMIT', 0, 10, 'MEOW').error().contains('Unknown argument')
    # Test counter on each shard
    for shardId in range(1, self.env.shardsCount + 1):
      shard_conn = self.env.getConnection(shardId)
      info_dict = info_modules_to_dict(shard_conn)
      args_error_count = info_dict[WARN_ERR_SECTION][ARGS_ERROR_SHARD_METRIC]
      self.env.assertEqual(args_error_count, '1', message=f"Shard {shardId} has wrong args error count")
    # Check coord metric unchanged
    info_dict = info_modules_to_dict(self.env)
    coord_args_error_count = info_dict[COORD_WARN_ERR_SECTION][ARGS_ERROR_COORD_METRIC]
    self.env.assertEqual(coord_args_error_count, '0')

    #### Should fail when a bug (MOD-12465) is fixed
    #### When fixed, should decrease the shard arg count and increase the coord arg count
    # Test args errors that are counted in the coord
    self.env.expect('FT.SEARCH', 'idx', 'hello world', 'LIMIT', 'A', 0, 'MEOW').error().contains('Unknown argument')
    # Test counter on each shard
    for shardId in range(1, self.env.shardsCount + 1):
      shard_conn = self.env.getConnection(shardId)
      info_dict = info_modules_to_dict(shard_conn)
      args_error_count = info_dict[WARN_ERR_SECTION][ARGS_ERROR_SHARD_METRIC]
      self.env.assertEqual(args_error_count, '2', message=f"Shard {shardId} has wrong args error count")
    # Check coord metric unchanged
    info_dict = info_modules_to_dict(self.env)
    coord_args_error_count = info_dict[COORD_WARN_ERR_SECTION][ARGS_ERROR_COORD_METRIC]
    self.env.assertEqual(coord_args_error_count, '0')

    # Test arg error that is updated only in coord
    self.env.expect('FT.SEARCH', 'idx', 'hello world', 'DIALECT').error().contains('Need an argument for DIALECT')
    # Test counter on each shard (should not change)
    for shardId in range(1, self.env.shardsCount + 1):
      shard_conn = self.env.getConnection(shardId)
      info_dict = info_modules_to_dict(shard_conn)
      args_error_count = info_dict[WARN_ERR_SECTION][ARGS_ERROR_SHARD_METRIC]
      self.env.assertEqual(args_error_count, '2', message=f"Shard {shardId} has wrong args error count")
    # Check coord metric (should change)
    info_dict = info_modules_to_dict(self.env)
    coord_args_error_count = info_dict[COORD_WARN_ERR_SECTION][ARGS_ERROR_COORD_METRIC]
    self.env.assertEqual(coord_args_error_count, '1')

    # Test args errors in aggregate
    # All args errors in FT.AGGREGATE should be (de facto) counted on the coordinator
    self.env.expect('FT.AGGREGATE', 'idx', 'hello world', 'LIMIT', 0, 0, 'MEOW').error().contains('Unknown argument')
    # Test counter on each shard
    for shardId in range(1, self.env.shardsCount + 1):
      shard_conn = self.env.getConnection(shardId)
      info_dict = info_modules_to_dict(shard_conn)
      args_error_count = info_dict[WARN_ERR_SECTION][ARGS_ERROR_SHARD_METRIC]
      self.env.assertEqual(args_error_count, '2', message=f"Shard {shardId} has wrong args error count")
    # Check coord metric
    info_dict = info_modules_to_dict(self.env)
    coord_args_error_count = info_dict[COORD_WARN_ERR_SECTION][ARGS_ERROR_COORD_METRIC]
    self.env.assertEqual(coord_args_error_count, '2')

    # Test other metrics not changed
    tested_in_this_test = [ARGS_ERROR_SHARD_METRIC, ARGS_ERROR_COORD_METRIC]
    self._verify_metrics_not_changes_all_shards(tested_in_this_test)

  def test_no_error_queries_cluster(self):
    # Check no error queries not affecting any metric on each shard
    before_info_dicts = []
    for shardId in range(1, self.env.shardsCount + 1):
      shard_conn = self.env.getConnection(shardId)
      before_info_dicts.append(info_modules_to_dict(shard_conn))

    self.env.expect('FT.SEARCH', 'idx', 'hello world').noError()
    for shardId in range(1, self.env.shardsCount + 1):
      shard_conn = self.env.getConnection(shardId)
      after_info_dict = info_modules_to_dict(shard_conn)
      before_warn_err = before_info_dicts[shardId - 1][WARN_ERR_SECTION]
      after_warn_err = after_info_dict[WARN_ERR_SECTION]
      self.env.assertEqual(before_warn_err, after_warn_err, message=f"Shard {shardId} has wrong warnings/errors section after no-error query")
      before_coord_warn_err = before_info_dicts[shardId - 1][COORD_WARN_ERR_SECTION]
      after_coord_warn_err = after_info_dict[COORD_WARN_ERR_SECTION]
      self.env.assertEqual(before_coord_warn_err, after_coord_warn_err, message=f"Shard {shardId} has wrong coordinator warnings/errors section after no-error query")

    # Test no error queries in aggregate
    self.env.expect('FT.AGGREGATE', 'idx', 'hello world').noError()
    for shardId in range(1, self.env.shardsCount + 1):
      shard_conn = self.env.getConnection(shardId)
      after_info_dict = info_modules_to_dict(shard_conn)
      before_warn_err = before_info_dicts[shardId - 1][WARN_ERR_SECTION]
      after_warn_err = after_info_dict[WARN_ERR_SECTION]
      self.env.assertEqual(before_warn_err, after_warn_err, message=f"Shard {shardId} has wrong warnings/errors section after no-error aggregate query")
      before_coord_warn_err = before_info_dicts[shardId - 1][COORD_WARN_ERR_SECTION]
      after_coord_warn_err = after_info_dict[COORD_WARN_ERR_SECTION]
      self.env.assertEqual(before_coord_warn_err, after_coord_warn_err, message=f"Shard {shardId} has wrong coordinator warnings/errors section after no-error aggregate query")

def test_errors_and_warnings_init(env):
  # Verify fields in metric are initialized properly
  info_dict = info_modules_to_dict(env)
  for metric in [WARN_ERR_SECTION, COORD_WARN_ERR_SECTION]:
    for field in info_dict[metric]:
      env.assertEqual(info_dict[metric][field], '0')
=======
SEARCH_PREFIX = 'search_'

# @skip(cluster=False)
def test_active_io_threads_stats(env):
  conn = getConnectionByEnv(env)
  # Setup: Create index with some data
  env.expect('FT.CREATE', 'idx', 'SCHEMA', 'name', 'TEXT', 'age', 'NUMERIC').ok()
  for i in range(10):
    conn.execute_command('HSET', f'doc{i}', 'name', f'name{i}', 'age', i)

  # Phase 1: Verify multi_threading section exists and active_io_threads starts at 0
  info_dict = info_modules_to_dict(env)

  # Verify multi_threading section exists
  multi_threading_section = f'{SEARCH_PREFIX}multi_threading'
  env.assertTrue(multi_threading_section in info_dict,
                 message="multi_threading section should exist in INFO MODULES")

  # Verify all expected fields exist
  env.assertTrue(f'{SEARCH_PREFIX}active_io_threads' in info_dict[multi_threading_section],
                 message="active_io_threads field should exist in multi_threading section")

  # Verify all fields initialized to 0.
  env.assertEqual(info_dict[multi_threading_section][f'{SEARCH_PREFIX}active_io_threads'], '0',
                 message="active_io_threads should be 0 when idle")
  # There's no deterministic way to test active_io_threads increases while a query is running,
  # we test it in unit tests.
>>>>>>> e07ff67a
<|MERGE_RESOLUTION|>--- conflicted
+++ resolved
@@ -586,7 +586,6 @@
   env.assertEqual(res[-1]['search_number_of_active_indexes_indexing'], n_indexes)
   env.assertEqual(res[-1]['search_total_active_write_threads'], 1) # 1 write operation by the BG indexer thread
 
-<<<<<<< HEAD
 SYNTAX_ERROR = "Parsing/Syntax error for query string"
 ARGS_ERROR = "Error parsing query/aggregation arguments"
 
@@ -863,8 +862,6 @@
   for metric in [WARN_ERR_SECTION, COORD_WARN_ERR_SECTION]:
     for field in info_dict[metric]:
       env.assertEqual(info_dict[metric][field], '0')
-=======
-SEARCH_PREFIX = 'search_'
 
 # @skip(cluster=False)
 def test_active_io_threads_stats(env):
@@ -890,5 +887,4 @@
   env.assertEqual(info_dict[multi_threading_section][f'{SEARCH_PREFIX}active_io_threads'], '0',
                  message="active_io_threads should be 0 when idle")
   # There's no deterministic way to test active_io_threads increases while a query is running,
-  # we test it in unit tests.
->>>>>>> e07ff67a
+  # we test it in unit tests.