from common import *
from RLTest import Env
import redis
from inspect import currentframe
import numpy as np

def info_modules_to_dict(conn):
  res = conn.execute_command('INFO MODULES')
  info = dict()
  section_name = ""
  for line in res.splitlines():
    if line:
      if line.startswith('#'):
        section_name = line[2:]
        info[section_name] = dict()
      else:
        data = line.split(':', 1)
        info[section_name][data[0]] = data[1]
  return info

def get_search_field_info(type: str, count: int, index_errors: int = 0, **kwargs):
  # Base info
  info = {
    type: str(count),
    'IndexErrors': str(index_errors),
    **{key: str(value) for key, value in kwargs.items()}
  }
  return info

def field_info_to_dict(info):
  return {key: value for field in info.split(',') for key, value in [field.split('=')]}

def testInfoModulesBasic(env):
  conn = env.getConnection()

  idx1 = 'idx1'
  idx2 = 'idx2'
  idx3 = 'idx3'

  env.expect('FT.CREATE', idx1, 'STOPWORDS', 3, 'TLV', 'summer', '2020',
                                'SCHEMA', 'title', 'TEXT', 'SORTABLE',
                                          'body', 'TEXT', 'NOINDEX',
                                          'id', 'NUMERIC',
                                          'subject location', 'GEO',
                                          'geom', 'GEOSHAPE', 'SORTABLE'
                                          ).ok()

  env.expect('FT.CREATE', idx2, 'LANGUAGE', 'french', 'NOOFFSETS', 'NOFREQS',
                                'PREFIX', 2, 'TLV:', 'NY:',
                                'SCHEMA', 't1', 'TAG', 'CASESENSITIVE', 'SORTABLE',
                                          'T2', 'AS', 't2', 'TAG',
                                          'id', 'NUMERIC', 'NOINDEX',
                                          'geom', 'GEOSHAPE', 'NOINDEX'
                                          ).ok()

  env.expect('FT.CREATE', idx3, 'SCHEMA', 'vec_flat', 'VECTOR', 'FLAT', '6', 'TYPE', 'FLOAT32', 'DIM', '128', 'DISTANCE_METRIC', 'L2',
                                          'vec_hnsw', 'VECTOR', 'HNSW', '14', 'TYPE', 'FLOAT32', 'DIM', '128', 'DISTANCE_METRIC', 'L2',
                                          'INITIAL_CAP', '10000', 'M', '40', 'EF_CONSTRUCTION', '250', 'EF_RUNTIME', '20',
                                          'vec_svs_vamana', 'VECTOR', 'SVS-VAMANA', '6', 'TYPE', 'FLOAT32', 'DIM', '128', 'DISTANCE_METRIC', 'L2',
                                          'vec_svs_vamana_COMPRESSED', 'VECTOR', 'SVS-VAMANA', '8', 'TYPE', 'FLOAT32', 'DIM', '128', 'DISTANCE_METRIC', 'L2',
                                          'COMPRESSION', 'LVQ4').ok()

  info = info_modules_to_dict(conn)
  env.assertEqual(info['search_indexes']['search_number_of_indexes'], '3')
  fieldsInfo = info['search_fields_statistics']
  env.assertEqual(field_info_to_dict(fieldsInfo['search_fields_text']), get_search_field_info('Text', 2, Sortable=1, NoIndex=1))
  env.assertEqual(field_info_to_dict(fieldsInfo['search_fields_tag']), get_search_field_info('Tag', 2, Sortable=1, CaseSensitive=1))
  env.assertEqual(field_info_to_dict(fieldsInfo['search_fields_numeric']), get_search_field_info('Numeric', 2, NoIndex=1))
  env.assertEqual(field_info_to_dict(fieldsInfo['search_fields_geo']), get_search_field_info('Geo', 1))
  env.assertEqual(field_info_to_dict(fieldsInfo['search_fields_vector']), get_search_field_info('Vector', 4, Flat=1, HNSW=1, SVS_VAMANA=2, SVS_VAMANA_Compressed=1))
  env.assertEqual(field_info_to_dict(fieldsInfo['search_fields_geoshape']), get_search_field_info('Geoshape', 2, Sortable=1 ,NoIndex=1))

  configInfo = info['search_runtime_configurations']
  env.assertEqual(configInfo['search_minimal_term_prefix'], '2')
  env.assertEqual(configInfo['search_gc_scan_size'], '100')
  env.assertEqual(configInfo['search_bm25std_tanh_factor'], '4')

  garbage_collector_info = info['search_garbage_collector']
  env.assertEqual(garbage_collector_info['search_gc_bytes_collected'], '0')
  env.assertEqual(garbage_collector_info['search_gc_total_cycles'], '0')
  env.assertEqual(garbage_collector_info['search_gc_total_ms_run'], '0')
  env.assertEqual(garbage_collector_info['search_gc_total_docs_not_collected'], '0')
  env.assertEqual(garbage_collector_info['search_gc_marked_deleted_vectors'], '0')

  # idx1Info = info['search_info_' + idx1]
  # env.assertTrue('search_stop_words' in idx1Info)
  # env.assertTrue('search_field_4' in idx1Info)
  # env.assertEqual(idx1Info['search_field_2'], 'identifier=body,attribute=body,type=TEXT,WEIGHT=1,NOINDEX=ON')
  # env.assertEqual(idx1Info['search_stop_words'], '"tlv","summer","2020"')

  # idx2Info = info['search_info_' + idx2]
  # env.assertTrue('search_stop_words' not in idx2Info)
  # env.assertTrue('prefixes="TLV:","NY:"' in idx2Info['search_index_definition'])
  # env.assertTrue('default_language=' in idx2Info['search_index_definition'])
  # env.assertEqual(idx2Info['search_field_2'], 'identifier=T2,attribute=t2,type=TAG,SEPARATOR=","')


def testInfoModulesAlter(env):
  conn = env.getConnection()
  idx1 = 'idx1'

  env.expect('FT.CREATE', idx1, 'SCHEMA', 'title', 'TEXT', 'SORTABLE').ok()
  env.expect('FT.ALTER', idx1, 'SCHEMA', 'ADD', 'n', 'NUMERIC', 'NOINDEX', 'geom', 'GEOSHAPE', 'SORTABLE').ok()

  info = info_modules_to_dict(conn)
  env.assertEqual(info['search_indexes']['search_number_of_indexes'], '1')

  fieldsInfo = info['search_fields_statistics']
  env.assertEqual(field_info_to_dict(fieldsInfo['search_fields_text']), get_search_field_info('Text', 1, Sortable=1))
  env.assertEqual(field_info_to_dict(fieldsInfo['search_fields_numeric']), get_search_field_info('Numeric', 1, NoIndex=1))
  env.assertEqual(field_info_to_dict(fieldsInfo['search_fields_geoshape']), get_search_field_info('Geoshape', 1, Sortable=1))

  # idx1Info = info['search_info_' + idx1]
  # env.assertEqual(idx1Info['search_field_2'], 'identifier=n,attribute=n,type=NUMERIC,NOINDEX=ON')


def testInfoModulesDrop(env):
  conn = env.getConnection()
  idx1 = 'idx1'
  idx2 = 'idx2'

  env.expect('FT.CREATE', idx1, 'STOPWORDS', 3, 'TLV', 'summer', '2020',
                                'SCHEMA', 'title', 'TEXT', 'SORTABLE',
                                          'body', 'TEXT').ok()

  env.expect('FT.CREATE', idx2, 'SCHEMA', 'title', 'TEXT', 'SORTABLE',
                                          'body', 'TEXT',
                                          'id', 'NUMERIC', 'NOINDEX').ok()

  env.expect('FT.DROP', idx2).ok()

  info = info_modules_to_dict(conn)
  env.assertEqual(info['search_indexes']['search_number_of_indexes'], '1')

  fieldsInfo = info['search_fields_statistics']
  env.assertEqual(field_info_to_dict(fieldsInfo['search_fields_text']), get_search_field_info('Text', 2, Sortable=1))
  env.assertFalse('search_fields_numeric' in fieldsInfo) # no numeric fields since we removed idx2


def testInfoModulesAfterReload(env):
  conn = env.getConnection()
  idx1 = 'idx1'

  env.expect('FT.CREATE', idx1, 'SCHEMA', 'age', 'NUMERIC', 'SORTABLE',
                                          'geo', 'GEO', 'SORTABLE', 'NOINDEX',
                                          'body', 'TAG', 'NOINDEX').ok()

  for _ in env.reloadingIterator():
    info = info_modules_to_dict(conn)
    env.assertEqual(info['search_indexes']['search_number_of_indexes'], '1')

    fieldsInfo = info['search_fields_statistics']
    env.assertFalse('search_fields_text' in fieldsInfo) # no text fields
    env.assertEqual(field_info_to_dict(fieldsInfo['search_fields_numeric']), get_search_field_info('Numeric', 1, Sortable=1))
    env.assertEqual(field_info_to_dict(fieldsInfo['search_fields_geo']), get_search_field_info('Geo', 1, Sortable=1, NoIndex=1))
    env.assertEqual(field_info_to_dict(fieldsInfo['search_fields_tag']), get_search_field_info('Tag', 1, NoIndex=1))

# This tests relies on shard info, which depends on the hashes in the *shard*.
# In cluster mode, hashes might be stored in different shards, and the shard we call INFO for,
# will not be aware of the index failures they cause.
@skip(cluster=True)
def test_redis_info_errors():

  env = Env(moduleArgs='DEFAULT_DIALECT 2')
  conn = getConnectionByEnv(env)

  # Create two indices
  env.cmd('FT.CREATE', 'idx1', 'SCHEMA', 'n', 'NUMERIC')
  env.cmd('FT.CREATE', 'idx2', 'SCHEMA', 'n2', 'NUMERIC')

  expected = {
    'number_of_indexes': 2,
    'fields_numeric_count': 2,
    'idx1_errors': 0,
    'idx2_errors': 0,
  }

  def validate_info_output(message):

    # Call `INFO` and check that the index is there
    res = conn.execute_command('INFO', 'MODULES')

    env.assertEqual(res['search_number_of_indexes'], expected['number_of_indexes'], message=message + " failed in number of indexes")
    env.assertEqual(res['search_fields_numeric']['Numeric'], expected['fields_numeric_count'], message=message + " failed in number of numeric fields")
    expected_total_errors = expected['idx1_errors'] + expected['idx2_errors']

    # field level errors count
    env.assertEqual(res['search_fields_numeric']['IndexErrors'], expected_total_errors, message=message + " failed in number of numeric:IndexErrors")

    # Index level errors count
    env.assertEqual(res['search_errors_indexing_failures'], expected_total_errors, message=message + " failed in number of IndexErrors")
    env.assertEqual(res['search_errors_for_index_with_max_failures'], max(expected['idx1_errors'], expected['idx2_errors']), message=message + " failed in max number of IndexErrors")

  # Add a document we will fail to index in both indices
  conn.execute_command('HSET', f'doc:1', 'n', f'meow', 'n2', f'meow')
  expected['idx1_errors'] += 1
  expected['idx2_errors'] += 1
  validate_info_output(message='fail both indices')

  # Add a document that we will fail to index in idx1, and succeed in idx2
  conn.execute_command('HSET', f'doc:2', 'n', f'meow', 'n2', '4')
  expected['idx1_errors'] += 1
  validate_info_output(message='fail one index')

  # Add the failing field to idx2
  # expect that the error count will increase due to bg indexing of 2 documents with invalid numeric values.
  conn.execute_command('FT.ALTER', 'idx2', 'SCHEMA', 'ADD', 'n', 'NUMERIC')
  waitForIndex(env, 'idx2')
  expected['fields_numeric_count'] += 1
  expected['idx2_errors'] += 2
  validate_info_output(message='add failing field to idx2')

  # Drop one index and expect the errors counter to decrease
  conn.execute_command('FT.DROPINDEX', 'idx1')
  expected['number_of_indexes'] -= 1
  expected['fields_numeric_count'] -= 1
  expected['idx1_errors'] = 0
  validate_info_output(message='drop one index')

@skip(cluster=True, no_json=True)
def test_redis_info_errors_json():

  env = Env(moduleArgs='DEFAULT_DIALECT 2')
  conn = getConnectionByEnv(env)

  # Create two indices
  env.cmd('FT.CREATE', 'idx1', 'ON', 'JSON', 'SCHEMA', '$.n', 'AS', 'n', 'NUMERIC')
  env.cmd('FT.CREATE', 'idx2', 'ON', 'JSON', 'SCHEMA', '$.n2', 'AS', 'n2', 'NUMERIC')

  expected = {
    'number_of_indexes': 2,
    'fields_numeric_count': 2,
    'idx1_errors': 0,
    'idx2_errors': 0,
  }

  def validate_info_output(message):

    # Call `INFO` and check that the index is there
    res = conn.execute_command('INFO', 'MODULES')

    env.assertEqual(res['search_number_of_indexes'], expected['number_of_indexes'], message=message + " failed in number of indexes")
    env.assertEqual(res['search_fields_numeric']['Numeric'], expected['fields_numeric_count'], message=message + " failed in number of numeric fields")
    expected_total_errors = expected['idx1_errors'] + expected['idx2_errors']

    # field level errors count
    env.assertEqual(res['search_fields_numeric']['IndexErrors'], expected_total_errors, message=message + " failed in number of numeric:IndexErrors")

    # Index level errors count
    env.assertEqual(res['search_errors_indexing_failures'], expected_total_errors, message=message + " failed in number of IndexErrors")
    env.assertEqual(res['search_errors_for_index_with_max_failures'], max(expected['idx1_errors'], expected['idx2_errors']), message=message + " failed in max number of IndexErrors")

  # Add a document we will fail to index in both indices
  json_val = r'{"n":"meow","n2":"meow"}'
  env.expect('JSON.SET', 'doc:1', '$', json_val).ok()
  expected['idx1_errors'] += 1
  expected['idx2_errors'] += 1
  validate_info_output(message='fail both indices')

  # Add a document that we will fail to index in idx1, and succeed in idx2
  json_val = r'{"n":"meow","n2":4}'
  env.expect('JSON.SET', 'doc:2', '$', json_val).ok()
  expected['idx1_errors'] += 1
  validate_info_output(message='fail one index')

  # Add the failing field to idx2
  # expect that the error count will increase due to bg indexing of 2 documents with invalid numeric values.
  conn.execute_command('FT.ALTER', 'idx2', 'SCHEMA', 'ADD', '$.n', 'AS', 'n', 'NUMERIC')
  waitForIndex(env, 'idx2')
  expected['fields_numeric_count'] += 1
  expected['idx2_errors'] += 2
  validate_info_output(message='add failing field to idx2')

  # Drop one index and expect the errors counter to decrease
  conn.execute_command('FT.DROPINDEX', 'idx1')
  expected['number_of_indexes'] -= 1
  expected['fields_numeric_count'] -= 1
  expected['idx1_errors'] = 0
  validate_info_output(message='drop one index')

#ensure update with alter and drop index
def test_redis_info():
  """Tests that the Redis `INFO` command works as expected"""

  env = Env(moduleArgs='DEFAULT_DIALECT 2')
  conn = getConnectionByEnv(env)

  # Create an index
  env.cmd('FT.CREATE', 'idx', 'SCHEMA', 'txt', 'TEXT', 'tag', 'TAG', 'SORTABLE')

  # Add some data
  n_docs = 10000
  for i in range(n_docs):
    conn.execute_command('HSET', f'h{i}', 'txt', f'hello{i}', 'tag', f'tag{i}')

  # Call `INFO` and check that the index is there
  res = env.cmd('INFO', 'MODULES')

  env.assertEqual(res['search_number_of_indexes'], 1)

  # ========== Field statistics ==========
  # amanzonlinux:2 install redis version '5.1.0a1' which has different output
  if redis.__version__ >= '5.0.5' and redis.__version__ != '5.1.0a1':
    env.assertEqual(res['search_fields_text']['Text'], 1)
  else:
    env.assertEqual(res['search_fields_text'], 'Text=1')

  env.assertEqual(res['search_fields_tag']['Tag'], 1)

  # ========== Memory statistics ==========
  env.assertGreater(res['search_used_memory_indexes'], 0)
  env.assertGreater(res['search_used_memory_indexes_human'], 0)
  env.assertGreater(res['search_largest_memory_index'], 0)
  env.assertGreater(res['search_largest_memory_index_human'], 0)
  env.assertGreater(res['search_smallest_memory_index'], 0)
  env.assertGreater(res['search_smallest_memory_index_human'], 0)
  env.assertEqual(res['search_used_memory_vector_index'], 0)
  # env.assertGreater(res['search_total_indexing_time'], 0)   # Introduces flakiness

  # ========== Cursors statistics ==========
  env.assertEqual(res['search_global_idle_user'], 0)
  env.assertEqual(res['search_global_idle_internal'], 0)
  env.assertEqual(res['search_global_total_user'], 0)
  env.assertEqual(res['search_global_total_internal'], 0)

  # ========== GC statistics ==========
  env.assertEqual(res['search_gc_bytes_collected'], 0)
  env.assertEqual(res['search_gc_total_cycles'], 0)
  env.assertEqual(res['search_gc_total_ms_run'], 0)
  env.assertEqual(res['search_gc_total_docs_not_collected'], 0)
  env.assertEqual(res['search_gc_marked_deleted_vectors'], 0)

  # ========== Dialect statistics ==========
  env.assertEqual(res['search_dialect_1'], 0)
  env.assertEqual(res['search_dialect_2'], 0)
  env.assertEqual(res['search_dialect_3'], 0)
  env.assertEqual(res['search_dialect_4'], 0)

  # ========== Errors statistics ==========
  env.assertEqual(res['search_errors_indexing_failures'], 0)
  env.assertEqual(res['search_errors_for_index_with_max_failures'], 0)

  # Create a cursor
  res = env.cmd('FT.AGGREGATE', 'idx', '*', 'WITHCURSOR')

  # Dispatch a query
  env.cmd('FT.SEARCH', 'idx', '*')

  # Call `INFO` and check that the data is updated accordingly
  res = env.cmd('INFO', 'MODULES')
  # On cluster mode, we have shard cursor on each master shard for the
  # aggregation command, yet the `INFO` command is per-shard, so the master shard
  # we enquery has 2 cursors (coord & shard).
  env.assertEqual(res['search_global_idle_user'], 1)
  env.assertEqual(res['search_global_total_user'], 1)
  env.assertEqual(res['search_global_idle_internal'], 1 if env.isCluster() else 0)
  env.assertEqual(res['search_global_total_internal'], 1 if env.isCluster() else 0)

  env.assertEqual(res['search_dialect_2'], 1)

  # Delete all docs
  for i in range(n_docs):
    conn.execute_command('DEL', f'h{i}')

  # Force-invoke the GC
  forceInvokeGC(env)

  # Call `INFO` and check that the data is updated accordingly
  res = env.cmd('INFO', 'MODULES')
  env.assertGreater(res['search_gc_bytes_collected'], 0)
  env.assertGreater(res['search_gc_total_cycles'], 0)
  env.assertGreater(res['search_gc_total_ms_run'], 0)


def test_counting_queries(env: Env):
  # Create an index
  env.expect('FT.CREATE', 'idx', 'SCHEMA', 'n', 'NUMERIC').ok()
  # Add some data
  n_docs = 10
  with env.getClusterConnectionIfNeeded() as con:
    for i in range(n_docs):
      con.execute_command('HSET', i, 'n', i)

  # Initiate counters
  queries_counter = 0
  query_commands_counter = 0
  def check_counters():
    line_number = currentframe().f_back.f_lineno
    info = env.cmd('INFO', 'MODULES')
    env.assertEqual(info['search_total_queries_processed'], queries_counter, message=f'line {line_number}')
    env.assertEqual(info['search_total_query_commands'], query_commands_counter, message=f'line {line_number}')

  # Call `INFO` and check that the counters are 0
  check_counters()

  env.cmd('FT.SEARCH', 'idx', '*')
  queries_counter += 1
  query_commands_counter += 1

  # Both counters should be updated
  check_counters()

  env.cmd('FT.AGGREGATE', 'idx', '*')
  queries_counter += 1
  query_commands_counter += 1

  # Both counters should be updated
  check_counters()

  _, cursor = env.cmd('FT.AGGREGATE', 'idx', '*', 'WITHCURSOR', 'COUNT', (n_docs // 2) + 1)
  env.assertNotEqual(cursor, 0) # Cursor is not done
  queries_counter += 1
  query_commands_counter += 1

  # Both counters should be updated
  check_counters()

  _, cursor = env.cmd('FT.CURSOR', 'READ', 'idx', cursor)
  env.assertEqual(cursor, 0) # Cursor is done
  query_commands_counter += 1 # Another query command, but not a unique query

  # Only the query commands counter should be updated
  check_counters()

  # Call commands that do not count as queries

  # Search with a non-existing index
  env.expect('FT.SEARCH', 'idx2', '*').error()
  check_counters()

  # Search with a syntax error
  env.expect('FT.SEARCH', 'idx', '(*').error()
  check_counters()

  # Aggregate with a non-existing index
  env.expect('FT.AGGREGATE', 'idx2', '*').error()
  check_counters()

  # Aggregate with a syntax error
  env.expect('FT.AGGREGATE', 'idx', '(*').error()
  check_counters()

  # Cursor read with a non-existing cursor
  env.expect('FT.CURSOR', 'READ', 'idx', '123').error()
  check_counters()

  if env.isCluster() and env.shardsCount > 1:
    # Verify that the counters are updated correctly on a cluster
    # We expect all the counters to sum up to the total number of queries

    for i in range(1, env.shardsCount + 1):
      env.getConnection(i).execute_command('FT.SEARCH', 'idx', '*')

    queries_counter += env.shardsCount
    query_commands_counter += env.shardsCount

    actual_queries_counter = 0
    actual_query_commands_counter = 0
    for i in range(1, env.shardsCount + 1):
      info = env.getConnection(i).execute_command('INFO', 'MODULES')
      actual_queries_counter += info['search_total_queries_processed']
      actual_query_commands_counter += info['search_total_query_commands']

    env.assertEqual(actual_queries_counter, queries_counter)
    env.assertEqual(actual_query_commands_counter, query_commands_counter)

  # Validate we count the execution time of the query (with any command)
  timeout = 300 # 5 minutes
  total_query_execution_time = lambda: env.cmd('INFO', 'MODULES')['search_total_query_execution_time_ms']
  with TimeLimit(timeout, 'FT.SEARCH'):
    cur_time_count = total_query_execution_time()
    while total_query_execution_time() == cur_time_count:
      env.cmd('FT.SEARCH', 'idx', '*')

  with TimeLimit(timeout, 'FT.AGGREGATE'):
    cur_time_count = total_query_execution_time()
    while total_query_execution_time() == cur_time_count:
      env.cmd('FT.AGGREGATE', 'idx', '*')

  with TimeLimit(timeout, 'FT.CURSOR READ'):
    cursor = 0
    cur_time_count = total_query_execution_time()
    while total_query_execution_time() == cur_time_count:
      if cursor == 0:
        _, cursor = env.cmd('FT.AGGREGATE', 'idx', '*', 'WITHCURSOR', 'COUNT', 1)
        cur_time_count = total_query_execution_time()
      _, cursor = env.cmd('FT.CURSOR', 'READ', 'idx', cursor)


def test_counting_queries_BG():
  env = Env(moduleArgs='WORKERS 2')
  test_counting_queries(env)


@skip(cluster=True)
def test_redis_info_modules_vecsim():
  env = Env(moduleArgs='WORKERS 2')
  env.expect(config_cmd(), 'SET', 'FORK_GC_CLEAN_THRESHOLD', '0').ok()
  set_doc = lambda: env.expect('HSET', '1', 'vec', '????')

  env.expect('FT.CREATE', 'idx1', 'SCHEMA', 'vec', 'VECTOR', 'HNSW', '6', 'TYPE', 'FLOAT16', 'DIM', '2', 'DISTANCE_METRIC', 'L2').ok()
  env.expect('FT.CREATE', 'idx2', 'SCHEMA', 'vec', 'VECTOR', 'HNSW', '6', 'TYPE', 'FLOAT16', 'DIM', '2', 'DISTANCE_METRIC', 'L2').ok()
  env.expect('FT.CREATE', 'idx3', 'SCHEMA', 'vec', 'VECTOR', 'FLAT', '6', 'TYPE', 'FLOAT16', 'DIM', '2', 'DISTANCE_METRIC', 'L2').ok()
  env.expect('FT.CREATE', 'idx4', 'SCHEMA', 'vec', 'VECTOR', 'SVS-VAMANA', '6', 'TYPE', 'FLOAT16', 'DIM', '2', 'DISTANCE_METRIC', 'L2').ok()

  set_doc().equal(1) # Add a document for the first time
  env.expect(debug_cmd(), 'WORKERS', 'DRAIN').ok()

  info = env.cmd('INFO', 'MODULES')
  field_infos = [to_dict(env.cmd(debug_cmd(), 'VECSIM_INFO', f'idx{i}', 'vec')) for i in range(1, 5)]
  env.assertEqual(info['search_used_memory_vector_index'], sum(field_info['MEMORY'] for field_info in field_infos))
  # Validate that vector indexes are accounted in the total index memory
  env.assertGreater(info['search_used_memory_indexes'], info['search_used_memory_vector_index'])
  env.assertEqual(info['search_gc_marked_deleted_vectors'], 0)

  env.expect(debug_cmd(), 'WORKERS', 'PAUSE').ok()
  set_doc().equal(0) # Add (override) the document for the second time

  info = env.cmd('INFO', 'MODULES')
  field_infos = [to_dict(env.cmd(debug_cmd(), 'VECSIM_INFO', f'idx{i}', 'vec')) for i in range(1, 5)]
  env.assertEqual(info['search_used_memory_vector_index'], sum(field_info['MEMORY'] for field_info in field_infos))

  # Todo: account for deleted vector in SVS-VAMANA as well
  env.assertEqual(info['search_gc_marked_deleted_vectors'], 2) # 2 vectors were marked as deleted (1 for each hnsw index)
  env.assertEqual(to_dict(field_infos[0]['BACKEND_INDEX'])['NUMBER_OF_MARKED_DELETED'], 1)
  env.assertEqual(to_dict(field_infos[1]['BACKEND_INDEX'])['NUMBER_OF_MARKED_DELETED'], 1)

  env.expect(debug_cmd(), 'WORKERS', 'RESUME').ok()
  [forceInvokeGC(env, f'idx{i}') for i in range(1, 5)]

  info = env.cmd('INFO', 'MODULES')
  field_infos = [to_dict(env.cmd(debug_cmd(), 'VECSIM_INFO', f'idx{i}', 'vec')) for i in range(1, 5)]
  env.assertEqual(info['search_used_memory_vector_index'], sum(field_info['MEMORY'] for field_info in field_infos))
  env.assertEqual(info['search_gc_marked_deleted_vectors'], 0)
  env.assertEqual(to_dict(field_infos[0]['BACKEND_INDEX'])['NUMBER_OF_MARKED_DELETED'], 0)
  env.assertEqual(to_dict(field_infos[1]['BACKEND_INDEX'])['NUMBER_OF_MARKED_DELETED'], 0)

@skip(cluster=True)
def test_indexes_logically_deleted_docs(env):
  # Set these values to manually control the GC, ensuring that the GC will not run automatically since the run interval
  # is > 8h (5 minutes is the hard limit for a test).
  env.expect(config_cmd(), 'SET', 'FORK_GC_CLEAN_THRESHOLD', '0').ok()
  env.expect(config_cmd(), 'SET', 'FORK_GC_RUN_INTERVAL', '30000').ok()
  set_doc = lambda doc_id: env.expect('HSET', doc_id, 'text', 'some text', 'tag', 'tag1', 'num', 1)
  get_logically_deleted_docs = lambda: env.cmd('INFO', 'MODULES')['search_gc_total_docs_not_collected']

  # Init state
  env.assertEqual(get_logically_deleted_docs(), 0)

  # Create one index and one document, then delete the document (logically)
  num_fields = 3
  env.expect('FT.CREATE', 'idx1', 'SCHEMA', 'text', 'TEXT', 'tag', 'TAG', 'num', 'NUMERIC').ok()
  env.expect(debug_cmd(), 'GC_STOP_SCHEDULE', 'idx1').ok()  # Stop GC for this index to keep the deleted docs
  set_doc(f'doc:1').equal(num_fields)
  env.assertEqual(get_logically_deleted_docs(), 0)
  env.expect('DEL', 'doc:1').equal(1)
  env.assertEqual(get_logically_deleted_docs(), 1)

  # Create another index, expect that the deleted document will not be indexed.
  env.expect('FT.CREATE', 'idx2', 'SCHEMA', 'text', 'TEXT', 'tag', 'TAG', 'num', 'NUMERIC').ok()
  env.assertEqual(get_logically_deleted_docs(), 1)

  # Add another document that should be indexed into both indexes, then deleted it (logically) and expect
  # it will be accounted twice.
  set_doc(f'doc:2').equal(num_fields)
  env.cmd('DEL', 'doc:2')
  env.assertEqual(get_logically_deleted_docs(), 3)

  # Drop first index, expect that the deleted documents in this index will not be accounted anymore when releasing the GC.
  # We run in a transaction, to ensure that the GC will not run until the "dropindex" command is executed from
  # the main thread (otherwise, we would have released the main thread between the commands and the GC could run before
  # the dropindex command. Though it won't impact correctness, we fail to test the desired scenario)
  env.expect('MULTI').ok()
  env.cmd(debug_cmd(), 'GC_CONTINUE_SCHEDULE', 'idx1')
  env.cmd('FT.DROPINDEX', 'idx1')
  env.expect('EXEC').equal(['OK', 'OK'])
  env.expect(debug_cmd(), 'GC_WAIT_FOR_JOBS').equal('DONE')  # Wait for the gc to finish
  env.assertEqual(get_logically_deleted_docs(), 1)

  # Run GC, expect that the deleted document will not be accounted anymore.
  forceInvokeGC(env, idx='idx2')
  env.assertEqual(get_logically_deleted_docs(), 0)

@skip(cluster=True)
def test_indexing_metrics(env: Env):
  env.cmd('HSET', 'doc:1', 'text', 'hello world')
  n_indexes = 3

  # Create indexes in a transaction, and at the end of the transaction
  # call `info` and verify we observe that all the indexes are currently indexing
  with env.getConnection().pipeline(transaction=True) as pipe:
    for i in range(n_indexes):
      pipe.execute_command('FT.CREATE', f'idx{i}', 'SCHEMA', 'text', 'TEXT')
    pipe.execute_command('INFO', 'MODULES')
    res = pipe.execute()

  # Verify that all the indexes are currently indexing
  env.assertEqual(res[:n_indexes], ['OK'] * n_indexes)

  # Verify that the INFO command returns the correct indexing status
  env.assertEqual(res[-1]['search_number_of_indexes'], n_indexes)
  env.assertEqual(res[-1]['search_number_of_active_indexes'], n_indexes)
  env.assertEqual(res[-1]['search_number_of_active_indexes_indexing'], n_indexes)
  env.assertEqual(res[-1]['search_total_active_write_threads'], 1) # 1 write operation by the BG indexer thread

SYNTAX_ERROR = "Parsing/Syntax error for query string"
ARGS_ERROR = "Error parsing query/aggregation arguments"

SEARCH_PREFIX = 'search_'
WARN_ERR_SECTION = f'{SEARCH_PREFIX}warnings_and_errors'

SEARCH_SHARD_PREFIX = 'search_shard_'
SYNTAX_ERROR_SHARD_METRIC = f"{SEARCH_SHARD_PREFIX}total_query_errors_syntax"
ARGS_ERROR_SHARD_METRIC = f"{SEARCH_SHARD_PREFIX}total_query_errors_arguments"
TIMEOUT_ERROR_SHARD_METRIC = f"{SEARCH_SHARD_PREFIX}total_query_errors_timeout"
TIMEOUT_WARNING_SHARD_METRIC = f"{SEARCH_SHARD_PREFIX}total_query_warnings_timeout"

COORD_WARN_ERR_SECTION = WARN_ERR_SECTION.replace(SEARCH_PREFIX, 'search_coordinator_')

SEARCH_COORD_PREFIX = 'search_coord_'
SYNTAX_ERROR_COORD_METRIC = f"{SEARCH_COORD_PREFIX}total_query_errors_syntax"
ARGS_ERROR_COORD_METRIC = f"{SEARCH_COORD_PREFIX}total_query_errors_arguments"
TIMEOUT_ERROR_COORD_METRIC = f"{SEARCH_COORD_PREFIX}total_query_errors_timeout"
TIMEOUT_WARNING_COORD_METRIC = f"{SEARCH_COORD_PREFIX}total_query_warnings_timeout"

# Expect env and conn so we can assert
def _verify_metrics_not_changed(env, conn, prev_info_dict: dict, ignored_metrics : list):
  info_dict = info_modules_to_dict(conn)
  for section in [WARN_ERR_SECTION, COORD_WARN_ERR_SECTION]:
    for metric in info_dict[section]:
      if metric in ignored_metrics:
        continue
      env.assertEqual(info_dict[section][metric], prev_info_dict[section][metric], message = f"Metric {metric} changed")

def _common_warnings_errors_test_scenario(env):
  """Common setup for warnings and errors tests"""
  # Create index
  env.expect('FT.CREATE', 'idx', 'SCHEMA', 'text', 'TEXT').ok()
  # Create doc
  env.expect('HSET', 'doc:1', 'text', 'hello world').equal(1)
  # Create vector index for hybrid
  env.expect('FT.CREATE', 'idx_vec', 'PREFIX', '1', 'vec:', 'SCHEMA', 'text', 'TEXT', 'vector', 'VECTOR', 'FLAT', '6', 'TYPE', 'FLOAT32', 'DIM', '2', 'DISTANCE_METRIC', 'L2').ok()
  # Create doc for hybrid
  env.expect('HSET', 'vec:1', 'vector', np.array([1.0, 0.0]).astype(np.float32).tobytes(), 'text', 'hello world1').equal(2)
  env.expect('HSET', 'vec:2', 'vector', np.array([0.0, 1.0]).astype(np.float32).tobytes(), 'text', 'hello world2').equal(2)

class testWarningsAndErrorsStandalone:
  """Test class for warnings and errors metrics in standalone mode"""

  def __init__(self):
    skipTest(cluster=True)
    self.env = Env()
    _common_warnings_errors_test_scenario(self.env)
    self.prev_info_dict = info_modules_to_dict(self.env)

  def setUp(self):
    self.prev_info_dict = info_modules_to_dict(self.env)

  def test_syntax_errors_SA(self):
    # Standalone shards are considered as coordinator in the info metrics

    # Test syntax errors
    self.env.expect('FT.SEARCH', 'idx', 'hello world:').error().contains('Syntax error at offset')
    # Test counter
    info_dict = info_modules_to_dict(self.env)
    syntax_error_count = info_dict[COORD_WARN_ERR_SECTION][SYNTAX_ERROR_COORD_METRIC]
    self.env.assertEqual(syntax_error_count, '1')
    # Test syntax errors in aggregate
    self.env.expect('FT.AGGREGATE', 'idx', 'hello world:').error().contains('Syntax error at offset')
    # Test counter
    info_dict = info_modules_to_dict(self.env)
    syntax_error_count = info_dict[COORD_WARN_ERR_SECTION][SYNTAX_ERROR_COORD_METRIC]
    self.env.assertEqual(syntax_error_count, '2')
    # Test syntax errors in hybrid
    self.env.expect('FT.HYBRID', 'idx_vec', 'SEARCH', 'hello world:', 'VSIM', '@vector', '0').error().contains('Syntax error at offset')
    # Test counter
    info_dict = info_modules_to_dict(self.env)
    syntax_error_count = info_dict[COORD_WARN_ERR_SECTION][SYNTAX_ERROR_COORD_METRIC]
    self.env.assertEqual(syntax_error_count, '3')

    # Test other metrics not changed
    tested_in_this_test = [SYNTAX_ERROR_COORD_METRIC]
    _verify_metrics_not_changed(self.env, self.env, self.prev_info_dict, tested_in_this_test)

  def test_args_errors_SA(self):
    # Standalone shards are considered as coordinator in the info metrics

    # Test args errors
    self.env.expect('FT.SEARCH', 'idx', 'hello world', 'LIMIT', 0, 0, 'MEOW').error().contains('Unknown argument')
    # Test counter
    info_dict = info_modules_to_dict(self.env)
    args_error_count = info_dict[COORD_WARN_ERR_SECTION][ARGS_ERROR_COORD_METRIC]
    self.env.assertEqual(args_error_count, '1')
    # Test args errors in aggregate
    self.env.expect('FT.AGGREGATE', 'idx', 'hello world', 'LIMIT', 0, 0, 'MEOW').error().contains('Unknown argument')
    # Test counter
    info_dict = info_modules_to_dict(self.env)
    args_error_count = info_dict[COORD_WARN_ERR_SECTION][ARGS_ERROR_COORD_METRIC]
    self.env.assertEqual(args_error_count, '2')
    # Test args errors in hybrid
    self.env.expect('FT.HYBRID', 'idx_vec', 'SEARCH', 'hello world', 'VSIM', '@vector', '0', 'LIMIT', 0, 0, 'MEOW').error().contains('Unknown argument')
    # Test counter
    info_dict = info_modules_to_dict(self.env)
    args_error_count = info_dict[COORD_WARN_ERR_SECTION][ARGS_ERROR_COORD_METRIC]
    self.env.assertEqual(args_error_count, '3')

    # Test other metrics not changed
    tested_in_this_test = [ARGS_ERROR_COORD_METRIC]
    _verify_metrics_not_changed(self.env, self.env, self.prev_info_dict, tested_in_this_test)

  def test_timeout_SA(self):
    # Standalone shards are considered as coordinator in the info metrics

    # ---------- Timeout Errors ----------
    self.env.expect(config_cmd(), 'SET', 'ON_TIMEOUT', 'FAIL').ok()
    before_info_dict_err = info_modules_to_dict(self.env)
    base_err = int(before_info_dict_err[COORD_WARN_ERR_SECTION][TIMEOUT_ERROR_COORD_METRIC])

    # Test timeout error in FT.SEARCH
    self.env.expect(debug_cmd(), 'FT.SEARCH', 'idx', '*',
                    'TIMEOUT_AFTER_N', 0, 'DEBUG_PARAMS_COUNT', 2).error().contains('Timeout limit was reached')
    info_dict = info_modules_to_dict(self.env)
    self.env.assertEqual(info_dict[COORD_WARN_ERR_SECTION][TIMEOUT_ERROR_COORD_METRIC], str(base_err + 1))

    # Test timeout error in FT.AGGREGATE
    self.env.expect(debug_cmd(), 'FT.AGGREGATE', 'idx', '*',
                    'TIMEOUT_AFTER_N', 0, 'DEBUG_PARAMS_COUNT', 2).error().contains('Timeout limit was reached')
    info_dict = info_modules_to_dict(self.env)
    self.env.assertEqual(info_dict[COORD_WARN_ERR_SECTION][TIMEOUT_ERROR_COORD_METRIC], str(base_err + 2))

    # Test timeout error in FT.HYBRID (single shard debug)
    #### Test needs to be fixed (should return error, metric should increment by 1)
    self.env.expect(debug_cmd(), 'FT.HYBRID', 'idx_vec', 'SEARCH', 'hello world',
                    'VSIM', '@vector', np.array([0.0, 0.0]).astype(np.float32).tobytes(),
                    'TIMEOUT_AFTER_N_SEARCH', 0, 'DEBUG_PARAMS_COUNT', 2).noError()
    info_dict = info_modules_to_dict(self.env)
    self.env.assertEqual(info_dict[COORD_WARN_ERR_SECTION][TIMEOUT_ERROR_COORD_METRIC], str(base_err + 2))

    # ---------- Timeout Warnings ----------
    self.env.expect(config_cmd(), 'SET', 'ON_TIMEOUT', 'RETURN').ok()
    before_info_dict = info_modules_to_dict(self.env)
    base_warn = int(before_info_dict[COORD_WARN_ERR_SECTION][TIMEOUT_WARNING_COORD_METRIC])

    # Test timeout warning in FT.SEARCH
    self.env.expect(debug_cmd(), 'FT.SEARCH', 'idx', '*',
                    'TIMEOUT_AFTER_N', 0, 'DEBUG_PARAMS_COUNT', 2).noError()
    info_dict = info_modules_to_dict(self.env)
    self.env.assertEqual(info_dict[COORD_WARN_ERR_SECTION][TIMEOUT_WARNING_COORD_METRIC], str(base_warn + 1))

    # Test timeout warning in FT.AGGREGATE
    self.env.expect(debug_cmd(), 'FT.AGGREGATE', 'idx', '*',
                    'TIMEOUT_AFTER_N', 0, 'DEBUG_PARAMS_COUNT', 2).noError()
    info_dict = info_modules_to_dict(self.env)
    self.env.assertEqual(info_dict[COORD_WARN_ERR_SECTION][TIMEOUT_WARNING_COORD_METRIC], str(base_warn + 2))

    # Test timeout warning in FT.HYBRID (single shard debug)
    ### Needs to be fixed
    ### Ignores the timeout and doesn't return a warning
    query_vec = np.array([1.2, 0.2]).astype(np.float32).tobytes()
    res = self.env.cmd(
        debug_cmd(), 'FT.HYBRID', 'idx_vec',
        'SEARCH', 'hello world',
        'VSIM', '@vector', '$BLOB',
        'PARAMS', '2', 'BLOB', query_vec,
        'TIMEOUT_AFTER_N_SEARCH', '1',
        'DEBUG_PARAMS_COUNT', '2'
    )
    warnings_idx = res.index('warnings')
    #### FIX : when the issue is fixed, res[warnings_idx+1] should be equal to timeout warning
    self.env.assertEqual(res[warnings_idx+1], [])
    info_dict = info_modules_to_dict(self.env)
    #### FIX : when the issue is fixed, this should be equal to base_warn + 3
    self.env.assertEqual(info_dict[COORD_WARN_ERR_SECTION][TIMEOUT_WARNING_COORD_METRIC], str(base_warn + 2))

    # Test other metrics not changed
    tested_in_this_test = [TIMEOUT_WARNING_COORD_METRIC, TIMEOUT_ERROR_COORD_METRIC]
    _verify_metrics_not_changed(self.env, self.env, before_info_dict, tested_in_this_test)

  def test_no_error_queries_SA(self):
    # Standalone shards are considered as coordinator in the info metrics

    # Check no error queries not affecting any metric
    before_info_dict = info_modules_to_dict(self.env)
    self.env.expect('FT.SEARCH', 'idx', 'hello world').noError()
    after_info_dict = info_modules_to_dict(self.env)

    self.env.assertEqual(before_info_dict[WARN_ERR_SECTION], after_info_dict[WARN_ERR_SECTION])
    self.env.assertEqual(before_info_dict[COORD_WARN_ERR_SECTION], after_info_dict[COORD_WARN_ERR_SECTION])

    # Test no error queries in aggregate
    self.env.expect('FT.AGGREGATE', 'idx', 'hello world').noError()
    after_info_dict = info_modules_to_dict(self.env)

    self.env.assertEqual(before_info_dict[WARN_ERR_SECTION], after_info_dict[WARN_ERR_SECTION])
    self.env.assertEqual(before_info_dict[COORD_WARN_ERR_SECTION], after_info_dict[COORD_WARN_ERR_SECTION])

    # Test no error queries in hybrid
    self.env.expect('FT.HYBRID', 'idx_vec', 'SEARCH', 'hello world', 'VSIM', '@vector', np.array([0.0, 0.0]).astype(np.float32).tobytes()).noError()
    after_info_dict = info_modules_to_dict(self.env)
    self.env.assertEqual(before_info_dict[WARN_ERR_SECTION], after_info_dict[WARN_ERR_SECTION])
    self.env.assertEqual(before_info_dict[COORD_WARN_ERR_SECTION], after_info_dict[COORD_WARN_ERR_SECTION])


def _common_warnings_errors_cluster_test_scenario(env):
  """Common setup for warnings and errors cluster tests"""
  # Create index
  env.expect('FT.CREATE', 'idx', 'PREFIX', '1', 'doc:', 'SCHEMA', 'text', 'TEXT').ok()
  # Create doc
  conn = getConnectionByEnv(env)
  # Insert enough docs s.t each shard will timeout
  docs_per_shard = 3
  for i in range(docs_per_shard * env.shardsCount):
    conn.execute_command('HSET', f'doc:{i}', 'text', f'hello world {i}')

  # Create vector index for hybrid
  env.expect('FT.CREATE', 'idx_vec', 'PREFIX', '1', 'vec:', 'SCHEMA', 'vector', 'VECTOR', 'FLAT', '6', 'TYPE', 'FLOAT32', 'DIM', '2', 'DISTANCE_METRIC', 'L2').ok()
  # Create doc for hybrid
  conn.execute_command('HSET', 'vec:1', 'vector', np.array([0.0, 0.0]).astype(np.float32).tobytes())

class testWarningsAndErrorsCluster:
  """Test class for warnings and errors metrics in cluster mode with RESP2"""

  def __init__(self):
    skipTest(cluster=False)
    self.env = Env()
    _common_warnings_errors_cluster_test_scenario(self.env)
    self.shards_prev_info_dict = {}
    self.coord_prev_info_dict = info_modules_to_dict(self.env)
    # Init all shards
    for i in range(1, self.env.shardsCount + 1):
      verify_shard_init(self.env.getConnection(i))
      self.shards_prev_info_dict[i] = info_modules_to_dict(self.env.getConnection(i))

  def setUp(self):
    self.coord_prev_info_dict = info_modules_to_dict(self.env)
    # Init all shards
    for i in range(1, self.env.shardsCount + 1):
      self.shards_prev_info_dict[i] = info_modules_to_dict(self.env.getConnection(i))

  def _verify_metrics_not_changes_all_shards(self, ignored_metrics : list):
    # Verify shards (coord is one of the shards as well)
    for shardId in range(1, self.env.shardsCount + 1):
      _verify_metrics_not_changed(self.env, self.env.getConnection(shardId), self.shards_prev_info_dict[shardId], ignored_metrics)

  def test_syntax_errors_cluster(self):
    # In cluster mode, syntax errors are only tracked at shard level

    # Test syntax errors for shard level syntax error
    self.env.expect('FT.SEARCH', 'idx', 'hello world:').error().contains('Syntax error at offset')
    # Test counter on each shard
    for shardId in range(1, self.env.shardsCount + 1):
      shard_conn = self.env.getConnection(shardId)
      info_dict = info_modules_to_dict(shard_conn)
      syntax_error_count = info_dict[WARN_ERR_SECTION][SYNTAX_ERROR_SHARD_METRIC]
      self.env.assertEqual(syntax_error_count, '1',
                           message=f"Shard {shardId} has wrong syntax error count")
    # Check coord metric unchanged
    # Syntax error in FT.SEARCH are not checked on the coordinator
    info_dict = info_modules_to_dict(self.env)
    coord_syntax_error_count = info_dict[COORD_WARN_ERR_SECTION][SYNTAX_ERROR_COORD_METRIC]
    self.env.assertEqual(coord_syntax_error_count, '0')

    # Test syntax errors in aggregate
    self.env.expect('FT.AGGREGATE', 'idx', 'hello world:').error().contains('Syntax error at offset')
    # Test counter on each shard
    for shardId in range(1, self.env.shardsCount + 1):
      shard_conn = self.env.getConnection(shardId)
      info_dict = info_modules_to_dict(shard_conn)
      syntax_error_count = info_dict[WARN_ERR_SECTION][SYNTAX_ERROR_SHARD_METRIC]
      self.env.assertEqual(syntax_error_count, '2',
                           message=f"Shard {shardId} has wrong syntax error count")
    # Check coord metric unchanged
    # Syntax error in FT.AGGREGATE are not checked on the coordinator
    info_dict = info_modules_to_dict(self.env)
    coord_syntax_error_count = info_dict[COORD_WARN_ERR_SECTION][SYNTAX_ERROR_COORD_METRIC]
    self.env.assertEqual(coord_syntax_error_count, '0')

    # Test syntax errors in hybrid
    # Syntax errors in the hybrid command are only counted on the coordinator.
    self.env.expect('FT.HYBRID', 'idx_vec', 'SEARCH', 'hello world:', 'VSIM', '@vector', '0').error().contains('Syntax error at offset')
    # Test counter on each shard unchanged
    for shardId in range(1, self.env.shardsCount + 1):
      shard_conn = self.env.getConnection(shardId)
      info_dict = info_modules_to_dict(shard_conn)
      syntax_error_count = info_dict[WARN_ERR_SECTION][SYNTAX_ERROR_SHARD_METRIC]
      self.env.assertEqual(syntax_error_count, '2',
                           message=f"Shard {shardId} has wrong syntax error count")
    # Check coord metric
    info_dict = info_modules_to_dict(self.env)
    coord_syntax_error_count = info_dict[COORD_WARN_ERR_SECTION][SYNTAX_ERROR_COORD_METRIC]
    self.env.assertEqual(coord_syntax_error_count, '1')

    # Test other metrics not changed
    tested_in_this_test = [SYNTAX_ERROR_SHARD_METRIC, SYNTAX_ERROR_COORD_METRIC]
    self._verify_metrics_not_changes_all_shards(tested_in_this_test)

  def test_args_errors_cluster(self):

    # Check args error metric before adding any errors on each shard
    for shardId in range(1, self.env.shardsCount + 1):
      shard_conn = self.env.getConnection(shardId)
      info_dict = info_modules_to_dict(shard_conn)
      args_error_count = info_dict[WARN_ERR_SECTION][ARGS_ERROR_SHARD_METRIC]
      self.env.assertEqual(args_error_count, '0',
                           message=f"Shard {shardId} has wrong initial args error count")
      args_error_count = info_dict[COORD_WARN_ERR_SECTION][ARGS_ERROR_COORD_METRIC]
      self.env.assertEqual(args_error_count, '0',
                           message=f"Shard {shardId} has wrong initial args error count")

    # Test args errors that are counted in the shards
    self.env.expect('FT.SEARCH', 'idx', 'hello world', 'LIMIT', 0, 10, 'MEOW').error().contains('Unknown argument')
    # Test counter on each shard
    for shardId in range(1, self.env.shardsCount + 1):
      shard_conn = self.env.getConnection(shardId)
      info_dict = info_modules_to_dict(shard_conn)
      args_error_count = info_dict[WARN_ERR_SECTION][ARGS_ERROR_SHARD_METRIC]
      self.env.assertEqual(args_error_count, '1',
                           message=f"Shard {shardId} has wrong args error count")
    # Check coord metric unchanged
    info_dict = info_modules_to_dict(self.env)
    coord_args_error_count = info_dict[COORD_WARN_ERR_SECTION][ARGS_ERROR_COORD_METRIC]
    self.env.assertEqual(coord_args_error_count, '0')

    #### Should fail when a bug (MOD-12465) is fixed
    #### When fixed, should decrease the shard arg count and increase the coord arg count
    # Test args errors that are counted in the coord
    self.env.expect('FT.SEARCH', 'idx', 'hello world', 'LIMIT', 'A', 0, 'MEOW').error().contains('Unknown argument')
    # Test counter on each shard
    for shardId in range(1, self.env.shardsCount + 1):
      shard_conn = self.env.getConnection(shardId)
      info_dict = info_modules_to_dict(shard_conn)
      args_error_count = info_dict[WARN_ERR_SECTION][ARGS_ERROR_SHARD_METRIC]
      self.env.assertEqual(args_error_count, '2',
                           message=f"Shard {shardId} has wrong args error count")
    # Check coord metric unchanged
    info_dict = info_modules_to_dict(self.env)
    coord_args_error_count = info_dict[COORD_WARN_ERR_SECTION][ARGS_ERROR_COORD_METRIC]
    self.env.assertEqual(coord_args_error_count, '0')

    # Test arg error that is updated only in coord
    self.env.expect('FT.SEARCH', 'idx', 'hello world', 'DIALECT').error().contains('Need an argument for DIALECT')
    # Test counter on each shard (should not change)
    for shardId in range(1, self.env.shardsCount + 1):
      shard_conn = self.env.getConnection(shardId)
      info_dict = info_modules_to_dict(shard_conn)
      args_error_count = info_dict[WARN_ERR_SECTION][ARGS_ERROR_SHARD_METRIC]
      self.env.assertEqual(args_error_count, '2',
                           message=f"Shard {shardId} has wrong args error count")
    # Check coord metric (should change)
    info_dict = info_modules_to_dict(self.env)
    coord_args_error_count = info_dict[COORD_WARN_ERR_SECTION][ARGS_ERROR_COORD_METRIC]
    self.env.assertEqual(coord_args_error_count, '1')

    # Test args errors in aggregate
    # All args errors in FT.AGGREGATE should be (de facto) counted on the coordinator
    self.env.expect('FT.AGGREGATE', 'idx', 'hello world', 'LIMIT', 0, 0, 'MEOW').error().contains('Unknown argument')
    # Test counter on each shard
    for shardId in range(1, self.env.shardsCount + 1):
      shard_conn = self.env.getConnection(shardId)
      info_dict = info_modules_to_dict(shard_conn)
      args_error_count = info_dict[WARN_ERR_SECTION][ARGS_ERROR_SHARD_METRIC]
      self.env.assertEqual(args_error_count, '2',
                           message=f"Shard {shardId} has wrong args error count")
    # Check coord metric
    info_dict = info_modules_to_dict(self.env)
    coord_args_error_count = info_dict[COORD_WARN_ERR_SECTION][ARGS_ERROR_COORD_METRIC]
    self.env.assertEqual(coord_args_error_count, '2')

    # Test args errors in hybrid
    # All args errors in FT.HYBRID are counted on the coordinator
    self.env.expect('FT.HYBRID', 'idx_vec', 'SEARCH', 'hello world', 'VSIM', '@vector', '0', 'LIMIT', 0, 0, 'MEOW').error().contains('Unknown argument')
    # Test counter on each shard
    for shardId in range(1, self.env.shardsCount + 1):
      shard_conn = self.env.getConnection(shardId)
      info_dict = info_modules_to_dict(shard_conn)
      args_error_count = info_dict[WARN_ERR_SECTION][ARGS_ERROR_SHARD_METRIC]
      self.env.assertEqual(args_error_count, '2',
                           message=f"Shard {shardId} has wrong args error count")
    # Check coord metric
    info_dict = info_modules_to_dict(self.env)
    coord_args_error_count = info_dict[COORD_WARN_ERR_SECTION][ARGS_ERROR_COORD_METRIC]
    self.env.assertEqual(coord_args_error_count, '3')

    # Test other metrics not changed
    tested_in_this_test = [ARGS_ERROR_SHARD_METRIC, ARGS_ERROR_COORD_METRIC]
    self._verify_metrics_not_changes_all_shards(tested_in_this_test)

  def test_timeout_cluster(self):
    # In cluster mode, test both shard-level and coordinator-level timeouts.
    # HYBRID debug is not supported in cluster.

    # ---------- Timeout Errors ----------
    allShards_change_timeout_policy(self.env, 'FAIL')

    coord_before_err = info_modules_to_dict(self.env)
    shards_before_err = {i: info_modules_to_dict(self.env.getConnection(i)) for i in range(1, self.env.shardsCount + 1)}
    base_err_coord = int(coord_before_err[COORD_WARN_ERR_SECTION][TIMEOUT_ERROR_COORD_METRIC])
    base_err_shards = {i: int(shards_before_err[i][WARN_ERR_SECTION][TIMEOUT_ERROR_SHARD_METRIC]) for i in shards_before_err}

    # Test timeout error in FT.SEARCH (shards)
    self.env.expect(debug_cmd(), 'FT.SEARCH', 'idx', '*',
                    'TIMEOUT_AFTER_N', 0, 'DEBUG_PARAMS_COUNT', 2).error().contains('Timeout limit was reached')
    # Shards: +1 each
    for shardId in range(1, self.env.shardsCount + 1):
      info_dict = info_modules_to_dict(self.env.getConnection(shardId))
      self.env.assertEqual(info_dict[WARN_ERR_SECTION][TIMEOUT_ERROR_SHARD_METRIC], str(base_err_shards[shardId] + 1),
                           message=f"Shard {shardId} SEARCH timeout error should be +1")
    # Coord: +1
    info_coord = info_modules_to_dict(self.env)
    self.env.assertEqual(info_coord[COORD_WARN_ERR_SECTION][TIMEOUT_ERROR_COORD_METRIC], str(base_err_coord + 1),
                         message="Coordinator timeout error should be +1 after FT.SEARCH")

    # Test timeout error in FT.AGGREGATE (shards only via INTERNAL_ONLY)
    self.env.expect(debug_cmd(), 'FT.AGGREGATE', 'idx', '*',
                    'TIMEOUT_AFTER_N', 1, 'INTERNAL_ONLY', 'DEBUG_PARAMS_COUNT', 3).error().contains('Timeout limit was reached')
    # Shards: +1 each again (total +2)
    for shardId in range(1, self.env.shardsCount + 1):
      info_dict = info_modules_to_dict(self.env.getConnection(shardId))
      self.env.assertEqual(info_dict[WARN_ERR_SECTION][TIMEOUT_ERROR_SHARD_METRIC], str(base_err_shards[shardId] + 2),
                           message=f"Shard {shardId} AGG INTERNAL_ONLY timeout error should be +2 total")
    # Coord: +2
    info_coord = info_modules_to_dict(self.env)
    self.env.assertEqual(info_coord[COORD_WARN_ERR_SECTION][TIMEOUT_ERROR_COORD_METRIC], str(base_err_coord + 2),
                         message="Coordinator timeout error should be +1 after AGG INTERNAL_ONLY")

    # Test timeout error in FT.AGGREGATE (coordinator)
    self.env.expect(debug_cmd(), 'FT.AGGREGATE', 'idx', '*',
                    'TIMEOUT_AFTER_N', 0, 'DEBUG_PARAMS_COUNT', 2).error().contains('Timeout limit was reached')
    # Shards: +3 (timeout is returned by the coord, but each shard still times out)
    for shardId in range(1, self.env.shardsCount + 1):
      info_dict = info_modules_to_dict(self.env.getConnection(shardId))
      self.env.assertEqual(info_dict[WARN_ERR_SECTION][TIMEOUT_ERROR_SHARD_METRIC], str(base_err_shards[shardId] + 3),
                           message=f"Shard {shardId} AGG coordinator timeout error should be +3 total")
    # Coord: +3
    info_coord = info_modules_to_dict(self.env)
    self.env.assertEqual(info_coord[COORD_WARN_ERR_SECTION][TIMEOUT_ERROR_COORD_METRIC], str(base_err_coord + 3),
                         message="Coordinator timeout error should be +1 after AGG coordinator timeout")

    # ---------- Timeout Warnings ----------
    allShards_change_timeout_policy(self.env, 'RETURN')

    coord_before_warn = info_modules_to_dict(self.env)
    shards_before_warn = {i: info_modules_to_dict(self.env.getConnection(i)) for i in range(1, self.env.shardsCount + 1)}
    base_warn_coord = int(coord_before_warn[COORD_WARN_ERR_SECTION][TIMEOUT_WARNING_COORD_METRIC])
    base_warn_shards = {i: int(shards_before_warn[i][WARN_ERR_SECTION][TIMEOUT_WARNING_SHARD_METRIC]) for i in shards_before_warn}

    # Test timeout warning in FT.SEARCH (shards)
    self.env.expect(debug_cmd(), 'FT.SEARCH', 'idx', '*',
                    'TIMEOUT_AFTER_N', 0, 'DEBUG_PARAMS_COUNT', 2).noError()
    # Shards: +1 each
    for shardId in range(1, self.env.shardsCount + 1):
      info_dict = info_modules_to_dict(self.env.getConnection(shardId))
      self.env.assertEqual(info_dict[WARN_ERR_SECTION][TIMEOUT_WARNING_SHARD_METRIC], str(base_warn_shards[shardId] + 1),
                           message=f"Shard {shardId} SEARCH timeout warning should be +1")
    # Coord: unchanged
    info_coord = info_modules_to_dict(self.env)
    self.env.assertEqual(info_coord[COORD_WARN_ERR_SECTION][TIMEOUT_WARNING_COORD_METRIC], str(base_warn_coord),
                         message="Coordinator timeout warning should not change after FT.SEARCH")

    # Test other metrics not changed (on shards)
    tested_in_this_test = [TIMEOUT_ERROR_SHARD_METRIC, TIMEOUT_WARNING_SHARD_METRIC, TIMEOUT_ERROR_COORD_METRIC, TIMEOUT_WARNING_COORD_METRIC]
    self._verify_metrics_not_changes_all_shards(tested_in_this_test)

  def test_no_error_queries_cluster(self):
    # Check no error queries not affecting any metric on each shard
    before_info_dicts = []
    for shardId in range(1, self.env.shardsCount + 1):
      shard_conn = self.env.getConnection(shardId)
      before_info_dicts.append(info_modules_to_dict(shard_conn))

    self.env.expect('FT.SEARCH', 'idx', 'hello world').noError()
    for shardId in range(1, self.env.shardsCount + 1):
      shard_conn = self.env.getConnection(shardId)
      after_info_dict = info_modules_to_dict(shard_conn)
      before_warn_err = before_info_dicts[shardId - 1][WARN_ERR_SECTION]
      after_warn_err = after_info_dict[WARN_ERR_SECTION]
      self.env.assertEqual(before_warn_err, after_warn_err,
                           message=f"Shard {shardId} has wrong warnings/errors section after no-error query")
      before_coord_warn_err = before_info_dicts[shardId - 1][COORD_WARN_ERR_SECTION]
      after_coord_warn_err = after_info_dict[COORD_WARN_ERR_SECTION]
      self.env.assertEqual(before_coord_warn_err, after_coord_warn_err,
                           message=f"Shard {shardId} has wrong coordinator warnings/errors section after no-error query")

    # Test no error queries in aggregate
    self.env.expect('FT.AGGREGATE', 'idx', 'hello world').noError()
    for shardId in range(1, self.env.shardsCount + 1):
      shard_conn = self.env.getConnection(shardId)
      after_info_dict = info_modules_to_dict(shard_conn)
      before_warn_err = before_info_dicts[shardId - 1][WARN_ERR_SECTION]
      after_warn_err = after_info_dict[WARN_ERR_SECTION]
      self.env.assertEqual(before_warn_err, after_warn_err,
                           message=f"Shard {shardId} has wrong warnings/errors section after no-error aggregate query")
      before_coord_warn_err = before_info_dicts[shardId - 1][COORD_WARN_ERR_SECTION]
      after_coord_warn_err = after_info_dict[COORD_WARN_ERR_SECTION]
      self.env.assertEqual(before_coord_warn_err, after_coord_warn_err,
                           message=f"Shard {shardId} has wrong coordinator warnings/errors section after no-error aggregate query")

    # Test no error queries in hybrid
    self.env.expect('FT.HYBRID', 'idx_vec', 'SEARCH', 'hello world', 'VSIM', '@vector', np.array([0.0, 0.0]).astype(np.float32).tobytes()).noError()
    for shardId in range(1, self.env.shardsCount + 1):
      shard_conn = self.env.getConnection(shardId)
      after_info_dict = info_modules_to_dict(shard_conn)
      before_warn_err = before_info_dicts[shardId - 1][WARN_ERR_SECTION]
      after_warn_err = after_info_dict[WARN_ERR_SECTION]
      self.env.assertEqual(before_warn_err, after_warn_err,
                           message=f"Shard {shardId} has wrong warnings/errors section after no-error hybrid query")
      before_coord_warn_err = before_info_dicts[shardId - 1][COORD_WARN_ERR_SECTION]
      after_coord_warn_err = after_info_dict[COORD_WARN_ERR_SECTION]
      self.env.assertEqual(before_coord_warn_err, after_coord_warn_err,
                           message=f"Shard {shardId} has wrong coordinator warnings/errors section after no-error hybrid query")

def test_errors_and_warnings_init(env):
  # Verify fields in metric are initialized properly
  info_dict = info_modules_to_dict(env)
  for metric in [WARN_ERR_SECTION, COORD_WARN_ERR_SECTION]:
    for field in info_dict[metric]:
      env.assertEqual(info_dict[metric][field], '0')

@skip(cluster=False)
def test_warnings_metric_count_timeout_cluster_in_shards_resp3(env):
  env = Env(protocol=3)

  allShards_change_timeout_policy(env, 'RETURN')

  # Create index
  env.expect('FT.CREATE', 'idx', 'PREFIX', '1', 'doc:', 'SCHEMA', 'text', 'TEXT').ok()
  # Create doc
  conn = getConnectionByEnv(env)
  # Insert enough docs s.t each shard will timeout
  docs_per_shard = 3
  for i in range(docs_per_shard * env.shardsCount):
    conn.execute_command('HSET', f'doc:{i}', 'text', f'hello world {i}')

  before_info_dicts = {}
  for shardId in range(1, env.shardsCount + 1):
    shard_conn = env.getConnection(shardId)
    before_info_dicts[shardId] = info_modules_to_dict(shard_conn)

  coord_before_info_dict = info_modules_to_dict(env)

  # Test coord metric update after debug ft.search (not tested with resp2)
  env.expect(debug_cmd(), 'FT.SEARCH', 'idx', '*', 'TIMEOUT_AFTER_N', 1, 'DEBUG_PARAMS_COUNT', 2).noError()

  # Check coord metric + 1
  after_info_dict = info_modules_to_dict(env)
  before_warn_err = int(coord_before_info_dict[COORD_WARN_ERR_SECTION][TIMEOUT_WARNING_COORD_METRIC])
  after_warn_err = int(after_info_dict[COORD_WARN_ERR_SECTION][TIMEOUT_WARNING_COORD_METRIC])
  env.assertEqual(after_warn_err, before_warn_err + 1,
                   message="Coordinator timeout warning should be +1 after FT.SEARCH")

  # Test debug aggregate with and without internal only
  env.expect(debug_cmd(), 'FT.AGGREGATE', 'idx', '*', 'TIMEOUT_AFTER_N', 0, 'DEBUG_PARAMS_COUNT', 2).noError()

  # Verify timeout warning was counted on coordinator
  after_info_dict = info_modules_to_dict(env)
  before_warn_err = int(coord_before_info_dict[COORD_WARN_ERR_SECTION][TIMEOUT_WARNING_COORD_METRIC])
  after_warn_err = int(after_info_dict[COORD_WARN_ERR_SECTION][TIMEOUT_WARNING_COORD_METRIC])
  env.assertEqual(after_warn_err, before_warn_err + 2,
                   message="Coordinator timeout warning should be +1 after FT.AGGREGATE")

  # Test with internal only
  env.expect(debug_cmd(), 'FT.AGGREGATE', 'idx', '*', 'TIMEOUT_AFTER_N', 1, 'INTERNAL_ONLY', 'DEBUG_PARAMS_COUNT', 3).noError()

  # Since the cursor is not depleted after 1 read, the coord might sent another read to the shards
  # which might trigger more metric increments (until reaching EOF)
  for shardId in range(1, env.shardsCount + 1):
    shard_conn = env.getConnection(shardId)
    after_info_dict = info_modules_to_dict(shard_conn)
    before_warn_err = int(before_info_dicts[shardId][WARN_ERR_SECTION][TIMEOUT_WARNING_SHARD_METRIC])
    after_warn_err = int(after_info_dict[WARN_ERR_SECTION][TIMEOUT_WARNING_SHARD_METRIC])
    env.assertGreaterEqual(after_warn_err, before_warn_err + 3,
                           message=f"Shard {shardId} timeout warning should be at least +1 after FT.AGGREGATE with INTERNAL_ONLY")

  # So, we check just the coord's metric
  after_info_dict = info_modules_to_dict(env)
  before_warn_err = int(coord_before_info_dict[COORD_WARN_ERR_SECTION][TIMEOUT_WARNING_COORD_METRIC])
  after_warn_err = int(after_info_dict[COORD_WARN_ERR_SECTION][TIMEOUT_WARNING_COORD_METRIC])
  env.assertEqual(after_warn_err, before_warn_err + 3,
                   message="Coordinator timeout warning should be +2 after FT.AGGREGATE with INTERNAL_ONLY")

  # Check other metric unchanged
  tested_in_this_test = [TIMEOUT_WARNING_SHARD_METRIC, TIMEOUT_WARNING_COORD_METRIC]
  for shardId in range(1, env.shardsCount + 1):
    shard_conn = env.getConnection(shardId)
    _verify_metrics_not_changed(env, shard_conn, before_info_dicts[shardId], tested_in_this_test)

<<<<<<< HEAD
def test_multi_threading_stats(env):
  """
  Test that multi_threading metrics are tracked correctly in cluster mode.
  This test verifies the multi_threading section in INFO MODULES, specifically
  the active_io_threads metric. The test is designed to be general enough to
  accommodate future multi-threading metrics.
  """
=======
# @skip(cluster=False)
def test_active_io_threads_stats(env):
>>>>>>> 3780039e
  conn = getConnectionByEnv(env)
  # Setup: Create index with some data
  env.expect('FT.CREATE', 'idx', 'SCHEMA', 'name', 'TEXT', 'age', 'NUMERIC').ok()
  for i in range(10):
    conn.execute_command('HSET', f'doc{i}', 'name', f'name{i}', 'age', i)

  # Phase 1: Verify multi_threading section exists and active_io_threads starts at 0
  info_dict = info_modules_to_dict(env)

  # Verify multi_threading section exists
  multi_threading_section = f'{SEARCH_PREFIX}multi_threading'
  env.assertTrue(multi_threading_section in info_dict,
                 message="multi_threading section should exist in INFO MODULES")

  # Verify all expected fields exist
  env.assertTrue(f'{SEARCH_PREFIX}active_io_threads' in info_dict[multi_threading_section],
                 message="active_io_threads field should exist in multi_threading section")

  # Verify all fields initialized to 0.
  env.assertEqual(info_dict[multi_threading_section][f'{SEARCH_PREFIX}active_io_threads'], '0',
                 message="active_io_threads should be 0 when idle")
  # There's no deterministic way to test active_io_threads increases while a query is running,
  # we test it in unit tests.

# --- Helper Function (to be shared by both SA and Cluster tests) ---
def _test_active_worker_threads(env, num_queries):
    """
    Helper function to test active_worker_threads metric with paused queries.

    Args:
        env: Test environment
        num_queries: Number of queries to pause (configurable, should work even when num_queries=1)
    """
    conn = getConnectionByEnv(env)

    # Setup: Ensure workers are configured (need at least num_queries workers)
    run_command_on_all_shards(env, config_cmd(), 'SET', 'WORKERS', num_queries)

    # Create index and add test data
    env.expect('FT.CREATE', 'idx', 'SCHEMA', 'n', 'NUMERIC').ok()
    for i in range(10):
        conn.execute_command('HSET', f'doc{i}', 'n', i)

    # Verify active_worker_threads starts at 0
    multi_threading_section = f'{SEARCH_PREFIX}multi_threading'
    for i, con in enumerate(env.getOSSMasterNodesConnectionList()):
        info_dict = info_modules_to_dict(con)
        env.assertEqual(info_dict[multi_threading_section][f'{SEARCH_PREFIX}active_worker_threads'], '0',
                       message=f"shard {i}: active_worker_threads should be 0 when idle")

    # Define callback for testing a specific query type
    def _test_query_type(query_type):
        query_threads = []
        query_results = []

        # Launch num_queries queries in background threads, paused at Index RP
        for i in range(num_queries):
            result_list = []
            query_results.append(result_list)
            t = threading.Thread(
                target=call_and_store,
                args=(runDebugQueryCommandPauseBeforeRPAfterN,
                      (env, [query_type, 'idx', '*'], 'Index', 0, ['INTERNAL_ONLY']),
                      result_list),
                daemon=True
            )
            query_threads.append(t)
            t.start()

        # Wait for all queries to be paused
        with TimeLimit(120):
            while not all(allShards_getIsRPPaused(env)):
                time.sleep(0.1)

        # Verify active_worker_threads == num_queries
        for i, con in enumerate(env.getOSSMasterNodesConnectionList()):
            info_dict = info_modules_to_dict(con)
            env.assertEqual(info_dict[multi_threading_section][f'{SEARCH_PREFIX}active_worker_threads'], str(num_queries),
                           message=f"shard {i}: {query_type}: active_worker_threads should be {num_queries} when {num_queries} queries are paused")

        # Resume all queries
        allShards_setPauseRPResume(env)

        # Wait for all query threads to complete
        for t in query_threads:
            t.join()

        # Drain worker thread pool to ensure all jobs complete
        run_command_on_all_shards(env, debug_cmd(), 'WORKERS', 'DRAIN')

        # Verify active_worker_threads returns to 0
        for i, con in enumerate(env.getOSSMasterNodesConnectionList()):
            info_dict = info_modules_to_dict(con)
            env.assertEqual(info_dict[multi_threading_section][f'{SEARCH_PREFIX}active_worker_threads'], '0',
                           message=f"shard {i}: {query_type}: active_worker_threads should return to 0 after queries complete")

    # Test both query types
    _test_query_type('FT.SEARCH')
    _test_query_type('FT.AGGREGATE')

# --- Test 1: Standalone Mode ---
@skip(cluster=False)  # Only run in standalone mode
def test_active_worker_threads_SA(env):
    """
    Test active_worker_threads metric in standalone (SA) mode.

    Expected behavior:
        - When num_queries queries are paused, active_worker_threads should be num_queries
        - After queries complete and drain, active_worker_threads should return to 0
        - Test should work even when num_queries=1

    Notes:
        - Use INTERNAL_ONLY for FT.AGGREGATE even in SA mode (known limitation)
        - Use PAUSE_BEFORE_RP_N (not PAUSE_AFTER_RP_N)
    """
    num_queries = 1
    _test_active_worker_threads(env, num_queries)

# --- Test 2: Cluster Mode ---
@skip(cluster=True)  # Only run in cluster mode
def test_active_worker_threads_cluster(env):
    """
    Test active_worker_threads metric in cluster mode.

    Flow:
        1. Initialize cluster environment with WORKERS configured (e.g., env = Env(moduleArgs='WORKERS 4'))
        2. Define num_queries = 2 (configurable variable, can be smaller in cluster due to complexity)
        3. Call _test_active_worker_threads(env, num_queries, is_cluster=True)

    Expected behavior:
        - When num_queries queries are paused on shards, active_worker_threads should be num_queries per shard
        - After queries complete and drain, active_worker_threads should return to 0 on all shards
        - Test should work even when num_queries=1

    Notes:
        - In cluster mode, need to check metrics on each shard
        - For FT.AGGREGATE, must use INTERNAL_ONLY flag to pause on shards
        - Use allShards_getIsRPPaused() and allShards_setPauseRPResume() for cluster operations
        - Use PAUSE_BEFORE_RP_N (not PAUSE_AFTER_RP_N)
    """
    num_queries = 1
    _test_active_worker_threads(env, num_queries)<|MERGE_RESOLUTION|>--- conflicted
+++ resolved
@@ -1184,18 +1184,7 @@
     shard_conn = env.getConnection(shardId)
     _verify_metrics_not_changed(env, shard_conn, before_info_dicts[shardId], tested_in_this_test)
 
-<<<<<<< HEAD
-def test_multi_threading_stats(env):
-  """
-  Test that multi_threading metrics are tracked correctly in cluster mode.
-  This test verifies the multi_threading section in INFO MODULES, specifically
-  the active_io_threads metric. The test is designed to be general enough to
-  accommodate future multi-threading metrics.
-  """
-=======
-# @skip(cluster=False)
 def test_active_io_threads_stats(env):
->>>>>>> 3780039e
   conn = getConnectionByEnv(env)
   # Setup: Create index with some data
   env.expect('FT.CREATE', 'idx', 'SCHEMA', 'name', 'TEXT', 'age', 'NUMERIC').ok()
