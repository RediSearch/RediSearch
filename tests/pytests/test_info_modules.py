--- conflicted
+++ resolved
@@ -1218,11 +1218,7 @@
 
     Args:
         env: Test environment
-<<<<<<< HEAD
-        num_queries: Number of queries to pause. 
-=======
         num_queries: Number of queries to pause.
->>>>>>> 9365a2ac
                      NOTE: Currently query debug pause mechanism only supports pausing one query at a time.
     """
     conn = getConnectionByEnv(env)
@@ -1235,24 +1231,14 @@
     for i in range(10):
         conn.execute_command('HSET', f'doc{i}', 'n', i)
 
-<<<<<<< HEAD
     # Verify active_worker_threads and coord threads start at 0
-    multi_threading_section = f'{SEARCH_PREFIX}multi_threading'
-    for i, con in enumerate(env.getOSSMasterNodesConnectionList()):
-        info_dict = info_modules_to_dict(con)
-        multi_threading_section = info_dict[f'{SEARCH_PREFIX}multi_threading']
-        env.assertEqual(multi_threading_section[f'{SEARCH_PREFIX}active_worker_threads'], '0',
-                       message=f"shard {i}: active_worker_threads should be 0 when idle")
-        env.assertEqual(multi_threading_section[f'{SEARCH_PREFIX}active_coord_threads'], '0',
-                       message=f"shard {i}: active_coord_threads should be 0 when idle")
-=======
-    # Verify active_worker_threads starts at 0
     multi_threading_section = f'{SEARCH_PREFIX}multi_threading'
     for i, con in enumerate(env.getOSSMasterNodesConnectionList()):
         info_dict = info_modules_to_dict(con)
         env.assertEqual(info_dict[multi_threading_section][f'{SEARCH_PREFIX}active_worker_threads'], '0',
                        message=f"shard {i}: active_worker_threads should be 0 when idle")
->>>>>>> 9365a2ac
+        env.assertEqual(info_dict[multi_threading_section][f'{SEARCH_PREFIX}active_coord_threads'], '0',
+                       message=f"shard {i}: active_coord_threads should be 0 when idle")
 
     # Define callback for testing a specific query type
     def _test_query_type(query_type):
@@ -1284,15 +1270,12 @@
             env.assertEqual(info_dict[multi_threading_section][f'{SEARCH_PREFIX}active_worker_threads'], str(num_queries),
                            message=f"shard {i}: {query_type}: active_worker_threads should be {num_queries} when {num_queries} queries are paused")
 
-<<<<<<< HEAD
         # If this is cluster, and FT.AGGREGATE, verify active_coord_threads == num_queries
         if env.isCluster() and query_type == 'FT.AGGREGATE':
           info_dict = info_modules_to_dict(env)
           env.assertEqual(info_dict[multi_threading_section][f'{SEARCH_PREFIX}active_coord_threads'], str(num_queries),
                          message=f"coordinator: {query_type}: active_coord_threads should be {num_queries} when {num_queries} queries are paused")
 
-=======
->>>>>>> 9365a2ac
         # Resume all queries
         allShards_setPauseRPResume(env)
 
