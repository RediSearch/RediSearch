--- conflicted
+++ resolved
@@ -47,11 +47,7 @@
     abort();
   }
 
-<<<<<<< HEAD
-  QueryPipeline *pipeline = &r->pipeline;
-=======
   Pipeline *pipeline = &r->pipeline;
->>>>>>> e80f6903
   // so far, so good, eh?
   AGGPlan *plan = AREQ_AGGPlan(r);
   rc = AGGPLN_Distribute(plan, &status);
