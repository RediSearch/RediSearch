#include "gtest/gtest.h"
#include "spec.h"
#include "common.h"
#include "redisearch_api.h"
#include "fork_gc.h"
#include "tag_index.h"
#include "rules.h"
#include "query_error.h"
#include "inverted_index.h"
#include "numeric_index.h"
#include "rwlock.h"
#include "global_stats.h"
#include "redis_index.h"
#include "index_utils.h"
extern "C" {
#include "util/dict.h"
}

#include <set>
#include <random>
#include <unordered_set>
/**
 * The following tests purpose is to make sure the garbage collection is working properly,
 * without causing any data corruption or loss.
 *
 * Main assumption are:
 * 1. New entries are always added to the last block (or to a new block if it reaches its
 * maximum capacity)
 *
 * 2. Old entries can not be modified, but only deleted if the fork process found them as deleted.
 *
 * 3. Last block is defined as the last block as seen by the child.
 * We always prefer the parent process last block. If it was simultaneously modified by both the child and
 * the parent, we take the parent's version.
 *
 * 4. Modifications performed on blocks, other than the last block, are always safe to apply
 * and hence will take place. (relying on (1))
 *
*/

static timespec getTimespecCb(void *) {
  timespec ts = {0};
  ts.tv_nsec = 5000;
  return ts;
}

typedef struct {
  void *fgc;
  RefManager *ism;
  volatile bool runGc;
} args_t;

void *cbWrapper(void *args) {
  args_t *fgcArgs = (args_t *)args;
  GCContext *gc = get_spec(fgcArgs->ism)->gc;
  ForkGC *fgc = reinterpret_cast<ForkGC *>(gc->gcCtx);

  while (true) {
    // sync thread
    while (fgcArgs->runGc && fgc->pauseState != FGC_PAUSED_CHILD) {
      usleep(500);
    }
    if (!fgcArgs->runGc) {
      break;
    }
<<<<<<< HEAD

    // run ForkGC
    gc->callbacks.periodicCallback(fgc);
  }

  rm_free(args);
=======

    // run ForkGC
    gc->callbacks.periodicCallback(fgc);
  }
>>>>>>> fc508014
  return NULL;
}

class FGCTest : public ::testing::Test {
 protected:
  RMCK::Context ctx;
  RefManager *ism;
  ForkGC *fgc;
<<<<<<< HEAD
  volatile bool *runGc;
=======
  args_t args;
  pthread_t thread;
>>>>>>> fc508014

  void SetUp() override {
    ism = createSpec(ctx);
    RSGlobalConfig.gcConfigParams.forkGc.forkGcCleanThreshold = 0;
    RSGlobalStats.totalStats.logically_deleted = 0;
    runGcThread();
  }

  void runGcThread() {
    fgc = reinterpret_cast<ForkGC *>(get_spec(ism)->gc->gcCtx);
    thread = {0};
<<<<<<< HEAD
    args_t *args = (args_t *)rm_calloc(1, sizeof(*args));
    *args = {.fgc = fgc, .ism = ism, .runGc = true};
    runGc = &args->runGc;
=======
    args = {.fgc = fgc, .ism = ism, .runGc = true};
>>>>>>> fc508014

    pthread_create(&thread, NULL, cbWrapper, &args);
  }

  void TearDown() override {
<<<<<<< HEAD
    *runGc = false;
=======
    args.runGc = false;
    // wait for the gc thread to finish current loop and exit the thread
    pthread_join(thread, NULL);
>>>>>>> fc508014
    freeSpec(ism);
  }

  size_t addDocumentWrapper(const char *docid, const char *field, const char *value) {
    return ::addDocumentWrapper(ctx, ism, docid, field, value);
  }
};

static InvertedIndex *getTagInvidx(RedisSearchCtx *sctx, const char *field,
                                   const char *value) {
  RedisModuleString *fmtkey = IndexSpec_GetFormattedKeyByName(sctx->spec, "f1", INDEXFLD_T_TAG);
  auto tix = TagIndex_Open(sctx, fmtkey, CREATE_INDEX);
  size_t sz;
  auto iv = TagIndex_OpenIndex(tix, "hello", strlen("hello"), CREATE_INDEX, &sz);
  sctx->spec->stats.invertedSize += sz;
  return iv;
}

class FGCTestTag : public FGCTest {
protected:
  const char *tag_field_name = "f1";

  void SetUp() override {
    FGCTest::SetUp();
    RediSearch_CreateTagField(ism, "f1");
  }
};

class FGCTestNumeric : public FGCTest {
protected:
  const char *numeric_field_name = "n";

  void SetUp() override {
    FGCTest::SetUp();
    RediSearch_CreateNumericField(this->ism, numeric_field_name);
  }
};


/**
 * This test purpose is to validate inverted indexes size statistics are updated correctly by the gc.
 * Since The numeric tree inverted index size directly affect the spec statistics updates,
 * this test ensure they are aligned.
 */
TEST_F(FGCTestNumeric, testNumeric) {

  size_t total_mem = 0;

  // No inverted indices were created yet
  size_t spec_inv_index_mem_stats = (get_spec(ism))->stats.invertedSize;
  ASSERT_EQ(total_mem, spec_inv_index_mem_stats);

  size_t num_docs = 1000;
  for (size_t i = 0 ; i < num_docs ; i++) {
    std::string val = std::to_string(i);
    total_mem += this->addDocumentWrapper(numToDocStr(i).c_str(), numeric_field_name, val.c_str());
  }

  NumericRangeTree *rt = getNumericTree(get_spec(ism), numeric_field_name);
  spec_inv_index_mem_stats = (get_spec(ism))->stats.invertedSize;
  size_t numeric_tree_mem = rt->invertedIndexesSize;
  ASSERT_EQ(total_mem, numeric_tree_mem);
  ASSERT_EQ(total_mem, spec_inv_index_mem_stats);

  // Delete some docs
  FGC_WaitBeforeFork(fgc);
  size_t deleted_docs = num_docs / 4;
  std::mt19937 gen(42);
  std::uniform_int_distribution<size_t> dis(0, num_docs - 1);
  std::unordered_set<size_t> generated_numbers;
  for (size_t i = 0; i < deleted_docs; ++i) {
    size_t random_id = dis(gen);
    while (generated_numbers.find(random_id) != generated_numbers.end()) {
        random_id = dis(gen);
    }
    generated_numbers.insert(random_id);
    auto rv = RS::deleteDocument(ctx, ism, numToDocStr(random_id).c_str());
    ASSERT_TRUE(rv) << "Failed to delete doc " << random_id << " at iteration " << i;
  }
  FGC_ForkAndWaitBeforeApply(fgc);
  FGC_Apply(fgc);

  size_t spec_inv_index_mem_stats_after_delete = (get_spec(ism))->stats.invertedSize;
  size_t numeric_tree_mem_after_delete = rt->invertedIndexesSize;
  ASSERT_EQ(spec_inv_index_mem_stats_after_delete, numeric_tree_mem_after_delete);

  size_t collected_bytes = numeric_tree_mem - numeric_tree_mem_after_delete;
  // gc stats
  ASSERT_EQ(collected_bytes, fgc->stats.totalCollected);
}

/** Mark one of the entries in the last block as deleted while the child is running.
 * This means the number of original entries recorded by the child and the current number of
 * entries are equal, and we conclude there weren't any changes in the parent to the block buffer.
 * Make sure the modification take place. */
TEST_F(FGCTestTag, testRemoveEntryFromLastBlock) {

  // Add two documents
  size_t docSize = this->addDocumentWrapper("doc1", "f1", "hello");
  ASSERT_TRUE(RS::addDocument(ctx, ism, "doc2", "f1", "hello"));
  /**
   * To properly test this; we must ensure that the gc is forked AFTER
   * the deletion, but BEFORE the addition.
   */
  FGC_WaitBeforeFork(fgc);
  auto rv = RS::deleteDocument(ctx, ism, "doc1");
  ASSERT_TRUE(rv);

  /**
   * This function allows the GC to perform fork(2), but makes it wait
   * before it begins receiving results.
   */
  FGC_ForkAndWaitBeforeApply(fgc);
  rv = RS::deleteDocument(ctx, ism, "doc2");

  size_t invertedSizeBeforeApply = (get_spec(ism))->stats.invertedSize;
  /** This function allows the gc to receive the results */
  FGC_Apply(fgc);

  // gc stats
  ASSERT_EQ(0, fgc->stats.gcBlocksDenied);
  // The buffer's initial capacity is INDEX_BLOCK_INITIAL_CAP, the function
  // IndexBlock_Repair() shrinks the buffer to the number of valid entries in
  // the block, collecting the remaining memory.
  ASSERT_EQ(INDEX_BLOCK_INITIAL_CAP - 1, fgc->stats.totalCollected);

  // numDocuments is updated in the indexing process, while all other fields are only updated if
  // their memory was cleaned by the gc.
  ASSERT_EQ(0, (get_spec(ism))->stats.numDocuments);
  ASSERT_EQ(1, (get_spec(ism))->stats.numRecords);
  ASSERT_EQ(invertedSizeBeforeApply - fgc->stats.totalCollected, (get_spec(ism))->stats.invertedSize);
  ASSERT_EQ(1, TotalIIBlocks);
}

/**
 * In this test, the child process needs to delete the only and last block in the index,
 * while the main process adds a document to it.
 * In this case, we discard the changes collected by the child process, so eventually the
 * index contains both documents.
 * */
TEST_F(FGCTestTag, testRemoveLastBlockWhileUpdate) {

  // Add a document
  ASSERT_TRUE(RS::addDocument(ctx, ism, "doc1", "f1", "hello"));
  /**
   * To properly test this; we must ensure that the gc is forked AFTER
   * the deletion, but BEFORE the addition.
   */
  FGC_WaitBeforeFork(fgc);
  auto rv = RS::deleteDocument(ctx, ism, "doc1");
  ASSERT_TRUE(rv);

  /**
   * This function allows the GC to perform fork(2), but makes it wait
   * before it begins receiving results.
   */
  FGC_ForkAndWaitBeforeApply(fgc);
  ASSERT_TRUE(RS::addDocument(ctx, ism, "doc2", "f1", "hello"));

  size_t invertedSizeBeforeApply = (get_spec(ism))->stats.invertedSize;
  /** This function allows the gc to receive the results */
  FGC_Apply(fgc);

  // gc stats
  ASSERT_EQ(1, fgc->stats.gcBlocksDenied);
  ASSERT_EQ(0, fgc->stats.totalCollected);

  // numDocuments is updated in the indexing process, while all other fields are only updated if
  // their memory was cleaned by the gc.
  ASSERT_EQ(1, (get_spec(ism))->stats.numDocuments);
  ASSERT_EQ(2, (get_spec(ism))->stats.numRecords);
  ASSERT_EQ(invertedSizeBeforeApply, (get_spec(ism))->stats.invertedSize);
  ASSERT_EQ(1, TotalIIBlocks);
}

/**
 * Modify the last block, but don't delete it entirly. While the fork is running,
 * fill up the last block and add more blocks.
 * Make sur eno modifications are applied.
 * */
TEST_F(FGCTestTag, testModifyLastBlockWhileAddingNewBlocks) {

  unsigned curId = 1;


  // populate the first(last) block with two document
  ASSERT_TRUE(RS::addDocument(ctx, ism, numToDocStr(curId++).c_str(), "f1", "hello"));
  ASSERT_TRUE(RS::addDocument(ctx, ism, numToDocStr(curId++).c_str(), "f1", "hello"));

  // Delete one of the documents.
  ASSERT_TRUE(RS::deleteDocument(ctx, ism, "doc1"));

  FGC_WaitBeforeFork(fgc);

  // The fork will see one block of 2 docs with 1 deleted doc.
  FGC_ForkAndWaitBeforeApply(fgc);

  // Now add documents until we have new blocks added.
  RedisSearchCtx sctx = SEARCH_CTX_STATIC(ctx, get_spec(ism));
  sctx.spec->monitorDocumentExpiration = false;
  auto iv = getTagInvidx(&sctx,  "f1", "hello");
  while (iv->size < 3) {
    ASSERT_TRUE(RS::addDocument(ctx, ism, numToDocStr(curId++).c_str(), "f1", "hello"));
  }
  ASSERT_EQ(3, TotalIIBlocks);

  // Save the pointer to the original block data.
  const char *originalData = iv->blocks[0].buf.data;
  // The fork will return an array of one block with one entry, but we will ignore it.
  size_t invertedSizeBeforeApply = (get_spec(ism))->stats.invertedSize;
  FGC_Apply(fgc);

  const char *afterGcData = iv->blocks[0].buf.data;
  ASSERT_EQ(afterGcData, originalData);

  // gc stats
  ASSERT_EQ(1, fgc->stats.gcBlocksDenied);
  ASSERT_EQ(0, fgc->stats.totalCollected);

  size_t addedDocs = curId -1;

  // numDocuments is updated in the indexing process, while all other fields are only updated if
  // their memory was cleaned by the gc.
  ASSERT_EQ(addedDocs - 1, (get_spec(ism))->stats.numDocuments);
  // All other updates are ignored.
  ASSERT_EQ(3, TotalIIBlocks);
  ASSERT_EQ(addedDocs, (get_spec(ism))->stats.numRecords);
  ASSERT_EQ(invertedSizeBeforeApply, (get_spec(ism))->stats.invertedSize);
}

/** Delete all the blocks, while the main process adds entries to the last block.
 * All the blocks, except the last block, should be removed.
*/
TEST_F(FGCTestTag, testRemoveAllBlocksWhileUpdateLast) {

  unsigned curId = 1;
  char buf[1024];
  RedisSearchCtx sctx = SEARCH_CTX_STATIC(ctx, get_spec(ism));
  sctx.spec->monitorDocumentExpiration = false;

  // Add documents to the index until it has 2 blocks (1 full block + 1 block with one entry)
  auto iv = getTagInvidx(&sctx,  "f1", "hello");
  // Measure the memory added by the last block.
  size_t lastBlockMemory = 0;
  while (iv->size < 2) {
    size_t n = sprintf(buf, "doc%u", curId++);
    lastBlockMemory = this->addDocumentWrapper(buf, "f1", "hello");
  }

  ASSERT_EQ(2, TotalIIBlocks);

  FGC_WaitBeforeFork(fgc);
  // Delete all.
  for (unsigned i = 1; i < curId; i++) {
    size_t n = sprintf(buf, "doc%u", i);
    ASSERT_TRUE(RS::deleteDocument(ctx, ism, buf));
  }

  ASSERT_EQ(0, sctx.spec->stats.numDocuments);

  /**
   * This function allows the GC to perform fork(2), but makes it wait
   * before it begins receiving results. From this point any changes made by the
   * main process are not part of the forked process.
   */
  FGC_ForkAndWaitBeforeApply(fgc);

  size_t invertedSizeBeforeApply = sctx.spec->stats.invertedSize;
  // Add a new document so the last block's is different from the the one copied to the fork.
  size_t n = sprintf(buf, "doc%u", curId);
  lastBlockMemory += this->addDocumentWrapper(buf, "f1", "hello");

  // Save the pointer to the original last block data.
  const char *originalData = iv->blocks[iv->size - 1].buf.data;

  /** Apply the child changes. All the entries the child has seen are marked as deleted,
   * but since the last block was modified by the main the process, we keep it, assuming it
   * will be deleted in the next gc run (where the fork is not running during modifications,
   * or the we opened a new block and this block is no longer the last)
   */
  FGC_Apply(fgc);

  // gc stats - make sure we skipped the last block
  const char *afterGcData = iv->blocks[iv->size - 1].buf.data;
  ASSERT_EQ(afterGcData, originalData);
  ASSERT_EQ(1, fgc->stats.gcBlocksDenied);

  // numDocuments is updated in the indexing process, while all other fields are only updated if
  // their memory was cleaned by the gc.
  // In this case the spec contains only one valid document.
  ASSERT_EQ(1, sctx.spec->stats.numDocuments);
  // But the last block deletion was skipped.
  ASSERT_EQ(2, sctx.spec->stats.numRecords);
  ASSERT_EQ(lastBlockMemory + sizeof_InvertedIndex(iv->flags), sctx.spec->stats.invertedSize);
  ASSERT_EQ(1, TotalIIBlocks);
}

/**
 * Repair the last block, while adding more documents to it and removing a middle block.
 * This test should be checked with valgrind as it cause index corruption.
 */
TEST_F(FGCTestTag, testRepairLastBlockWhileRemovingMiddle) {
  // Delete the first block:
  char buf[1024];
  unsigned curId = 1;

  RedisSearchCtx sctx = SEARCH_CTX_STATIC(ctx, get_spec(ism));
  sctx.spec->monitorDocumentExpiration = false;
  auto iv = getTagInvidx(&sctx,  "f1", "hello");
  // Add 2 full blocks + 1 block with1 entry.
  unsigned middleBlockFirstId = 0;
  while (iv->size < 3) {
    size_t n = sprintf(buf, "doc%u", curId++);
    ASSERT_TRUE(RS::addDocument(ctx, ism, buf, "f1", "hello"));
    // A new block had opened
    if (iv->size == 2 && !middleBlockFirstId) {
      middleBlockFirstId = curId - 1;
    }
  }

  unsigned lastBlockFirstId = curId - 1;

  ASSERT_EQ(3, TotalIIBlocks);

  /**
   * In this case, we want to keep the first entry in the last block,
   * but we want to delete the second entry while appending more documents to it.
   * The block will remain unchanged.
   **/
  sprintf(buf, "doc%u", curId++);
  RS::addDocument(ctx, ism, buf, "f1", "hello");

  // Wait before we fork so the next updates will copied to the child memory.
  FGC_WaitBeforeFork(fgc);

  // Delete the second entry of the last block
  ASSERT_TRUE(RS::deleteDocument(ctx, ism, buf));
  // Delete first entry in the index
  ASSERT_TRUE(RS::deleteDocument(ctx, ism, "doc1"));
  unsigned total_deletions = 2;

  // Delete the second block (out of 3 blocks)
  for (unsigned i = middleBlockFirstId; i < lastBlockFirstId; ++i) {
    sprintf(buf, "doc%u", i);
    ASSERT_TRUE(RS::deleteDocument(ctx, ism, buf));
    ++total_deletions;
  }

  // curId - 1 = total added documents
  size_t valid_docs = curId - 1 - total_deletions;
  ASSERT_EQ(valid_docs, sctx.spec->stats.numDocuments);

  size_t lastBlockEntries = iv->blocks[2].numEntries;
  FGC_ForkAndWaitBeforeApply(fgc);

  // Add a document -- this one is to keep
  sprintf(buf, "doc%u", curId);
  RS::addDocument(ctx, ism, buf, "f1", "hello");
  ++valid_docs;
  FGC_Apply(fgc);

  // Since we added entries to the last block after the fork, we ignore the fork updates in the last block
  ASSERT_EQ(1, fgc->stats.gcBlocksDenied);
  // The deletion in the last block was ignored,
  ASSERT_EQ(1 + valid_docs, sctx.spec->stats.numRecords);
  // Other updates should take place.
  ASSERT_EQ(valid_docs, sctx.spec->stats.numDocuments);
  // We are left with the first + last block.
  ASSERT_EQ(2, iv->size);
  // The first entry was deleted. first block starts from docId = 2.
  ASSERT_EQ(2, iv->blocks[0].firstId);
  // Last block was moved.
  ASSERT_EQ(lastBlockFirstId, iv->blocks[1].firstId);
  ASSERT_EQ(3, iv->blocks[1].numEntries);
}

/**
 * Repair the last block, while adding more documents to it...
 */
TEST_F(FGCTestTag, testRepairLastBlock) {
  // Delete the first block:
  unsigned curId = 0;
  RedisSearchCtx sctx = SEARCH_CTX_STATIC(ctx, get_spec(ism));
  sctx.spec->monitorDocumentExpiration = false;
  auto iv = getTagInvidx(&sctx, "f1", "hello");
  while (iv->size < 2) {
    char buf[1024];
    size_t n = sprintf(buf, "doc%u", curId++);
    ASSERT_TRUE(RS::addDocument(ctx, ism, buf, "f1", "hello"));
  }
  /**
   * In this case, we want to keep `curId`, but we want to delete a 'middle' entry
   * while appending documents to it..
   **/

  //add another document. now the last block has 2 entries.
  char buf[1024];
  sprintf(buf, "doc%u", curId++);
  RS::addDocument(ctx, ism, buf, "f1", "hello");

  FGC_WaitBeforeFork(fgc);

  // Delete the doc we have just added.
  ASSERT_TRUE(RS::deleteDocument(ctx, ism, buf));

  FGC_ForkAndWaitBeforeApply(fgc);

  // Add a document to the last block. This change is not known to the child.
  sprintf(buf, "doc%u", curId);
  RS::addDocument(ctx, ism, buf, "f1", "hello");
  FGC_Apply(fgc);
  // since the block size in the main process doesn't equal to its original size as seen by the child,
  // we ignore the fork collection - the last block changes should be discarded.
  ASSERT_EQ(1, fgc->stats.gcBlocksDenied);
  ASSERT_EQ(2, iv->size);
}

/**
 * Test repair middle block while last block is removed on child and modified on parent.
 * Make sure there is no datalose.
 */
TEST_F(FGCTestTag, testRepairMiddleRemoveLast) {
  // Delete the first block:
  unsigned curId = 0;
  RedisSearchCtx sctx = SEARCH_CTX_STATIC(ctx, get_spec(ism));
  sctx.spec->monitorDocumentExpiration = false;
  auto iv = getTagInvidx(&sctx, "f1", "hello");
  while (iv->size < 3) {
    char buf[1024];
    size_t n = sprintf(buf, "doc%u", curId++);
    ASSERT_TRUE(RS::addDocument(ctx, ism, buf, "f1", "hello"));
  }

  char buf[1024];
  sprintf(buf, "doc%u", curId);
  ASSERT_TRUE(RS::addDocument(ctx, ism, buf, "f1", "hello"));
  unsigned next_id = curId + 1;

  /**
   * In this case, we want to keep `curId`, but we want to delete a 'middle' entry
   * while appending documents to it..
   **/
  FGC_WaitBeforeFork(fgc);

  while (curId > 100) {
    sprintf(buf, "doc%u", --curId);
    ASSERT_TRUE(RS::deleteDocument(ctx, ism, buf));
  }

  FGC_ForkAndWaitBeforeApply(fgc);

  sprintf(buf, "doc%u", next_id);
  ASSERT_TRUE(RS::addDocument(ctx, ism, buf, "f1", "hello"));

  FGC_Apply(fgc);
  ASSERT_EQ(2, iv->size);
}

/**
 * Ensure that removing a middle block while adding to the parent will maintain
 * the parent's changes
 */
TEST_F(FGCTestTag, testRemoveMiddleBlock) {
  // Delete the first block:
  unsigned curId = 0;
  RedisSearchCtx sctx = SEARCH_CTX_STATIC(ctx, get_spec(ism));
  sctx.spec->monitorDocumentExpiration = false;
  InvertedIndex *iv = getTagInvidx(&sctx, "f1", "hello");

  while (iv->size < 2) {
    RS::addDocument(ctx, ism, numToDocStr(++curId).c_str(), "f1", "hello");
  }

  unsigned firstMidId = curId;
  while (iv->size < 3) {
    RS::addDocument(ctx, ism, numToDocStr(++curId).c_str(), "f1", "hello");
  }
  unsigned firstLastBlockId = curId;
  unsigned lastMidId = curId - 1;
  ASSERT_EQ(3, TotalIIBlocks);

  FGC_WaitBeforeFork(fgc);

  // Delete the middle block
  for (size_t ii = firstMidId; ii < firstLastBlockId; ++ii) {
    RS::deleteDocument(ctx, ism, numToDocStr(ii).c_str());
  }

  FGC_ForkAndWaitBeforeApply(fgc);

  // While the child is running, fill the last block and add another block.
  unsigned newLastBlockId = curId + 1;
  while (iv->size < 4) {
    ASSERT_TRUE(RS::addDocument(ctx, ism, numToDocStr(++curId).c_str(), "f1", "hello"));
  }
  unsigned lastLastBlockId = curId - 1;

  // Get the previous pointer, i.e. the one we expect to have the updated
  // info. We do -2 and not -1 because we have one new document in the
  // fourth block (as a sentinel)
  const char *pp = iv->blocks[iv->size - 2].buf.data;
  FGC_Apply(fgc);

  // We hadn't performed any changes to the last block prior to the fork.
  ASSERT_EQ(0, fgc->stats.gcBlocksDenied);
  ASSERT_EQ(3, iv->size);

  // The pointer to the last gc-block, received from the fork
  const char *gcpp = iv->blocks[iv->size - 2].buf.data;
  ASSERT_EQ(pp, gcpp);

  // Now search for the ID- let's be sure it exists
  auto vv = RS::search(ism, "@f1:{hello}");
  std::set<std::string> ss(vv.begin(), vv.end());
  ASSERT_NE(ss.end(), ss.find(numToDocStr(newLastBlockId)));
  ASSERT_NE(ss.end(), ss.find(numToDocStr(newLastBlockId - 1)));
  ASSERT_NE(ss.end(), ss.find(numToDocStr(lastLastBlockId)));
}

TEST_F(FGCTestTag, testDeleteDuringGCCleanup) {
  // Setup.
  unsigned curId = 0;
  RedisSearchCtx sctx = SEARCH_CTX_STATIC(ctx, get_spec(ism));
  sctx.spec->monitorDocumentExpiration = false;
  InvertedIndex *iv = getTagInvidx(&sctx, "f1", "hello");

  while (iv->size < 2) {
    RS::addDocument(ctx, ism, numToDocStr(++curId).c_str(), "f1", "hello");
  }
  // Delete one document.
  RS::deleteDocument(ctx, ism, numToDocStr(1).c_str());
  ASSERT_EQ(RSGlobalStats.totalStats.logically_deleted, 1);

  FGC_WaitBeforeFork(fgc);

  // Delete the second document while fGC is waiting before the fork. If we were storing the number
  // of document to delete at this point, we wouldn't have accounted for this deletion later on
  // after the GC is done.
  RS::deleteDocument(ctx, ism, numToDocStr(2).c_str());
  ASSERT_EQ(fgc->deletedDocsFromLastRun, 2);

  FGC_Apply(fgc);

  ASSERT_EQ(RSGlobalStats.totalStats.logically_deleted, 0);
}

TEST_F(FGCTestNumeric, testNumericBlocksSinceFork) {
  constexpr size_t docs_per_block = INDEX_BLOCK_SIZE;
  constexpr size_t first_split_card = 16; // from `numeric_index.c`
  size_t cur_cardinality = 0;
  size_t cur_id = 1;
  size_t expected_total_blocks = 0;
  EXPECT_EQ(TotalIIBlocks, expected_total_blocks);

  /*
   * Scenario 1: Taking the child last block, and need to address the parent's changes.
   */

  // Add a block worth of documents with the same value
  ASSERT_LT(++cur_cardinality, first_split_card);
  expected_total_blocks++;
  for (size_t limit = cur_id + docs_per_block; cur_id < limit; cur_id++) {
    this->addDocumentWrapper(numToDocStr(cur_id).c_str(), numeric_field_name, std::to_string(3.1416).c_str());
  }
  NumericRangeTree *rt = getNumericTree(get_spec(ism), numeric_field_name);

  EXPECT_EQ(TotalIIBlocks, expected_total_blocks);
  ASSERT_TRUE(rt->root->range);
  EXPECT_EQ(cur_cardinality, NumericRange_GetCardinality(rt->root->range));
  FGC_WaitBeforeFork(fgc);

  // Delete some docs from the blocks
  for (size_t i = expected_total_blocks; i < cur_id; i += 10) {
    auto rv = RS::deleteDocument(ctx, ism, numToDocStr(i).c_str());
    ASSERT_TRUE(rv) << "Failed to delete doc " << i;
  }

  FGC_ForkAndWaitBeforeApply(fgc);

  // Add a half block worth of documents to the index with a different value. The fork is not aware of these changes.
  ASSERT_LT(++cur_cardinality, first_split_card);
  expected_total_blocks++;
  for (size_t limit = cur_id + docs_per_block / 2; cur_id < limit; cur_id++) {
    this->addDocumentWrapper(numToDocStr(cur_id).c_str(), numeric_field_name, std::to_string(1.4142).c_str());
  }

  FGC_Apply(fgc);

  EXPECT_EQ(TotalIIBlocks, expected_total_blocks);
  ASSERT_TRUE(rt->root->range);
  // The fork is not aware of the new value added after the fork, but the parent should update the
  // cardinality after applying the fork's changes.
  EXPECT_EQ(cur_cardinality, NumericRange_GetCardinality(rt->root->range));

  /*
   * Scenario 2: Not taking the child last block, and need to address the parent's changes (ignored + last block).
   */

  FGC_WaitBeforeFork(fgc);

  // Delete some docs from the blocks
  for (size_t i = expected_total_blocks; i < cur_id; i += 10) {
    auto rv = RS::deleteDocument(ctx, ism, numToDocStr(i).c_str());
    ASSERT_TRUE(rv) << "Failed to delete doc " << i;
  }

  FGC_ForkAndWaitBeforeApply(fgc);

  // Add a half block worth of documents to the index with a different value. The fork is not aware of these changes.
  ASSERT_LT(++cur_cardinality, first_split_card);
  for (size_t limit = cur_id + docs_per_block / 2; cur_id < limit; cur_id++) {
    this->addDocumentWrapper(numToDocStr(cur_id).c_str(), numeric_field_name, std::to_string(2.718).c_str());
  }
  EXPECT_EQ(TotalIIBlocks, expected_total_blocks) << "Number of blocks should not change";
  // Add another half block worth of documents to the index with a different value.
  ASSERT_LT(++cur_cardinality, first_split_card);
  expected_total_blocks++;
  for (size_t limit = cur_id + docs_per_block / 2; cur_id < limit; cur_id++) {
    this->addDocumentWrapper(numToDocStr(cur_id).c_str(), numeric_field_name, std::to_string(1.618).c_str());
  }
  EXPECT_EQ(TotalIIBlocks, expected_total_blocks);

  FGC_Apply(fgc);

  EXPECT_EQ(TotalIIBlocks, expected_total_blocks);
  ASSERT_TRUE(rt->root->range);
  // The child is aware of 1 value in the first block and one in the second,
  // while the parent is aware of a third value in the second block and a fourth in the third.
  EXPECT_EQ(cur_cardinality, NumericRange_GetCardinality(rt->root->range));

  /*
   * Scenario 3: Taking the child last block, without any parent changes.
   */

  FGC_WaitBeforeFork(fgc);

  // Delete the entire second block
  for (size_t i = rt->root->range->entries->blocks[1].firstId; i <= rt->root->range->entries->blocks[1].lastId; i++) {
    RS::deleteDocument(ctx, ism, numToDocStr(i).c_str());
  }
  EXPECT_EQ(TotalIIBlocks, expected_total_blocks);

  FGC_ForkAndWaitBeforeApply(fgc);
  FGC_Apply(fgc);

  expected_total_blocks--;
  EXPECT_EQ(TotalIIBlocks, expected_total_blocks);
  ASSERT_TRUE(rt->root->range);
  // We had 2 values in the second block and in it only. We expect the cardinality to decrease by 2.
  cur_cardinality -= 2;
  EXPECT_EQ(cur_cardinality, NumericRange_GetCardinality(rt->root->range));
}<|MERGE_RESOLUTION|>--- conflicted
+++ resolved
@@ -63,19 +63,10 @@
     if (!fgcArgs->runGc) {
       break;
     }
-<<<<<<< HEAD
 
     // run ForkGC
     gc->callbacks.periodicCallback(fgc);
   }
-
-  rm_free(args);
-=======
-
-    // run ForkGC
-    gc->callbacks.periodicCallback(fgc);
-  }
->>>>>>> fc508014
   return NULL;
 }
 
@@ -84,12 +75,8 @@
   RMCK::Context ctx;
   RefManager *ism;
   ForkGC *fgc;
-<<<<<<< HEAD
-  volatile bool *runGc;
-=======
   args_t args;
   pthread_t thread;
->>>>>>> fc508014
 
   void SetUp() override {
     ism = createSpec(ctx);
@@ -101,25 +88,15 @@
   void runGcThread() {
     fgc = reinterpret_cast<ForkGC *>(get_spec(ism)->gc->gcCtx);
     thread = {0};
-<<<<<<< HEAD
-    args_t *args = (args_t *)rm_calloc(1, sizeof(*args));
-    *args = {.fgc = fgc, .ism = ism, .runGc = true};
-    runGc = &args->runGc;
-=======
     args = {.fgc = fgc, .ism = ism, .runGc = true};
->>>>>>> fc508014
 
     pthread_create(&thread, NULL, cbWrapper, &args);
   }
 
   void TearDown() override {
-<<<<<<< HEAD
-    *runGc = false;
-=======
     args.runGc = false;
     // wait for the gc thread to finish current loop and exit the thread
     pthread_join(thread, NULL);
->>>>>>> fc508014
     freeSpec(ism);
   }
 
