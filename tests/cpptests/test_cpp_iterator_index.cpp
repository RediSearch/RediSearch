/*
 * Copyright Redis Ltd. 2016 - present
 * Licensed under your choice of the Redis Source Available License 2.0 (RSALv2) or
 * the Server Side Public License v1 (SSPLv1).
 */

extern "C" {
#include "src/util/dict.h"
}

#include "gtest/gtest.h"
#include "iterator_util.h"
#include <vector>
#include "index_utils.h"

#include "src/forward_index.h"
#include "src/iterators/inverted_index_iterator.h"
#include "src/index_result.h"
#include "src/tag_index.h"
#include "src/numeric_index.h"
#include "redisearch_rs/headers/triemap.h"

extern "C" {
#include "src/redis_index.h"
}

typedef enum IndexIteratorType {
  TYPE_TERM_FULL,
  TYPE_NUMERIC_FULL,
  TYPE_TERM,
  TYPE_NUMERIC,
} IndexIteratorType;

class IndexIteratorTest : public ::testing::TestWithParam<std::tuple<IndexIteratorType, bool>> {
protected:
    static constexpr size_t n_docs = 2.45 * std::max(INDEX_BLOCK_SIZE, INDEX_BLOCK_SIZE_DOCID_ONLY);
    std::array<t_docId, n_docs> resultSet;
    InvertedIndex *idx;
    QueryIterator *it_base;
    MockQueryEvalCtx q_mock;
    NumericFilter *numericFilter;

    void SetUp() override {
        numericFilter = nullptr;

        // Generate a set of document IDs for testing
        for (size_t i = 0; i < n_docs; ++i) {
            resultSet[i] = 2 * i + 1; // Document IDs start from 1
        }

        auto [indexIteratorType, withExpiration] = GetParam();

        if (withExpiration) {
            // Initialize the TTL table with some expiration data. Results should not be expired so the test passes as expected.
            for (size_t i = 0; i < n_docs; ++i) {
                q_mock.TTL_Add(resultSet[i]);
            }
        }

        switch (indexIteratorType) {
            case TYPE_TERM_FULL:
                SetTermsInvIndex();
                it_base = NewInvIndIterator_TermFull(idx);
                break;
            case TYPE_NUMERIC_FULL:
                SetNumericInvIndex();
                it_base = NewInvIndIterator_NumericFull(idx);
                break;
            case TYPE_TERM:
                SetTermsInvIndex();
                it_base = NewInvIndIterator_TermQuery(idx, &q_mock.sctx, {true, RS_FIELDMASK_ALL}, nullptr, 1.0);
                break;
            case TYPE_NUMERIC: {
                SetNumericInvIndex();
                FieldMaskOrIndex fieldMaskOrIndex = {.isFieldMask = false, .value = {.index = RS_INVALID_FIELD_INDEX}};
                FieldFilterContext fieldCtx = {.field = fieldMaskOrIndex, .predicate = FIELD_EXPIRATION_DEFAULT};
                numericFilter = NewNumericFilter(-INFINITY, INFINITY, 1, 1, 1, nullptr);
                it_base = NewInvIndIterator_NumericQuery(idx, &q_mock.sctx, &fieldCtx, numericFilter, nullptr, -INFINITY, INFINITY);
            }
                break;
        }
    }
    void TearDown() override {
        it_base->Free(it_base);
        InvertedIndex_Free(idx);
        if (numericFilter) {
            NumericFilter_Free(numericFilter);
        }
    }

private:
    void SetTermsInvIndex() {
        // This function should populate the InvertedIndex with terms
        size_t memsize;
        idx = NewInvertedIndex((IndexFlags)(INDEX_DEFAULT_FLAGS), &memsize);
        ASSERT_TRUE(InvertedIndex_GetDecoder(InvertedIndex_Flags(idx)).seeker != nullptr); // Expect a seeker with the default flags
        for (size_t i = 0; i < n_docs; ++i) {
            ForwardIndexEntry h = {0};
            h.docId = resultSet[i];
            h.fieldMask = i + 1;
            h.freq = i + 1;
            h.term = "term";
            h.len = 4; // Length of the term "term"

            h.vw = NewVarintVectorWriter(8);
            VVW_Write(h.vw, i); // Just writing the index as a value
            InvertedIndex_WriteForwardIndexEntry(idx, &h);
            VVW_Free(h.vw);
        }
    }

    void SetNumericInvIndex() {
        // This function should populate the InvertedIndex with numeric data
        size_t memsize;
        idx = NewInvertedIndex(Index_StoreNumeric, &memsize);
        for (size_t i = 0; i < n_docs; ++i) {
            InvertedIndex_WriteNumericEntry(idx, resultSet[i], static_cast<double>(i));
        }
    }

    void SetGenericInvIndex() {
        // This function should populate the InvertedIndex with generic data
        size_t memsize;
        idx = NewInvertedIndex(Index_DocIdsOnly, &memsize);
        for (size_t i = 0; i < n_docs; ++i) {
            RSIndexResult rec = {.docId = resultSet[i], .data = {.tag = RSResultData_Virtual}};
            InvertedIndex_WriteEntryGeneric(idx, &rec);
        }
    }
};


INSTANTIATE_TEST_SUITE_P(IndexIterator, IndexIteratorTest, ::testing::Combine(
  ::testing::Values(
      TYPE_TERM_FULL,
      TYPE_NUMERIC_FULL,
      TYPE_TERM,
      TYPE_NUMERIC
  ),
  ::testing::Bool()
));


TEST_P(IndexIteratorTest, Read) {
    InvIndIterator *it = (InvIndIterator *)it_base;
    IteratorStatus rc;

    // Test reading until EOF
    size_t i = 0;
    while ((rc = it_base->Read(it_base)) == ITERATOR_OK) {
        ASSERT_EQ(it->base.current->docId, resultSet[i]);
        ASSERT_EQ(it->base.lastDocId, resultSet[i]);
        ASSERT_FALSE(it->base.atEOF);
        i++;
    }
    ASSERT_EQ(rc, ITERATOR_EOF);
    ASSERT_TRUE(it->base.atEOF);
    ASSERT_EQ(it_base->Read(it_base), ITERATOR_EOF); // Reading after EOF should return EOF
    ASSERT_EQ(i, resultSet.size()) << "Expected to read " << resultSet.size() << " documents";
    ASSERT_EQ(it_base->NumEstimated(it_base), resultSet.size());
    ASSERT_EQ(it_base->NumEstimated(it_base), InvertedIndex_NumDocs(idx));
}

TEST_P(IndexIteratorTest, SkipTo) {
    InvIndIterator *it = (InvIndIterator *)it_base;
    IteratorStatus rc;
    // Test skipping to any id between 1 and the last id
    t_docId i = 1;
    for (t_docId id : resultSet) {
        while (i < id) {
            it_base->Rewind(it_base);
            rc = it_base->SkipTo(it_base, i);
            ASSERT_EQ(rc, ITERATOR_NOTFOUND);
            ASSERT_EQ(it->base.lastDocId, id);
            ASSERT_EQ(it->base.current->docId, id);
            i++;
        }
        it_base->Rewind(it_base);
        rc = it_base->SkipTo(it_base, id);
        ASSERT_EQ(rc, ITERATOR_OK);
        ASSERT_EQ(it->base.lastDocId, id);
        ASSERT_EQ(it->base.current->docId, id);
        i++;
    }
    // Test reading after skipping to the last id
    ASSERT_EQ(it_base->Read(it_base), ITERATOR_EOF);
    ASSERT_EQ(it_base->SkipTo(it_base, it_base->lastDocId + 1), ITERATOR_EOF);
    ASSERT_TRUE(it->base.atEOF);

    it_base->Rewind(it_base);
    ASSERT_EQ(it->base.lastDocId, 0);
    ASSERT_FALSE(it->base.atEOF);
    // Test skipping to all ids that exist
    for (t_docId id : resultSet) {
        rc = it_base->SkipTo(it_base, id);
        ASSERT_EQ(rc, ITERATOR_OK);
        ASSERT_EQ(it->base.lastDocId, id);
        ASSERT_EQ(it->base.current->docId, id);
    }

    // Test skipping to an id that exceeds the last id
    it_base->Rewind(it_base);
    ASSERT_EQ(it->base.lastDocId, 0);
    ASSERT_FALSE(it->base.atEOF);
    rc = it_base->SkipTo(it_base, resultSet.back() + 1);
    ASSERT_EQ(rc, ITERATOR_EOF);
    ASSERT_EQ(it->base.lastDocId, 0); // we just rewound
    ASSERT_TRUE(it->base.atEOF);
}


class IndexIteratorTestEdges : public ::testing::Test {
protected:
    InvertedIndex *idx;
    QueryIterator *iterator;
    NumericFilter *flt;

    void SetUp() override {
        size_t memsize;
        idx = NewInvertedIndex(Index_StoreNumeric, &memsize);
        ASSERT_TRUE(idx != nullptr);
        iterator = nullptr;
        flt = nullptr;
    }

    void TearDown() override {
        if (flt) NumericFilter_Free(flt);
        if (iterator) iterator->Free(iterator);
        InvertedIndex_Free(idx);
    }

public:
    void AddEntry(t_docId docId, double value) {
        InvertedIndex_WriteNumericEntry(idx, docId, value);
    }
    void AddEntries(t_docId start, t_docId end, double value) {
        for (t_docId docId = start; docId < end; ++docId) {
            AddEntry(docId, value);
        }
    }
    void CreateIterator(double value) {
        CreateIterator(value, value);
    }
    void CreateIterator(double min, double max) {
        ASSERT_TRUE(idx != nullptr);
        FieldMaskOrIndex fieldMaskOrIndex = {.isFieldMask = false, .value = {.index = RS_INVALID_FIELD_INDEX}};
        FieldFilterContext fieldCtx = {.field = fieldMaskOrIndex, .predicate = FIELD_EXPIRATION_DEFAULT};
        flt = NewNumericFilter(min, max, 1, 1, 1, nullptr);
        iterator = NewInvIndIterator_NumericQuery(idx, nullptr, &fieldCtx, flt, nullptr, min, max);
        ASSERT_TRUE(iterator != nullptr);
    }
};

TEST_F(IndexIteratorTestEdges, SkipMultiValues) {
    // Add multiple entries with the same docId
    AddEntry(1, 1.0);
    AddEntry(1, 2.0);
    AddEntry(1, 3.0);
    CreateIterator(1.0, 3.0);

    // Read the first entry. Expect to get the entry with value 1.0
    ASSERT_EQ(iterator->Read(iterator), ITERATOR_OK);
    ASSERT_EQ(iterator->current->docId, 1);
    ASSERT_EQ(iterator->lastDocId, 1);
<<<<<<< HEAD
    ASSERT_EQ(iterator->current->data.num.value, 1.0);
=======
    ASSERT_EQ(IndexResult_NumValue(iterator->current), 1.0);
>>>>>>> ef5c9273

    // Read the next entry. Expect EOF since we have only one unique docId
    ASSERT_EQ(iterator->Read(iterator), ITERATOR_EOF);
}

TEST_F(IndexIteratorTestEdges, GetCorrectValue) {
    // Add entries with the same ID but different values
    AddEntry(1, 1.0);
    AddEntry(1, 2.0);
    AddEntry(1, 3.0);
    // Create an iterator that reads only entries with value 2.0
    CreateIterator(2.0, 3.0);
    // Read the first entry. Expect to get the entry with value 2.0
    ASSERT_EQ(iterator->Read(iterator), ITERATOR_OK);
    ASSERT_EQ(iterator->current->docId, 1);
    ASSERT_EQ(iterator->lastDocId, 1);
<<<<<<< HEAD
    ASSERT_EQ(iterator->current->data.num.value, 2.0);
=======
    ASSERT_EQ(IndexResult_NumValue(iterator->current), 2.0);
>>>>>>> ef5c9273
    // Read the next entry. Expect EOF since we have only one unique docId with value 2.0
    ASSERT_EQ(iterator->Read(iterator), ITERATOR_EOF);
}

TEST_F(IndexIteratorTestEdges, EOFAfterFiltering) {
    ASSERT_TRUE(InvertedIndex_GetDecoder(InvertedIndex_Flags(idx)).seeker == nullptr);
    // Fill the index with entries, all with value 1.0
    AddEntries(1, 1234, 1.0);
    // Create an iterator that reads only entries with value 2.0
    CreateIterator(2.0);
    // Attempt to skip to the first entry, expecting EOF since no entries match the filter
    ASSERT_EQ(iterator->SkipTo(iterator, 1), ITERATOR_EOF);
}

class IndexIteratorTestWithSeeker : public ::testing::Test {};
TEST_F(IndexIteratorTestWithSeeker, EOFAfterFiltering) {
    size_t memsize;
    InvertedIndex *idx = NewInvertedIndex(static_cast<IndexFlags>(INDEX_DEFAULT_FLAGS), &memsize);
    ASSERT_TRUE(idx != nullptr);
    ASSERT_TRUE(InvertedIndex_GetDecoder(InvertedIndex_Flags(idx)).seeker != nullptr);
    for (t_docId i = 1; i < 1000; ++i) {
        auto res = (RSIndexResult) {
            .docId = i,
            .fieldMask = 1,
            .freq = 1,
            .data = {.term_tag = RSResultData_Tag::RSResultData_Term},
        };
        InvertedIndex_WriteEntryGeneric(idx, &res);
    }
    // Create an iterator that reads only entries with field mask 2
    QueryIterator *iterator = NewInvIndIterator_TermQuery(idx, nullptr, {.isFieldMask = true, .value = {.mask = 2}}, nullptr, 1.0);

    // Attempt to skip to the first entry, expecting EOF since no entries match the filter
    ASSERT_EQ(iterator->SkipTo(iterator, 1), ITERATOR_EOF);

    // Cleanup
    iterator->Free(iterator);
    InvertedIndex_Free(idx);
}

class IndexIteratorTestExpiration : public ::testing::TestWithParam<IndexFlags> {
  protected:
      static constexpr size_t n_docs = std::max(INDEX_BLOCK_SIZE, INDEX_BLOCK_SIZE_DOCID_ONLY);
      InvertedIndex *idx;
      QueryIterator *it_base;
      MockQueryEvalCtx q_mock;
      NumericFilter *numericFilter;

      void SetUp() override {
          numericFilter = nullptr;
          IndexFlags flags = GetParam();

          size_t dummy;
          idx = NewInvertedIndex(flags, &dummy);

          t_fieldIndex fieldIndex = 0b101010; // 42
          t_fieldMask fieldMask = fieldIndex;
          if (flags & Index_WideSchema) {
              fieldMask |= fieldMask << 64; // Wide field mask for wide schema
          }

          // Add docs to the index
          RSIndexResult res = {
              .fieldMask = fieldMask,
              .data = {.term_tag = RSResultData_Term},
          };
          for (size_t i = 1; i <= n_docs; ++i) {
              res.docId = i;
              InvertedIndex_WriteEntryGeneric(idx, &res);
              InvertedIndex_WriteEntryGeneric(idx, &res); // Second write will fail if multi-value is not supported
          }

          // Make every even document ID field expired
          for (size_t i = 2; i <= n_docs; i += 2) {
              if (flags & Index_StoreNumeric) {
                  q_mock.TTL_Add(i, fieldIndex, {1, 1}); // Already expired
              } else {
                  q_mock.TTL_Add(i, fieldMask, {1, 1}); // Already expired
              }
          }
          // Set up the mock current time
          q_mock.sctx.time.current = {100, 100};

          // Create the iterator based on the flags
          if (flags & Index_StoreNumeric) {
              FieldFilterContext fieldCtx = {.field = {false, fieldIndex}, .predicate = FIELD_EXPIRATION_DEFAULT};
              numericFilter = NewNumericFilter(-INFINITY, INFINITY, 1, 1, 1, nullptr);
              it_base = NewInvIndIterator_NumericQuery(idx, &q_mock.sctx, &fieldCtx, numericFilter, nullptr, -INFINITY, INFINITY);
          } else {
              it_base = NewInvIndIterator_TermQuery(idx, &q_mock.sctx, {true, fieldMask}, nullptr, 1.0);
          }
      }

      void TearDown() override {
          it_base->Free(it_base);
          InvertedIndex_Free(idx);
          if (numericFilter) {
              NumericFilter_Free(numericFilter);
          }
      }
  };
  INSTANTIATE_TEST_SUITE_P(IndexIterator, IndexIteratorTestExpiration, ::testing::Values(
      Index_DocIdsOnly,                                                                       // Single field
      Index_StoreNumeric,                                                                     // Single field, multi-value
      Index_StoreFreqs | Index_StoreFieldFlags | Index_StoreTermOffsets,                      // field-mask, with seeker
      Index_StoreFreqs | Index_StoreFieldFlags | Index_StoreTermOffsets | Index_WideSchema    // wide field-mask
  ));

  TEST_P(IndexIteratorTestExpiration, Read) {
      InvIndIterator *it = (InvIndIterator *)it_base;
      IteratorStatus rc;

      // Test reading until EOF - expect only odd document IDs
      size_t i = 0;
      while ((rc = it_base->Read(it_base)) == ITERATOR_OK) {
          ASSERT_EQ(it->base.current->docId, 2*i + 1);
          ASSERT_EQ(it->base.lastDocId, 2*i + 1);
          ASSERT_FALSE(it->base.atEOF);
          i++;
      }
      ASSERT_EQ(rc, ITERATOR_EOF);
      ASSERT_TRUE(it->base.atEOF);
      ASSERT_EQ(it_base->Read(it_base), ITERATOR_EOF); // Reading after EOF should return EOF
      ASSERT_EQ(i, n_docs / 2 + (n_docs % 2)) << "Expected to read half of the documents (odd IDs only)";
  }

  TEST_P(IndexIteratorTestExpiration, SkipTo) {
      InvIndIterator *it = (InvIndIterator *)it_base;
      IteratorStatus rc;

      // Test skipping to various document IDs
      it_base->Rewind(it_base);

      // Skip to odd IDs should work
      for (t_docId id = 1; id <= n_docs; id += 2) {
          rc = it_base->SkipTo(it_base, id);
          ASSERT_EQ(rc, ITERATOR_OK);
          ASSERT_EQ(it->base.current->docId, id);
          ASSERT_EQ(it->base.lastDocId, id);
      }

      // Test skipping to even IDs - should skip to next odd ID
      it_base->Rewind(it_base);
      for (t_docId id = 2; id <= n_docs; id += 2) {
          rc = it_base->SkipTo(it_base, id);
          if (id + 1 <= n_docs) {
              ASSERT_EQ(rc, ITERATOR_NOTFOUND);
              ASSERT_EQ(it->base.current->docId, id + 1);
              ASSERT_EQ(it->base.lastDocId, id + 1);
          } else {
              ASSERT_EQ(rc, ITERATOR_EOF);
              ASSERT_TRUE(it->base.atEOF);
          }
      }

      // Test skipping to ID beyond range
      it_base->Rewind(it_base);
      rc = it_base->SkipTo(it_base, n_docs + 1);
      ASSERT_EQ(rc, ITERATOR_EOF);
      ASSERT_TRUE(it->base.atEOF);
  }

typedef enum RevalidateIndexType {
    REVALIDATE_INDEX_TYPE_NUMERIC_QUERY,
    REVALIDATE_INDEX_TYPE_NUMERIC_FULL,
    REVALIDATE_INDEX_TYPE_TERM_QUERY,
    REVALIDATE_INDEX_TYPE_TERM_FULL,
    REVALIDATE_INDEX_TYPE_TAG_QUERY,
    REVALIDATE_INDEX_TYPE_TAG_FULL,
    REVALIDATE_INDEX_TYPE_WILDCARD_QUERY,
    REVALIDATE_INDEX_TYPE_MISSING_QUERY,
} RevalidateIndexType;

/**
 * Test class for testing the Revalidate feature of InvIndIterator with different index types.
 *
 * This test class creates indices for NUMERIC, TERM, and TAG field types and tests the
 * Revalidate functionality of their corresponding iterators. The Revalidate feature is
 * used to check if an iterator's underlying index is still valid (e.g., hasn't been
 * garbage collected or modified).
 *
 * Current implementation status:
 * - NUMERIC iterators: Fully functional Revalidate tests
 * - TERM iterators: Basic functionality works, but Revalidate tests require proper
 *   RedisSearchCtx setup for TermCheckAbort to work correctly
 * - TAG iterators: Basic functionality works, but Revalidate tests require proper
 *   RedisSearchCtx setup for TagCheckAbort to work correctly
 *
 * For complete TERM and TAG Revalidate testing, the following would be needed:
 * 1. Proper RedisSearchCtx initialization with the created IndexSpec
 * 2. Integration with the Redis key-value store for index lookup
 * 3. Proper cleanup of Redis state between tests
 *
 * The test framework demonstrates how to:
 * - Create different types of indices using IndexSpec_ParseC
 * - Populate indices with test data
 * - Create appropriate iterators for each index type
 * - Test basic iterator functionality (Read, Rewind, SkipTo)
 * - Test Revalidate functionality where possible
 */
class InvIndIteratorRevalidateTest : public ::testing::TestWithParam<RevalidateIndexType> {
protected:
    static constexpr size_t n_docs = 10;
    std::array<t_docId, n_docs> resultSet;
    IndexSpec *spec;
    RedisModuleCtx *ctx;
    RedisSearchCtx *sctx;
    QueryIterator *iterator;

    // For different index types
    InvertedIndex *numericIdx;
    NumericRangeTree *numericRangeTree;
    InvertedIndex *termIdx;
    TagIndex *tagIdx;
    InvertedIndex *tagInvIdx;

    // Flag to track if numericIdx was created standalone (needs manual freeing)
    bool numericIdxNeedsFreeing;

    // Query terms for Query-type iterators
    RSQueryTerm *queryTerm;
    RSQueryTerm *tagQueryTerm;
    NumericFilter *numericFilter;

    void SetUp() override {
        // Initialize Redis context
        ctx = RedisModule_GetThreadSafeContext(NULL);

        // Initialize pointers
        spec = nullptr;
        sctx = nullptr;
        iterator = nullptr;
        numericIdx = nullptr;
        numericRangeTree = nullptr;
        termIdx = nullptr;
        tagIdx = nullptr;
        tagInvIdx = nullptr;
        numericIdxNeedsFreeing = false;
        queryTerm = nullptr;
        tagQueryTerm = nullptr;
        numericFilter = nullptr;

        // Generate a set of document IDs for testing
        for (size_t i = 0; i < n_docs; ++i) {
            resultSet[i] = i + 1; // Document IDs start from 1
        }

        // Create the appropriate index based on the parameter
        switch (GetParam()) {
            case REVALIDATE_INDEX_TYPE_NUMERIC_QUERY:
                SetupNumericIndex(true);  // Query version
                break;
            case REVALIDATE_INDEX_TYPE_NUMERIC_FULL:
                SetupNumericIndex(false); // Full version
                break;
            case REVALIDATE_INDEX_TYPE_TERM_QUERY:
                SetupTermIndex(true);     // Query version
                break;
            case REVALIDATE_INDEX_TYPE_TERM_FULL:
                SetupTermIndex(false);    // Full version
                break;
            case REVALIDATE_INDEX_TYPE_TAG_QUERY:
                SetupTagIndex(true);      // Query version
                break;
            case REVALIDATE_INDEX_TYPE_TAG_FULL:
                SetupTagIndex(false);     // Full version
                break;
            case REVALIDATE_INDEX_TYPE_WILDCARD_QUERY:
                SetupWildcardIndex();     // Wildcard query version
                break;
            case REVALIDATE_INDEX_TYPE_MISSING_QUERY:
                SetupMissingIndex();      // Missing query version
                break;
            default:
                FAIL() << "Unknown index type: " << GetParam();
                break;
        }
    }

    void TearDown() override {
        // Free iterator first (this will free the IndexResult and associated terms)
        if (iterator) {
            iterator->Free(iterator);
            iterator = nullptr;
        }

        // Clear query term pointers (they were freed by the iterator)
        queryTerm = nullptr;
        tagQueryTerm = nullptr;

        // Free numeric filter if it was created
        if (numericFilter) {
            NumericFilter_Free(numericFilter);
            numericFilter = nullptr;
        }

        // Free search context
        if (sctx) {
            SearchCtx_Free(sctx);
            sctx = nullptr;
        }

        // Note: tagIdx is now owned by the IndexSpec's keysDict and will be freed
        // automatically when the spec is removed from globals

        // Free standalone numeric index if it was created directly (not managed by spec)
        if (numericIdxNeedsFreeing && numericIdx) {
            InvertedIndex_Free(numericIdx);
            numericIdx = nullptr;
        }

        // Remove spec from globals (this may free associated indices)
        if (spec) {
            IndexSpec_RemoveFromGlobals(spec->own_ref, false);
            spec = nullptr;
        }

        // Clear pointers (don't free directly as they may have been freed by iterator or spec)
        numericIdx = nullptr;
        termIdx = nullptr;
        tagIdx = nullptr;
        tagInvIdx = nullptr;

        RedisModule_FreeThreadSafeContext(ctx);
    }

private:
    void SetupNumericIndex(bool useQuery) {
        // Create IndexSpec for NUMERIC field
        const char *args[] = {"SCHEMA", "num_field", "NUMERIC"};
        QueryError err = {QUERY_OK};
        StrongRef ref = IndexSpec_ParseC("numeric_idx", args, sizeof(args) / sizeof(const char *), &err);
        spec = (IndexSpec *)StrongRef_Get(ref);
        ASSERT_FALSE(QueryError_HasError(&err)) << QueryError_GetUserError(&err);
        ASSERT_TRUE(spec);

        // Add the spec to the global dictionary so it can be found by name
        Spec_AddToDict(spec->own_ref.rm);

        // Create RedisSearchCtx
        sctx = NewSearchCtxC(ctx, "numeric_idx", false);
        ASSERT_TRUE(sctx != nullptr);

        if (useQuery) {
            // For query version, we need to properly set up the numeric range tree
            // so that NumericCheckAbort can find it and check revision IDs
            const FieldSpec *fs = IndexSpec_GetFieldWithLength(spec, "num_field", strlen("num_field"));
            ASSERT_TRUE(fs != nullptr);

            // Create the numeric range tree through the proper API
            RedisModuleString *numField = IndexSpec_GetFormattedKey(spec, fs, INDEXFLD_T_NUMERIC);
            numericRangeTree = openNumericKeysDict(spec, numField, CREATE_INDEX);
            ASSERT_TRUE(numericRangeTree != nullptr);

            // Add numeric data to the range tree
            for (size_t i = 0; i < n_docs; ++i) {
                NumericRangeTree_Add(numericRangeTree, resultSet[i], static_cast<double>(i * 10), false);
            }

            // Create a numeric filter to find ranges
            NumericFilter tempFilter = {
                .fieldSpec = fs,
                .min = -INFINITY,
                .max = INFINITY,
                .geoFilter = nullptr,
                .minInclusive = 1,
                .maxInclusive = 1,
                .ascending = false,
                .limit = 0,
                .offset = 0
            };

            // Find a range that covers our data to get the inverted index
            Vector *ranges = NumericRangeTree_Find(numericRangeTree, &tempFilter);
            ASSERT_TRUE(ranges != nullptr && Vector_Size(ranges) > 0);
            NumericRange *range;
            Vector_Get(ranges, 0, &range);
            numericIdx = range->entries;

            // Create the numeric filter with the field spec
            numericFilter = NewNumericFilter(-INFINITY, INFINITY, 1, 1, 1, fs);

            // Create the iterator with proper sctx so NumericCheckAbort can work
            FieldMaskOrIndex fieldMaskOrIndex = {.isFieldMask = false, .value = {.index = fs->index}};
            FieldFilterContext fieldCtx = {.field = fieldMaskOrIndex, .predicate = FIELD_EXPIRATION_DEFAULT};
            iterator = NewInvIndIterator_NumericQuery(numericIdx, sctx, &fieldCtx, numericFilter, fs, -INFINITY, INFINITY);

            Vector_Free(ranges);
            RedisModule_FreeString(ctx, numField);
            numericIdxNeedsFreeing = false; // Managed by IndexSpec
        } else {
            // Full version (simpler, no context needed)
            size_t memsize;
            numericIdx = NewInvertedIndex(Index_StoreNumeric, &memsize);

            // Populate with numeric data
            for (size_t i = 0; i < n_docs; ++i) {
                InvertedIndex_WriteNumericEntry(numericIdx, resultSet[i], static_cast<double>(i * 10));
            }

            iterator = NewInvIndIterator_NumericFull(numericIdx);
            numericIdxNeedsFreeing = true; // Created standalone, needs manual freeing
        }
    }

    void SetupTermIndex(bool useQuery) {
        // Create IndexSpec for TEXT field
        const char *args[] = {"SCHEMA", "text_field", "TEXT"};
        QueryError err = {QUERY_OK};
        StrongRef ref = IndexSpec_ParseC("term_idx", args, sizeof(args) / sizeof(const char *), &err);
        spec = (IndexSpec *)StrongRef_Get(ref);
        ASSERT_FALSE(QueryError_HasError(&err)) << QueryError_GetUserError(&err);
        ASSERT_TRUE(spec);

        // Add the spec to the global dictionary so it can be found by name
        Spec_AddToDict(spec->own_ref.rm);

        // Create RedisSearchCtx
        sctx = NewSearchCtxC(ctx, "term_idx", false);
        ASSERT_TRUE(sctx != nullptr);

        // Get the term inverted index from the spec using Redis_OpenInvertedIndex
        // This will create the index and add it to the spec's keysDict properly
        bool isNew;
        termIdx = Redis_OpenInvertedIndex(sctx, "term", strlen("term"), 1, &isNew);
        ASSERT_TRUE(termIdx != nullptr);

        // Populate with term data
        for (size_t i = 0; i < n_docs; ++i) {
            ForwardIndexEntry h = {0};
            h.docId = resultSet[i];
            h.fieldMask = i + 1;
            h.freq = i + 1;
            h.term = "term";
            h.len = 4; // Length of "term"

            h.vw = NewVarintVectorWriter(8);
            VVW_Write(h.vw, i); // Just writing the index as a value
            InvertedIndex_WriteForwardIndexEntry(termIdx, &h);
            VVW_Free(h.vw);
        }

        // Create iterator based on type
        if (useQuery) {
            // Query version with proper context and term data
            RSToken tok = {.str = const_cast<char*>("term"), .len = 4, .flags = 0};
            queryTerm = NewQueryTerm(&tok, 1);
            FieldMaskOrIndex fieldMaskOrIndex = {.isFieldMask = true, .value = {.mask = RS_FIELDMASK_ALL}};
            iterator = NewInvIndIterator_TermQuery(termIdx, sctx, fieldMaskOrIndex, queryTerm, 1.0);
        } else {
            // Full version (simpler, no context needed)
            iterator = NewInvIndIterator_TermFull(termIdx);
        }
    }

    void SetupTagIndex(bool useQuery) {
        // Create IndexSpec for TAG field
        const char *args[] = {"SCHEMA", "tag_field", "TAG"};
        QueryError err = {QUERY_OK};
        StrongRef ref = IndexSpec_ParseC("tag_idx", args, sizeof(args) / sizeof(const char *), &err);
        spec = (IndexSpec *)StrongRef_Get(ref);
        ASSERT_FALSE(QueryError_HasError(&err)) << QueryError_GetUserError(&err);
        ASSERT_TRUE(spec);

        // Add the spec to the global dictionary so it can be found by name
        Spec_AddToDict(spec->own_ref.rm);

        // Create RedisSearchCtx
        sctx = NewSearchCtxC(ctx, "tag_idx", false);
        ASSERT_TRUE(sctx != nullptr);

        // Get the tag index from the spec using TagIndex_Open
        // This will create the index and add it to the spec's keysDict properly
        const FieldSpec *fs = IndexSpec_GetFieldWithLength(spec, "tag_field", strlen("tag_field"));
        ASSERT_TRUE(fs != nullptr);
        RedisModuleString *tagKeyName = TagIndex_FormatName(spec, fs->fieldName);
        tagIdx = TagIndex_Open(spec, tagKeyName, CREATE_INDEX);
        ASSERT_TRUE(tagIdx != nullptr);
        RedisModule_FreeString(ctx, tagKeyName);

        // Create tag inverted index for a specific tag value
        size_t sz;
        tagInvIdx = TagIndex_OpenIndex(tagIdx, "test_tag", 8, CREATE_INDEX, &sz);

        // Populate with tag data using the simpler approach
        for (size_t i = 0; i < n_docs; ++i) {
            RSIndexResult rec = {.docId = resultSet[i], .data = {.tag = RSResultData_Virtual}};
            InvertedIndex_WriteEntryGeneric(tagInvIdx, &rec);
        }

        // Create iterator based on type
        if (useQuery) {
            // Query version with proper context and term data
            RSToken tagTok = {.str = const_cast<char*>("test_tag"), .len = 8, .flags = 0};
            tagQueryTerm = NewQueryTerm(&tagTok, 1);
            FieldMaskOrIndex tagFieldMaskOrIndex = {.isFieldMask = true, .value = {.mask = RS_FIELDMASK_ALL}};
            iterator = NewInvIndIterator_TagQuery(tagInvIdx, tagIdx, sctx, tagFieldMaskOrIndex, tagQueryTerm, 1.0);
        } else {
            // Full version (simpler, no context needed)
            iterator = NewInvIndIterator_TagFull(tagInvIdx, tagIdx);
        }
    }

    void SetupWildcardIndex() {
        // Create IndexSpec for TEXT field (wildcard uses existingDocs index)
        const char *args[] = {"SCHEMA", "text_field", "TEXT"};
        QueryError err = {QUERY_OK};
        StrongRef ref = IndexSpec_ParseC("wildcard_idx", args, sizeof(args) / sizeof(const char *), &err);
        spec = (IndexSpec *)StrongRef_Get(ref);
        ASSERT_FALSE(QueryError_HasError(&err)) << QueryError_GetUserError(&err);
        ASSERT_TRUE(spec);

        // Add the spec to the global dictionary so it can be found by name
        Spec_AddToDict(spec->own_ref.rm);

        // Create RedisSearchCtx
        sctx = NewSearchCtxC(ctx, "wildcard_idx", false);
        ASSERT_TRUE(sctx != nullptr);

        // Create the existingDocs index that wildcard iterator expects
        size_t memsize;
        spec->existingDocs = NewInvertedIndex(Index_DocIdsOnly, &memsize);

        // Populate with document data for wildcard matching
        for (size_t i = 0; i < n_docs; ++i) {
            RSIndexResult rec = {.docId = resultSet[i], .data = {.tag = RSResultData_Virtual}};
            InvertedIndex_WriteEntryGeneric(spec->existingDocs, &rec);
        }

        // Create wildcard iterator using the existingDocs index
        iterator = NewInvIndIterator_WildcardQuery(spec->existingDocs, sctx, 1.0);
    }

    void SetupMissingIndex() {
        // Create IndexSpec for TEXT field (missing uses any field type)
        const char *args[] = {"SCHEMA", "text_field", "TEXT"};
        QueryError err = {QUERY_OK};
        StrongRef ref = IndexSpec_ParseC("missing_idx", args, sizeof(args) / sizeof(const char *), &err);
        spec = (IndexSpec *)StrongRef_Get(ref);
        ASSERT_FALSE(QueryError_HasError(&err)) << QueryError_GetUserError(&err);
        ASSERT_TRUE(spec);

        // Add the spec to the global dictionary so it can be found by name
        Spec_AddToDict(spec->own_ref.rm);

        // Create RedisSearchCtx
        sctx = NewSearchCtxC(ctx, "missing_idx", false);
        ASSERT_TRUE(sctx != nullptr);

        // Get the field spec for the missing iterator
        const FieldSpec *fs = IndexSpec_GetFieldWithLength(spec, "text_field", strlen("text_field"));
        ASSERT_TRUE(fs != nullptr);

        // Create a missing field index for the field
        size_t memsize;
        termIdx = NewInvertedIndex(Index_DocIdsOnly, &memsize);

        // Populate with some data (for missing iterator, the content represents what's missing)
        for (size_t i = 0; i < n_docs; ++i) {
            RSIndexResult rec = {.docId = resultSet[i], .data = {.tag = RSResultData_Virtual}};
            InvertedIndex_WriteEntryGeneric(termIdx, &rec);
        }

        // For test purposes, we'll add the missing index to the missingFieldDict
        // using direct dict manipulation through the dict's internals
        // First check if the dict is empty to avoid conflicts
        RS_ASSERT(spec->missingFieldDict != nullptr);

        // Use dictAdd which should be available, and check its return value
        int rc = dictAdd(spec->missingFieldDict, (void*)fs->fieldName, termIdx);
        ASSERT_EQ(rc, DICT_OK) << "dictAdd failed: key already exists or other error";

        // Create missing iterator
        iterator = NewInvIndIterator_MissingQuery(termIdx, sctx, fs->index);
    }

public:
    // Helper functions to determine iterator type
    bool IsNumericIterator() const {
        return GetParam() == REVALIDATE_INDEX_TYPE_NUMERIC_QUERY ||
               GetParam() == REVALIDATE_INDEX_TYPE_NUMERIC_FULL;
    }

    bool IsTermIterator() const {
        return GetParam() == REVALIDATE_INDEX_TYPE_TERM_QUERY ||
               GetParam() == REVALIDATE_INDEX_TYPE_TERM_FULL;
    }

    bool IsTagIterator() const {
        return GetParam() == REVALIDATE_INDEX_TYPE_TAG_QUERY ||
               GetParam() == REVALIDATE_INDEX_TYPE_TAG_FULL;
    }

    bool IsWildcardIterator() const {
        return GetParam() == REVALIDATE_INDEX_TYPE_WILDCARD_QUERY;
    }

    bool IsMissingIterator() const {
        return GetParam() == REVALIDATE_INDEX_TYPE_MISSING_QUERY;
    }

    bool IsQueryIterator() const {
        return GetParam() == REVALIDATE_INDEX_TYPE_NUMERIC_QUERY ||
               GetParam() == REVALIDATE_INDEX_TYPE_TERM_QUERY ||
               GetParam() == REVALIDATE_INDEX_TYPE_TAG_QUERY ||
               GetParam() == REVALIDATE_INDEX_TYPE_WILDCARD_QUERY ||
               GetParam() == REVALIDATE_INDEX_TYPE_MISSING_QUERY;
    }

    bool IsFullIterator() const {
        return GetParam() == REVALIDATE_INDEX_TYPE_NUMERIC_FULL ||
               GetParam() == REVALIDATE_INDEX_TYPE_TERM_FULL ||
               GetParam() == REVALIDATE_INDEX_TYPE_TAG_FULL;
    }
};

INSTANTIATE_TEST_SUITE_P(InvIndIteratorRevalidate, InvIndIteratorRevalidateTest, ::testing::Values(
    REVALIDATE_INDEX_TYPE_NUMERIC_QUERY,
    REVALIDATE_INDEX_TYPE_NUMERIC_FULL,
    REVALIDATE_INDEX_TYPE_TERM_QUERY,
    REVALIDATE_INDEX_TYPE_TERM_FULL,
    REVALIDATE_INDEX_TYPE_TAG_QUERY,
    REVALIDATE_INDEX_TYPE_TAG_FULL,
    REVALIDATE_INDEX_TYPE_WILDCARD_QUERY,
    REVALIDATE_INDEX_TYPE_MISSING_QUERY
));

// Basic test to ensure the iterator setup works correctly
TEST_P(InvIndIteratorRevalidateTest, BasicIteratorFunctionality) {
    ASSERT_TRUE(iterator != nullptr);

    // Test that we can read all documents
    size_t count = 0;
    IteratorStatus rc;
    while ((rc = iterator->Read(iterator)) == ITERATOR_OK) {
        ASSERT_EQ(iterator->current->docId, resultSet[count]);
        count++;
    }
    ASSERT_EQ(rc, ITERATOR_EOF);
    ASSERT_EQ(count, n_docs);

    // Test rewind functionality
    iterator->Rewind(iterator);
    ASSERT_EQ(iterator->lastDocId, 0);
    ASSERT_FALSE(iterator->atEOF);
}

// Test basic Revalidate functionality - should return VALIDATE_OK when index is valid
TEST_P(InvIndIteratorRevalidateTest, RevalidateBasic) {
    ASSERT_EQ(iterator->Revalidate(iterator), VALIDATE_OK);
    ASSERT_EQ(iterator->Read(iterator), ITERATOR_OK);
    ASSERT_EQ(iterator->Revalidate(iterator), VALIDATE_OK);
}

// Test Revalidate when iterator is at EOF
TEST_P(InvIndIteratorRevalidateTest, RevalidateAtEOF) {
    // Read all documents to reach EOF
    IteratorStatus rc;
    while ((rc = iterator->Read(iterator)) == ITERATOR_OK) {
        // Continue reading
    }
    ASSERT_EQ(rc, ITERATOR_EOF);
    ASSERT_TRUE(iterator->atEOF);

    ASSERT_EQ(iterator->Revalidate(iterator), VALIDATE_OK);
}

// Test Revalidate returns VALIDATE_ABORTED when the underlying index disappears
TEST_P(InvIndIteratorRevalidateTest, RevalidateAfterIndexDisappears) {
    // First, verify the iterator works normally and read at least one document
    // This is important because CheckAbort functions need current->data.term.term to be set
    ASSERT_EQ(iterator->Revalidate(iterator), VALIDATE_OK);
    ASSERT_EQ(iterator->Read(iterator), ITERATOR_OK);
    ASSERT_EQ(iterator->Revalidate(iterator), VALIDATE_OK);

    // Only Query iterators have sctx and can detect index disappearance
    if (IsQueryIterator()) {
        // For this test, we'll simulate index disappearance by directly manipulating
        // the iterator's stored index pointer to make it different from what would
        // be returned by the lookup functions. This simulates the case where the
        // index was garbage collected and recreated.

        if (IsNumericIterator()) {
            // For numeric iterators, we can simulate index disappearance by
            // manipulating the revision ID. NumericCheckAbort compares the stored
            // revision ID with the current one from the NumericRangeTree.
            NumericInvIndIterator *numIt = (NumericInvIndIterator *)iterator;
            uint32_t originalRevisionId = numIt->revisionId;

            // Simulate the range tree being modified by incrementing its revision ID
            // This simulates a scenario where the tree was modified (e.g., node split, removal)
            // while the iterator was suspended
            numericRangeTree->revisionId++;

            // Now Revalidate should return VALIDATE_ABORTED because the revision IDs don't match
            ASSERT_EQ(iterator->Revalidate(iterator), VALIDATE_ABORTED);

            // Restore the original revision ID for proper cleanup
            numericRangeTree->revisionId--;
        } else if (IsTermIterator() || IsTagIterator() || IsWildcardIterator() || IsMissingIterator()) {
            // For term and tag iterators, we can simulate index disappearance by
            // setting the iterator's idx pointer to a different value than what
            // the lookup would return. This simulates the GC scenario.
            InvIndIterator *invIt = (InvIndIterator *)iterator;

            // Create a dummy index to simulate the "new" index that would be returned
            // by the lookup after GC
            size_t memsize;
            InvertedIndex *dummyIdx = NewInvertedIndex((IndexFlags)(INDEX_DEFAULT_FLAGS), &memsize);

            // Temporarily replace the iterator's index pointer
            IndexReader_SwapIndex(invIt->reader, dummyIdx);

            // Now Revalidate should return VALIDATE_ABORTED because the stored index
            // doesn't match what the lookup returns
            ASSERT_EQ(iterator->Revalidate(iterator), VALIDATE_ABORTED);

            // Restore the original index pointer for proper cleanup
            IndexReader_SwapIndex(invIt->reader, dummyIdx);

            // Clean up the dummy index
            InvertedIndex_Free(dummyIdx);
        } else {
            FAIL() << "RevalidateAfterIndexDisappears not implemented for this iterator type";
        }
    } else {
        // Full iterators don't have sctx, so they can't detect disappearance
        // They will always return VALIDATE_OK regardless of index state
        ASSERT_EQ(iterator->Revalidate(iterator), VALIDATE_OK);
    }
}

// Test Revalidate returns VALIDATE_MOVED when the lastDocId was deleted from the index
TEST_P(InvIndIteratorRevalidateTest, RevalidateAfterDocumentDeleted) {
    // First, read a few documents to establish a position
    ASSERT_EQ(iterator->Revalidate(iterator), VALIDATE_OK);
    ASSERT_EQ(iterator->Read(iterator), ITERATOR_OK);
    t_docId firstDocId = iterator->current->docId;

    ASSERT_EQ(iterator->Read(iterator), ITERATOR_OK);
    t_docId secondDocId = iterator->current->docId;

    ASSERT_EQ(iterator->Read(iterator), ITERATOR_OK);
    t_docId thirdDocId = iterator->current->docId;

    // Verify we're at the third document
    ASSERT_EQ(iterator->lastDocId, thirdDocId);
    ASSERT_EQ(iterator->Revalidate(iterator), VALIDATE_OK);

    // The key insight: to get VALIDATE_MOVED, we need SkipTo to return ITERATOR_NOTFOUND
    // This happens when the document at lastDocId is no longer in the index
    //
    // To properly test this, we need to:
    // 1. Mark the document as deleted in the DocTable
    // 2. Use IndexBlock_Repair to remove the deleted document from the inverted index
    // 3. Increment the GC marker to trigger the SkipTo path
    // 4. This should cause SkipTo(thirdDocId) to return ITERATOR_NOTFOUND

    InvIndIterator *invIt = (InvIndIterator *)iterator;
    InvertedIndex *idx = IndexReader_II(invIt->reader);
    uint32_t originalGcMarker = InvertedIndex_GcMarker(idx);

    // We need access to the DocTable to mark documents as deleted
    // For this test, we'll create a temporary DocTable and mark thirdDocId as deleted
    DocTable tempDocTable = DocTable_New(100);

    // Add all documents to the temp DocTable first
    // Store the returned metadata to properly free the references
    std::vector<RSDocumentMetadata*> tempDocs;
    for (size_t i = 0; i < n_docs; ++i) {
        char docKey[32];
        size_t len = snprintf(docKey, sizeof(docKey), "doc%zu", i);
        RSDocumentMetadata* dmd = DocTable_Put(&tempDocTable, docKey, len, 1.0, Document_DefaultFlags, nullptr, 0, DocumentType_Hash);
        if (dmd) {
            tempDocs.push_back(dmd);
        }
    }

    // Now mark the third document as deleted
    char thirdDocKey[32];
    size_t len = snprintf(thirdDocKey, sizeof(thirdDocKey), "doc2"); // thirdDocId corresponds to doc2 (0-indexed)
    RSDocumentMetadata *deletedDoc = DocTable_Pop(&tempDocTable, thirdDocKey, len);

    // Use IndexBlock_Repair to remove deleted documents from the index
    // This will actually remove the thirdDocId from the inverted index blocks
    IndexRepairParams repairParams = {0};
    repairParams.limit = SIZE_MAX; // Process all blocks

    for (uint32_t blockIdx = 0; blockIdx < InvertedIndex_NumBlocks(idx); ++blockIdx) {
        IndexBlock *block = InvertedIndex_BlockRef(idx, blockIdx);
        IndexBlock_Repair(block, &tempDocTable, InvertedIndex_Flags(idx), &repairParams);
    }

    // Update index metadata after repair
    InvertedIndex_SetNumDocs(idx, InvertedIndex_NumDocs(idx) - repairParams.entriesCollected);

    // Increment gcMarker to trigger the SkipTo path in revalidation
    InvertedIndex_SetGcMarker(idx, originalGcMarker + 1);
    IndexBlock *lastBlock = InvertedIndex_BlockRef(idx, InvertedIndex_NumBlocks(idx) - 1);
    InvertedIndex_SetLastId(idx, IndexBlock_LastId(lastBlock));

    // Now Revalidate should trigger the SkipTo path because gcMarkers differ
    // With numDocs = 0, SkipTo should return ITERATOR_NOTFOUND or ITERATOR_EOF
    ValidateStatus result = iterator->Revalidate(iterator);

    // Test expectations: Now that we're actually removing documents from the index,
    // we should get VALIDATE_MOVED when the iterator tries to SkipTo a deleted document
    //
    // The test validates:
    // 1. CheckAbort functions work correctly (no pointer mismatch issues)
    // 2. GC marker comparison logic works
    // 3. IndexBlock_Repair successfully removes deleted documents
    // 4. SkipTo returns ITERATOR_NOTFOUND for deleted documents, triggering VALIDATE_MOVED
    ASSERT_EQ(result, VALIDATE_MOVED);

    // Clean up the temporary DocTable
    if (deletedDoc) {
        DMD_Return(deletedDoc);
    }

    // Edge case: iterator revalidated after GC and before it was read
    iterator->Rewind(iterator);
    ASSERT_FALSE(iterator->atEOF); // Should not be at EOF yet
    InvertedIndex_SetGcMarker(idx, InvertedIndex_GcMarker(idx) + 1); // Increment gcMarker to simulate a new GC cycle
    result = iterator->Revalidate(iterator);
    ASSERT_EQ(result, VALIDATE_OK);
    ASSERT_FALSE(iterator->atEOF); // Should not be at EOF after revalidation
    ASSERT_EQ(iterator->lastDocId, 0); // Should be at the beginning

    // Edge case: iterator at the last document, and it's deleted.
    // We expect the revalidation to still return VALIDATE_MOVED (and set atEOF)
    ASSERT_EQ(iterator->SkipTo(iterator, n_docs), ITERATOR_OK);

    len = snprintf(thirdDocKey, sizeof(thirdDocKey), "doc%zu", n_docs - 1);
    deletedDoc = DocTable_Pop(&tempDocTable, thirdDocKey, len);

    for (uint32_t blockIdx = 0; blockIdx < InvertedIndex_NumBlocks(idx); ++blockIdx) {
        IndexBlock *block = InvertedIndex_BlockRef(idx, blockIdx);
        IndexBlock_Repair(block, &tempDocTable, InvertedIndex_Flags(idx), &repairParams);
    }

    // Update index metadata after repair
    InvertedIndex_SetNumDocs(idx, InvertedIndex_NumDocs(idx) - repairParams.entriesCollected);

    // Increment gcMarker to trigger the SkipTo path in revalidation
    InvertedIndex_SetGcMarker(idx, InvertedIndex_GcMarker(idx) + 1);
    lastBlock = InvertedIndex_BlockRef(idx, InvertedIndex_NumBlocks(idx) - 1);
    InvertedIndex_SetLastId(idx, IndexBlock_LastId(lastBlock));

    // Now Revalidate should trigger the SkipTo path because gcMarkers differ
    // With numDocs = 0, SkipTo should return ITERATOR_NOTFOUND or ITERATOR_EOF
    ASSERT_FALSE(iterator->atEOF); // Should not be at EOF yet
    result = iterator->Revalidate(iterator);
    ASSERT_EQ(result, VALIDATE_MOVED);
    ASSERT_TRUE(iterator->atEOF); // Should be at EOF after revalidation

    // Clean up the temporary DocTable
    if (deletedDoc) {
        DMD_Return(deletedDoc);
    }

    // Free the references from DocTable_Put calls
    for (RSDocumentMetadata* dmd : tempDocs) {
        if (dmd) {
            DMD_Return(dmd);
        }
    }

    DocTable_Free(&tempDocTable);
}<|MERGE_RESOLUTION|>--- conflicted
+++ resolved
@@ -262,11 +262,7 @@
     ASSERT_EQ(iterator->Read(iterator), ITERATOR_OK);
     ASSERT_EQ(iterator->current->docId, 1);
     ASSERT_EQ(iterator->lastDocId, 1);
-<<<<<<< HEAD
-    ASSERT_EQ(iterator->current->data.num.value, 1.0);
-=======
     ASSERT_EQ(IndexResult_NumValue(iterator->current), 1.0);
->>>>>>> ef5c9273
 
     // Read the next entry. Expect EOF since we have only one unique docId
     ASSERT_EQ(iterator->Read(iterator), ITERATOR_EOF);
@@ -283,11 +279,7 @@
     ASSERT_EQ(iterator->Read(iterator), ITERATOR_OK);
     ASSERT_EQ(iterator->current->docId, 1);
     ASSERT_EQ(iterator->lastDocId, 1);
-<<<<<<< HEAD
-    ASSERT_EQ(iterator->current->data.num.value, 2.0);
-=======
     ASSERT_EQ(IndexResult_NumValue(iterator->current), 2.0);
->>>>>>> ef5c9273
     // Read the next entry. Expect EOF since we have only one unique docId with value 2.0
     ASSERT_EQ(iterator->Read(iterator), ITERATOR_EOF);
 }
