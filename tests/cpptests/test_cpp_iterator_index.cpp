--- conflicted
+++ resolved
@@ -6,11 +6,7 @@
 
 #include "gtest/gtest.h"
 #include "iterator_util.h"
-<<<<<<< HEAD
-#include "index_utils.h"  // For MockQueryEvalCtx
-=======
 #include "index_utils.h"
->>>>>>> 9222e0e6
 
 #include "src/forward_index.h"
 #include "src/iterators/inverted_index_iterator.h"
@@ -33,17 +29,6 @@
   }
 }
 
-<<<<<<< HEAD
-typedef enum IndexType {
-    INDEX_TYPE_TERM_FULL,
-    INDEX_TYPE_NUMERIC_FULL,
-    INDEX_TYPE_TERM,
-    INDEX_TYPE_NUMERIC,
-    INDEX_TYPE_GENERIC,
-    INDEX_TYPE_TAG_FULL,
-    INDEX_TYPE_TAG,
-} IndexType;
-=======
 typedef enum IndexIteratorType {
     TYPE_TERM_FULL,
     TYPE_NUMERIC_FULL,
@@ -51,7 +36,6 @@
     TYPE_NUMERIC,
     TYPE_GENERIC,
 } IndexIteratorType;
->>>>>>> 9222e0e6
 
 class IndexIteratorTest : public ::testing::TestWithParam<std::tuple<IndexIteratorType, bool>> {
 protected:
@@ -59,14 +43,7 @@
     std::array<t_docId, n_docs> resultSet;
     InvertedIndex *idx;
     QueryIterator *it_base;
-<<<<<<< HEAD
-    TagIndex *tagIdx;
-    std::unique_ptr<MockQueryEvalCtx> mockEvalCtx;
-    FieldSpec *fs;
-    NumericFilter *flt;
-=======
     MockQueryEvalCtx q_mock;
->>>>>>> 9222e0e6
 
     void SetUp() override {
         // Initialize TagIndex to nullptr
@@ -106,68 +83,12 @@
                 ASSERT_TRUE(idx != nullptr);
                 FieldMaskOrIndex fieldMaskOrIndex = {.isFieldMask = false, .value = {.index = RS_INVALID_FIELD_INDEX}};
                 FieldFilterContext fieldCtx = {.field = fieldMaskOrIndex, .predicate = FIELD_EXPIRATION_DEFAULT};
-<<<<<<< HEAD
-
-                // Create a field spec for the numeric filter
-                fs = (FieldSpec*)rm_calloc(1, sizeof(FieldSpec));
-                fs->fieldName = NewHiddenString("dummy_field", strlen("dummy_field"), true);
-                fs->fieldPath = fs->fieldName; // Use same string for path
-                fs->types = INDEXFLD_T_NUMERIC;
-                fs->index = 0;
-                fs->ftId = 1;
-
-                // Create a numeric filter with the field spec
-                flt = NewNumericFilter(-INFINITY, INFINITY, 1, 1, 1, fs);
-
-                // Create a mock RedisSearchCtx with properly initialized spec
-                mockEvalCtx = std::make_unique<MockQueryEvalCtx>(resultSet.back(), n_docs);
-
-                // Make sure the spec name is initialized in the mock context
-                if (!mockEvalCtx->qctx.sctx->spec->specName) {
-                    mockEvalCtx->qctx.sctx->spec->specName = NewHiddenString("dummy_index", strlen("dummy_index"), true);
-                }
-
-                // Initialize keysDict if it doesn't exist
-                if (!mockEvalCtx->qctx.sctx->spec->keysDict) {
-                    // Initialize the keysDict in the spec
-                    IndexSpec_MakeKeyless(mockEvalCtx->qctx.sctx->spec);
-                }
-
-                it_base = NewInvIndIterator_NumericQuery(idx, mockEvalCtx->qctx.sctx, &fieldCtx, flt, -INFINITY, INFINITY);
-            }
-                break;
-            case INDEX_TYPE_TAG_FULL:
-                SetTagInvIndex();
-                it_base = NewInvIndIterator_TagFull(idx, tagIdx);
-                break;
-            case INDEX_TYPE_TAG: {
-                SetTagInvIndex();
-                RSToken tok = {.str = (char *)"tag", .len = 3};
-                RSQueryTerm *term = NewQueryTerm(&tok, 0);
-                FieldMaskOrIndex fieldMaskOrIndex = {.isFieldMask = false, .value = {.index = RS_INVALID_FIELD_INDEX}};
-
-                mockEvalCtx = std::make_unique<MockQueryEvalCtx>(resultSet.back(), n_docs);
-
-                // Make sure the spec name is initialized
-                if (!mockEvalCtx->qctx.sctx->spec->specName) {
-                    mockEvalCtx->qctx.sctx->spec->specName = NewHiddenString("dummy_index", strlen("dummy_index"), true);
-                }
-                it_base = NewInvIndIterator_TagQuery(idx, tagIdx, mockEvalCtx->qctx.sctx, fieldMaskOrIndex, term, 1.0);
-=======
                 it_base = NewInvIndIterator_NumericQuery(idx, &q_mock.sctx, &fieldCtx, nullptr, -INFINITY, INFINITY);
->>>>>>> 9222e0e6
             }
                 break;
             case TYPE_GENERIC:
                 SetGenericInvIndex();
-<<<<<<< HEAD
-                {
-                    MockQueryEvalCtx mockEvalCtx(resultSet.back(), n_docs);
-                    it_base = NewInvIndIterator_GenericQuery(idx, nullptr, 0, FIELD_EXPIRATION_DEFAULT, 1.0);
-                }
-=======
                 it_base = NewInvIndIterator_GenericQuery(idx, &q_mock.sctx, 0, FIELD_EXPIRATION_DEFAULT, 1.0);
->>>>>>> 9222e0e6
                 break;
 
         }
@@ -244,16 +165,6 @@
 };
 
 
-<<<<<<< HEAD
-INSTANTIATE_TEST_SUITE_P(IndexIterator, IndexIteratorTest, ::testing::Values(
-    INDEX_TYPE_TERM_FULL,
-    INDEX_TYPE_NUMERIC_FULL,
-    INDEX_TYPE_TERM,
-    INDEX_TYPE_NUMERIC,
-    INDEX_TYPE_GENERIC,
-    INDEX_TYPE_TAG_FULL,
-    INDEX_TYPE_TAG
-=======
 INSTANTIATE_TEST_SUITE_P(IndexIterator, IndexIteratorTest, ::testing::Combine(
     ::testing::Values(
         TYPE_TERM_FULL,
@@ -263,7 +174,6 @@
         TYPE_GENERIC
     ),
     ::testing::Bool()
->>>>>>> 9222e0e6
 ));
 
 
