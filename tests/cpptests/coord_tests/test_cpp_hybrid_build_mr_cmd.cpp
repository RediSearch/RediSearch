--- conflicted
+++ resolved
@@ -99,8 +99,7 @@
 
       // Build MR command
       MRCommand xcmd;
-      HybridRequest_buildMRCommand(args, args.size(), &us, &xcmd, sp, &hybridParams);
-
+      HybridRequest_buildMRCommand(args, args.size(), &xcmd, NULL, nullptr, &hybridParams);
       // Verify transformation: FT.HYBRID -> _FT.HYBRID
       EXPECT_STREQ(xcmd.strs[0], "_FT.HYBRID");
 
@@ -174,20 +173,14 @@
 }
 
 // Test command with DIALECT
-<<<<<<< HEAD
-TEST_F(HybridBuildMRCommandTest, testCommandWithFilters) {
+TEST_F(HybridBuildMRCommandTest, testCommandWithCombine) {
     testCommandTransformationWithoutIndexSpec({
         "FT.HYBRID", "test_idx", "SEARCH", "hello",
         "VSIM", "@vector_field", TEST_BLOB_DATA, "FILTER", "@tag:{invalid_tag}",
         "COMBINE", "LINEAR", "4", "ALPHA", "0.7", "BETA", "0.3",
-        "FILTER", "@__key == 'doc:1'",
-        "DIALECT", "2"
-    });
-    testCommandTransformationWithIndexSpec({
-=======
-TEST_F(HybridBuildMRCommandTest, testCommandWithCombine) {
-    testCommandTransformation({
->>>>>>> 581b9b16
+        "DIALECT", "2"
+    });
+    testCommandTransformationWithIndexSpec({
         "FT.HYBRID", "test_idx", "SEARCH", "hello",
         "VSIM", "@vector_field", TEST_BLOB_DATA, "FILTER", "@tag:{invalid_tag}",
         "COMBINE", "LINEAR", "4", "ALPHA", "0.7", "BETA", "0.3",
