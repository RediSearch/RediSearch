/*
 * Copyright (c) 2006-Present, Redis Ltd.
 * All rights reserved.
 *
 * Licensed under your choice of the Redis Source Available License 2.0
 * (RSALv2); or (b) the Server Side Public License v1 (SSPLv1); or (c) the
 * GNU Affero General Public License v3 (AGPLv3).
*/
<<<<<<< HEAD
#include "index.h"
=======

#pragma once

#include "query_ctx.h"
>>>>>>> ef5c9273
#include "inverted_index.h"
#include "numeric_index.h"
#include "ttl_table.h"
#include <string>
#include <vector>
#include <algorithm>
#include <cstring>

/** returns a string object containing @param id as a string */
std::string numToDocStr(unsigned id);

/** Adds a document to a given index.
 * Returns the memory added to the index */
size_t addDocumentWrapper(RedisModuleCtx *ctx, RSIndex *index, const char *docid, const char *field, const char *value);

InvertedIndex *createPopulateTermsInvIndex(int size, int idStep, int start_with=0);

/** Returns a reference manager object to new spec.
 * To get the spec object (not safe), call get_spec(ism);
 * To free the spec and its resources, call freeSpec;
 */
RefManager *createSpec(RedisModuleCtx *ctx);

void freeSpec(RefManager *ism);

/**
 * Iterates the inverted indices in a the numeric tree and calculates the memory used by them.
 * This memory includes memory allocated for data and blocks metadata.
 * NOTE: the returned memory doesn't not include the memory used by the tree itself.
 *
 * If @param rt is NULL, the function will return 0.
 *
 * this function also verifies that the memory counter of each range is equal to its actual memory.
 * if not, if will set @param failed_range to point to the range that failed the check.
 * Then, you can get the range memory by calling InvertedIndex_MemUsage(failed_range);
 * NOTE: Upon early bail out, the returned value will **not** include the memory used by the failed range.
 */
size_t CalculateNumericInvertedIndexMemory(NumericRangeTree *rt, NumericRangeNode **failed_range);

NumericRangeTree *getNumericTree(IndexSpec *spec, const char *field);

class MockQueryEvalCtx {
public:
  QueryEvalCtx qctx;
  RedisSearchCtx sctx;
  IndexSpec spec;
  SchemaRule rule;

  MockQueryEvalCtx(t_docId maxDocId = 0, size_t numDocs = 0) {
    // Initialize SchemaRule
    std::memset(&rule, 0, sizeof(rule));
    rule.index_all = false;

    // Initialize IndexSpec
    spec = {0};
    spec.rule = &rule;
    spec.existingDocs = nullptr;
    spec.monitorDocumentExpiration = true; // Only depends on API availability, so always true
    spec.monitorFieldExpiration = true; // Only depends on API availability, so always true
    spec.docs.maxDocId = maxDocId;
    spec.docs.size = numDocs ?: maxDocId;
    spec.stats.numDocuments = spec.docs.size;

    // Initialize RedisSearchCtx
    sctx = {0};
    sctx.spec = &spec;

    // Initialize QueryEvalCtx
    qctx = {0};
    qctx.sctx = &sctx;
    qctx.docTable = &spec.docs;
  }

  MockQueryEvalCtx(std::vector<t_docId> &docs) : MockQueryEvalCtx() {
    std::sort(docs.begin(), docs.end());
    docs.erase(std::unique(docs.begin(), docs.end()), docs.end());
    spec.docs.maxDocId = docs.empty() ? 0 : docs.back();
    spec.docs.size = docs.size();
    spec.stats.numDocuments = docs.size();
    rule.index_all = true; // Enable index_all for wildcard iterator tests
    spec.existingDocs = NewInvertedIndex(Index_DocIdsOnly, &spec.stats.invertedSize);
    for (t_docId docId : docs) {
      RSIndexResult rec = {.docId = docId, .data = {.tag = RSResultData_Virtual}};
      InvertedIndex_WriteEntryGeneric(spec.existingDocs, &rec);
    }
  }

  ~MockQueryEvalCtx() noexcept {
    if (spec.existingDocs) {
      InvertedIndex_Free(spec.existingDocs);
    }
    TimeToLiveTable_Destroy(&spec.docs.ttl);
    array_free(spec.fieldIdToIndex);
  }

  void TTL_Add(t_docId docId, t_expirationTimePoint expiration = {LONG_MAX, LONG_MAX}) {
    VerifyTTLInit();
    TimeToLiveTable_Add(spec.docs.ttl, docId, expiration, NULL);
  }

  void TTL_Add(t_docId docId, t_fieldIndex field, t_expirationTimePoint expiration = {LONG_MAX, LONG_MAX}) {
    VerifyTTLInit();
    arrayof(FieldExpiration) fe = array_new(FieldExpiration, 1);
    FieldExpiration fe_entry = {field, expiration};
    array_append(fe, fe_entry);
    TimeToLiveTable_Add(spec.docs.ttl, docId, {LONG_MAX, LONG_MAX}, fe);
  }
  void TTL_Add(t_docId docId, t_fieldMask fieldMask, t_expirationTimePoint expiration = {LONG_MAX, LONG_MAX}) {
    VerifyTTLInit();
    arrayof(FieldExpiration) fe = array_new(FieldExpiration, __builtin_popcountll(fieldMask));
    for (t_fieldIndex i = 0; i < sizeof(fieldMask) * 8; ++i) {
      if (fieldMask & (1ULL << i)) {
        FieldExpiration fe_entry = {i, expiration};
        array_append(fe, fe_entry);
      }
    }
    TimeToLiveTable_Add(spec.docs.ttl, docId, {LONG_MAX, LONG_MAX}, fe);
  }

<<<<<<< HEAD
NumericRangeTree *getNumericTree(IndexSpec *spec, const char *field);

class MockQueryEvalCtx {
public:
  QueryEvalCtx qctx;
  RedisSearchCtx sctx;
  IndexSpec spec;
  DocTable docTable;
  SchemaRule rule;

  MockQueryEvalCtx(t_docId maxDocId = 0, size_t numDocs = 0) {
    // Initialize DocTable
    docTable = {0};
    docTable.maxDocId = maxDocId;
    docTable.size = numDocs ?: maxDocId;

    // Initialize SchemaRule
    std::memset(&rule, 0, sizeof(rule));
    rule.index_all = false;

    // Initialize IndexSpec
    spec = {0};
    spec.rule = &rule;
    spec.existingDocs = nullptr;

    // Initialize RedisSearchCtx
    sctx = {0};
    sctx.spec = &spec;

    // Initialize QueryEvalCtx
    qctx = {0};
    qctx.sctx = &sctx;
    qctx.docTable = &docTable;
  }

  MockQueryEvalCtx(std::vector<t_docId> &docs) : MockQueryEvalCtx() {
    std::sort(docs.begin(), docs.end());
    docs.erase(std::unique(docs.begin(), docs.end()), docs.end());
    docTable.maxDocId = docs.empty() ? 0 : docs.back();
    docTable.size = docs.size();
    rule.index_all = true; // Enable index_all for wildcard iterator tests
    spec.existingDocs = NewInvertedIndex(Index_DocIdsOnly, 1, &spec.stats.invertedSize);
    IndexEncoder enc = InvertedIndex_GetEncoder(spec.existingDocs->flags);
    for (t_docId docId : docs) {
      InvertedIndex_WriteEntryGeneric(spec.existingDocs, enc, docId, nullptr);
    }
  }

  ~MockQueryEvalCtx() noexcept {
    if (spec.existingDocs) {
      InvertedIndex_Free(spec.existingDocs);
    }
=======
private:
  void VerifyTTLInit() {
    if (!spec.fieldIdToIndex) {
      // By default, set a max-length array (128 text fields) with fieldId(i) -> index(i)
      spec.fieldIdToIndex = array_new(t_fieldIndex, 128);
      for (t_fieldIndex i = 0; i < 128; ++i) {
        array_append(spec.fieldIdToIndex, i);
      }
    }
    TimeToLiveTable_VerifyInit(&spec.docs.ttl);
>>>>>>> ef5c9273
  }
};
<|MERGE_RESOLUTION|>--- conflicted
+++ resolved
@@ -1,202 +1,143 @@
-/*
- * Copyright (c) 2006-Present, Redis Ltd.
- * All rights reserved.
- *
- * Licensed under your choice of the Redis Source Available License 2.0
- * (RSALv2); or (b) the Server Side Public License v1 (SSPLv1); or (c) the
- * GNU Affero General Public License v3 (AGPLv3).
-*/
-<<<<<<< HEAD
-#include "index.h"
-=======
-
-#pragma once
-
-#include "query_ctx.h"
->>>>>>> ef5c9273
-#include "inverted_index.h"
-#include "numeric_index.h"
-#include "ttl_table.h"
-#include <string>
-#include <vector>
-#include <algorithm>
-#include <cstring>
-
-/** returns a string object containing @param id as a string */
-std::string numToDocStr(unsigned id);
-
-/** Adds a document to a given index.
- * Returns the memory added to the index */
-size_t addDocumentWrapper(RedisModuleCtx *ctx, RSIndex *index, const char *docid, const char *field, const char *value);
-
-InvertedIndex *createPopulateTermsInvIndex(int size, int idStep, int start_with=0);
-
-/** Returns a reference manager object to new spec.
- * To get the spec object (not safe), call get_spec(ism);
- * To free the spec and its resources, call freeSpec;
- */
-RefManager *createSpec(RedisModuleCtx *ctx);
-
-void freeSpec(RefManager *ism);
-
-/**
- * Iterates the inverted indices in a the numeric tree and calculates the memory used by them.
- * This memory includes memory allocated for data and blocks metadata.
- * NOTE: the returned memory doesn't not include the memory used by the tree itself.
- *
- * If @param rt is NULL, the function will return 0.
- *
- * this function also verifies that the memory counter of each range is equal to its actual memory.
- * if not, if will set @param failed_range to point to the range that failed the check.
- * Then, you can get the range memory by calling InvertedIndex_MemUsage(failed_range);
- * NOTE: Upon early bail out, the returned value will **not** include the memory used by the failed range.
- */
-size_t CalculateNumericInvertedIndexMemory(NumericRangeTree *rt, NumericRangeNode **failed_range);
-
-NumericRangeTree *getNumericTree(IndexSpec *spec, const char *field);
-
-class MockQueryEvalCtx {
-public:
-  QueryEvalCtx qctx;
-  RedisSearchCtx sctx;
-  IndexSpec spec;
-  SchemaRule rule;
-
-  MockQueryEvalCtx(t_docId maxDocId = 0, size_t numDocs = 0) {
-    // Initialize SchemaRule
-    std::memset(&rule, 0, sizeof(rule));
-    rule.index_all = false;
-
-    // Initialize IndexSpec
-    spec = {0};
-    spec.rule = &rule;
-    spec.existingDocs = nullptr;
-    spec.monitorDocumentExpiration = true; // Only depends on API availability, so always true
-    spec.monitorFieldExpiration = true; // Only depends on API availability, so always true
-    spec.docs.maxDocId = maxDocId;
-    spec.docs.size = numDocs ?: maxDocId;
-    spec.stats.numDocuments = spec.docs.size;
-
-    // Initialize RedisSearchCtx
-    sctx = {0};
-    sctx.spec = &spec;
-
-    // Initialize QueryEvalCtx
-    qctx = {0};
-    qctx.sctx = &sctx;
-    qctx.docTable = &spec.docs;
-  }
-
-  MockQueryEvalCtx(std::vector<t_docId> &docs) : MockQueryEvalCtx() {
-    std::sort(docs.begin(), docs.end());
-    docs.erase(std::unique(docs.begin(), docs.end()), docs.end());
-    spec.docs.maxDocId = docs.empty() ? 0 : docs.back();
-    spec.docs.size = docs.size();
-    spec.stats.numDocuments = docs.size();
-    rule.index_all = true; // Enable index_all for wildcard iterator tests
-    spec.existingDocs = NewInvertedIndex(Index_DocIdsOnly, &spec.stats.invertedSize);
-    for (t_docId docId : docs) {
-      RSIndexResult rec = {.docId = docId, .data = {.tag = RSResultData_Virtual}};
-      InvertedIndex_WriteEntryGeneric(spec.existingDocs, &rec);
-    }
-  }
-
-  ~MockQueryEvalCtx() noexcept {
-    if (spec.existingDocs) {
-      InvertedIndex_Free(spec.existingDocs);
-    }
-    TimeToLiveTable_Destroy(&spec.docs.ttl);
-    array_free(spec.fieldIdToIndex);
-  }
-
-  void TTL_Add(t_docId docId, t_expirationTimePoint expiration = {LONG_MAX, LONG_MAX}) {
-    VerifyTTLInit();
-    TimeToLiveTable_Add(spec.docs.ttl, docId, expiration, NULL);
-  }
-
-  void TTL_Add(t_docId docId, t_fieldIndex field, t_expirationTimePoint expiration = {LONG_MAX, LONG_MAX}) {
-    VerifyTTLInit();
-    arrayof(FieldExpiration) fe = array_new(FieldExpiration, 1);
-    FieldExpiration fe_entry = {field, expiration};
-    array_append(fe, fe_entry);
-    TimeToLiveTable_Add(spec.docs.ttl, docId, {LONG_MAX, LONG_MAX}, fe);
-  }
-  void TTL_Add(t_docId docId, t_fieldMask fieldMask, t_expirationTimePoint expiration = {LONG_MAX, LONG_MAX}) {
-    VerifyTTLInit();
-    arrayof(FieldExpiration) fe = array_new(FieldExpiration, __builtin_popcountll(fieldMask));
-    for (t_fieldIndex i = 0; i < sizeof(fieldMask) * 8; ++i) {
-      if (fieldMask & (1ULL << i)) {
-        FieldExpiration fe_entry = {i, expiration};
-        array_append(fe, fe_entry);
-      }
-    }
-    TimeToLiveTable_Add(spec.docs.ttl, docId, {LONG_MAX, LONG_MAX}, fe);
-  }
-
-<<<<<<< HEAD
-NumericRangeTree *getNumericTree(IndexSpec *spec, const char *field);
-
-class MockQueryEvalCtx {
-public:
-  QueryEvalCtx qctx;
-  RedisSearchCtx sctx;
-  IndexSpec spec;
-  DocTable docTable;
-  SchemaRule rule;
-
-  MockQueryEvalCtx(t_docId maxDocId = 0, size_t numDocs = 0) {
-    // Initialize DocTable
-    docTable = {0};
-    docTable.maxDocId = maxDocId;
-    docTable.size = numDocs ?: maxDocId;
-
-    // Initialize SchemaRule
-    std::memset(&rule, 0, sizeof(rule));
-    rule.index_all = false;
-
-    // Initialize IndexSpec
-    spec = {0};
-    spec.rule = &rule;
-    spec.existingDocs = nullptr;
-
-    // Initialize RedisSearchCtx
-    sctx = {0};
-    sctx.spec = &spec;
-
-    // Initialize QueryEvalCtx
-    qctx = {0};
-    qctx.sctx = &sctx;
-    qctx.docTable = &docTable;
-  }
-
-  MockQueryEvalCtx(std::vector<t_docId> &docs) : MockQueryEvalCtx() {
-    std::sort(docs.begin(), docs.end());
-    docs.erase(std::unique(docs.begin(), docs.end()), docs.end());
-    docTable.maxDocId = docs.empty() ? 0 : docs.back();
-    docTable.size = docs.size();
-    rule.index_all = true; // Enable index_all for wildcard iterator tests
-    spec.existingDocs = NewInvertedIndex(Index_DocIdsOnly, 1, &spec.stats.invertedSize);
-    IndexEncoder enc = InvertedIndex_GetEncoder(spec.existingDocs->flags);
-    for (t_docId docId : docs) {
-      InvertedIndex_WriteEntryGeneric(spec.existingDocs, enc, docId, nullptr);
-    }
-  }
-
-  ~MockQueryEvalCtx() noexcept {
-    if (spec.existingDocs) {
-      InvertedIndex_Free(spec.existingDocs);
-    }
-=======
-private:
-  void VerifyTTLInit() {
-    if (!spec.fieldIdToIndex) {
-      // By default, set a max-length array (128 text fields) with fieldId(i) -> index(i)
-      spec.fieldIdToIndex = array_new(t_fieldIndex, 128);
-      for (t_fieldIndex i = 0; i < 128; ++i) {
-        array_append(spec.fieldIdToIndex, i);
-      }
-    }
-    TimeToLiveTable_VerifyInit(&spec.docs.ttl);
->>>>>>> ef5c9273
-  }
-};
+/*
+ * Copyright (c) 2006-Present, Redis Ltd.
+ * All rights reserved.
+ *
+ * Licensed under your choice of the Redis Source Available License 2.0
+ * (RSALv2); or (b) the Server Side Public License v1 (SSPLv1); or (c) the
+ * GNU Affero General Public License v3 (AGPLv3).
+*/
+
+#pragma once
+
+#include "query_ctx.h"
+#include "inverted_index.h"
+#include "numeric_index.h"
+#include "ttl_table.h"
+#include <string>
+#include <vector>
+#include <algorithm>
+#include <cstring>
+
+/** returns a string object containing @param id as a string */
+std::string numToDocStr(unsigned id);
+
+/** Adds a document to a given index.
+ * Returns the memory added to the index */
+size_t addDocumentWrapper(RedisModuleCtx *ctx, RSIndex *index, const char *docid, const char *field, const char *value);
+
+InvertedIndex *createPopulateTermsInvIndex(int size, int idStep, int start_with=0);
+
+/** Returns a reference manager object to new spec.
+ * To get the spec object (not safe), call get_spec(ism);
+ * To free the spec and its resources, call freeSpec;
+ */
+RefManager *createSpec(RedisModuleCtx *ctx);
+
+void freeSpec(RefManager *ism);
+
+/**
+ * Iterates the inverted indices in a the numeric tree and calculates the memory used by them.
+ * This memory includes memory allocated for data and blocks metadata.
+ * NOTE: the returned memory doesn't not include the memory used by the tree itself.
+ *
+ * If @param rt is NULL, the function will return 0.
+ *
+ * this function also verifies that the memory counter of each range is equal to its actual memory.
+ * if not, if will set @param failed_range to point to the range that failed the check.
+ * Then, you can get the range memory by calling InvertedIndex_MemUsage(failed_range);
+ * NOTE: Upon early bail out, the returned value will **not** include the memory used by the failed range.
+ */
+size_t CalculateNumericInvertedIndexMemory(NumericRangeTree *rt, NumericRangeNode **failed_range);
+
+NumericRangeTree *getNumericTree(IndexSpec *spec, const char *field);
+
+class MockQueryEvalCtx {
+public:
+  QueryEvalCtx qctx;
+  RedisSearchCtx sctx;
+  IndexSpec spec;
+  SchemaRule rule;
+
+  MockQueryEvalCtx(t_docId maxDocId = 0, size_t numDocs = 0) {
+    // Initialize SchemaRule
+    std::memset(&rule, 0, sizeof(rule));
+    rule.index_all = false;
+
+    // Initialize IndexSpec
+    spec = {0};
+    spec.rule = &rule;
+    spec.existingDocs = nullptr;
+    spec.monitorDocumentExpiration = true; // Only depends on API availability, so always true
+    spec.monitorFieldExpiration = true; // Only depends on API availability, so always true
+    spec.docs.maxDocId = maxDocId;
+    spec.docs.size = numDocs ?: maxDocId;
+    spec.stats.numDocuments = spec.docs.size;
+
+    // Initialize RedisSearchCtx
+    sctx = {0};
+    sctx.spec = &spec;
+
+    // Initialize QueryEvalCtx
+    qctx = {0};
+    qctx.sctx = &sctx;
+    qctx.docTable = &spec.docs;
+  }
+
+  MockQueryEvalCtx(std::vector<t_docId> &docs) : MockQueryEvalCtx() {
+    std::sort(docs.begin(), docs.end());
+    docs.erase(std::unique(docs.begin(), docs.end()), docs.end());
+    spec.docs.maxDocId = docs.empty() ? 0 : docs.back();
+    spec.docs.size = docs.size();
+    spec.stats.numDocuments = docs.size();
+    rule.index_all = true; // Enable index_all for wildcard iterator tests
+    spec.existingDocs = NewInvertedIndex(Index_DocIdsOnly, &spec.stats.invertedSize);
+    for (t_docId docId : docs) {
+      RSIndexResult rec = {.docId = docId, .data = {.tag = RSResultData_Virtual}};
+      InvertedIndex_WriteEntryGeneric(spec.existingDocs, &rec);
+    }
+  }
+
+  ~MockQueryEvalCtx() noexcept {
+    if (spec.existingDocs) {
+      InvertedIndex_Free(spec.existingDocs);
+    }
+    TimeToLiveTable_Destroy(&spec.docs.ttl);
+    array_free(spec.fieldIdToIndex);
+  }
+
+  void TTL_Add(t_docId docId, t_expirationTimePoint expiration = {LONG_MAX, LONG_MAX}) {
+    VerifyTTLInit();
+    TimeToLiveTable_Add(spec.docs.ttl, docId, expiration, NULL);
+  }
+
+  void TTL_Add(t_docId docId, t_fieldIndex field, t_expirationTimePoint expiration = {LONG_MAX, LONG_MAX}) {
+    VerifyTTLInit();
+    arrayof(FieldExpiration) fe = array_new(FieldExpiration, 1);
+    FieldExpiration fe_entry = {field, expiration};
+    array_append(fe, fe_entry);
+    TimeToLiveTable_Add(spec.docs.ttl, docId, {LONG_MAX, LONG_MAX}, fe);
+  }
+  void TTL_Add(t_docId docId, t_fieldMask fieldMask, t_expirationTimePoint expiration = {LONG_MAX, LONG_MAX}) {
+    VerifyTTLInit();
+    arrayof(FieldExpiration) fe = array_new(FieldExpiration, __builtin_popcountll(fieldMask));
+    for (t_fieldIndex i = 0; i < sizeof(fieldMask) * 8; ++i) {
+      if (fieldMask & (1ULL << i)) {
+        FieldExpiration fe_entry = {i, expiration};
+        array_append(fe, fe_entry);
+      }
+    }
+    TimeToLiveTable_Add(spec.docs.ttl, docId, {LONG_MAX, LONG_MAX}, fe);
+  }
+
+private:
+  void VerifyTTLInit() {
+    if (!spec.fieldIdToIndex) {
+      // By default, set a max-length array (128 text fields) with fieldId(i) -> index(i)
+      spec.fieldIdToIndex = array_new(t_fieldIndex, 128);
+      for (t_fieldIndex i = 0; i < 128; ++i) {
+        array_append(spec.fieldIdToIndex, i);
+      }
+    }
+    TimeToLiveTable_VerifyInit(&spec.docs.ttl);
+  }
+};