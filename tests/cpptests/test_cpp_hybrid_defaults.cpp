--- conflicted
+++ resolved
@@ -101,15 +101,9 @@
         ASSERT_EQ(expectedWindow, parseCtx.hybridParams->scoringCtx->rrfCtx.window)
             << "Expected window=" << expectedWindow << ", got " << parseCtx.hybridParams->scoringCtx->rrfCtx.window;
 
-<<<<<<< HEAD
         // Verify RRF k default
-        ASSERT_DOUBLE_EQ(HYBRID_DEFAULT_RRF_K, parseCtx.hybridParams->scoringCtx->rrfCtx.k)
-            << "Expected RRF k=" << HYBRID_DEFAULT_RRF_K;
-=======
-        // Verify RRF constant default
-        ASSERT_DOUBLE_EQ(HYBRID_DEFAULT_RRF_CONSTANT, result->hybridParams->scoringCtx->rrfCtx.constant)
+        ASSERT_DOUBLE_EQ(HYBRID_DEFAULT_RRF_K, parseCtx->hybridParams->scoringCtx->rrfCtx.constant)
             << "Expected RRF constant=" << HYBRID_DEFAULT_RRF_CONSTANT;
->>>>>>> 487fe79d
     }
 
     // Verify KNN K value
