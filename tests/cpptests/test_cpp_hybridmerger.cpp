/*
 * Copyright (c) 2006-Present, Redis Ltd.
 * All rights reserved.
 *
 * Licensed under your choice of the Redis Source Available License 2.0
 * (RSALv2); or (b) the Server Side Public License v1 (SSPLv1); or (c) the
 * GNU Affero General Public License v3 (AGPLv3).
*/


#include "result_processor.h"
#include "query.h"
#include "gtest/gtest.h"
#include "config.h"
#include "hybrid/hybrid_scoring.h"
#include "hybrid/hybrid_search_result.h"  // For mergeFlags function
#include "hybrid/hybrid_lookup_context.h"  // For HybridLookupContext
#include "redisearch.h"  // For Result_ExpiredDoc flag
#include <vector>
#include <string>
#include <set>

struct processor1Ctx : public ResultProcessor {
  processor1Ctx() {
    memset(static_cast<ResultProcessor *>(this), 0, sizeof(ResultProcessor));
    counter = 0;
  }
  int counter;
  RLookupKey *kout = NULL;
};

static int numFreed = 0;

static void resultProcessor_GenericFree(ResultProcessor *rp) {
  numFreed++;
  delete static_cast<processor1Ctx *>(rp);
}

// Helper structures and functions to reduce code duplication

// Simple mock upstream with minimal constructor
struct MockUpstream : public ResultProcessor {
  int timeoutAfterCount = 0;
  int errorAfterCount = -1;  // -1 means no error, >= 0 means return error after this many calls
  std::vector<double> scores;
  std::vector<int> docIds;
  uint8_t flags = 0;  // Single flags value for all results
  int depletionCount = 0;
  int counter = 0;
  std::vector<RSDocumentMetadata> documentMetadata;
  std::vector<std::string> keyStrings;

  // Simplified constructor with just the essentials
  MockUpstream(int timeoutAfterCount = 0,
               const std::vector<double>& Scores = {},
               const std::vector<int>& DocIds = {},
               int depletionCount = 0,
               int errorAfterCount = -1,
               uint8_t Flags = 0)
    : timeoutAfterCount(timeoutAfterCount), errorAfterCount(errorAfterCount), scores(Scores), docIds(DocIds), flags(Flags), depletionCount(depletionCount) {

    this->Next = NextFn;
    documentMetadata.reserve(50);
    keyStrings.reserve(50);

    // If no custom docIds provided, generate sequential ones
    if (docIds.empty() && !scores.empty()) {
      docIds.resize(scores.size());
      for (size_t i = 0; i < scores.size(); i++) {
        docIds[i] = static_cast<int>(i + 1);
      }
    }

    // Pre-create key strings and document metadata for all potential documents
    // We need to account for depletion calls + actual documents
    size_t maxEntries = depletionCount + scores.size();
    if (maxEntries > 0) {
      documentMetadata.resize(maxEntries);
      keyStrings.resize(maxEntries);

      // Pre-create key strings for actual documents (not depletion entries)
      for (size_t i = 0; i < docIds.size(); i++) {
        size_t entryIndex = depletionCount + i;
        keyStrings[entryIndex] = "doc" + std::to_string(docIds[i]);
        documentMetadata[entryIndex].keyPtr = const_cast<char*>(keyStrings[entryIndex].c_str());
      }
    }
  }

  static int NextFn(ResultProcessor *rp, SearchResult *res) {
    MockUpstream *p = static_cast<MockUpstream *>(rp);

    // Handle error (highest precedence)
    if (p->errorAfterCount >= 0 && p->counter >= p->errorAfterCount) {
      return RS_RESULT_ERROR;
    }

    // Handle timeout
    if (p->timeoutAfterCount > 0 && p->counter >= p->timeoutAfterCount) {
      return RS_RESULT_TIMEDOUT;
    }

    // Handle empty upstream (no scores provided)
    if (p->scores.empty()) {
      return RS_RESULT_EOF;
    }

    // Handle depletion
    if (p->counter < p->depletionCount) {
      p->counter++;
      return RS_RESULT_DEPLETING;
    }

    // Handle normal document generation
    int docIndex = p->counter - p->depletionCount;
    if (docIndex >= static_cast<int>(p->scores.size())) {
      return RS_RESULT_EOF;
    }

    // Use docId from array
    res->docId = p->docIds[docIndex];

    // Use score from array
    res->score = p->scores[docIndex];

    // Set flags from upstream
    res->flags = p->flags;

    // Use pre-created document metadata
    res->dmd = &p->documentMetadata[p->counter];

    p->counter++;
    return RS_RESULT_OK;
  }
};

// Helper function to create dummy RLookup context for tests
HybridLookupContext* CreateDummyLookupContext(size_t numUpstreams) {
  HybridLookupContext *lookupCtx = (HybridLookupContext*)rm_calloc(1, sizeof(HybridLookupContext));
  if (!lookupCtx) return NULL;

  // Initialize source lookups array
  lookupCtx->sourceLookups = array_new(const RLookup*, numUpstreams);

  // Create dummy RLookup for each upstream
  for (size_t i = 0; i < numUpstreams; i++) {
    RLookup *dummyLookup = (RLookup*)rm_calloc(1, sizeof(RLookup));
    if (dummyLookup) {
      RLookup_Init(dummyLookup, NULL);
    }
    array_append(lookupCtx->sourceLookups, dummyLookup);
  }

  // Create dummy tail lookup
  RLookup *tailLookup = (RLookup*)rm_calloc(1, sizeof(RLookup));
  if (tailLookup) {
    RLookup_Init(tailLookup, NULL);
    lookupCtx->tailLookup = tailLookup;
  }

  return lookupCtx;
}

// Helper function to cleanup dummy lookup context
void CleanupDummyLookupContext(HybridLookupContext *lookupCtx) {
  if (!lookupCtx) return;

  // Cleanup source lookups
  for (size_t i = 0; i < array_len(lookupCtx->sourceLookups); i++) {
    if (lookupCtx->sourceLookups[i]) {
      RLookup_Cleanup(const_cast<RLookup*>(lookupCtx->sourceLookups[i]));
      rm_free(const_cast<void*>(static_cast<const void*>(lookupCtx->sourceLookups[i])));
    }
  }
  // lookupCtx->sourceLookups is freed by RPHybridMerger_Free function

  // Cleanup tail lookup
  if (lookupCtx->tailLookup) {
    RLookup_Cleanup(const_cast<RLookup*>(lookupCtx->tailLookup));
    rm_free(const_cast<void*>(static_cast<const void*>(lookupCtx->tailLookup)));
  }
  // lookupCtx is freed by RPHybridMerger_Free function
}

// Helper function to create hybrid merger with linear scoring
ResultProcessor* CreateLinearHybridMerger(ResultProcessor **upstreams, size_t numUpstreams, double *weights, HybridLookupContext *lookupCtx) {
  // Create HybridScoringContext using constructor
  HybridScoringContext *hybridScoringCtx = HybridScoringContext_NewLinear(weights, numUpstreams);

  // Create dummy return codes array for tests that don't need to track return codes
  static RPStatus dummyReturnCodes[8] = {RS_RESULT_OK}; // Static array, supports up to 8 upstreams for tests
<<<<<<< HEAD
  return RPHybridMerger_New(hybridScoringCtx, upstreams, numUpstreams, NULL, dummyReturnCodes, NULL);
=======

  return RPHybridMerger_New(hybridScoringCtx, upstreams, numUpstreams, NULL, dummyReturnCodes, lookupCtx);
>>>>>>> 574a7709
}

// Helper function to create hybrid merger with RRF scoring
ResultProcessor* CreateRRFHybridMerger(ResultProcessor **upstreams, size_t numUpstreams, double constant, size_t window, HybridLookupContext *lookupCtx) {
  // Create HybridScoringContext using constructor
  HybridScoringContext *hybridScoringCtx = HybridScoringContext_NewRRF(constant, window, false);

  // Create dummy return codes array for tests that don't need to track return codes
  static RPStatus dummyReturnCodes[8] = {RS_RESULT_OK}; // Static array, supports up to 8 upstreams for tests
<<<<<<< HEAD
  return RPHybridMerger_New(hybridScoringCtx, upstreams, numUpstreams, NULL, dummyReturnCodes, NULL);
=======

  return RPHybridMerger_New(hybridScoringCtx, upstreams, numUpstreams, NULL, dummyReturnCodes, lookupCtx);
>>>>>>> 574a7709
}



class HybridMergerTest : public ::testing::Test {};

/*
 * Test that hybrid merger correctly merges and scores results from two upstreams with the same documents (full intersection)
 *
 * Scoring function: Hybrid linear
 * Number of upstreams: 2
 * Intersection: Full intersection (same documents from both upstreams)
 * Emptiness: Both upstreams have documents
 * Timeout: No timeout
 * Expected behavior: Each document gets combined score from both upstreams using linear weights (0.3*2.0 + 0.7*4.0 = 3.4)
 */
TEST_F(HybridMergerTest, testHybridMergerSameDocs) {
  QueryIterator qitr = {0};

  // Create upstreams with same documents (full intersection)
  MockUpstream upstream1(0, {2.0, 2.0, 2.0}, {1, 2, 3});
  MockUpstream upstream2(0, {4.0, 4.0, 4.0}, {1, 2, 3}); // Same docIds

  ResultProcessor *rp1 = &upstream1;
  ResultProcessor *rp2 = &upstream2;

  // Create hybrid merger with linear scoring
  arrayof(ResultProcessor*) upstreams = NULL;
  array_ensure_append_1(upstreams, rp1);
  array_ensure_append_1(upstreams, rp2);
  double weights[] = {0.3, 0.7};
  HybridLookupContext *lookupCtx = CreateDummyLookupContext(2);
  ResultProcessor *hybridMerger = CreateLinearHybridMerger(upstreams, 2, weights, lookupCtx);

  QITR_PushRP(&qitr, hybridMerger);

  // Process and verify results
  SearchResult r = {0};
  ResultProcessor *rpTail = qitr.endProc;
  int lastResult;
  size_t count = 0;

  while ((lastResult = rpTail->Next(rpTail, &r)) == RS_RESULT_OK) {
    count++;

    // Basic verification
    EXPECT_TRUE(r.dmd != nullptr);
    EXPECT_TRUE(r.dmd->keyPtr != nullptr);

    // Verify hybrid score is applied (should be 3.4 = 0.3*2.0 + 0.7*4.0)
    EXPECT_NEAR(3.4, r.score, 0.0001);

    SearchResult_Clear(&r);
  }

  ASSERT_EQ(RS_RESULT_EOF, lastResult);
  ASSERT_EQ(3, count); // Should have processed 3 unique documents (full intersection)
  SearchResult_Destroy(&r);
  CleanupDummyLookupContext(lookupCtx);
  QITR_FreeChain(&qitr);
}

/*
 * Test that hybrid merger correctly merges and scores results from two upstreams with different documents (no intersection)
 *
 * Scoring function: Hybrid linear
 * Number of upstreams: 2
 * Intersection: No intersection (different documents from each upstream)
 * Emptiness: Both upstreams have documents
 * Timeout: No timeout
 * Expected behavior: Each document gets weighted score from only its contributing upstream (0.4*1.0=0.4 or 0.6*3.0=1.8)
 */
TEST_F(HybridMergerTest, testHybridMergerDifferentDocuments) {
  QueryIterator qitr = {0};

  // Create upstreams with different documents (no intersection)
  MockUpstream upstream1(0, {1.0, 1.0, 1.0}, {1, 2, 3});
  MockUpstream upstream2(0, {3.0, 3.0, 3.0}, {11, 12, 13}); // Different docIds

  ResultProcessor *rp1 = &upstream1;
  ResultProcessor *rp2 = &upstream2;

  // Create hybrid merger with linear scoring
  arrayof(ResultProcessor*) upstreams = NULL;
  array_ensure_append_1(upstreams, rp1);
  array_ensure_append_1(upstreams, rp2);
  double weights[] = {0.4, 0.6};
  HybridLookupContext *lookupCtx = CreateDummyLookupContext(2);
  ResultProcessor *hybridMerger = CreateLinearHybridMerger(upstreams, 2, weights, lookupCtx);

  QITR_PushRP(&qitr, hybridMerger);

  // Process and verify results
  SearchResult r = {0};
  ResultProcessor *rpTail = qitr.endProc;
  int lastResult;
  size_t count = 0;

  while ((lastResult = rpTail->Next(rpTail, &r)) == RS_RESULT_OK) {
    count++;

    // Basic verification
    EXPECT_TRUE(r.dmd != nullptr);
    EXPECT_TRUE(r.dmd->keyPtr != nullptr);

    // Verify scores: docs 1-3 (only upstream1) should have score 0.4*1.0=0.4, docs 11-13 (only upstream2) should have score 0.6*3.0=1.8
    if (r.docId <= 3) {
      EXPECT_NEAR(0.4, r.score, 0.0001);  // 0.4 * 1.0 (only upstream1 contributes)
    } else {
      EXPECT_NEAR(1.8, r.score, 0.0001);  // 0.6 * 3.0 (only upstream2 contributes)
    }

    SearchResult_Clear(&r);
  }

  ASSERT_EQ(RS_RESULT_EOF, lastResult);
  ASSERT_EQ(6, count); // Should have 6 documents total (3 from each upstream)
  SearchResult_Destroy(&r);

  CleanupDummyLookupContext(lookupCtx);
  QITR_FreeChain(&qitr);
}

/*
 * Test that hybrid merger with first upstream empty
 *
 * Scoring function: Hybrid linear
 * Number of upstreams: 2
 * Intersection: N/A (one upstream empty)
 * Emptiness: First upstream empty, second upstream has documents
 * Timeout: No timeout
 * Expected behavior: Only documents from second upstream with weighted score (0.5*5.0=2.5)
 */
TEST_F(HybridMergerTest, testHybridMergerEmptyUpstream1) {
  QueryIterator qitr = {0};

  // Create upstreams: first empty, second with documents
  MockUpstream upstream1(0, {}, {}); // Empty scores and docIds
  MockUpstream upstream2(0, {5.0, 5.0, 5.0}, {1, 2, 3});

  ResultProcessor *rp1 = &upstream1;
  ResultProcessor *rp2 = &upstream2;

  // Create hybrid merger with linear scoring
  arrayof(ResultProcessor*) upstreams = NULL;
  array_ensure_append_1(upstreams, rp1);
  array_ensure_append_1(upstreams, rp2);
  double weights[] = {0.5, 0.5};
  HybridLookupContext *lookupCtx = CreateDummyLookupContext(2);
  ResultProcessor *hybridMerger = CreateLinearHybridMerger(upstreams, 2, weights, lookupCtx);

  QITR_PushRP(&qitr, hybridMerger);

  // Process and verify results
  SearchResult r = {0};
  ResultProcessor *rpTail = qitr.endProc;
  int lastResult;
  size_t count = 0;

  while ((lastResult = rpTail->Next(rpTail, &r)) == RS_RESULT_OK) {
    count++;

    // Basic verification
    EXPECT_TRUE(r.dmd != nullptr);
    EXPECT_TRUE(r.dmd->keyPtr != nullptr);

    // Should only get results from upstream2 with score 0.5*5.0=2.5 (only upstream2 contributes)
    EXPECT_EQ(2.5, r.score);

    SearchResult_Clear(&r);
  }

  ASSERT_EQ(RS_RESULT_EOF, lastResult);
  ASSERT_EQ(3, count); // Should have 3 documents (only from upstream2)
  SearchResult_Destroy(&r);

  CleanupDummyLookupContext(lookupCtx);
  QITR_FreeChain(&qitr);
}

/*
 * Test that hybrid merger with second upstream empty
 *
 * Scoring function: Hybrid linear
 * Number of upstreams: 2
 * Intersection: N/A (one upstream empty)
 * Emptiness: First upstream has documents, second upstream empty
 * Timeout: No timeout
 * Expected behavior: Only documents from first upstream with weighted score (0.5*7.0=3.5)
 */
TEST_F(HybridMergerTest, testHybridMergerEmptyUpstream2) {
  QueryIterator qitr = {0};

  // Create upstreams: first with documents, second empty
  MockUpstream upstream1(0, {7.0, 7.0, 7.0}, {1, 2, 3});
  MockUpstream upstream2(0, {}, {}); // Empty scores and docIds

  ResultProcessor *rp1 = &upstream1;
  ResultProcessor *rp2 = &upstream2;

  // Create hybrid merger with linear scoring
  arrayof(ResultProcessor*) upstreams = NULL;
  array_ensure_append_1(upstreams, rp1);
  array_ensure_append_1(upstreams, rp2);
  double weights[] = {0.5, 0.5};
  HybridLookupContext *lookupCtx = CreateDummyLookupContext(2);
  ResultProcessor *hybridMerger = CreateLinearHybridMerger(upstreams, 2, weights, lookupCtx);

  QITR_PushRP(&qitr, hybridMerger);

  // Process and verify results
  SearchResult r = {0};
  ResultProcessor *rpTail = qitr.endProc;
  int lastResult;
  size_t count = 0;

  while ((lastResult = rpTail->Next(rpTail, &r)) == RS_RESULT_OK) {
    count++;

    // Basic verification
    EXPECT_TRUE(r.dmd != nullptr);
    EXPECT_TRUE(r.dmd->keyPtr != nullptr);

    // Should only get results from upstream1 with score 0.5*7.0=3.5 (only upstream1 contributes)
    EXPECT_EQ(3.5, r.score);

    SearchResult_Clear(&r);
  }

  ASSERT_EQ(RS_RESULT_EOF, lastResult);
  ASSERT_EQ(3, count); // Should have 3 documents (only from upstream1)
  SearchResult_Destroy(&r);

  CleanupDummyLookupContext(lookupCtx);
  QITR_FreeChain(&qitr);
}

/*
 * Test that hybrid merger with both upstreams empty
 *
 * Scoring function: Hybrid linear
 * Number of upstreams: 2
 * Intersection: N/A (both upstreams empty)
 * Emptiness: Both upstreams empty
 * Timeout: No timeout
 * Expected behavior: No documents returned
 */
TEST_F(HybridMergerTest, testHybridMergerBothEmpty) {
  QueryIterator qitr = {0};

  // Create both upstreams empty
  MockUpstream upstream1(0, {}, {}); // Empty scores and docIds
  MockUpstream upstream2(0, {}, {}); // Empty scores and docIds
  ResultProcessor *rp1 = &upstream1;
  ResultProcessor *rp2 = &upstream2;

  // Create hybrid merger with linear scoring
  arrayof(ResultProcessor*) upstreams = NULL;
  array_ensure_append_1(upstreams, rp1);
  array_ensure_append_1(upstreams, rp2);
  double weights[] = {0.5, 0.5};
  HybridLookupContext *lookupCtx = CreateDummyLookupContext(2);
  ResultProcessor *hybridMerger = CreateLinearHybridMerger(upstreams, 2, weights, lookupCtx);

  QITR_PushRP(&qitr, hybridMerger);

  // Process and verify results
  SearchResult r = {0};
  ResultProcessor *rpTail = qitr.endProc;
  int lastResult;
  size_t count = 0;

  while ((lastResult = rpTail->Next(rpTail, &r)) == RS_RESULT_OK) {
    count++;
    SearchResult_Clear(&r);
  }

  ASSERT_EQ(RS_RESULT_EOF, lastResult);
  ASSERT_EQ(0, count); // Should have 0 documents (both upstreams empty)
  SearchResult_Destroy(&r);

  CleanupDummyLookupContext(lookupCtx);
  QITR_FreeChain(&qitr);
}

/*
 * Test that hybrid merger with RRF scoring and small window size
 *
 * Scoring function: RRF (Reciprocal Rank Fusion)
 * Number of upstreams: 2
 * Intersection: No intersection (different documents from each upstream)
 * Emptiness: Both upstreams have documents
 * Timeout: No timeout
 * Expected behavior: Window size limits results to 2 docs per upstream (4 total), each with RRF score
 */
TEST_F(HybridMergerTest, testRRFScoringSmallWindow) {
  QueryIterator qitr = {0};

  // Create RRF upstreams with custom score arrays (already sorted descending for ranking)
  std::vector<double> scores1 = {0.9, 0.5, 0.1, 0.05, 0.01};
  std::vector<int> docIds1 = {1, 2, 3, 4, 5};
  MockUpstream upstream1(0, scores1, docIds1);

  std::vector<double> scores2 = {0.8, 0.4, 0.2, 0.06, 0.02};
  std::vector<int> docIds2 = {11, 12, 13, 14, 15};
  MockUpstream upstream2(0, scores2, docIds2);

  ResultProcessor *rp1 = &upstream1;
  ResultProcessor *rp2 = &upstream2;

  // Create hybrid merger with RRF scoring
  arrayof(ResultProcessor*) upstreams = NULL;
  array_ensure_append_1(upstreams, rp1);
  array_ensure_append_1(upstreams, rp2);
  HybridLookupContext *lookupCtx = CreateDummyLookupContext(2);
  ResultProcessor *hybridMerger = CreateRRFHybridMerger(upstreams, 2, 60, 2, lookupCtx); // constant=60, window=2

  QITR_PushRP(&qitr, hybridMerger);

  // Process and verify results
  SearchResult r = {0};
  ResultProcessor *rpTail = qitr.endProc;
  int lastResult;
  size_t count = 0;

  while ((lastResult = rpTail->Next(rpTail, &r)) == RS_RESULT_OK) {
    count++;

    // Basic verification
    EXPECT_TRUE(r.dmd != nullptr);
    EXPECT_TRUE(r.dmd->keyPtr != nullptr);

    // Verify RRF scores - each document gets score based on its rank
    // With window=2, only top 2 from each upstream are considered
    // Expected RRF scores (constant=60):
    // doc1: 1/(60+1) = 1/61 ≈ 0.0164 (rank 1 in upstream1)
    // doc2: 1/(60+2) = 1/62 ≈ 0.0161 (rank 2 in upstream1)
    // doc11: 1/(60+1) = 1/61 ≈ 0.0164 (rank 1 in upstream2)
    // doc12: 1/(60+2) = 1/62 ≈ 0.0161 (rank 2 in upstream2)

    if (r.docId == 1 || r.docId == 11) {
      EXPECT_NEAR(1.0/61.0, r.score, 0.0001);  // Rank 1 in respective upstream
    } else if (r.docId == 2 || r.docId == 12) {
      EXPECT_NEAR(1.0/62.0, r.score, 0.0001);  // Rank 2 in respective upstream
    }

    SearchResult_Clear(&r);
  }

  ASSERT_EQ(RS_RESULT_EOF, lastResult);
  ASSERT_EQ(4, count); // Should have 4 documents total (2 from each upstream due to window size limit)
  SearchResult_Destroy(&r);

  CleanupDummyLookupContext(lookupCtx);
  QITR_FreeChain(&qitr);
}

/*
 * Test that hybrid merger with large window size (10) - larger than upstream doc count (3 each)
 *
 * Scoring function: RRF (Reciprocal Rank Fusion)
 * Number of upstreams: 2
 * Intersection: Full intersection (same documents from both upstreams)
 * Emptiness: Both upstreams have documents
 * Timeout: No timeout
 * Expected behavior: All documents from both upstreams (3 total), each with RRF score combining ranks from both upstreams
 */
TEST_F(HybridMergerTest, testHybridMergerLargeWindow) {
  QueryIterator qitr = {0};

  // Create upstreams with same documents (full intersection) but different rankings
  // Upstream1 yields: doc1=0.9(rank1), doc2=0.5(rank2), doc3=0.1(rank3)
  std::vector<double> scores1 = {0.9, 0.5, 0.1};
  std::vector<int> docIds1 = {1, 2, 3};
  MockUpstream upstream1(0, scores1, docIds1);

  // Upstream2 yields: doc3=0.8(rank1), doc1=0.4(rank2), doc2=0.2(rank3) (same docs, different ranking)
  std::vector<double> scores2 = {0.8, 0.4, 0.2};
  std::vector<int> docIds2 = {3, 1, 2};  // Same docs but in different order
  MockUpstream upstream2(0, scores2, docIds2);

  ResultProcessor *rp1 = &upstream1;
  ResultProcessor *rp2 = &upstream2;

  // Create hybrid merger with RRF scoring - large window (10) larger than document count (3)
  arrayof(ResultProcessor*) upstreams = NULL;
  array_ensure_append_1(upstreams, rp1);
  array_ensure_append_1(upstreams, rp2);
  HybridLookupContext *lookupCtx = CreateDummyLookupContext(2);
  ResultProcessor *hybridMerger = CreateRRFHybridMerger(upstreams, 2, 60, 10, lookupCtx); // constant=60, window=10

  QITR_PushRP(&qitr, hybridMerger);

  // Process and verify results
  size_t count = 0;
  SearchResult r = {0};
  ResultProcessor *rpTail = qitr.endProc;

  while (rpTail->Next(rpTail, &r) == RS_RESULT_OK) {
    count++;

    // Verify document metadata and key are set
    ASSERT_TRUE(r.dmd != nullptr);
    ASSERT_TRUE(r.dmd->keyPtr != nullptr);

    // Verify RRF scores - each document gets combined score from both upstreams
    // Expected RRF scores (constant=60):
    // Upstream1 yields: doc1=0.9(rank1), doc2=0.5(rank2), doc3=0.1(rank3)
    // Upstream2 yields: doc3=0.8(rank1), doc1=0.4(rank2), doc2=0.2(rank3)
    //
    // doc1: 1/(60+1) + 1/(60+2) = 1/61 + 1/62 ≈ 0.0325 (rank1 in upstream1, rank2 in upstream2)
    // doc2: 1/(60+2) + 1/(60+3) = 1/62 + 1/63 ≈ 0.0318 (rank2 in upstream1, rank3 in upstream2)
    // doc3: 1/(60+3) + 1/(60+1) = 1/63 + 1/61 ≈ 0.0323 (rank3 in upstream1, rank1 in upstream2)

    if (r.docId == 1) {
      ASSERT_NEAR(1.0/61.0 + 1.0/62.0, r.score, 0.0001);  // doc1: rank1 + rank2
    } else if (r.docId == 2) {
      ASSERT_NEAR(1.0/62.0 + 1.0/63.0, r.score, 0.0001);  // doc2: rank2 + rank3
    } else if (r.docId == 3) {
      ASSERT_NEAR(1.0/63.0 + 1.0/61.0, r.score, 0.0001);  // doc3: rank3 + rank1
    }

    SearchResult_Clear(&r);
  }

  // Should have 3 documents total (same docs from both upstreams)
  ASSERT_EQ(3, count);

  SearchResult_Destroy(&r);
  CleanupDummyLookupContext(lookupCtx);
  QITR_FreeChain(&qitr);
}

/*
 * Test that hybrid merger with first upstream depleting longer than second upstream
 *
 * Scoring function: Hybrid linear
 * Number of upstreams: 2
 * Intersection: No intersection (different documents from each upstream)
 * Emptiness: Both upstreams have documents (after depletion)
 * Timeout: No timeout
 * Expected behavior: Handle asymmetric depletion (upstream1 depletes 3 times, upstream2 depletes 1 time), then return all documents with weighted scores
 */
TEST_F(HybridMergerTest, testHybridMergerUpstream1DepletesMore) {
  QueryIterator qitr = {0};

  // Create upstreams with different depletion counts
  MockUpstream upstream1(0, {1.0, 1.0, 1.0}, {1, 2, 3}, 3); // depletionCount = 3
  MockUpstream upstream2(0, {2.0, 2.0, 2.0}, {21, 22, 23}, 1); // depletionCount = 1


  ResultProcessor *rp1 = &upstream1;
  ResultProcessor *rp2 = &upstream2;

  // Create hybrid merger with linear scoring
  arrayof(ResultProcessor*) upstreams = NULL;
  array_ensure_append_1(upstreams, rp1);
  array_ensure_append_1(upstreams, rp2);
  double weights[] = {0.5, 0.5};
  HybridLookupContext *lookupCtx = CreateDummyLookupContext(2);
  ResultProcessor *hybridMerger = CreateLinearHybridMerger(upstreams, 2, weights, lookupCtx);

  QITR_PushRP(&qitr, hybridMerger);

  // Process and verify results
  SearchResult r = {0};
  ResultProcessor *rpTail = qitr.endProc;
  int lastResult;
  size_t count = 0;

  while ((lastResult = rpTail->Next(rpTail, &r)) == RS_RESULT_OK) {
    count++;

    // Basic verification
    EXPECT_TRUE(r.dmd != nullptr);
    EXPECT_TRUE(r.dmd->keyPtr != nullptr);

    // Count results from each upstream - only contributing upstream's weighted score
    if (r.docId >= 1 && r.docId <= 3) {
      EXPECT_EQ(0.5, r.score);  // 0.5 * 1.0 (only upstream1 contributes)
    } else if (r.docId >= 21 && r.docId <= 23) {
      EXPECT_EQ(1.0, r.score);  // 0.5 * 2.0 (only upstream2 contributes)
    }

    SearchResult_Clear(&r);
  }

  ASSERT_EQ(RS_RESULT_EOF, lastResult);
  ASSERT_EQ(6, count); // Should have 6 documents total (3 from upstream1 after 3 depletes, 3 from upstream2 after 1 deplete)
  SearchResult_Destroy(&r);

  CleanupDummyLookupContext(lookupCtx);
  QITR_FreeChain(&qitr);
}

/*
 * Test that hybrid merger with second upstream depleting longer than first upstream
 *
 * Scoring function: Hybrid linear
 * Number of upstreams: 2
 * Intersection: No intersection (different documents from each upstream)
 * Emptiness: Both upstreams have documents (after depletion)
 * Timeout: No timeout
 * Expected behavior: Handle asymmetric depletion (upstream1 depletes 1 time, upstream2 depletes 3 times), then return all documents with weighted scores
 */
TEST_F(HybridMergerTest, testHybridMergerUpstream2DepletesMore) {
  QueryIterator qitr = {0};

  // Create upstreams with different depletion counts
  MockUpstream upstream1(0, {1.0, 1.0, 1.0}, {1, 2, 3}, 1); // depletionCount = 1
  MockUpstream upstream2(0, {2.0, 2.0, 2.0}, {21, 22, 23}, 3); // depletionCount = 3

  ResultProcessor *rp1 = &upstream1;
  ResultProcessor *rp2 = &upstream2;

  // Create hybrid merger with linear scoring
  arrayof(ResultProcessor*) upstreams = NULL;
  array_ensure_append_1(upstreams, rp1);
  array_ensure_append_1(upstreams, rp2);
  double weights[] = {0.5, 0.5};
  HybridLookupContext *lookupCtx = CreateDummyLookupContext(2);
  ResultProcessor *hybridMerger = CreateLinearHybridMerger(upstreams, 2, weights, lookupCtx);

  QITR_PushRP(&qitr, hybridMerger);

  // Process and verify results
  SearchResult r = {0};
  ResultProcessor *rpTail = qitr.endProc;
  int lastResult;
  size_t count = 0;

  while ((lastResult = rpTail->Next(rpTail, &r)) == RS_RESULT_OK) {
    count++;

    // Basic verification
    EXPECT_TRUE(r.dmd != nullptr);
    EXPECT_TRUE(r.dmd->keyPtr != nullptr);

    // Count results from each upstream - only contributing upstream's weighted score
    if (r.docId >= 1 && r.docId <= 3) {
      EXPECT_EQ(0.5, r.score);  // 0.5 * 1.0 (only upstream1 contributes)
    } else if (r.docId >= 21 && r.docId <= 23) {
      EXPECT_EQ(1.0, r.score);  // 0.5 * 2.0 (only upstream2 contributes)
    }

    SearchResult_Clear(&r);
  }

  ASSERT_EQ(RS_RESULT_EOF, lastResult);
  ASSERT_EQ(6, count); // Should have 6 documents total (3 from upstream1 after 1 deplete, 3 from upstream2 after 3 depletes)
  SearchResult_Destroy(&r);

  CleanupDummyLookupContext(lookupCtx);
  QITR_FreeChain(&qitr);
}

// Helper function to setup timeout test environment
void SetupTimeoutTest(QueryIterator* qitr, RSTimeoutPolicy policy, RedisSearchCtx* sctx) {
  memset(sctx, 0, sizeof(RedisSearchCtx));
  sctx->redisCtx = NULL;
  qitr->timeoutPolicy = policy;
}

/*
 * Test that hybrid merger with timeout and return policy - collect anything available
 *
 * Scoring function: Hybrid linear
 * Number of upstreams: 2
 * Intersection: No intersection (different documents from each upstream)
 * Emptiness: Both upstreams have documents
 * Timeout: Yes - first upstream times out after 2 results, return policy
 * Expected behavior: Collect anything available from all upstreams, score based on {1,2,11,12,13,14,15}
 */
TEST_F(HybridMergerTest, testHybridMergerTimeoutReturnPolicy) {
  QueryIterator qitr = {0};

  RedisSearchCtx sctx;
  SetupTimeoutTest(&qitr, TimeoutPolicy_Return, &sctx);

  // Create upstreams: first times out after 2 docs, second has more docs
  MockUpstream upstream1(2, {1.0, 1.0, 1.0}, {1, 2, 3}); // timeoutAfterCount=2
  MockUpstream upstream2(0, {2.0, 2.0, 2.0, 2.0, 2.0}, {11, 12, 13, 14, 15});

  ResultProcessor *rp1 = &upstream1;
  ResultProcessor *rp2 = &upstream2;

  // Create hybrid merger with linear scoring
  arrayof(ResultProcessor*) upstreams = NULL;
  array_ensure_append_1(upstreams, rp1);
  array_ensure_append_1(upstreams, rp2);
  double weights[] = {0.5, 0.5};
  HybridLookupContext *lookupCtx = CreateDummyLookupContext(2);
  ResultProcessor *hybridMerger = CreateLinearHybridMerger(upstreams, 2, weights, lookupCtx);

  QITR_PushRP(&qitr, hybridMerger);

  // Process and verify results - should collect anything available
  std::vector<t_docId> receivedDocIds;
  SearchResult r = {0};
  ResultProcessor *rpTail = qitr.endProc;
  int rc;

  // Collect all available results from both upstreams
  while ((rc = rpTail->Next(rpTail, &r)) == RS_RESULT_OK) {
    // Verify document metadata and key are set
    EXPECT_TRUE(r.dmd != nullptr);
    EXPECT_TRUE(r.dmd->keyPtr != nullptr);

    // Store the document ID for verification
    receivedDocIds.push_back(r.docId);
    SearchResult_Clear(&r);
  }

  // Should have collected documents from both upstreams: {1,2} from upstream1 and {11,12,13,14,15} from upstream2
  std::vector<t_docId> expectedDocIds = {1, 2, 11, 12, 13, 14, 15};
  ASSERT_EQ(expectedDocIds.size(), receivedDocIds.size());

  // Convert to sets for comparison since order may vary
  std::set<t_docId> expectedDocIdSet(expectedDocIds.begin(), expectedDocIds.end());
  std::set<t_docId> receivedDocIdSet(receivedDocIds.begin(), receivedDocIds.end());
  EXPECT_EQ(expectedDocIdSet, receivedDocIdSet);

  // Final result should be EOF after collecting everything available
  ASSERT_EQ(RS_RESULT_TIMEDOUT, rc);

  SearchResult_Destroy(&r);
  CleanupDummyLookupContext(lookupCtx);
  QITR_FreeChain(&qitr);
}

/*
 * Test that hybrid merger with timeout and fail policy
 *
 * Scoring function: Hybrid linear
 * Number of upstreams: 2
 * Intersection: No intersection (different documents from each upstream)
 * Emptiness: Both upstreams have documents
 * Timeout: Yes - first upstream times out after 2 results, fail policy
 * Expected behavior: Return no results and immediate timeout (fail fast)
 */
TEST_F(HybridMergerTest, testHybridMergerTimeoutFailPolicy) {
  QueryIterator qitr = {0};

  RedisSearchCtx sctx;
  SetupTimeoutTest(&qitr, TimeoutPolicy_Fail, &sctx);

  // Create upstreams: first times out after 2 docs, second has more docs
  MockUpstream upstream1(2, {1.0, 1.0}, {1, 2}); // timeoutAfterCount=2
  MockUpstream upstream2(0, {2.0, 2.0, 2.0, 2.0, 2.0}, {11, 12, 13, 14, 15});

  ResultProcessor *rp1 = &upstream1;
  ResultProcessor *rp2 = &upstream2;

  // Create hybrid merger with linear scoring
  arrayof(ResultProcessor*) upstreams = NULL;
  array_ensure_append_1(upstreams, rp1);
  array_ensure_append_1(upstreams, rp2);
  double weights[] = {0.5, 0.5};
  HybridLookupContext *lookupCtx = CreateDummyLookupContext(2);
  ResultProcessor *hybridMerger = CreateLinearHybridMerger(upstreams, 2, weights, lookupCtx);

  QITR_PushRP(&qitr, hybridMerger);

  // Process and verify results
  size_t count = 0;
  SearchResult r = {0};
  ResultProcessor *rpTail = qitr.endProc;
  int rc;

  // With Fail policy, should return timeout immediately without yielding any results
  while ((rc = rpTail->Next(rpTail, &r)) == RS_RESULT_OK) {
    count++;
    SearchResult_Clear(&r);
  }

  // With Fail policy, should get no results and immediate timeout
  ASSERT_EQ(0, count);
  ASSERT_EQ(RS_RESULT_TIMEDOUT, rc);

  SearchResult_Destroy(&r);
  CleanupDummyLookupContext(lookupCtx);
  QITR_FreeChain(&qitr);
}

/*
 * Test that hybrid merger with RRF scoring function
 *
 * Scoring function: RRF (Reciprocal Rank Fusion)
 * Number of upstreams: 2
 * Intersection: Full intersection (same documents from both upstreams)
 * Emptiness: Both upstreams have documents
 * Timeout: No timeout
 * Expected behavior: Each document gets RRF score combining ranks from both upstreams: 1/(constant+rank1) + 1/(constant+rank2)
 */
TEST_F(HybridMergerTest, testRRFScoring) {
  QueryIterator qitr = {0};

  // Create RRF upstreams with custom score arrays for intersection test
  // Upstream1 yields: doc1=0.7(rank1), doc2=0.5(rank2), doc3=0.1(rank3)
  std::vector<double> scores1 = {0.7, 0.5, 0.1};
  std::vector<int> docIds1 = {1, 2, 3};
  MockUpstream upstream1(0, scores1, docIds1);

  // Upstream2 yields: doc2=0.9(rank1), doc1=0.3(rank2), doc3=0.2(rank3) (same docs, different ranking)
  std::vector<double> scores2 = {0.9, 0.3, 0.2};
  std::vector<int> docIds2 = {2, 1, 3};  // Same docs but in different order
  MockUpstream upstream2(0, scores2, docIds2);

  ResultProcessor *rp1 = &upstream1;
  ResultProcessor *rp2 = &upstream2;

  // Create hybrid merger with RRF scoring
  arrayof(ResultProcessor*) upstreams = NULL;
  array_ensure_append_1(upstreams, rp1);
  array_ensure_append_1(upstreams, rp2);
  HybridLookupContext *lookupCtx = CreateDummyLookupContext(2);
  ResultProcessor *hybridMerger = CreateRRFHybridMerger(upstreams, 2, 60, 4, lookupCtx); // constant=60, window=4

  QITR_PushRP(&qitr, hybridMerger);

  // Process and verify results
  SearchResult r = {0};
  ResultProcessor *rpTail = qitr.endProc;
  int lastResult;
  size_t count = 0;

  while ((lastResult = rpTail->Next(rpTail, &r)) == RS_RESULT_OK) {
    count++;

    // Basic verification
    EXPECT_TRUE(r.dmd != nullptr);
    EXPECT_TRUE(r.dmd->keyPtr != nullptr);

    // Verify RRF scores - each document gets combined score from both upstreams
    // Expected RRF scores (constant=60):
    // Upstream1 yields: doc1=0.7(rank1), doc2=0.5(rank2), doc3=0.1(rank3)
    // Upstream2 yields: doc2=0.9(rank1), doc1=0.3(rank2), doc3=0.2(rank3)
    //
    // doc1: 1/(60+1) + 1/(60+2) = 1/61 + 1/62 ≈ 0.0325 (rank1 in upstream1, rank2 in upstream2)
    // doc2: 1/(60+2) + 1/(60+1) = 1/62 + 1/61 ≈ 0.0325 (rank2 in upstream1, rank1 in upstream2)
    // doc3: 1/(60+3) + 1/(60+3) = 1/63 + 1/63 ≈ 0.0317 (rank3 in both upstreams)

    if (r.docId == 1) {
      EXPECT_NEAR(1.0/61.0 + 1.0/62.0, r.score, 0.0001);  // doc1: rank1 + rank2
    } else if (r.docId == 2) {
      EXPECT_NEAR(1.0/62.0 + 1.0/61.0, r.score, 0.0001);  // doc2: rank2 + rank1
    } else if (r.docId == 3) {
      EXPECT_NEAR(1.0/63.0 + 1.0/63.0, r.score, 0.0001);  // doc3: rank3 + rank3
    }

    SearchResult_Clear(&r);
  }

  ASSERT_EQ(RS_RESULT_EOF, lastResult);
  ASSERT_EQ(3, count); // Should have 3 documents total (full intersection - same docs from both upstreams)
  SearchResult_Destroy(&r);

  CleanupDummyLookupContext(lookupCtx);
  QITR_FreeChain(&qitr);
}

/*
 * Test that hybrid merger with 3 upstreams using linear scoring
 *
 * Scoring function: Hybrid linear
 * Number of upstreams: 3
 * Intersection: No intersection (different documents from each upstream)
 * Emptiness: All upstreams have documents
 * Timeout: No timeout
 * Expected behavior: Each document gets weighted score from only its contributing upstream (0.2*1.0=0.2, 0.3*2.0=0.6, 0.5*3.0=1.5)
 */
TEST_F(HybridMergerTest, testHybridMergerLinear3Upstreams) {
  QueryIterator qitr = {0};

  // Create upstreams with different documents (no intersection)
  MockUpstream upstream1(0, {1.0, 1.0, 1.0}, {1, 2, 3});
  MockUpstream upstream2(0, {2.0, 2.0, 2.0}, {11, 12, 13});
  MockUpstream upstream3(0, {3.0, 3.0, 3.0}, {21, 22, 23});

  ResultProcessor *rp1 = &upstream1;
  ResultProcessor *rp2 = &upstream2;
  ResultProcessor *rp3 = &upstream3;

  // Create hybrid merger with 3 upstreams
  arrayof(ResultProcessor*) upstreams = NULL;
  array_ensure_append_1(upstreams, rp1);
  array_ensure_append_1(upstreams, rp2);
  array_ensure_append_1(upstreams, rp3);
  double weights[] = {0.2, 0.3, 0.5};
  HybridLookupContext *lookupCtx = CreateDummyLookupContext(3);
  ResultProcessor *hybridMerger = CreateLinearHybridMerger(upstreams, 3, weights, lookupCtx);

  QITR_PushRP(&qitr, hybridMerger);

  // Process and verify results
  size_t count = 0;
  SearchResult r = {0};
  ResultProcessor *rpTail = qitr.endProc;

  while (rpTail->Next(rpTail, &r) == RS_RESULT_OK) {
    count++;

    // Verify document metadata and key are set
    ASSERT_TRUE(r.dmd != nullptr);
    ASSERT_TRUE(r.dmd->keyPtr != nullptr);

    // Verify scores based on docId - only contributing upstream's weighted score
    if (r.docId >= 1 && r.docId <= 3) {
      ASSERT_NEAR(0.2, r.score, 0.0001);  // 0.2 * 1.0 (only upstream1 contributes)
    } else if (r.docId >= 11 && r.docId <= 13) {
      ASSERT_NEAR(0.6, r.score, 0.0001);  // 0.3 * 2.0 (only upstream2 contributes)
    } else if (r.docId >= 21 && r.docId <= 23) {
      ASSERT_NEAR(1.5, r.score, 0.0001);  // 0.5 * 3.0 (only upstream3 contributes)
    }

    SearchResult_Clear(&r);
  }

  // Should have 9 documents total (3 from each upstream)
  ASSERT_EQ(9, count);

  SearchResult_Destroy(&r);
  CleanupDummyLookupContext(lookupCtx);
  QITR_FreeChain(&qitr);
}

/*
 * Test that hybrid merger correctly handles partial intersection with linear scoring
 *
 * Scoring function: Hybrid linear
 * Number of upstreams: 2
 * Intersection: Partial intersection (documents 2,3 appear in both upstreams)
 * Emptiness: Both upstreams have documents
 * Timeout: No timeout
 * Expected behavior: Documents 2,3 get combined scores from both upstreams
 */
TEST_F(HybridMergerTest, testHybridMergerPartialIntersection) {
  QueryIterator qitr = {0};

  // Create upstreams with partial intersection: {1,2,3} and {2,3,4,5}, all with score 1
  MockUpstream upstream1(0, {1.0, 1.0, 1.0}, {1, 2, 3});
  MockUpstream upstream2(0, {1.0, 1.0, 1.0, 1.0}, {2, 3, 4, 5});

  ResultProcessor *rp1 = &upstream1;
  ResultProcessor *rp2 = &upstream2;

  // Create hybrid merger with linear scoring
  arrayof(ResultProcessor*) upstreams = NULL;
  array_ensure_append_1(upstreams, rp1);
  array_ensure_append_1(upstreams, rp2);
  double weights[] = {0.5, 0.5};
  HybridLookupContext *lookupCtx = CreateDummyLookupContext(2);
  ResultProcessor *hybridMerger = CreateLinearHybridMerger(upstreams, 2, weights, lookupCtx);

  QITR_PushRP(&qitr, hybridMerger);

  // Process and verify results
  SearchResult r = {0};
  ResultProcessor *rpTail = qitr.endProc;
  int lastResult;

  while ((lastResult = rpTail->Next(rpTail, &r)) == RS_RESULT_OK) {
    if (r.docId == 1 || r.docId == 4 || r.docId == 5) {
      ASSERT_EQ(0.5, r.score); // Single upstream: 0.5 * 1.0 = 0.5
    } else if (r.docId == 2 || r.docId == 3) {
      ASSERT_EQ(1.0, r.score); // Both upstreams: 0.5 * 1.0 + 0.5 * 1.0 = 1.0
    }
    SearchResult_Clear(&r);
  }

  ASSERT_EQ(RS_RESULT_EOF, lastResult);
  SearchResult_Destroy(&r);
  CleanupDummyLookupContext(lookupCtx);
  QITR_FreeChain(&qitr);
}

/*
 * Test that hybrid merger with RRF scoring function handles partial intersection correctly
 *
 * Scoring function: RRF (Reciprocal Rank Fusion)
 * Number of upstreams: 2
 * Intersection: Partial intersection (documents 2,3 appear in both upstreams)
 * Emptiness: Both upstreams have documents
 * Timeout: No timeout
 * Expected behavior: Documents 2,3 get combined RRF scores from both upstreams, others get single upstream RRF scores
 */
TEST_F(HybridMergerTest, testHybridMergerPartialIntersectionRRF) {
  QueryIterator qitr = {0};

  // Create upstreams with partial intersection: {1,2,3} and {2,3,4,5}
  // Using different scores to create different rankings
  MockUpstream upstream1(0, {0.9, 0.7, 0.5}, {1, 2, 3}); // doc1=rank1, doc2=rank2, doc3=rank3
  MockUpstream upstream2(0, {0.8, 0.6, 0.4, 0.2}, {2, 3, 4, 5}); // doc2=rank1, doc3=rank2, doc4=rank3, doc5=rank4

  ResultProcessor *rp1 = &upstream1;
  ResultProcessor *rp2 = &upstream2;

  // Create hybrid merger with RRF scoring
  arrayof(ResultProcessor*) upstreams = NULL;
  array_ensure_append_1(upstreams, rp1);
  array_ensure_append_1(upstreams, rp2);
  HybridLookupContext *lookupCtx = CreateDummyLookupContext(2);
  ResultProcessor *hybridMerger = CreateRRFHybridMerger(upstreams, 2, 60, 5, lookupCtx); // constant=60, window=5

  QITR_PushRP(&qitr, hybridMerger);

  // Process and verify results
  SearchResult r = {0};
  ResultProcessor *rpTail = qitr.endProc;
  int lastResult;

  while ((lastResult = rpTail->Next(rpTail, &r)) == RS_RESULT_OK) {
    if (r.docId == 1) {
      // Only in upstream1 at rank 1: RRF = 1/(60+1) = 1/61 ≈ 0.0164
      ASSERT_NEAR(1.0/61.0, r.score, 0.001);
    } else if (r.docId == 2) {
      // In upstream1 at rank 2, upstream2 at rank 1: RRF = 1/(60+2) + 1/(60+1) = 1/62 + 1/61 ≈ 0.0325
      ASSERT_NEAR(1.0/62.0 + 1.0/61.0, r.score, 0.001);
    } else if (r.docId == 3) {
      // In upstream1 at rank 3, upstream2 at rank 2: RRF = 1/(60+3) + 1/(60+2) = 1/63 + 1/62 ≈ 0.0320
      ASSERT_NEAR(1.0/63.0 + 1.0/62.0, r.score, 0.001);
    } else if (r.docId == 4) {
      // Only in upstream2 at rank 3: RRF = 1/(60+3) = 1/63 ≈ 0.0159
      ASSERT_NEAR(1.0/63.0, r.score, 0.001);
    } else if (r.docId == 5) {
      // Only in upstream2 at rank 4: RRF = 1/(60+4) = 1/64 ≈ 0.0156
      ASSERT_NEAR(1.0/64.0, r.score, 0.001);
    }
    SearchResult_Clear(&r);
  }

  ASSERT_EQ(RS_RESULT_EOF, lastResult);
  SearchResult_Destroy(&r);
  CleanupDummyLookupContext(lookupCtx);
  QITR_FreeChain(&qitr);
}

/*
 * Test that hybrid merger with RRF scoring function with 3 upstreams (full intersection)
 *
 * Scoring function: RRF (Reciprocal Rank Fusion)
 * Number of upstreams: 3
 * Intersection: Full intersection (same documents from all upstreams)
 * Emptiness: All upstreams have documents
 * Timeout: No timeout
 * Expected behavior: Each document gets RRF score combining ranks from all 3 upstreams: 1/(k+rank1) + 1/(k+rank2) + 1/(k+rank3)
 */
TEST_F(HybridMergerTest, testRRFScoring3Upstreams) {
  QueryIterator qitr = {0};

  // Create RRF upstreams with custom score arrays for intersection test
  // Upstream1 yields: doc1=0.9(rank1), doc2=0.5(rank2), doc3=0.1(rank3)
  std::vector<double> scores1 = {0.9, 0.5, 0.1};
  std::vector<int> docIds1 = {1, 2, 3};
  MockUpstream upstream1(0, scores1, docIds1);

  // Upstream2 yields: doc2=0.8(rank1), doc3=0.4(rank2), doc1=0.2(rank3) (same docs, different ranking)
  std::vector<double> scores2 = {0.8, 0.4, 0.2};
  std::vector<int> docIds2 = {2, 3, 1};  // Same docs but in different order
  MockUpstream upstream2(0, scores2, docIds2);

  // Upstream3 yields: doc3=0.7(rank1), doc1=0.6(rank2), doc2=0.3(rank3) (same docs, different ranking)
  std::vector<double> scores3 = {0.7, 0.6, 0.3};
  std::vector<int> docIds3 = {3, 1, 2};  // Same docs but in different order
  MockUpstream upstream3(0, scores3, docIds3);

  ResultProcessor *rp1 = &upstream1;
  ResultProcessor *rp2 = &upstream2;
  ResultProcessor *rp3 = &upstream3;

  // Create hybrid merger with RRF scoring
  arrayof(ResultProcessor*) upstreams = NULL;
  array_ensure_append_1(upstreams, rp1);
  array_ensure_append_1(upstreams, rp2);
  array_ensure_append_1(upstreams, rp3);
  HybridLookupContext *lookupCtx = CreateDummyLookupContext(3);
  ResultProcessor *hybridMerger = CreateRRFHybridMerger(upstreams, 3, 60, 5, lookupCtx); // constant=60, window=5

  QITR_PushRP(&qitr, hybridMerger);

  // Process results and verify RRF calculation
  SearchResult r = {0};
  ResultProcessor *rpTail = qitr.endProc;

  // Expected RRF scores (constant=60):
  // Upstream1 yields: doc1=0.9(rank1), doc2=0.5(rank2), doc3=0.1(rank3)
  // Upstream2 yields: doc2=0.8(rank1), doc3=0.4(rank2), doc1=0.2(rank3)
  // Upstream3 yields: doc3=0.7(rank1), doc1=0.6(rank2), doc2=0.3(rank3)
  //
  // doc1: 1/(60+1) + 1/(60+3) + 1/(60+2) = 1/61 + 1/63 + 1/62
  // doc2: 1/(60+2) + 1/(60+1) + 1/(60+3) = 1/62 + 1/61 + 1/63
  // doc3: 1/(60+3) + 1/(60+2) + 1/(60+1) = 1/63 + 1/62 + 1/61

  double expectedScores[3];
  expectedScores[0] = 1.0/61.0 + 1.0/63.0 + 1.0/62.0; // doc1: upstream1_rank=1, upstream2_rank=3, upstream3_rank=2
  expectedScores[1] = 1.0/62.0 + 1.0/61.0 + 1.0/63.0; // doc2: upstream1_rank=2, upstream2_rank=1, upstream3_rank=3
  expectedScores[2] = 1.0/63.0 + 1.0/62.0 + 1.0/61.0; // doc3: upstream1_rank=3, upstream2_rank=2, upstream3_rank=1

  size_t count = 0;
  while (rpTail->Next(rpTail, &r) == RS_RESULT_OK) {
    // Verify document metadata and key are set
    ASSERT_TRUE(r.dmd != nullptr);
    ASSERT_TRUE(r.dmd->keyPtr != nullptr);

    // Verify RRF score calculation
    int docIndex = r.docId - 1;
    ASSERT_NEAR(expectedScores[docIndex], r.score, 0.0001);

    count++;
    SearchResult_Clear(&r);
  }

  // Should have 3 documents total (same docs from all 3 upstreams)
  ASSERT_EQ(3, count);

  SearchResult_Destroy(&r);
  CleanupDummyLookupContext(lookupCtx);
  QITR_FreeChain(&qitr);
}

/*
 * Test that hybrid merger correctly handles error precedence with three upstreams returning different states
 *
 * Scoring function: Hybrid linear
 * Number of upstreams: 3
 * Intersection: N/A (error handling test)
 * Emptiness: Mixed (one upstream EOF, one timeout, one error)
 * Timeout: Mixed (one upstream EOF, one timeout, one error)
 * Expected behavior: Return RS_RESULT_ERROR (most severe error) when one upstream returns error, regardless of other upstream states
 */
TEST_F(HybridMergerTest, testHybridMergerErrorPrecedence) {
  // Create upstreams with different behaviors:
  // upstream1: returns RS_RESULT_EOF (empty upstream)
  // upstream2: returns RS_RESULT_TIMEDOUT after 1 call
  // upstream3: returns RS_RESULT_ERROR after 1 call
  MockUpstream upstream1(0, {}, {}); // empty upstream (returns EOF)
  MockUpstream upstream2(1, {1.0, 2.0}, {1, 2}); // timeoutAfterCount=1 (timeout after 1 call)
  MockUpstream upstream3(0, {3.0, 4.0}, {3, 4}, 0, 1); // errorAfterCount=1 (error after 1 call)

  ResultProcessor *rp1 = &upstream1;
  ResultProcessor *rp2 = &upstream2;
  ResultProcessor *rp3 = &upstream3;

  // Create hybrid merger with linear scoring
  arrayof(ResultProcessor*) upstreams = NULL;
  array_ensure_append_1(upstreams, rp1);
  array_ensure_append_1(upstreams, rp2);
  array_ensure_append_1(upstreams, rp3);
  double weights[] = {0.33, 0.33, 0.34};
  HybridLookupContext *lookupCtx = CreateDummyLookupContext(3);
  ResultProcessor *hybridMerger = CreateLinearHybridMerger(upstreams, 3, weights, lookupCtx);

  // Process and verify that the most severe error (RS_RESULT_ERROR) is returned
  SearchResult r = {0};
  int result;
  size_t count = 0;

  // Try to get results - should return error due to upstream3 error
  while ((result = hybridMerger->Next(hybridMerger, &r)) == RS_RESULT_OK) {
    count++;
    SearchResult_Clear(&r);
  }

  // Should return RS_RESULT_ERROR (most severe) even though other upstreams have TIMEOUT and EOF
  ASSERT_EQ(RS_RESULT_ERROR, result);

  SearchResult_Destroy(&r);
  CleanupDummyLookupContext(lookupCtx);
  hybridMerger->Free(hybridMerger);
}

/*
 * Test that hybrid merger with Linear scoring correctly merges flags from multiple upstreams.
 * Focus: Flag merging functionality and basic linear scoring
 */
TEST_F(HybridMergerTest, testHybridMergerLinearFlagMerging) {
  QueryIterator qitr = {0};

  // Create upstreams with same documents (full intersection)
  // Set Result_ExpiredDoc flag on upstream1 to test flag merging
  MockUpstream upstream1(0, {3.0, 5.0}, {1, 2}, 0, -1, Result_ExpiredDoc);
  MockUpstream upstream2(0, {2.0, 4.0}, {1, 2}); // Same docIds, no flags

  ResultProcessor *rp1 = &upstream1;
  ResultProcessor *rp2 = &upstream2;

  // Create hybrid merger with linear scoring
  arrayof(ResultProcessor*) upstreams = NULL;
  array_ensure_append_1(upstreams, rp1);
  array_ensure_append_1(upstreams, rp2);
  double weights[] = {0.3, 0.7};
  HybridLookupContext *lookupCtx = CreateDummyLookupContext(2);
  ResultProcessor *hybridMerger = CreateLinearHybridMerger(upstreams, 2, weights, lookupCtx);

  QITR_PushRP(&qitr, hybridMerger);

  // Process and verify results focus on flag merging
  SearchResult r = {0};
  ResultProcessor *rpTail = qitr.endProc;
  int lastResult;
  size_t count = 0;

  while ((lastResult = rpTail->Next(rpTail, &r)) == RS_RESULT_OK) {
    count++;

    // Basic verification
    ASSERT_TRUE(r.dmd != nullptr);
    ASSERT_TRUE(r.dmd->keyPtr != nullptr);

    //Verify flag merging - should have Result_ExpiredDoc from upstream1
    ASSERT_TRUE(r.flags & Result_ExpiredDoc);

    SearchResult_Clear(&r);
  }

  ASSERT_EQ(RS_RESULT_EOF, lastResult);
  ASSERT_EQ(2, count); // Should have processed 2 documents
  SearchResult_Destroy(&r);

  CleanupDummyLookupContext(lookupCtx);
  QITR_FreeChain(&qitr);
}

/*
 * Test that hybrid merger with RRF scoring correctly merges flags from multiple upstreams.
 * Focus: Flag merging functionality and basic RRF scoring
 */
TEST_F(HybridMergerTest, testHybridMergerRRFFlagMerging) {
  QueryIterator qitr = {0};

  // Create upstreams with same documents but different rankings
  // Upstream1: no flags
  MockUpstream upstream1(0, {0.9, 0.5}, {1, 2});
  // Set Result_ExpiredDoc flag on upstream2 for flag merging test
  MockUpstream upstream2(0, {0.8, 0.3}, {2, 1}, 0, -1, Result_ExpiredDoc);

  ResultProcessor *rp1 = &upstream1;
  ResultProcessor *rp2 = &upstream2;

  // Create hybrid merger with RRF scoring
  arrayof(ResultProcessor*) upstreams = NULL;
  array_ensure_append_1(upstreams, rp1);
  array_ensure_append_1(upstreams, rp2);
  HybridLookupContext *lookupCtx = CreateDummyLookupContext(2);
  ResultProcessor *hybridMerger = CreateRRFHybridMerger(upstreams, 2, 60, 4, lookupCtx); // constant=60, window=4

  QITR_PushRP(&qitr, hybridMerger);

  // Process and verify results focus on flag merging
  SearchResult r = {0};
  ResultProcessor *rpTail = qitr.endProc;
  int lastResult;
  size_t count = 0;

  while ((lastResult = rpTail->Next(rpTail, &r)) == RS_RESULT_OK) {
    count++;

    // Basic verification
    ASSERT_TRUE(r.dmd != nullptr);
    ASSERT_TRUE(r.dmd->keyPtr != nullptr);

    //Verify flag merging - should have Result_ExpiredDoc from upstream2
    ASSERT_TRUE(r.flags & Result_ExpiredDoc);

    SearchResult_Clear(&r);
  }

  ASSERT_EQ(RS_RESULT_EOF, lastResult);
  ASSERT_EQ(2, count); // Should have processed 2 documents
  SearchResult_Destroy(&r);

  CleanupDummyLookupContext(lookupCtx);
  QITR_FreeChain(&qitr);
}

/*
 * Helper function to create a test SearchResult with specified flags
 */
static SearchResult* createTestSearchResult(uint8_t flags) {
  SearchResult* result = (SearchResult*)rm_calloc(1, sizeof(SearchResult));
  if (!result) return NULL;

  result->docId = 1;  // Use a dummy docId
  result->score = 1.0;  // Use a dummy score
  result->flags = flags;
  result->scoreExplain = NULL;
  result->dmd = NULL;
  result->indexResult = NULL;
  memset(&result->rowdata, 0, sizeof(RLookupRow));

  return result;
}

/*
 * Test that return codes are properly captured from upstreams
 */
TEST_F(HybridMergerTest, testUpstreamReturnCodes) {
  // Test array to capture return codes
  RPStatus returnCodes[3] = {RS_RESULT_OK, RS_RESULT_OK, RS_RESULT_OK};

  // Create upstreams with different final return states
  MockUpstream upstream1(0, {1.0}, {1}); // Will return RS_RESULT_EOF after 1 result
  MockUpstream upstream2(1, {2.0}, {2}); // Will return RS_RESULT_TIMEDOUT after 1 result
  MockUpstream upstream3(0, {3.0}, {3}, 0, 1); // Will return RS_RESULT_ERROR after 1 result

  ResultProcessor *rp1 = &upstream1;
  ResultProcessor *rp2 = &upstream2;
  ResultProcessor *rp3 = &upstream3;

  // Create hybrid merger with return codes tracking
  arrayof(ResultProcessor*) upstreams = NULL;
  array_ensure_append_1(upstreams, rp1);
  array_ensure_append_1(upstreams, rp2);
  array_ensure_append_1(upstreams, rp3);
  double weights[] = {0.33, 0.33, 0.34};

  // Create HybridScoringContext using constructor
  HybridScoringContext *hybridScoringCtx = HybridScoringContext_NewLinear(weights, 3);
<<<<<<< HEAD
  ResultProcessor *hybridMerger = RPHybridMerger_New(hybridScoringCtx, upstreams, 3, NULL, returnCodes, NULL);
=======

  // Create dummy lookup context
  HybridLookupContext *lookupCtx = CreateDummyLookupContext(3);

  ResultProcessor *hybridMerger = RPHybridMerger_New(hybridScoringCtx, upstreams, 3, NULL, returnCodes, lookupCtx);
>>>>>>> 574a7709

  // Process results - this should capture the return codes
  SearchResult r = {0};
  int result;
  while ((result = hybridMerger->Next(hybridMerger, &r)) == RS_RESULT_OK) {
    SearchResult_Clear(&r);
  }

  // Verify return codes were captured correctly
  // Note: upstream1 completes normally (EOF), upstream2 times out, upstream3 errors
  EXPECT_EQ(RS_RESULT_EOF, returnCodes[0]);      // upstream1: normal completion
  EXPECT_EQ(RS_RESULT_TIMEDOUT, returnCodes[1]); // upstream2: timeout
  EXPECT_EQ(RS_RESULT_ERROR, returnCodes[2]);    // upstream3: error

  SearchResult_Destroy(&r);
  CleanupDummyLookupContext(lookupCtx);
  hybridMerger->Free(hybridMerger);
}

/*
 * Test mergeFlags function with no flags set
 */
TEST_F(HybridMergerTest, testmergeFlags_NoFlags) {
  uint8_t target_flags = 0;
  uint8_t source_flags = 0;

  // Test merging no flags
  mergeFlags(&target_flags, &source_flags);
  EXPECT_EQ(target_flags, 0);
}

/*
 * Test mergeFlags function with Result_ExpiredDoc flag
 */
TEST_F(HybridMergerTest, testmergeFlags_ExpiredDoc) {
  uint8_t target_flags = 0;  // No flags initially
  uint8_t source_flags = Result_ExpiredDoc;  // Source has expired flag

  // Test merging expired flag
  mergeFlags(&target_flags, &source_flags);
  EXPECT_TRUE(target_flags & Result_ExpiredDoc);
}<|MERGE_RESOLUTION|>--- conflicted
+++ resolved
@@ -189,12 +189,8 @@
 
   // Create dummy return codes array for tests that don't need to track return codes
   static RPStatus dummyReturnCodes[8] = {RS_RESULT_OK}; // Static array, supports up to 8 upstreams for tests
-<<<<<<< HEAD
-  return RPHybridMerger_New(hybridScoringCtx, upstreams, numUpstreams, NULL, dummyReturnCodes, NULL);
-=======
 
   return RPHybridMerger_New(hybridScoringCtx, upstreams, numUpstreams, NULL, dummyReturnCodes, lookupCtx);
->>>>>>> 574a7709
 }
 
 // Helper function to create hybrid merger with RRF scoring
@@ -204,12 +200,8 @@
 
   // Create dummy return codes array for tests that don't need to track return codes
   static RPStatus dummyReturnCodes[8] = {RS_RESULT_OK}; // Static array, supports up to 8 upstreams for tests
-<<<<<<< HEAD
-  return RPHybridMerger_New(hybridScoringCtx, upstreams, numUpstreams, NULL, dummyReturnCodes, NULL);
-=======
 
   return RPHybridMerger_New(hybridScoringCtx, upstreams, numUpstreams, NULL, dummyReturnCodes, lookupCtx);
->>>>>>> 574a7709
 }
 
 
@@ -1428,15 +1420,11 @@
 
   // Create HybridScoringContext using constructor
   HybridScoringContext *hybridScoringCtx = HybridScoringContext_NewLinear(weights, 3);
-<<<<<<< HEAD
-  ResultProcessor *hybridMerger = RPHybridMerger_New(hybridScoringCtx, upstreams, 3, NULL, returnCodes, NULL);
-=======
 
   // Create dummy lookup context
   HybridLookupContext *lookupCtx = CreateDummyLookupContext(3);
 
   ResultProcessor *hybridMerger = RPHybridMerger_New(hybridScoringCtx, upstreams, 3, NULL, returnCodes, lookupCtx);
->>>>>>> 574a7709
 
   // Process results - this should capture the return codes
   SearchResult r = {0};
