/*
 * Copyright (c) 2006-Present, Redis Ltd.
 * All rights reserved.
 *
 * Licensed under your choice of the Redis Source Available License 2.0
 * (RSALv2); or (b) the Server Side Public License v1 (SSPLv1); or (c) the
 * GNU Affero General Public License v3 (AGPLv3).
*/

#pragma once

#include "redismock/redismock.h"
#include "redismock/util.h"
#include "spec.h"
#include "document.h"

#ifdef __cplusplus
#include <chrono>
#include <functional>
#include <sstream>
<<<<<<< HEAD
=======
#include <unistd.h>
>>>>>>> 9365a2ac
#endif

#define __ignore__(X) \
    do { \
        int rc = (X); \
        if (rc == -1) \
            ; \
    } while(0)

#define get_spec(x) ((IndexSpec*)__RefManager_Get_Object(x))

#ifdef __cplusplus
extern "C" {
#endif
#include "rwlock.h"
#ifdef __cplusplus
}
#endif

namespace RS {

static void donecb(RSAddDocumentCtx *aCtx, RedisModuleCtx *, void *) {
  // printf("Finished indexing document. Status: %s\n", QueryError_GetUserError(&aCtx->status));
}

template <typename... Ts>
bool addDocument(RedisModuleCtx *ctx, RSIndex *index, const char *docid, Ts... args) {
  RWLOCK_ACQUIRE_WRITE();
  RMCK::ArgvList argv(ctx, args...);
  AddDocumentOptions options = {0};
  options.numFieldElems = argv.size();
  options.fieldsArray = argv;
  options.donecb = donecb;
  options.keyStr = RedisModule_CreateString(ctx, docid, strlen(docid));
  options.score = 1.0;
  options.options = DOCUMENT_ADD_REPLACE;

  QueryError status = QueryError_Default();
  RedisSearchCtx sctx = SEARCH_CTX_STATIC(ctx, get_spec(index));
  int rv = RS_AddDocument(&sctx, RMCK::RString(docid), &options, &status);
  RedisModule_FreeString(ctx, options.keyStr);
  RWLOCK_RELEASE();
  return rv == REDISMODULE_OK;
}

bool deleteDocument(RedisModuleCtx *ctx, RSIndex *index, const char *docid);

template <typename... Ts>
IndexSpec *createIndex(RedisModuleCtx *ctx, const char *name, Ts... args) {
  RMCK::ArgvList argv("FT.CREATE", name, args...);
  QueryError err{QueryErrorCode(0)};
  IndexSpec *sp = IndexSpec_CreateNew(ctx, argv, argv.size(), &err);
  if (!sp) {
    abort();
  }
  return sp;
}

std::vector<std::string> search(RSIndex *index, RSQueryNode *qn);
std::vector<std::string> search(RSIndex *index, const char *s);

/**
 * @brief Wait for a condition to become true with a timeout.
 *
 * This function polls the condition at regular intervals until it becomes true
 * or the timeout expires.
 *
 * @tparam Condition A callable that returns bool (e.g., lambda, function pointer)
 * @param condition The condition to wait for (should return true when satisfied)
 * @param timeout_s Timeout in seconds (default: 30s)
 * @param poll_interval_us Polling interval in microseconds (default: 100us)
 * @return true if condition became true before timeout, false if timeout expired
 *
 * Example usage:
 *   bool success = WaitForCondition([&]() { return counter == 0; }, 300);
 *   ASSERT_TRUE(success) << "Timeout waiting for counter to reach 0";
 *
 */
template<typename Condition>
bool WaitForCondition(Condition condition,
                      int timeout_s = 30,
                      int poll_interval_us = 100) {
  auto start = std::chrono::steady_clock::now();
  auto timeout = std::chrono::seconds(timeout_s);

  while (!condition()) {
    auto elapsed = std::chrono::steady_clock::now() - start;
    if (elapsed > timeout) {
      return false; // Timeout
    }
    usleep(poll_interval_us);
  }
  return true; // Success
}

}  // namespace RS<|MERGE_RESOLUTION|>--- conflicted
+++ resolved
@@ -18,10 +18,7 @@
 #include <chrono>
 #include <functional>
 #include <sstream>
-<<<<<<< HEAD
-=======
 #include <unistd.h>
->>>>>>> 9365a2ac
 #endif
 
 #define __ignore__(X) \
