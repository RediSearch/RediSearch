#include "gtest/gtest.h"
#include "aggregate/expr/expression.h"
#include "aggregate/expr/exprast.h"
#include "aggregate/functions/function.h"
#include "util/arr.h"

class ExprTest : public ::testing::Test {
 public:
  static void SetUpTestCase() {
    RegisterAllFunctions();
  }
};

struct TEvalCtx : ExprEval {
  QueryError status_s = {QueryErrorCode(0)};
  RSValue res_s = {RSValue_Null};

  TEvalCtx() {
    root = NULL;
    lookup = NULL;
    memset(static_cast<ExprEval *>(this), 0, sizeof(ExprEval));
  }

  TEvalCtx(const char *s) {
    lookup = NULL;
    root = NULL;
    assign(s);
  }

  TEvalCtx(RSExpr *root_) {
    err = &status_s;
    lookup = NULL;
    root = root_;
  }

  void assign(const char *s) {
    clear();

    memset(static_cast<ExprEval *>(this), 0, sizeof(ExprEval));

    root = ExprAST_Parse(s, strlen(s), &status_s);
    if (!root) {
      assert(QueryError_HasError(&status_s));
    }
    lookup = NULL;
  }

  std::string dump(bool obfuscate) {
    char *s = ExprAST_Dump((RSExpr *)root, obfuscate);
    std::string ret(s);
    rm_free(s);
    return ret;
  }

  int bindLookupKeys() {
    assert(lookup);
    return ExprAST_GetLookupKeys((RSExpr *)root, (RLookup *)lookup, &status_s);
  }

  int eval() {
    return ExprEval_Eval(this, &res_s);
  }

  TEvalCtx operator=(TEvalCtx &) = delete;
  TEvalCtx(const TEvalCtx &) = delete;

  RSValue &result() {
    return res_s;
  }

  const char *error() const {
    return QueryError_GetError(&status_s);
  }

  operator bool() const {
    return root && !QueryError_HasError(&status_s);
  }

  void clear() {
    QueryError_ClearError(&status_s);

    RSValue_Clear(&res_s);
    memset((void *)&res_s, 0, sizeof(res_s));

    if (root) {
      ExprAST_Free(const_cast<RSExpr *>(root));
      root = NULL;
    }
  }

  ~TEvalCtx() {
    clear();
  }
};

TEST_F(ExprTest, testExpr) {
  RSExpr *l = RS_NewNumberLiteral(2);
  RSExpr *r = RS_NewNumberLiteral(4);
  RSExpr *op = RS_NewOp('+', l, r);
  QueryError status = {QueryErrorCode(0)};
  TEvalCtx eval(op);

  int rc = eval.eval();
  ASSERT_EQ(EXPR_EVAL_OK, rc);
  ASSERT_EQ(RSValue_Number, eval.result().t);
  ASSERT_EQ(6, eval.result().numval);
}

<<<<<<< HEAD

TEST_F(ExprTest, testDump) {
  using String = const char *;
  std::map<String, std::pair<String, String>> exprToDump = {
    {"NULL", {"NULL", "NULL"}},
    {"4 + 2", {"(4 + 2)", "(Number + Number)"}},
    {"!9", {"!(9)", "!(Number)"}},
    {"((@foo + (sqrt(@bar) / @baz)) + ' ')", {"((@foo + (sqrt(@bar) / @baz)) + \" \")", "((@Text + (sqrt(@Text) / @Text)) + \"Text\")"}},
  };
  for (auto& [expr, pair] : exprToDump) {
    QueryError status = {QueryErrorCode(0)};
    RSExpr *root = ExprAST_Parse(expr, strlen(expr), &status);
    if (!root) {
      FAIL() << "Could not parse expression " << expr;
    }
    char *value = ExprAST_Dump(root, false);
    ASSERT_STREQ(value, pair.first);
    rm_free(value);
    char *obfuscated = ExprAST_Dump(root, true);
    ASSERT_STREQ(obfuscated, pair.second);
    rm_free(obfuscated);
    ExprAST_Free(root);
  }
=======
TEST_F(ExprTest, testArithmetics) {
  TEvalCtx ctx;
#define TEST_ARITHMETIC(e, expected)                \
  {                                                 \
    ctx.assign(e);                                  \
    ASSERT_TRUE(ctx) << ctx.error();                \
    ASSERT_EQ(EXPR_EVAL_OK, ctx.eval());            \
    auto res = RSValue_Dereference(&ctx.result());  \
    ASSERT_EQ(RSValue_Number, res->t);              \
    if (std::isnan(expected)) {                     \
      EXPECT_TRUE(std::isnan(res->numval));         \
    } else {                                        \
      EXPECT_FLOAT_EQ(expected, res->numval);       \
    }                                               \
  }

  TEST_ARITHMETIC("3 + 3", 6);
  TEST_ARITHMETIC("3 - 3", 0);
  TEST_ARITHMETIC("3 * 3", 9);
  TEST_ARITHMETIC("3 / 3", 1);
  TEST_ARITHMETIC("3 % 3", 0);
  TEST_ARITHMETIC("3 ^ 3", 27);

  TEST_ARITHMETIC("3 + sqrt(9)", 6);
  TEST_ARITHMETIC("3 - sqrt(9)", 0);
  TEST_ARITHMETIC("3 * sqrt(9)", 9);
  TEST_ARITHMETIC("3 / sqrt(9)", 1);
  TEST_ARITHMETIC("3 % sqrt(9)", 0);
  TEST_ARITHMETIC("3 ^ sqrt(9)", 27);

  TEST_ARITHMETIC("sqrt(9) + 3", 6);
  TEST_ARITHMETIC("sqrt(9) - 3", 0);
  TEST_ARITHMETIC("sqrt(9) * 3", 9);
  TEST_ARITHMETIC("sqrt(9) / 3", 1);
  TEST_ARITHMETIC("sqrt(9) % 3", 0);
  TEST_ARITHMETIC("sqrt(9) ^ 3", 27);

  TEST_ARITHMETIC("sqrt(9) + sqrt(9)", 6);
  TEST_ARITHMETIC("sqrt(9) - sqrt(9)", 0);
  TEST_ARITHMETIC("sqrt(9) * sqrt(9)", 9);
  TEST_ARITHMETIC("sqrt(9) / sqrt(9)", 1);
  TEST_ARITHMETIC("sqrt(9) % sqrt(9)", 0);
  TEST_ARITHMETIC("sqrt(9) ^ sqrt(9)", 27);

  // Test 0 edge cases
  TEST_ARITHMETIC("0 / 0", NAN);
  TEST_ARITHMETIC("0 % 0", NAN);
  TEST_ARITHMETIC("0 ^ 0", 1);
  TEST_ARITHMETIC("1 / 0", INFINITY);
  TEST_ARITHMETIC("1 % 0", NAN);

  TEST_ARITHMETIC("sqrt(0) / 0", NAN);
  TEST_ARITHMETIC("sqrt(0) % 0", NAN);
  TEST_ARITHMETIC("sqrt(0) ^ 0", 1);
  TEST_ARITHMETIC("sqrt(1) / 0", INFINITY);
  TEST_ARITHMETIC("sqrt(1) % 0", NAN);

  TEST_ARITHMETIC("0 / sqrt(0)", NAN);
  TEST_ARITHMETIC("0 % sqrt(0)", NAN);
  TEST_ARITHMETIC("0 ^ sqrt(0)", 1);
  TEST_ARITHMETIC("1 / sqrt(0)", INFINITY);
  TEST_ARITHMETIC("1 % sqrt(0)", NAN);

  TEST_ARITHMETIC("sqrt(0) / sqrt(0)", NAN);
  TEST_ARITHMETIC("sqrt(0) % sqrt(0)", NAN);
  TEST_ARITHMETIC("sqrt(0) ^ sqrt(0)", 1);
  TEST_ARITHMETIC("sqrt(1) / sqrt(0)", INFINITY);
  TEST_ARITHMETIC("sqrt(1) % sqrt(0)", NAN);

>>>>>>> c60a364e
}

TEST_F(ExprTest, testParser) {
  const char *e = "(((2 + 2) * (3 / 4) + 2 % 3 - 0.43) ^ -3)";
  QueryError status = {QueryErrorCode(0)};
  RSExpr *root = ExprAST_Parse(e, strlen(e), &status);
  ASSERT_TRUE(root) << "Could not parse expression " << e << " " << QueryError_GetError(&status);
  // ExprAST_Print(root);
  // printf("\n");

  TEvalCtx eval(root);
  int rc = eval.eval();
  ASSERT_EQ(EXPR_EVAL_OK, rc);
  ASSERT_EQ(RSValue_Number, eval.result().t);
}

TEST_F(ExprTest, testGetFields) {
  const char *e = "@foo + sqrt(@bar) / @baz + ' '";
  QueryError status = {QueryErrorCode(0)};
  RSExpr *root = ExprAST_Parse(e, strlen(e), &status);
  ASSERT_TRUE(root) << "Failed to parse query " << e << " " << QueryError_GetError(&status);
  RLookup lk;

  RLookup_Init(&lk, NULL);
  auto *kfoo = RLookup_GetKey(&lk, "foo", RLOOKUP_M_WRITE, RLOOKUP_F_NOFLAGS);
  auto *kbar = RLookup_GetKey(&lk, "bar", RLOOKUP_M_WRITE, RLOOKUP_F_NOFLAGS);
  auto *kbaz = RLookup_GetKey(&lk, "baz", RLOOKUP_M_WRITE, RLOOKUP_F_NOFLAGS);
  int rc = ExprAST_GetLookupKeys(root, &lk, &status);
  ASSERT_EQ(EXPR_EVAL_OK, rc);
  RLookup_Cleanup(&lk);
  ExprAST_Free(root);
}

TEST_F(ExprTest, testFunction) {
  const char *e = "floor(log2(35) + sqrt(4) % 10) - abs(-5/20)";
  TEvalCtx ctx(e);
<<<<<<< HEAD
  // ExprAST_Print(ctx.root);
  int rc = ctx.eval();
  if (rc != EXPR_EVAL_OK) {
    FAIL() << "Could not parse " << e << " " << ctx.error();
  }
  ASSERT_EQ(RSValue_Number, ctx.result().t);
=======

  EXPECT_EQ(ctx.eval(), EXPR_EVAL_OK) << "Could not parse " << e << " " << ctx.error();
  EXPECT_EQ(RSValue_Number, ctx.result().t);

  ctx.assign("banana(1, 2, 3)");
  EXPECT_TRUE(!ctx) << "Parsed invalid function";
  EXPECT_STREQ(ctx.error(), "Unknown function name 'banana'");
>>>>>>> c60a364e
}

struct EvalResult {
  double rv;
  bool success;
  std::string errmsg;

  static EvalResult failure(const QueryError *status = NULL) {
    return EvalResult{0, false, status ? QueryError_GetError(status) : ""};
  }

  static EvalResult ok(double rv) {
    return {rv, true};
  }
};

static EvalResult testEval(const char *e, RLookup *lk, RLookupRow *rr, QueryError *status) {
  RSExpr *root = ExprAST_Parse(e, strlen(e), status);
  if (root == NULL) {
    assert(QueryError_HasError(status));
    return EvalResult::failure(status);
  }

  TEvalCtx ctx(root);
  ctx.lookup = lk;
  ctx.bindLookupKeys();
  ctx.srcrow = rr;
  int rc = ctx.eval();
  if (rc != EXPR_EVAL_OK) {
    return EvalResult::failure(&ctx.status_s);
  }

  return EvalResult::ok(RSValue_Dereference(&ctx.result())->numval);
}

TEST_F(ExprTest, testPredicate) {
  RLookup lk = {0};
  RLookup_Init(&lk, NULL);
  auto *kfoo = RLookup_GetKey(&lk, "foo", RLOOKUP_M_WRITE, RLOOKUP_F_NOFLAGS);
  auto *kbar = RLookup_GetKey(&lk, "bar", RLOOKUP_M_WRITE, RLOOKUP_F_NOFLAGS);
  RLookupRow rr = {0};
  RLookup_WriteOwnKey(kfoo, &rr, RS_NumVal(1));
  RLookup_WriteOwnKey(kbar, &rr, RS_NumVal(2));
  QueryError status = {QueryErrorCode(0)};
#define TEST_EVAL(e, expected)                          \
  {                                                     \
    EvalResult restmp = testEval(e, &lk, &rr, &status); \
    ASSERT_TRUE(restmp.success) << restmp.errmsg;       \
    ASSERT_EQ(expected, restmp.rv);                     \
  }

  TEST_EVAL("1 == 1", 1);
  TEST_EVAL("1 < 2", 1);
  TEST_EVAL("1 <= 1", 1);
  TEST_EVAL("-1 == -1", 1);
  TEST_EVAL("-1 == 1", 0);
  TEST_EVAL("1 < 1", 0);
  TEST_EVAL("1 != 1", 0);
  TEST_EVAL("1 != 'foo'", 1);
  TEST_EVAL("1 == NULL", 0);
  TEST_EVAL("1 != NULL", 1);
  TEST_EVAL("'foo' == 'foo'", 1);
  TEST_EVAL("'foo' != 'bar'", 1);
  TEST_EVAL("'foo' != 'foo'", 0);
  TEST_EVAL("'foo' < 'goo'", 1);
  TEST_EVAL("@foo == @bar", 0);
  TEST_EVAL("@foo != @bar", 1);
  TEST_EVAL("@foo != NULL", 1);
  TEST_EVAL("@foo < @bar", 1);
  TEST_EVAL("@foo <= @bar", 1);
  TEST_EVAL("@foo >= @bar", 0);
  TEST_EVAL("@foo > @bar", 0);

  TEST_EVAL("NULL == NULL", 1);
  TEST_EVAL("0 == NULL", 0);
  TEST_EVAL("1 == 1 && 2 ==2 ", 1);
  TEST_EVAL("1 == 1 && 1 ==2 ", 0);
  TEST_EVAL("1 == 1 || 1 ==2 ", 1);
  TEST_EVAL("1 == 3 || 1 ==2 ", 0);
  TEST_EVAL("!(1 == 3)", 1);
  TEST_EVAL("!(1 == 3) || 2", 1);
  TEST_EVAL("!0", 1);
  TEST_EVAL("!1", 0);
  TEST_EVAL("!!1", 1);
  TEST_EVAL("!!0", 0);
  TEST_EVAL("!('foo' == 'bar')", 1);
  TEST_EVAL("!NULL", 1);

  // Test order of operations
  TEST_EVAL("1 + 2 * 3", 7);
  TEST_EVAL("1 + 2 * 3 + 4", 11);
  TEST_EVAL("1 + 2 * 3 ^ 2", 19);
  TEST_EVAL("1 + 2 * sqrt(9)", 7);
  TEST_EVAL("1 + sqrt(9) * 2", 7);
  TEST_EVAL("2 * sqrt(9) + 1", 7);
  TEST_EVAL("sqrt(9) * 2 + 1", 7);
  TEST_EVAL("1 + 3 * @bar", 7);
  TEST_EVAL("1 + @bar * 3", 7);
  TEST_EVAL("3 * @bar + 1", 7);
  TEST_EVAL("@bar * 3 + 1", 7);

  RLookupRow_Cleanup(&rr);
  RLookup_Cleanup(&lk);
}

TEST_F(ExprTest, testNull) {
  TEvalCtx ctx("NULL");
  ASSERT_TRUE(ctx) << ctx.error();
  int rc = ctx.eval();
  ASSERT_EQ(EXPR_EVAL_OK, rc) << ctx.error();
  ASSERT_TRUE(RSValue_IsNull(&ctx.result()));

  ctx.assign("null");
  ASSERT_FALSE(ctx);
}

TEST_F(ExprTest, testPropertyFetch) {
  TEvalCtx ctx("log(@foo) + 2*sqrt(@bar)");
  RLookup lk;
  RLookup_Init(&lk, NULL);
  RLookupRow rr = {0};
  RLookupKey *kfoo = RLookup_GetKey(&lk, "foo", RLOOKUP_M_WRITE, RLOOKUP_F_NOFLAGS);
  RLookupKey *kbar = RLookup_GetKey(&lk, "bar", RLOOKUP_M_WRITE, RLOOKUP_F_NOFLAGS);
  RLookup_WriteOwnKey(kfoo, &rr, RS_NumVal(10));
  RLookup_WriteOwnKey(kbar, &rr, RS_NumVal(10));

  ctx.lookup = &lk;
  ctx.srcrow = &rr;

  int rc = ctx.bindLookupKeys();
  ASSERT_EQ(EXPR_EVAL_OK, rc);
  rc = ctx.eval();
  ASSERT_EQ(EXPR_EVAL_OK, rc);
  ASSERT_EQ(RSValue_Number, ctx.result().t);
<<<<<<< HEAD
=======
  ASSERT_FLOAT_EQ(log(10) + 2 * sqrt(10), ctx.result().numval);

>>>>>>> c60a364e
  RLookupRow_Cleanup(&rr);
  RLookup_Cleanup(&lk);
}<|MERGE_RESOLUTION|>--- conflicted
+++ resolved
@@ -106,7 +106,6 @@
   ASSERT_EQ(6, eval.result().numval);
 }
 
-<<<<<<< HEAD
 
 TEST_F(ExprTest, testDump) {
   using String = const char *;
@@ -130,7 +129,8 @@
     rm_free(obfuscated);
     ExprAST_Free(root);
   }
-=======
+}
+
 TEST_F(ExprTest, testArithmetics) {
   TEvalCtx ctx;
 #define TEST_ARITHMETIC(e, expected)                \
@@ -200,7 +200,6 @@
   TEST_ARITHMETIC("sqrt(1) / sqrt(0)", INFINITY);
   TEST_ARITHMETIC("sqrt(1) % sqrt(0)", NAN);
 
->>>>>>> c60a364e
 }
 
 TEST_F(ExprTest, testParser) {
@@ -237,14 +236,6 @@
 TEST_F(ExprTest, testFunction) {
   const char *e = "floor(log2(35) + sqrt(4) % 10) - abs(-5/20)";
   TEvalCtx ctx(e);
-<<<<<<< HEAD
-  // ExprAST_Print(ctx.root);
-  int rc = ctx.eval();
-  if (rc != EXPR_EVAL_OK) {
-    FAIL() << "Could not parse " << e << " " << ctx.error();
-  }
-  ASSERT_EQ(RSValue_Number, ctx.result().t);
-=======
 
   EXPECT_EQ(ctx.eval(), EXPR_EVAL_OK) << "Could not parse " << e << " " << ctx.error();
   EXPECT_EQ(RSValue_Number, ctx.result().t);
@@ -252,7 +243,6 @@
   ctx.assign("banana(1, 2, 3)");
   EXPECT_TRUE(!ctx) << "Parsed invalid function";
   EXPECT_STREQ(ctx.error(), "Unknown function name 'banana'");
->>>>>>> c60a364e
 }
 
 struct EvalResult {
@@ -387,11 +377,8 @@
   rc = ctx.eval();
   ASSERT_EQ(EXPR_EVAL_OK, rc);
   ASSERT_EQ(RSValue_Number, ctx.result().t);
-<<<<<<< HEAD
-=======
   ASSERT_FLOAT_EQ(log(10) + 2 * sqrt(10), ctx.result().numval);
 
->>>>>>> c60a364e
   RLookupRow_Cleanup(&rr);
   RLookup_Cleanup(&lk);
 }