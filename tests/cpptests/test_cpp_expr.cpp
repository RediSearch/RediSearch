--- conflicted
+++ resolved
@@ -175,18 +175,10 @@
 TEST_F(ExprTest, testParser) {
   const char *e = "(((2 + 2) * (3 / 4) + 2 % 3 - 0.43) ^ -3)";
   QueryError status = {QueryErrorCode(0)};
-<<<<<<< HEAD
   HiddenString *hidden = NewHiddenString(e, strlen(e), false);
   RSExpr *root = ExprAST_Parse(hidden, &status);
   HiddenString_Free(hidden, false);
-  if (!root) {
-    FAIL() << "Could not parse expression";
-  }
-  ASSERT_TRUE(root != NULL);
-=======
-  RSExpr *root = ExprAST_Parse(e, strlen(e), &status);
   ASSERT_TRUE(root) << "Could not parse expression " << e << " " << QueryError_GetError(&status);
->>>>>>> 8fe68709
   // ExprAST_Print(root);
   // printf("\n");
 
