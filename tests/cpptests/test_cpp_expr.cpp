/*
 * Copyright (c) 2006-Present, Redis Ltd.
 * All rights reserved.
 *
 * Licensed under your choice of the Redis Source Available License 2.0
 * (RSALv2); or (b) the Server Side Public License v1 (SSPLv1); or (c) the
 * GNU Affero General Public License v3 (AGPLv3).
*/

#include "gtest/gtest.h"
#include "aggregate/expr/expression.h"
#include "aggregate/expr/exprast.h"
#include "aggregate/functions/function.h"
#include "util/arr.h"

class ExprTest : public ::testing::Test {
 public:
  static void SetUpTestCase() {
    RegisterAllFunctions();
  }
};

struct TEvalCtx : ExprEval {
  QueryError status_s = {QueryErrorCode(0)};
  RSValue res_s = {RSValue_Null};

  TEvalCtx() {
    root = NULL;
    lookup = NULL;
    memset(static_cast<ExprEval *>(this), 0, sizeof(ExprEval));
  }

  TEvalCtx(const char *s) {
    lookup = NULL;
    root = NULL;
    assign(s);
  }

  TEvalCtx(RSExpr *root_) {
    err = &status_s;
    lookup = NULL;
    root = root_;
  }

  void assign(const char *s) {
    clear();

    memset(static_cast<ExprEval *>(this), 0, sizeof(ExprEval));

    HiddenString* hidden = NewHiddenString(s, strlen(s), false);
    root = ExprAST_Parse(hidden, &status_s);
    HiddenString_Free(hidden, false);
    if (!root) {
      assert(QueryError_HasError(&status_s));
    }
    lookup = NULL;
  }

  std::string dump(bool obfuscate) {
    char *s = ExprAST_Dump((RSExpr *)root, obfuscate);
    std::string ret(s);
    rm_free(s);
    return ret;
  }

  int bindLookupKeys() {
    assert(lookup);
    return ExprAST_GetLookupKeys((RSExpr *)root, (RLookup *)lookup, &status_s);
  }

  int eval() {
    return ExprEval_Eval(this, &res_s);
  }

  TEvalCtx operator=(TEvalCtx &) = delete;
  TEvalCtx(const TEvalCtx &) = delete;

  RSValue &result() {
    return res_s;
  }

  const char *error() const {
    return QueryError_GetUserError(&status_s);
  }

  operator bool() const {
    return root && !QueryError_HasError(&status_s);
  }

  void clear() {
    QueryError_ClearError(&status_s);

    RSValue_Clear(&res_s);
    memset((void *)&res_s, 0, sizeof(res_s));

    if (root) {
      ExprAST_Free(const_cast<RSExpr *>(root));
      root = NULL;
    }
  }

  ~TEvalCtx() {
    clear();
  }
};

TEST_F(ExprTest, testExpr) {
  RSExpr *l = RS_NewNumberLiteral(2);
  RSExpr *r = RS_NewNumberLiteral(4);
  RSExpr *op = RS_NewOp('+', l, r);
  QueryError status = {QueryErrorCode(0)};
  TEvalCtx eval(op);

  int rc = eval.eval();
  ASSERT_EQ(EXPR_EVAL_OK, rc);
  ASSERT_EQ(RSValue_Number, eval.result().t);
  ASSERT_EQ(6, eval.result().numval);
}


TEST_F(ExprTest, testDump) {
  using String = const char *;
  std::map<String, std::pair<String, String>> exprToDump = {
    {"NULL", {"NULL", "NULL"}},
    {"4 + 2", {"6", "Number"}},
    {"!9", {"!9", "!Number"}},
    {"((@foo + (sqrt(@bar) / @baz)) + ' ')", {"((@foo + (sqrt(@bar) / @baz)) + \" \")", "((@Text + (sqrt(@Text) / @Text)) + \"Text\")"}},
  };
  for (auto& [expression, pair] : exprToDump) {
    QueryError status = {QueryErrorCode(0)};
    HiddenString *expr = NewHiddenString(expression, strlen(expression), false);
    RSExpr *root = ExprAST_Parse(expr, &status);
    HiddenString_Free(expr, false);
    if (!root) {
      FAIL() << "Could not parse expression " << expression;
    }
    char *value = ExprAST_Dump(root, false);
    ASSERT_STREQ(value, pair.first);
    rm_free(value);
    char *obfuscated = ExprAST_Dump(root, true);
    ASSERT_STREQ(obfuscated, pair.second);
    rm_free(obfuscated);
    ExprAST_Free(root);
  }
}

TEST_F(ExprTest, testArithmetics) {
  TEvalCtx ctx;
#define TEST_ARITHMETIC(e, expected)                \
  {                                                 \
    ctx.assign(e);                                  \
    ASSERT_TRUE(ctx) << ctx.error();                \
    ASSERT_EQ(EXPR_EVAL_OK, ctx.eval());            \
    auto res = RSValue_Dereference(&ctx.result());  \
    ASSERT_EQ(RSValue_Number, res->t);              \
    if (std::isnan(expected)) {                     \
      EXPECT_TRUE(std::isnan(res->numval));         \
    } else {                                        \
      EXPECT_FLOAT_EQ(expected, res->numval);       \
    }                                               \
  }

  TEST_ARITHMETIC("3 + 3", 6);
  TEST_ARITHMETIC("3 - 3", 0);
  TEST_ARITHMETIC("3 * 3", 9);
  TEST_ARITHMETIC("3 / 3", 1);
  TEST_ARITHMETIC("3 % 3", 0);
  TEST_ARITHMETIC("3 ^ 3", 27);

  TEST_ARITHMETIC("3 + sqrt(9)", 6);
  TEST_ARITHMETIC("3 - sqrt(9)", 0);
  TEST_ARITHMETIC("3 * sqrt(9)", 9);
  TEST_ARITHMETIC("3 / sqrt(9)", 1);
  TEST_ARITHMETIC("3 % sqrt(9)", 0);
  TEST_ARITHMETIC("3 ^ sqrt(9)", 27);

  TEST_ARITHMETIC("sqrt(9) + 3", 6);
  TEST_ARITHMETIC("sqrt(9) - 3", 0);
  TEST_ARITHMETIC("sqrt(9) * 3", 9);
  TEST_ARITHMETIC("sqrt(9) / 3", 1);
  TEST_ARITHMETIC("sqrt(9) % 3", 0);
  TEST_ARITHMETIC("sqrt(9) ^ 3", 27);

  TEST_ARITHMETIC("sqrt(9) + sqrt(9)", 6);
  TEST_ARITHMETIC("sqrt(9) - sqrt(9)", 0);
  TEST_ARITHMETIC("sqrt(9) * sqrt(9)", 9);
  TEST_ARITHMETIC("sqrt(9) / sqrt(9)", 1);
  TEST_ARITHMETIC("sqrt(9) % sqrt(9)", 0);
  TEST_ARITHMETIC("sqrt(9) ^ sqrt(9)", 27);

  // Test 0 edge cases
  TEST_ARITHMETIC("0 / 0", NAN);
  TEST_ARITHMETIC("0 % 0", NAN);
  TEST_ARITHMETIC("0 ^ 0", 1);
  TEST_ARITHMETIC("1 / 0", INFINITY);
  TEST_ARITHMETIC("1 % 0", NAN);

  TEST_ARITHMETIC("sqrt(0) / 0", NAN);
  TEST_ARITHMETIC("sqrt(0) % 0", NAN);
  TEST_ARITHMETIC("sqrt(0) ^ 0", 1);
  TEST_ARITHMETIC("sqrt(1) / 0", INFINITY);
  TEST_ARITHMETIC("sqrt(1) % 0", NAN);

  TEST_ARITHMETIC("0 / sqrt(0)", NAN);
  TEST_ARITHMETIC("0 % sqrt(0)", NAN);
  TEST_ARITHMETIC("0 ^ sqrt(0)", 1);
  TEST_ARITHMETIC("1 / sqrt(0)", INFINITY);
  TEST_ARITHMETIC("1 % sqrt(0)", NAN);

  TEST_ARITHMETIC("sqrt(0) / sqrt(0)", NAN);
  TEST_ARITHMETIC("sqrt(0) % sqrt(0)", NAN);
  TEST_ARITHMETIC("sqrt(0) ^ sqrt(0)", 1);
  TEST_ARITHMETIC("sqrt(1) / sqrt(0)", INFINITY);
  TEST_ARITHMETIC("sqrt(1) % sqrt(0)", NAN);

}

TEST_F(ExprTest, testParser) {
  const char *e = "(((2 + 2) * (3 / 4) + 2 % 3 - 0.43) ^ -3)";
  QueryError status = {QueryErrorCode(0)};
  HiddenString *hidden = NewHiddenString(e, strlen(e), false);
  RSExpr *root = ExprAST_Parse(hidden, &status);
  HiddenString_Free(hidden, false);
  ASSERT_TRUE(root) << "Could not parse expression " << e << " " << QueryError_GetUserError(&status);
  // ExprAST_Print(root);
  // printf("\n");

  TEvalCtx eval(root);
  int rc = eval.eval();
  ASSERT_EQ(EXPR_EVAL_OK, rc);
  ASSERT_EQ(RSValue_Number, eval.result().t);
}

TEST_F(ExprTest, testGetFields) {
  const char *e = "@foo + sqrt(@bar) / @baz + ' '";
  QueryError status = {QueryErrorCode(0)};
  HiddenString *hidden = NewHiddenString(e, strlen(e), false);
  RSExpr *root = ExprAST_Parse(hidden, &status);
  HiddenString_Free(hidden, false);
  ASSERT_TRUE(root) << "Failed to parse query " << e << " " << QueryError_GetUserError(&status);
  RLookup lk;

  RLookup_Init(&lk, NULL);
  auto *kfoo = RLookup_GetKey_Write(&lk, "foo", RLOOKUP_F_NOFLAGS);
  auto *kbar = RLookup_GetKey_Write(&lk, "bar", RLOOKUP_F_NOFLAGS);
  auto *kbaz = RLookup_GetKey_Write(&lk, "baz", RLOOKUP_F_NOFLAGS);
  int rc = ExprAST_GetLookupKeys(root, &lk, &status);
  ASSERT_EQ(EXPR_EVAL_OK, rc);
  RLookup_Cleanup(&lk);
  ExprAST_Free(root);
}

TEST_F(ExprTest, testFunction) {
  const char *e = "floor(log2(35) + sqrt(4) % 10) - abs(-5/20)";
  TEvalCtx ctx(e);

  EXPECT_EQ(ctx.eval(), EXPR_EVAL_OK) << "Could not parse " << e << " " << ctx.error();
  EXPECT_EQ(RSValue_Number, ctx.result().t);

  ctx.assign("banana(1, 2, 3)");
  EXPECT_TRUE(!ctx) << "Parsed invalid function";
  EXPECT_STREQ(ctx.error(), "Unknown function name 'banana'");

  ctx.assign("!banana(1, 2, 3)");
  EXPECT_TRUE(!ctx) << "Parsed invalid function";
  EXPECT_STREQ(ctx.error(), "Unknown function name 'banana'");

  ctx.assign("!!banana(1, 2, 3)");
  EXPECT_TRUE(!ctx) << "Parsed invalid function";
  EXPECT_STREQ(ctx.error(), "Unknown function name 'banana'");
}

struct EvalResult {
  double rv;
  bool success;
  std::string errmsg;

  static EvalResult failure(const QueryError *status = NULL) {
    return EvalResult{0, false, status ? QueryError_GetUserError(status) : ""};
  }

  static EvalResult ok(double rv) {
    return {rv, true};
  }
};

static EvalResult testEval(const char *e, RLookup *lk, RLookupRow *rr, QueryError *status) {
  HiddenString* hidden = NewHiddenString(e, strlen(e), false);
  RSExpr *root = ExprAST_Parse(hidden, status);
  HiddenString_Free(hidden, false);
  if (root == NULL) {
    assert(QueryError_HasError(status));
    return EvalResult::failure(status);
  }

  TEvalCtx ctx(root);
  ctx.lookup = lk;
  ctx.bindLookupKeys();
  ctx.srcrow = rr;
  int rc = ctx.eval();
  if (rc != EXPR_EVAL_OK) {
    return EvalResult::failure(&ctx.status_s);
  }

  return EvalResult::ok(RSValue_Dereference(&ctx.result())->numval);
}

TEST_F(ExprTest, testPredicate) {
  RLookup lk = {0};
  RLookup_Init(&lk, NULL);
  auto *kfoo = RLookup_GetKey_Write(&lk, "foo", RLOOKUP_F_NOFLAGS);
  auto *kbar = RLookup_GetKey_Write(&lk, "bar", RLOOKUP_F_NOFLAGS);
  RLookupRow rr = {0};
  RLookup_WriteOwnKey(kfoo, &rr, RS_NumVal(1));
  RLookup_WriteOwnKey(kbar, &rr, RS_NumVal(2));
  QueryError status = {QueryErrorCode(0)};
#define TEST_EVAL(e, expected)                          \
  {                                                     \
    EvalResult restmp = testEval(e, &lk, &rr, &status); \
    ASSERT_TRUE(restmp.success) << restmp.errmsg;       \
    ASSERT_EQ(expected, restmp.rv);                     \
  }

  TEST_EVAL("1 == 1", 1);
  TEST_EVAL("1 < 2", 1);
  TEST_EVAL("1 <= 1", 1);
  TEST_EVAL("-1 == -1", 1);
  TEST_EVAL("-1 == 1", 0);
  TEST_EVAL("1 < 1", 0);
  TEST_EVAL("1 != 1", 0);
  TEST_EVAL("1 != 'foo'", 1);
  TEST_EVAL("1 == NULL", 0);
  TEST_EVAL("1 != NULL", 1);
  TEST_EVAL("'foo' == 'foo'", 1);
  TEST_EVAL("'foo' != 'bar'", 1);
  TEST_EVAL("'foo' != 'foo'", 0);
  TEST_EVAL("'foo' < 'goo'", 1);
  TEST_EVAL("@foo == @bar", 0);
  TEST_EVAL("@foo != @bar", 1);
  TEST_EVAL("@foo != NULL", 1);
  TEST_EVAL("@foo < @bar", 1);
  TEST_EVAL("@foo <= @bar", 1);
  TEST_EVAL("@foo >= @bar", 0);
  TEST_EVAL("@foo > @bar", 0);

  TEST_EVAL("NULL == NULL", 1);
  TEST_EVAL("0 == NULL", 0);
  TEST_EVAL("1 == 1 && 2 ==2 ", 1);
  TEST_EVAL("1 == 1 && 1 ==2 ", 0);
  TEST_EVAL("1 == 1 || 1 ==2 ", 1);
  TEST_EVAL("1 == 3 || 1 ==2 ", 0);
  TEST_EVAL("!(1 == 3)", 1);
  TEST_EVAL("!(1 == 3) || 2", 1);
  TEST_EVAL("!0", 1);
  TEST_EVAL("!1", 0);
  TEST_EVAL("!!1", 1);
  TEST_EVAL("!!0", 0);
  TEST_EVAL("!('foo' == 'bar')", 1);
  TEST_EVAL("!NULL", 1);

  // Test order of operations
  TEST_EVAL("1 + 2 * 3", 7);
  TEST_EVAL("1 + 2 * 3 + 4", 11);
  TEST_EVAL("1 + 2 * 3 ^ 2", 19);
  TEST_EVAL("1 + 2 * sqrt(9)", 7);
  TEST_EVAL("1 + sqrt(9) * 2", 7);
  TEST_EVAL("2 * sqrt(9) + 1", 7);
  TEST_EVAL("sqrt(9) * 2 + 1", 7);
  TEST_EVAL("1 + 3 * @bar", 7);
  TEST_EVAL("1 + @bar * 3", 7);
  TEST_EVAL("3 * @bar + 1", 7);
  TEST_EVAL("@bar * 3 + 1", 7);

  RLookupRow_Reset(&rr);
  RLookup_Cleanup(&lk);
}

TEST_F(ExprTest, testNull) {
  TEvalCtx ctx("NULL");
  ASSERT_TRUE(ctx) << ctx.error();
  int rc = ctx.eval();
  ASSERT_EQ(EXPR_EVAL_OK, rc) << ctx.error();
  ASSERT_TRUE(RSValue_IsNull(&ctx.result()));

  ctx.assign("null");
  ASSERT_FALSE(ctx);
}

TEST_F(ExprTest, testPropertyFetch) {
  TEvalCtx ctx("log(@foo) + 2*sqrt(@bar)");
  RLookup lk;
  RLookup_Init(&lk, NULL);
  RLookupRow rr = {0};
  RLookupKey *kfoo = RLookup_GetKey_Write(&lk, "foo", RLOOKUP_F_NOFLAGS);
  RLookupKey *kbar = RLookup_GetKey_Write(&lk, "bar", RLOOKUP_F_NOFLAGS);
  RLookup_WriteOwnKey(kfoo, &rr, RS_NumVal(10));
  RLookup_WriteOwnKey(kbar, &rr, RS_NumVal(10));

  ctx.lookup = &lk;
  ctx.srcrow = &rr;

  int rc = ctx.bindLookupKeys();
  ASSERT_EQ(EXPR_EVAL_OK, rc);
  rc = ctx.eval();
  ASSERT_EQ(EXPR_EVAL_OK, rc);
  ASSERT_EQ(RSValue_Number, ctx.result().t);
  ASSERT_FLOAT_EQ(log(10) + 2 * sqrt(10), ctx.result().numval);

  RLookupRow_Reset(&rr);
  RLookup_Cleanup(&lk);
}

// Macro for testing expression evaluation with expected numeric result
#define ASSERT_EXPR_EVAL_NUMBER(ctx_var, expected_value)    \
  {                                                         \
    ASSERT_TRUE(ctx_var) << ctx_var.error();                \
    ASSERT_EQ(EXPR_EVAL_OK, ctx_var.eval());                \
    auto res = RSValue_Dereference(&ctx_var.result());      \
    ASSERT_EQ(RSValue_Number, res->t);                      \
    ASSERT_EQ(expected_value, res->numval);                 \
  }

TEST_F(ExprTest, testEvalFuncCase) {
  TEvalCtx ctx;

  // Basic case function tests - condition evaluates to true
  ctx.assign("case(1, 42, 99)");
  ASSERT_EXPR_EVAL_NUMBER(ctx, 42);

  ctx.assign("case(0 < 1, 42, 99)");
  ASSERT_EXPR_EVAL_NUMBER(ctx, 42);

  ctx.assign("case(!NULL, 100, 200)");
  ASSERT_EXPR_EVAL_NUMBER(ctx, 100);

  // Basic case function tests - condition evaluates to false
  ctx.assign("case(0, 42, 99)");
  ASSERT_EXPR_EVAL_NUMBER(ctx, 99);

  ctx.assign("case(1 > 2, 100, 200)");
  ASSERT_EXPR_EVAL_NUMBER(ctx, 200);

  ctx.assign("case(NULL, 100, 200)");
  ASSERT_EXPR_EVAL_NUMBER(ctx, 200);

}

TEST_F(ExprTest, testEvalFuncCaseWithComparisons) {
  RLookup lk = {0};
  RLookup_Init(&lk, NULL);
  auto *kfoo = RLookup_GetKey_Write(&lk, "foo", RLOOKUP_F_NOFLAGS);
  auto *kbar = RLookup_GetKey_Write(&lk, "bar", RLOOKUP_F_NOFLAGS);
  RLookupRow rr = {0};
  RLookup_WriteOwnKey(kfoo, &rr, RS_NumVal(5));
  RLookup_WriteOwnKey(kbar, &rr, RS_NumVal(10));

  TEvalCtx ctx("case(@foo < @bar, 1, 0)");  // 5 < 10 is true
  ASSERT_TRUE(ctx) << ctx.error();
  ctx.lookup = &lk;
  ctx.srcrow = &rr;

  ASSERT_EQ(EXPR_EVAL_OK, ctx.bindLookupKeys());
  ASSERT_EXPR_EVAL_NUMBER(ctx, 1);  // @foo < @bar is true, so should return 1

<<<<<<< HEAD
  RLookupRow_Cleanup(&rr);
=======
  RLookupRow_Reset(&rr);
>>>>>>> ef5c9273
  RLookup_Cleanup(&lk);
}

TEST_F(ExprTest, testEvalFuncCaseWithExists) {
  RLookup lk = {0};
  RLookup_Init(&lk, NULL);
  auto *kfoo = RLookup_GetKey_Write(&lk, "foo", RLOOKUP_F_NOFLAGS);
  RLookupRow rr = {0};
  RLookup_WriteOwnKey(kfoo, &rr, RS_NumVal(42));

  TEvalCtx ctx("case(exists(@foo), 1, 0)");  // @foo exists
  ASSERT_TRUE(ctx) << ctx.error();
  ctx.lookup = &lk;
  ctx.srcrow = &rr;

  ASSERT_EQ(EXPR_EVAL_OK, ctx.bindLookupKeys());
  ASSERT_EXPR_EVAL_NUMBER(ctx, 1);  // @foo exists, so should return true branch (1)

  // Test with negated exists - should return false branch
  TEvalCtx ctx1("case(!exists(@foo), 1, 0)");  // @foo exists, so !exists(@foo) is false
  ASSERT_TRUE(ctx1) << ctx1.error();
  ctx1.lookup = &lk;
  ctx1.srcrow = &rr;

  ASSERT_EQ(EXPR_EVAL_OK, ctx1.bindLookupKeys());
  ASSERT_EXPR_EVAL_NUMBER(ctx1, 0);  // !exists(@foo) is false, so should return false branch (0)

<<<<<<< HEAD
  RLookupRow_Cleanup(&rr);
=======
  RLookupRow_Reset(&rr);
>>>>>>> ef5c9273
  RLookup_Cleanup(&lk);
}

TEST_F(ExprTest, testEvalFuncCaseNested) {
  TEvalCtx ctx;

  // Test nested case expressions
  ctx.assign("case(1, case(1, 'inner_true', 'inner_false'), 'outer_false')");
  ASSERT_TRUE(ctx) << ctx.error();
  ASSERT_EQ(EXPR_EVAL_OK, ctx.eval());
  auto res = RSValue_Dereference(&ctx.result());
  ASSERT_EQ(RSValue_String, res->t);
  ASSERT_STREQ("inner_true", res->strval.str);

  ctx.assign("case(0, 'outer_true', case(1, 'nested_true', 'nested_false'))");
  ASSERT_TRUE(ctx) << ctx.error();
  ASSERT_EQ(EXPR_EVAL_OK, ctx.eval());
  res = RSValue_Dereference(&ctx.result());
  ASSERT_EQ(RSValue_String, res->t);
  ASSERT_STREQ("nested_true", res->strval.str);

  ctx.assign("case(0, 'outer_true', case(0, 'nested_true', 'nested_false'))");
  ASSERT_TRUE(ctx) << ctx.error();
  ASSERT_EQ(EXPR_EVAL_OK, ctx.eval());
  res = RSValue_Dereference(&ctx.result());
  ASSERT_EQ(RSValue_String, res->t);
  ASSERT_STREQ("nested_false", res->strval.str);
}

TEST_F(ExprTest, testEvalFuncCaseWithNullValues) {
  TEvalCtx ctx;

  // Test case with NULL in different positions
  ctx.assign("case(NULL, 'true_branch', 'false_branch')");
  ASSERT_TRUE(ctx) << ctx.error();
  ASSERT_EQ(EXPR_EVAL_OK, ctx.eval());
  auto res = RSValue_Dereference(&ctx.result());
  ASSERT_EQ(RSValue_String, res->t);
  ASSERT_STREQ("false_branch", res->strval.str);

  ctx.assign("case(1, NULL, 'false_branch')");
  ASSERT_TRUE(ctx) << ctx.error();
  ASSERT_EQ(EXPR_EVAL_OK, ctx.eval());
  res = RSValue_Dereference(&ctx.result());
  ASSERT_TRUE(RSValue_IsNull(res));

  ctx.assign("case(0, 'true_branch', NULL)");
  ASSERT_TRUE(ctx) << ctx.error();
  ASSERT_EQ(EXPR_EVAL_OK, ctx.eval());
  res = RSValue_Dereference(&ctx.result());
  ASSERT_TRUE(RSValue_IsNull(res));
}

TEST_F(ExprTest, testEvalFuncCaseErrorConditions) {
  TEvalCtx ctx;

  // Test case with invalid number of arguments (should fail at parse time)
  ctx.assign("case()");  // Missing arguments
  ASSERT_FALSE(ctx) << "Should fail to parse case with only 2 arguments";

  ctx.assign("case(1)");  // Missing second and third arguments
  ASSERT_FALSE(ctx) << "Should fail to parse case with only 2 arguments";

  ctx.assign("case(1, 2)");  // Missing third argument
  ASSERT_FALSE(ctx) << "Should fail to parse case with only 2 arguments";

  ctx.assign("case(1, 2, 3, 4)");  // Too many arguments
  ASSERT_FALSE(ctx) << "Should fail to parse case with 4 arguments";

  // Test case with invalid function in condition
  ctx.assign("case(invalid_func(), 'true', 'false')");
  ASSERT_FALSE(ctx) << "Should fail to parse case with invalid function";
}

TEST_F(ExprTest, testEvalFuncCaseShortCircuitEvaluation) {
  RLookup lk = {0};
  RLookup_Init(&lk, NULL);
  auto *kfoo = RLookup_GetKey_Write(&lk, "foo", RLOOKUP_F_NOFLAGS);
  RLookupRow rr = {0};
  RLookup_WriteOwnKey(kfoo, &rr, RS_NumVal(5));

  TEvalCtx ctx("case(1, @foo + 10, @foo / 0)");
  ASSERT_TRUE(ctx) << ctx.error();
  ctx.lookup = &lk;
  ctx.srcrow = &rr;

  // Test that only the selected branch is evaluated
  // When condition is true, only the true branch should be evaluated
  ASSERT_EQ(EXPR_EVAL_OK, ctx.bindLookupKeys());
  ASSERT_EXPR_EVAL_NUMBER(ctx, 15);  // @foo + 10 = 5 + 10 = 15

<<<<<<< HEAD
  RLookupRow_Cleanup(&rr);
=======
  RLookupRow_Reset(&rr);
>>>>>>> ef5c9273
  RLookup_Cleanup(&lk);
}

TEST_F(ExprTest, testEvalFuncCaseWithDifferentTypes) {
  TEvalCtx ctx;

  // Test case returning different types based on condition
  ctx.assign("case(1, 42, 'string_result')");
  ASSERT_TRUE(ctx) << ctx.error();
  ASSERT_EQ(EXPR_EVAL_OK, ctx.eval());
  auto res = RSValue_Dereference(&ctx.result());
  ASSERT_EQ(RSValue_Number, res->t);
  ASSERT_EQ(42, res->numval);

  ctx.assign("case(0, 42, 'string_result')");
  ASSERT_TRUE(ctx) << ctx.error();
  ASSERT_EQ(EXPR_EVAL_OK, ctx.eval());
  res = RSValue_Dereference(&ctx.result());
  ASSERT_EQ(RSValue_String, res->t);
  ASSERT_STREQ("string_result", res->strval.str);

  // Test with complex expressions returning different types
  ctx.assign("case(1, 3.14 * 2, 'pi_doubled')");
  ASSERT_EXPR_EVAL_NUMBER(ctx, 6.28);

  // Test returning boolean values
  ctx.assign("case(1, 1==1, 2!=2)");
  ASSERT_TRUE(ctx) << ctx.error();
  ASSERT_EQ(EXPR_EVAL_OK, ctx.eval());
  res = RSValue_Dereference(&ctx.result());
  ASSERT_EQ(RSValue_Number, res->t);
  ASSERT_EQ(1, res->numval);

  ctx.assign("case(0, 1==1, 2!=2)");
  ASSERT_EXPR_EVAL_NUMBER(ctx, 0);

  // Error during evaluation due to missing key
  ctx.assign("case(1, exists(@missing), 0)");
  ASSERT_TRUE(ctx) << ctx.error();
  ASSERT_EQ(EXPR_EVAL_ERR, ctx.eval());

  ctx.assign("case(0, 0, exists(@missing))");
  ASSERT_TRUE(ctx) << ctx.error();
  ASSERT_EQ(EXPR_EVAL_ERR, ctx.eval());
}

TEST_F(ExprTest, testEvalFuncCaseNullComparison) {
  TEvalCtx ctx;

  // Test case where condition uses comparison with NULL
  ctx.assign("case(NULL == NULL, 1, 0)");
  ASSERT_EXPR_EVAL_NUMBER(ctx, 1);  // NULL == NULL should be true

  ctx.assign("case(NULL != NULL, 1, 0)");
  ASSERT_EXPR_EVAL_NUMBER(ctx, 0);  // NULL != NULL should be false
}

TEST_F(ExprTest, testEvalFuncCaseWithDifferentTypeComparison) {
  TEvalCtx ctx;

  // Test case where condition uses comparison with different types
  ctx.assign("case(1 == '1', 1, 0)");
  ASSERT_EXPR_EVAL_NUMBER(ctx, 1);  // 1 == '1' should be true due to type coercion

  ctx.assign("case(1 == '0', 1, 0)");
  ASSERT_EXPR_EVAL_NUMBER(ctx, 0);  // 1 == '0' should be false

  ctx.assign("case(1 == 'hello', 1, 0)");
  ASSERT_EXPR_EVAL_NUMBER(ctx, 0);  // 1 == 'hello' should be false

  ctx.assign("case(1 == NULL, 1, 0)");
  ASSERT_EXPR_EVAL_NUMBER(ctx, 0);  // 1 == NULL should be false

  ctx.assign("case(NULL == 'hello', 1, 0)");
  ASSERT_EXPR_EVAL_NUMBER(ctx, 0);  // NULL == 'hello' should be false
}

#undef ASSERT_EXPR_EVAL_NUMBER<|MERGE_RESOLUTION|>--- conflicted
+++ resolved
@@ -462,11 +462,7 @@
   ASSERT_EQ(EXPR_EVAL_OK, ctx.bindLookupKeys());
   ASSERT_EXPR_EVAL_NUMBER(ctx, 1);  // @foo < @bar is true, so should return 1
 
-<<<<<<< HEAD
-  RLookupRow_Cleanup(&rr);
-=======
   RLookupRow_Reset(&rr);
->>>>>>> ef5c9273
   RLookup_Cleanup(&lk);
 }
 
@@ -494,11 +490,7 @@
   ASSERT_EQ(EXPR_EVAL_OK, ctx1.bindLookupKeys());
   ASSERT_EXPR_EVAL_NUMBER(ctx1, 0);  // !exists(@foo) is false, so should return false branch (0)
 
-<<<<<<< HEAD
-  RLookupRow_Cleanup(&rr);
-=======
   RLookupRow_Reset(&rr);
->>>>>>> ef5c9273
   RLookup_Cleanup(&lk);
 }
 
@@ -590,11 +582,7 @@
   ASSERT_EQ(EXPR_EVAL_OK, ctx.bindLookupKeys());
   ASSERT_EXPR_EVAL_NUMBER(ctx, 15);  // @foo + 10 = 5 + 10 = 15
 
-<<<<<<< HEAD
-  RLookupRow_Cleanup(&rr);
-=======
   RLookupRow_Reset(&rr);
->>>>>>> ef5c9273
   RLookup_Cleanup(&lk);
 }
 
