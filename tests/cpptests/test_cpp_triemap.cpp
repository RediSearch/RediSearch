--- conflicted
+++ resolved
@@ -137,11 +137,7 @@
   ASSERT_EQ(t->size, 4);
   ASSERT_EQ(t->cardinality, 3);
 
-<<<<<<< HEAD
-  // Deleting a node with children, should affect cardinality but not size 
-=======
   // Deleting a node with children, should affect cardinality but not size
->>>>>>> 26695eda
   TrieMap_Delete(t, "b:1", 3, testFreeCB);
   // Node str:'' term=0 deleted=0
   //   Node str:'b:1' term=0 deleted=0
