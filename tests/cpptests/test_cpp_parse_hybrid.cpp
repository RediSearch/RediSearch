/*
 * Copyright (c) 2006-Present, Redis Ltd.
 * All rights reserved.
 *
 * Licensed under your choice of the Redis Source Available License 2.0
 * (RSALv2); or (b) the Server Side Public License v1 (SSPLv1); or (c) the
 * GNU Affero General Public License v3 (AGPLv3).
*/

#include "gtest/gtest.h"
#include "redismock/redismock.h"
#include "redismock/util.h"
#include "common.h"
#include "src/hybrid/hybrid_request.h"
#include "src/hybrid/parse_hybrid.h"
#include "src/hybrid/hybrid_scoring.h"
#include "src/hybrid/vector_query_utils.h"
#include "src/spec.h"
#include "src/search_ctx.h"
#include "src/query_error.h"
#include "src/rmalloc.h"
#include "src/index.h"
#include "src/aggregate/aggregate.h"
#include "src/vector_index.h"
#include "VecSim/query_results.h"
#include "info/global_stats.h"
#include "src/ext/default.h"

// Macro for BLOB data that all tests using $BLOB should use
#define TEST_BLOB_DATA "AQIDBAUGBwgJCg=="

class ParseHybridTest : public ::testing::Test {
 protected:
  RedisModuleCtx *ctx;
  IndexSpec *spec;
  std::string index_name;
  HybridRequest *hybridRequest;
  HybridPipelineParams hybridParams;
  ParseHybridCommandCtx result;

  void SetUp() override {
    ctx = RedisModule_GetThreadSafeContext(NULL);
    RMCK::flushdb(ctx);

    // Initialize pointers to NULL
    spec = NULL;

    // Generate a unique index name for each test to avoid conflicts
    const ::testing::TestInfo* const test_info =
      ::testing::UnitTest::GetInstance()->current_test_info();
    index_name = std::string("test_index_") + test_info->test_case_name() + "_" + test_info->name();

    // Create a simple index for testing
    QueryError qerr = {QueryErrorCode(0)};
    RMCK::ArgvList args(ctx, "FT.CREATE", index_name.c_str(), "ON", "HASH",
                        "SCHEMA", "title", "TEXT", "content", "TEXT", "vector", "VECTOR", "FLAT", "6", "TYPE", "FLOAT32", "DIM", "3", "DISTANCE_METRIC", "COSINE");
    spec = IndexSpec_CreateNew(ctx, args, args.size(), &qerr);
    if (!spec) {
      printf("Failed to create index '%s': code=%d, detail='%s'\n",
             index_name.c_str(), qerr.code, qerr.detail ? qerr.detail : "NULL");
      QueryError_ClearError(&qerr);
    }
    ASSERT_TRUE(spec);
    hybridRequest = MakeDefaultHybridRequest(NewSearchCtxC(ctx, index_name.c_str(), true));

    hybridParams = {0};
    result.search = hybridRequest->requests[0];
    result.vector = hybridRequest->requests[1];
    result.tailPlan = &hybridRequest->tailPipeline->ap;
    result.hybridParams = &hybridParams;
    result.reqConfig = &hybridRequest->reqConfig;
    result.cursorConfig = &hybridRequest->cursorConfig;
  }

  void TearDown() override {
    if (hybridRequest) {
      HybridRequest_Free(hybridRequest);
    }
    if (hybridParams.scoringCtx) {
      HybridScoringContext_Free(hybridParams.scoringCtx);
    }
    if (ctx) {
      RedisModule_FreeThreadSafeContext(ctx);
      ctx = NULL;
    }
  }

  // Helper function to find vector node as direct child of PHRASE node (RANGE queries with filters)
  QueryNode* findVectorNodeChild(QueryNode* phraseNode) {
    for (size_t i = 0; i < QueryNode_NumChildren(phraseNode); ++i) {
      QueryNode* child = phraseNode->children[i];
      if (child && child->type == QN_VECTOR) {
        return child;
      }
    }
    return NULL;
  }

  /**
   * Helper function to parse and validate hybrid command with common boilerplate.
   * Handles initialization, parsing, validation, and stores result in member variable.
   *
   * @param args The command arguments to parse
   * @return REDISMODULE_OK if parsing succeeded, REDISMODULE_ERR otherwise
   */
  int parseCommand(RMCK::ArgvList& args) {
    QueryError status = {QueryErrorCode(0)};

    EXPECT_TRUE(hybridRequest->sctx != NULL) << "Failed to create search context";

    int rc = parseHybridCommand(ctx, args, args.size(), hybridRequest->sctx, index_name.c_str(), &result, &status);

    EXPECT_EQ(status.code, QUERY_OK) << "Parse failed: " << (status.detail ? status.detail : "NULL");
    EXPECT_TRUE(rc == REDISMODULE_OK) << "parseHybridCommand returned REDISMODULE_ERR";
    return rc;
  }

  // Helper function to test error cases with less boilerplate
  void testErrorCode(RMCK::ArgvList& args, QueryErrorCode expected_code, const char* expected_detail);

};


#define assertLinearScoringCtx(Weight0, Weight1) { \
  ASSERT_EQ(result.hybridParams->scoringCtx->scoringType, HYBRID_SCORING_LINEAR); \
  ASSERT_EQ(result.hybridParams->scoringCtx->linearCtx.numWeights, HYBRID_REQUEST_NUM_SUBQUERIES); \
  ASSERT_TRUE(result.hybridParams->scoringCtx->linearCtx.linearWeights != NULL); \
  ASSERT_DOUBLE_EQ(result.hybridParams->scoringCtx->linearCtx.linearWeights[0], Weight0); \
  ASSERT_DOUBLE_EQ(result.hybridParams->scoringCtx->linearCtx.linearWeights[1], Weight1); \
}

#define assertRRFScoringCtx(Constant, Window) { \
  ASSERT_EQ(result.hybridParams->scoringCtx->scoringType, HYBRID_SCORING_RRF); \
  ASSERT_DOUBLE_EQ(result.hybridParams->scoringCtx->rrfCtx.constant, Constant); \
  ASSERT_EQ(result.hybridParams->scoringCtx->rrfCtx.window, Window); \
}


TEST_F(ParseHybridTest, testBasicValidInput) {
  // Create a basic hybrid query: FT.HYBRID <index> SEARCH hello VSIM world
  RMCK::ArgvList args(ctx, "FT.HYBRID", index_name.c_str(), "SEARCH", "hello", "VSIM", "@vector", TEST_BLOB_DATA);

  parseCommand(args);

  // Verify default scoring type is RRF
  assertRRFScoringCtx(HYBRID_DEFAULT_RRF_CONSTANT, HYBRID_DEFAULT_WINDOW);

  // Verify timeout is set to default
  ASSERT_EQ(result.search->reqConfig.queryTimeoutMS, 500);
  ASSERT_EQ(result.vector->reqConfig.queryTimeoutMS, 500);

  // Verify dialect is set to default
  ASSERT_EQ(result.search->reqConfig.dialectVersion, 1);
  ASSERT_EQ(result.vector->reqConfig.dialectVersion, 1);
}

TEST_F(ParseHybridTest, testValidInputWithParams) {
  // Create a basic hybrid query: FT.HYBRID <index> SEARCH hello VSIM world
  RMCK::ArgvList args(ctx, "FT.HYBRID", index_name.c_str(),
                      "SEARCH", "@title:($param1)", "VSIM", "@vector", TEST_BLOB_DATA,
                      "PARAMS", "2", "param1", "hello", "DIALECT", "2");

  parseCommand(args);

  // Verify default scoring type is RRF
  assertRRFScoringCtx(HYBRID_DEFAULT_RRF_CONSTANT, HYBRID_DEFAULT_WINDOW);

  // Verify timeout is set to default
  ASSERT_EQ(result.search->reqConfig.queryTimeoutMS, 500);
  ASSERT_EQ(result.vector->reqConfig.queryTimeoutMS, 500);

  // Verify dialect is set to default
  ASSERT_EQ(result.search->reqConfig.dialectVersion, 2);
  ASSERT_EQ(result.vector->reqConfig.dialectVersion, 2);
}

TEST_F(ParseHybridTest, testValidInputWithReqConfig) {
  // Create a basic hybrid query: FT.HYBRID <index> SEARCH hello VSIM world
  RMCK::ArgvList args(ctx, "FT.HYBRID", index_name.c_str(), "SEARCH", "hello", "VSIM", "@vector", TEST_BLOB_DATA, "TIMEOUT", "240", "DIALECT", "2");

  parseCommand(args);

  // Verify default scoring type is RRF
  assertRRFScoringCtx(HYBRID_DEFAULT_RRF_CONSTANT, HYBRID_DEFAULT_WINDOW);

  // Verify timeout is set correctly
  ASSERT_EQ(result.search->reqConfig.queryTimeoutMS, 240);
  ASSERT_EQ(result.vector->reqConfig.queryTimeoutMS, 240);

  // Verify dialect is set correctly
  ASSERT_EQ(result.search->reqConfig.dialectVersion, 2);
  ASSERT_EQ(result.vector->reqConfig.dialectVersion, 2);
}



TEST_F(ParseHybridTest, testWithCombineLinear) {
  // Test with LINEAR combine method
  RMCK::ArgvList args(ctx, "FT.HYBRID", index_name.c_str(), "SEARCH", "hello", "VSIM", "@vector", "$BLOB", "COMBINE", "LINEAR", "0.7", "0.3", "PARAMS", "2", "BLOB", TEST_BLOB_DATA);

  parseCommand(args);

  // Verify LINEAR scoring type was set
  assertLinearScoringCtx(0.7, 0.3);
}

TEST_F(ParseHybridTest, testWithCombineRRF) {
  // Test with RRF combine method
  RMCK::ArgvList args(ctx, "FT.HYBRID", index_name.c_str(), "SEARCH", "hello", "VSIM", "@vector", "$BLOB", "COMBINE", "RRF", "PARAMS", "2", "BLOB", TEST_BLOB_DATA);

  parseCommand(args);

  // Verify BLOB parameter was correctly resolved
  AREQ* vecReq = result.vector;
  ASSERT_TRUE(vecReq->ast.root != NULL);
  ASSERT_EQ(vecReq->ast.root->type, QN_VECTOR);

  // Verify the vector data in the AST
  const char* expectedBlob = TEST_BLOB_DATA;
  size_t expectedBlobLen = strlen(expectedBlob);
  ASSERT_TRUE(vecReq->ast.root->vn.vq->knn.vector != NULL);
  ASSERT_EQ(vecReq->ast.root->vn.vq->knn.vecLen, expectedBlobLen);
  ASSERT_EQ(memcmp(vecReq->ast.root->vn.vq->knn.vector, expectedBlob, expectedBlobLen), 0);

  // Verify RRF scoring type was set
  assertRRFScoringCtx(HYBRID_DEFAULT_RRF_CONSTANT, HYBRID_DEFAULT_WINDOW);
}

TEST_F(ParseHybridTest, testWithCombineRRFWithConstant) {
  // Test with RRF combine method with explicit CONSTANT parameter
  RMCK::ArgvList args(ctx, "FT.HYBRID", index_name.c_str(),
      "SEARCH", "hello", "VSIM", "@vector", "$BLOB",
      "COMBINE", "RRF", "2", "CONSTANT", "1.5",
      "PARAMS", "2", "BLOB", TEST_BLOB_DATA);

  parseCommand(args);

  // Verify RRF scoring type was set with custom CONSTANT value
  assertRRFScoringCtx(1.5, HYBRID_DEFAULT_WINDOW);

  // Verify hasExplicitWindow flag is false (WINDOW not specified)
  ASSERT_FALSE(result.hybridParams->scoringCtx->rrfCtx.hasExplicitWindow);
}

TEST_F(ParseHybridTest, testWithCombineRRFWithWindow) {
  // Test with RRF combine method with explicit WINDOW parameter
  RMCK::ArgvList args(ctx, "FT.HYBRID", index_name.c_str(), "SEARCH", "hello", "VSIM", "@vector", "$BLOB", "COMBINE", "RRF", "2", "WINDOW", "25", "PARAMS", "2", "BLOB", TEST_BLOB_DATA);

  parseCommand(args);

  // Verify RRF scoring type was set with custom WINDOW value
  assertRRFScoringCtx(HYBRID_DEFAULT_RRF_CONSTANT, 25);

  // Verify hasExplicitWindow flag is true (WINDOW was specified)
  ASSERT_TRUE(result.hybridParams->scoringCtx->rrfCtx.hasExplicitWindow);
}

TEST_F(ParseHybridTest, testWithCombineRRFWithConstantAndWindow) {
  // Test with RRF combine method with both CONSTANT and WINDOW parameters
  RMCK::ArgvList args(ctx, "FT.HYBRID", index_name.c_str(),
      "SEARCH", "hello", "VSIM", "@vector", "$BLOB",
      "COMBINE", "RRF", "4", "CONSTANT", "160", "WINDOW", "25",
      "PARAMS", "2", "BLOB", TEST_BLOB_DATA);

  parseCommand(args);

  // Verify RRF scoring type was set with both custom CONSTANT and WINDOW values
  assertRRFScoringCtx(160, 25);

  // Verify hasExplicitWindow flag is true (WINDOW was specified)
  ASSERT_TRUE(result.hybridParams->scoringCtx->rrfCtx.hasExplicitWindow);
}

TEST_F(ParseHybridTest, testWithCombineRRFWithFloatConstant) {
  // Test with RRF combine method with floating-point CONSTANT parameter
  RMCK::ArgvList args(ctx, "FT.HYBRID", index_name.c_str(),
      "SEARCH", "hello", "VSIM", "@vector", "$BLOB",
      "COMBINE", "RRF", "2", "CONSTANT", "1.5",
      "PARAMS", "2", "BLOB", TEST_BLOB_DATA);

  parseCommand(args);

  // Verify RRF scoring type was set with custom floating-point CONSTANT value
  assertRRFScoringCtx(1.5, HYBRID_DEFAULT_WINDOW);

  // Verify hasExplicitWindow flag is false (WINDOW was not specified)
  ASSERT_FALSE(result.hybridParams->scoringCtx->rrfCtx.hasExplicitWindow);
}


TEST_F(ParseHybridTest, testComplexSingleLineCommand) {
  // Example of a complex command in a single line
  RMCK::ArgvList args(ctx, "FT.HYBRID", index_name.c_str(), "SEARCH", "hello", "VSIM", "@vector", "$BLOB", "KNN", "2", "K", "10",
                            "COMBINE", "LINEAR", "0.65", "0.35", "SORTBY", "1", "@score", "LIMIT", "0", "20", "PARAMS", "2", "BLOB", TEST_BLOB_DATA);

  parseCommand(args);

  // Verify LINEAR scoring type was set
  assertLinearScoringCtx(0.65, 0.35);
}

TEST_F(ParseHybridTest, testExplicitWindowAndLimitWithImplicitK) {
  // Test with explicit WINDOW and LIMIT but no explicit K
  // WINDOW should take its explicit value (30), KNN K should follow LIMIT (15)
  RMCK::ArgvList args(ctx, "FT.HYBRID", index_name.c_str(), "SEARCH", "hello", "VSIM", "@vector", "$BLOB",
                            "COMBINE", "RRF", "2", "WINDOW", "30", "LIMIT", "0", "15", "PARAMS", "2", "BLOB", TEST_BLOB_DATA);

  parseCommand(args);

  // Verify RRF scoring type was set with explicit WINDOW value (30), not LIMIT fallback
  assertRRFScoringCtx(HYBRID_DEFAULT_RRF_CONSTANT, 30);

  // Verify hasExplicitWindow flag is true (WINDOW was specified)
  ASSERT_TRUE(result.hybridParams->scoringCtx->rrfCtx.hasExplicitWindow);

  // Verify KNN K follows LIMIT value (15) since K was not explicitly set
  AREQ* vecReq = result.vector;
  ASSERT_TRUE(vecReq->ast.root != NULL);
  ASSERT_EQ(vecReq->ast.root->type, QN_VECTOR);

  VectorQuery *vq = vecReq->ast.root->vn.vq;
  ASSERT_TRUE(vq != NULL);
  ASSERT_EQ(vq->type, VECSIM_QT_KNN);
  ASSERT_EQ(vq->knn.k, 15);  // Should follow LIMIT value, not default
}

TEST_F(ParseHybridTest, testSortBy0DisablesImplicitSort) {
  // Test SORTBY 0 to disable implicit sorting
  RMCK::ArgvList args(ctx, "FT.HYBRID", index_name.c_str(), "SEARCH", "hello", "VSIM", "@vector", TEST_BLOB_DATA, "COMBINE", "SORTBY", "0");

  parseCommand(args);

  // Verify that an arrange step was not created
  const PLN_BaseStep *arrangeStep = AGPLN_FindStep(result.tailPlan, NULL, NULL, PLN_T_ARRANGE);
  ASSERT_TRUE(arrangeStep == NULL);
}

TEST_F(ParseHybridTest, testSortByFieldDoesNotDisableImplicitSort) {
  // Test SORTBY with actual field (not 0) - should not disable implicit sorting
  RMCK::ArgvList args(ctx, "FT.HYBRID", index_name.c_str(), "SEARCH", "hello", "VSIM", "@vector", TEST_BLOB_DATA, "COMBINE", "SORTBY", "1", "@score");

  parseCommand(args);

  // Verify that an arrange step was created with normal sorting (not noSort)
  const PLN_BaseStep *arrangeStep = AGPLN_FindStep(result.tailPlan, NULL, NULL, PLN_T_ARRANGE);
  ASSERT_TRUE(arrangeStep != NULL);
  const PLN_ArrangeStep *arng = (const PLN_ArrangeStep *)arrangeStep;
  ASSERT_TRUE(arng->sortKeys != NULL);

  // Verify default RRF scoring type was set
  assertRRFScoringCtx(HYBRID_DEFAULT_RRF_CONSTANT, HYBRID_DEFAULT_WINDOW);
}

TEST_F(ParseHybridTest, testNoSortByWillHaveImplicitSort) {
  // Test without SORTBY - should not disable implicit sorting (default behavior)
  RMCK::ArgvList args(ctx, "FT.HYBRID", index_name.c_str(), "SEARCH", "hello", "VSIM", "@vector", TEST_BLOB_DATA);

  parseCommand(args);

  // Verify that an implicit sort-by-score step was created
  const PLN_BaseStep *arrangeStep = AGPLN_FindStep(result.tailPlan, NULL, NULL, PLN_T_ARRANGE);
  ASSERT_TRUE(arrangeStep != NULL);

  // Verify default RRF scoring type was set
  assertRRFScoringCtx(HYBRID_DEFAULT_RRF_CONSTANT, HYBRID_DEFAULT_WINDOW);
}

// Tests for parseVectorSubquery functionality (VSIM tests)

TEST_F(ParseHybridTest, testVsimBasicKNNWithFilter) {
  // Parse hybrid request
  RMCK::ArgvList args(ctx, "FT.HYBRID", index_name.c_str(), "SEARCH", "hello", "VSIM", "@vector", "$BLOB", "KNN", "4", "K", "10", "EF_RUNTIME", "4", "FILTER", "@title:hello", "PARAMS", "2", "BLOB", TEST_BLOB_DATA);

  parseCommand(args);

  AREQ* vecReq = result.vector;

  // Verify AST structure for KNN query
  ASSERT_TRUE(vecReq->ast.root != NULL);
  ASSERT_EQ(vecReq->ast.root->type, QN_VECTOR);

  // Verify QueryNode structure
  QueryNode *vn = vecReq->ast.root;
  ASSERT_EQ(vn->opts.flags & QueryNode_YieldsDistance, QueryNode_YieldsDistance); // Vector queries always have this flag
  ASSERT_EQ(vn->opts.flags & QueryNode_HybridVectorSubqueryNode, QueryNode_HybridVectorSubqueryNode); // Should be marked as hybrid vector subquery node
  ASSERT_TRUE(vn->opts.distField == NULL); // No YIELD_SCORE_AS specified

  // Verify parameters
  ASSERT_EQ(QueryNode_NumParams(vn), 1);
  ASSERT_STREQ(vn->params[0].name, "BLOB");
  ASSERT_EQ(vn->params[0].len, 4);
  ASSERT_EQ(vn->params[0].type, PARAM_VEC);
  ASSERT_STREQ(*(char**)vn->params[0].target, TEST_BLOB_DATA);
  ASSERT_EQ(*vn->params[0].target_len, strlen(TEST_BLOB_DATA));
  ASSERT_EQ(vn->params[0].sign, 0);

  // Verify VectorQuery structure
  VectorQuery *vq = vn->vn.vq;
  ASSERT_TRUE(vq != NULL);
  ASSERT_TRUE(vq->field != NULL);
<<<<<<< HEAD
  ASSERT_TRUE(vq->scoreField != NULL);
  ASSERT_STREQ(vq->scoreField, "__vector_score");
=======
  ASSERT_TRUE(vq->scoreField == NULL);
>>>>>>> 574a7709
  ASSERT_EQ(vq->type, VECSIM_QT_KNN);
  ASSERT_EQ(vq->knn.k, 10);
  ASSERT_EQ(vq->knn.order, BY_SCORE);

  // verify the filter child
  ASSERT_TRUE(vn->children != NULL);
  ASSERT_EQ(vn->children[0]->type, QN_UNION);
  ASSERT_EQ(vn->children[0]->children[0]->type, QN_TOKEN); //hello
  ASSERT_STREQ(vn->children[0]->children[0]->tn.str, "hello");
  ASSERT_EQ(vn->children[0]->children[1]->type, QN_TOKEN); //+hello
  ASSERT_STREQ(vn->children[0]->children[1]->tn.str, "+hello");
}

TEST_F(ParseHybridTest, testVsimKNNWithEFRuntime) {
  // Parse hybrid request
  RMCK::ArgvList args(ctx, "FT.HYBRID", index_name.c_str(), "SEARCH", "hello", "VSIM", "@vector", "$BLOB", "KNN", "4", "K", "10", "EF_RUNTIME", "80", "FILTER", "@title:hello", "PARAMS", "2", "BLOB", TEST_BLOB_DATA);

  parseCommand(args);

  AREQ* vecReq = result.vector;

  // Verify AST structure for KNN query with EF_RUNTIME
  ASSERT_TRUE(vecReq->ast.root != NULL);
  ASSERT_EQ(vecReq->ast.root->type, QN_VECTOR);

  // Verify QueryNode structure
  QueryNode *vn = vecReq->ast.root;
  ASSERT_EQ(vn->opts.flags & QueryNode_YieldsDistance, QueryNode_YieldsDistance); // Vector queries always have this flag
  ASSERT_TRUE(vn->opts.distField == NULL); // No YIELD_SCORE_AS specified

  // Verify VectorQuery structure
  VectorQuery *vq = vn->vn.vq;
  ASSERT_TRUE(vq != NULL);
  ASSERT_TRUE(vq->field != NULL);
<<<<<<< HEAD
  ASSERT_TRUE(vq->scoreField != NULL);
  ASSERT_STREQ(vq->scoreField, "__vector_score");
=======
  ASSERT_TRUE(vq->scoreField == NULL);
>>>>>>> 574a7709
  ASSERT_EQ(vq->type, VECSIM_QT_KNN);
  ASSERT_EQ(vq->knn.k, 10);
  ASSERT_EQ(vq->knn.order, BY_SCORE);

  // Verify EF_RUNTIME parameter is stored in VectorQuery params
  ASSERT_TRUE(vq->params.params != NULL);
  bool foundEfRuntime = false;
  for (size_t i = 0; i < array_len(vq->params.params); i++) {
    if (strcmp(vq->params.params[i].name, "EF_RUNTIME") == 0) {
      ASSERT_STREQ(vq->params.params[i].value, "80");
      foundEfRuntime = true;
      break;
    }
  }
  ASSERT_TRUE(foundEfRuntime);
}

TEST_F(ParseHybridTest, testVsimBasicKNNNoFilter) {
  // Parse hybrid request
  RMCK::ArgvList args(ctx, "FT.HYBRID", index_name.c_str(), "SEARCH", "hello", "VSIM", "@vector", "$BLOB", "KNN", "2", "K", "5", "PARAMS", "2", "BLOB", TEST_BLOB_DATA);

  parseCommand(args);

  AREQ* vecReq = result.vector;

  // Verify AST structure for basic KNN query without filter
  ASSERT_TRUE(vecReq->ast.root != NULL);
  ASSERT_EQ(vecReq->ast.root->type, QN_VECTOR);

  // Verify QueryNode structure
  QueryNode *vn = vecReq->ast.root;
  ASSERT_EQ(vn->opts.flags & QueryNode_YieldsDistance, QueryNode_YieldsDistance); // Vector queries always have this flag
  ASSERT_TRUE(vn->opts.distField == NULL); // No YIELD_SCORE_AS specified

  // Verify parameters
  ASSERT_EQ(QueryNode_NumParams(vn), 1);
  ASSERT_STREQ(vn->params[0].name, "BLOB");
  ASSERT_EQ(vn->params[0].type, PARAM_VEC);
  ASSERT_EQ(vn->params[0].sign, 0);

  // Verify VectorQuery structure
  VectorQuery *vq = vn->vn.vq;
  ASSERT_TRUE(vq != NULL);
  ASSERT_TRUE(vq->field != NULL);
<<<<<<< HEAD
  ASSERT_TRUE(vq->scoreField != NULL);
  ASSERT_STREQ(vq->scoreField, "__vector_score");
=======
  ASSERT_TRUE(vq->scoreField == NULL);
>>>>>>> 574a7709
  ASSERT_EQ(vq->type, VECSIM_QT_KNN);
  ASSERT_EQ(vq->knn.k, 5);
  ASSERT_EQ(vq->knn.order, BY_SCORE);

  // Verify wildcard query is the child of the vector querynode
  ASSERT_TRUE(vn->children != NULL);
  ASSERT_EQ(vn->children[0]->type, QN_WILDCARD);
}

<<<<<<< HEAD
TEST_F(ParseHybridTest, testVsimKNNWithYieldScoreOnly) {
=======

// TODO: Enable this once we support YIELD_DISTANCE_AS (not part of phase 1)
TEST_F(ParseHybridTest, testVsimKNNWithYieldDistanceOnly) {
>>>>>>> 574a7709
  // Parse hybrid request
  RMCK::ArgvList args(ctx, "FT.HYBRID", index_name.c_str(), "SEARCH", "hello", "VSIM", "@vector", "$BLOB", "KNN", "4", "K", "8", "YIELD_SCORE_AS", "distance_score", "PARAMS", "2", "BLOB", TEST_BLOB_DATA);

  parseCommand(args);

  AREQ* vecReq = result.vector;

  // Verify AST structure for KNN query with YIELD_SCORE_AS only
  ASSERT_TRUE(vecReq->ast.root != NULL);
  ASSERT_EQ(vecReq->ast.root->type, QN_VECTOR);

  // Verify QueryNode structure
  QueryNode *vn = vecReq->ast.root;
  ASSERT_EQ(vn->opts.flags & QueryNode_YieldsDistance, QueryNode_YieldsDistance);
  ASSERT_STREQ(vn->opts.distField, "distance_score");

  // Verify VectorQuery structure
  VectorQuery *vq = vn->vn.vq;
  ASSERT_TRUE(vq != NULL);
  ASSERT_TRUE(vq->field != NULL);
  ASSERT_EQ(vn->opts.flags & QueryNode_YieldsDistance, QueryNode_YieldsDistance);
  ASSERT_EQ(vq->type, VECSIM_QT_KNN);
  ASSERT_EQ(vq->knn.k, 8);
  ASSERT_EQ(vq->knn.order, BY_SCORE);
}

TEST_F(ParseHybridTest, testVsimRangeBasic) {
  // Parse hybrid request
  RMCK::ArgvList args(ctx, "FT.HYBRID", index_name.c_str(), "SEARCH", "hello", "VSIM", "@vector", "$BLOB", "RANGE", "2", "RADIUS", "0.5", "PARAMS", "2", "BLOB", TEST_BLOB_DATA);

  parseCommand(args);

  AREQ* vecReq = result.vector;

  // Verify AST structure for basic RANGE query with filter
  ASSERT_TRUE(vecReq->ast.root != NULL);
  ASSERT_EQ(vecReq->ast.root->type, QN_PHRASE); // Root should be PHRASE for RANGE queries with filters

  QueryNode *vn = findVectorNodeChild(vecReq->ast.root);
  ASSERT_TRUE(vn != NULL) << "Vector node not found as child of PHRASE";

  // Verify QueryNode structure
  ASSERT_EQ(vn->opts.flags & QueryNode_YieldsDistance, QueryNode_YieldsDistance); // Vector queries always have this flag
  ASSERT_EQ(vn->opts.flags & QueryNode_HybridVectorSubqueryNode, QueryNode_HybridVectorSubqueryNode); // Should be marked as hybrid vector subquery node
  ASSERT_TRUE(vn->opts.distField == NULL); // No YIELD_SCORE_AS specified

  // Verify parameters
  ASSERT_EQ(QueryNode_NumParams(vn), 1);
  ASSERT_STREQ(vn->params[0].name, "BLOB");
  ASSERT_EQ(vn->params[0].type, PARAM_VEC);
  ASSERT_EQ(vn->params[0].sign, 0);

  // Verify VectorQuery structure
  VectorQuery *vq = vn->vn.vq;
  ASSERT_TRUE(vq != NULL);
  ASSERT_TRUE(vq->field != NULL);
<<<<<<< HEAD
  ASSERT_TRUE(vq->scoreField != NULL);
  ASSERT_STREQ(vq->scoreField, "__vector_score");
=======
  ASSERT_TRUE(vq->scoreField == NULL);
>>>>>>> 574a7709
  ASSERT_EQ(vq->type, VECSIM_QT_RANGE);
  ASSERT_EQ(vq->range.radius, 0.5);
  ASSERT_EQ(vq->range.order, BY_SCORE);

  // Verify BLOB parameter was correctly resolved (parameter resolution test)
  const char* expectedBlob = TEST_BLOB_DATA;
  size_t expectedBlobLen = strlen(expectedBlob);
  ASSERT_TRUE(vq->range.vector != NULL);
  ASSERT_EQ(vq->range.vecLen, expectedBlobLen);
  ASSERT_EQ(memcmp(vq->range.vector, expectedBlob, expectedBlobLen), 0);
}

TEST_F(ParseHybridTest, testVsimRangeWithEpsilon) {
  // Parse hybrid request
  RMCK::ArgvList args(ctx, "FT.HYBRID", index_name.c_str(), "SEARCH", "hello", "VSIM", "@vector", "$BLOB", "RANGE", "4", "RADIUS", "0.8", "EPSILON", "0.01", "PARAMS", "2", "BLOB", TEST_BLOB_DATA);

  parseCommand(args);

  AREQ* vecReq = result.vector;

  // Verify AST structure for RANGE query with EPSILON
  ASSERT_TRUE(vecReq->ast.root != NULL);
  ASSERT_EQ(vecReq->ast.root->type, QN_PHRASE); // Root should be PHRASE for RANGE queries with filters

  QueryNode *vn = findVectorNodeChild(vecReq->ast.root);
  ASSERT_TRUE(vn != NULL) << "Vector node not found as child of PHRASE";

  // Verify QueryNode structure
  ASSERT_EQ(vn->opts.flags & QueryNode_YieldsDistance, QueryNode_YieldsDistance);
  ASSERT_EQ(vn->opts.flags & QueryNode_HybridVectorSubqueryNode, QueryNode_HybridVectorSubqueryNode); // Should be marked as hybrid vector subquery node

  // Verify VectorQuery structure
  VectorQuery *vq = vn->vn.vq;
  ASSERT_TRUE(vq != NULL);
  ASSERT_TRUE(vq->field != NULL);
<<<<<<< HEAD
  ASSERT_TRUE(vq->scoreField != NULL);
  ASSERT_STREQ(vq->scoreField, "__vector_score");
=======
  ASSERT_TRUE(vq->scoreField == NULL);
>>>>>>> 574a7709
  ASSERT_EQ(vq->type, VECSIM_QT_RANGE);
  ASSERT_EQ(vq->range.radius, 0.8);
  ASSERT_EQ(vq->range.order, BY_SCORE);

  // Verify BLOB parameter was correctly resolved (parameter resolution test)
  const char* expectedBlob = TEST_BLOB_DATA;
  size_t expectedBlobLen = strlen(expectedBlob);
  ASSERT_TRUE(vq->range.vector != NULL);
  ASSERT_EQ(vq->range.vecLen, expectedBlobLen);
  ASSERT_EQ(memcmp(vq->range.vector, expectedBlob, expectedBlobLen), 0);

  // Verify EPSILON parameter is stored in VectorQuery params
  ASSERT_TRUE(vq->params.params != NULL);
  bool foundEpsilon = false;
  for (size_t i = 0; i < array_len(vq->params.params); i++) {
    if (strcmp(vq->params.params[i].name, "EPSILON") == 0) {
      ASSERT_STREQ(vq->params.params[i].value, "0.01");
      foundEpsilon = true;
      break;
    }
  }
  ASSERT_TRUE(foundEpsilon);
}

TEST_F(ParseHybridTest, testDirectVectorSyntax) {
  // Test with direct vector data (not parameter)
  RMCK::ArgvList args(ctx, "FT.HYBRID", index_name.c_str(), "SEARCH", "hello", "VSIM", "@vector", TEST_BLOB_DATA, "KNN", "2", "K", "5");

  parseCommand(args);

  AREQ* vecReq = result.vector;

  // Test the AST root
  ASSERT_TRUE(vecReq->ast.root != NULL);
  ASSERT_EQ(vecReq->ast.root->type, QN_VECTOR);

  QueryNode *vn = vecReq->ast.root;
  ASSERT_EQ(vn->opts.flags & QueryNode_HybridVectorSubqueryNode, QueryNode_HybridVectorSubqueryNode); // Should be marked as hybrid vector subquery node
  ASSERT_EQ(QueryNode_NumParams(vn), 0);  // No parameters for direct vector data

  // Verify VectorQuery structure in the AST
  VectorQuery *vq = vn->vn.vq;
  ASSERT_TRUE(vq != NULL);
  ASSERT_TRUE(vq->field != NULL);
<<<<<<< HEAD
  ASSERT_TRUE(vq->scoreField != NULL);
  ASSERT_STREQ(vq->scoreField, "__vector_score");
=======
  ASSERT_TRUE(vq->scoreField == NULL);
>>>>>>> 574a7709
  ASSERT_EQ(vq->type, VECSIM_QT_KNN);
  ASSERT_EQ(vq->knn.k, 5);
  ASSERT_EQ(vq->knn.order, BY_SCORE);

  // Verify vector data is directly assigned (not through parameter resolution)
  ASSERT_TRUE(vq->knn.vector != NULL);
  ASSERT_STREQ((const char*)vq->knn.vector, TEST_BLOB_DATA);
  ASSERT_EQ(vq->knn.vecLen, strlen(TEST_BLOB_DATA));
}

TEST_F(ParseHybridTest, testVsimInvalidFilterWeight) {
  RMCK::ArgvList args(ctx, "FT.HYBRID", index_name.c_str(), "SEARCH", "hello", "VSIM", "@vector", TEST_BLOB_DATA, "FILTER","@title:(foo bar)=> {$weight: 2.0}" );
  testErrorCode(args, QUERY_EWEIGHT_NOT_ALLOWED, "Weight attributes are not allowed in FT.HYBRID VSIM FILTER");
}

// Helper function to test error cases with less boilerplate
void ParseHybridTest::testErrorCode(RMCK::ArgvList& args, QueryErrorCode expected_code, const char* expected_detail) {
  QueryError status = {QueryErrorCode(0)};

  // Create a fresh sctx for this test
  int rc = parseHybridCommand(ctx, args, args.size(), hybridRequest->sctx, index_name.c_str(), &result, &status);
  ASSERT_TRUE(rc == REDISMODULE_ERR);
  ASSERT_EQ(status.code, expected_code);
  ASSERT_STREQ(status.detail, expected_detail);

  // Clean up
  QueryError_ClearError(&status);
}

TEST_F(ParseHybridTest, testVsimInvalidFilterVectorField) {
  // Setup: Dialect 2 is required for vector queries
  unsigned int previousDialectVersion = RSGlobalConfig.requestConfigParams.dialectVersion;
  SET_DIALECT(RSGlobalConfig.requestConfigParams.dialectVersion, 2);

  RMCK::ArgvList args(ctx, "FT.HYBRID", index_name.c_str(), "SEARCH", "hello", "VSIM", "@vector", TEST_BLOB_DATA, "FILTER", "@vector:[VECTOR_RANGE 0.01 $BLOB]", "PARAMS", "2", "BLOB", TEST_BLOB_DATA);
  testErrorCode(args, QUERY_EVECTOR_NOT_ALLOWED, "Vector expressions are not allowed in FT.HYBRID VSIM FILTER");

  // Teardown: Restore previous dialect version
  SET_DIALECT(RSGlobalConfig.requestConfigParams.dialectVersion, previousDialectVersion);
}

// ============================================================================
// ERROR HANDLING TESTS - All tests using the testErrorCode helper function
// ============================================================================

// Basic parsing error tests
TEST_F(ParseHybridTest, testMissingSearchParameter) {
  // Missing SEARCH parameter: FT.HYBRID <index> VSIM @vector_field
  RMCK::ArgvList args(ctx, "FT.HYBRID", index_name.c_str(), "VSIM", "vector_field");
  testErrorCode(args, QUERY_ESYNTAX, "SEARCH parameter is required");
}

TEST_F(ParseHybridTest, testMissingQueryStringAfterSearch) {
  // Missing query string after SEARCH: FT.HYBRID <index> SEARCH
  RMCK::ArgvList args(ctx, "FT.HYBRID", index_name.c_str(), "SEARCH");
  testErrorCode(args, QUERY_EPARSEARGS, "No query string provided for SEARCH");
}

TEST_F(ParseHybridTest, testMissingSecondSearchParameter) {
  // Missing second search parameter: FT.HYBRID <index> SEARCH hello
  RMCK::ArgvList args(ctx, "FT.HYBRID", index_name.c_str(), "SEARCH", "hello");
  testErrorCode(args, QUERY_ESYNTAX, "VSIM parameter is required");
}

TEST_F(ParseHybridTest, testInvalidSearchAfterSearch) {
  // Test invalid syntax: FT.HYBRID <index> SEARCH hello SEARCH world (should fail)
  RMCK::ArgvList args(ctx, "FT.HYBRID", index_name.c_str(), "SEARCH", "hello", "SEARCH", "world");
  testErrorCode(args, QUERY_EPARSEARGS, "Unknown parameter `SEARCH` in SEARCH");
}

// VSIM parsing error tests
TEST_F(ParseHybridTest, testVsimMissingVectorField) {
  // Test missing vector field name after VSIM
  RMCK::ArgvList args(ctx, "FT.HYBRID", index_name.c_str(), "SEARCH", "hello", "VSIM");
  testErrorCode(args, QUERY_ESYNTAX, "Missing vector field name");
}

TEST_F(ParseHybridTest, testVsimMissingVectorParameter) {
  // Test missing vector parameter after field name
  RMCK::ArgvList args(ctx, "FT.HYBRID", index_name.c_str(), "SEARCH", "hello", "VSIM", "@vector");
  testErrorCode(args, QUERY_ESYNTAX, "Missing vector parameter");
}

TEST_F(ParseHybridTest, testVsimVectorFieldMissingAtPrefix) {
  // Test vector field name without @ prefix - should fail with specific error
  RMCK::ArgvList args(ctx, "FT.HYBRID", index_name.c_str(), "SEARCH", "hello", "VSIM", "vector", "$BLOB", "KNN", "2", "K", "10", "PARAMS", "2", "BLOB", TEST_BLOB_DATA);
  testErrorCode(args, QUERY_ESYNTAX, "Missing @ prefix for vector field name");
}

// Parameter parsing error tests
TEST_F(ParseHybridTest, testBlobWithoutParams) {
  // Test using $BLOB without PARAMS section - should fail
  RMCK::ArgvList args(ctx, "FT.HYBRID", index_name.c_str(), "SEARCH", "hello", "VSIM", "@vector", "$BLOB", "KNN", "2", "K", "10");
  testErrorCode(args, QUERY_ENOPARAM, "No such parameter `BLOB`");
}

// KNN parsing error tests
TEST_F(ParseHybridTest, testKNNMissingParameterCount) {
  // Test KNN without parameter count
  RMCK::ArgvList args(ctx, "FT.HYBRID", index_name.c_str(), "SEARCH", "hello", "VSIM", "@vector", "$BLOB", "KNN");
  testErrorCode(args, QUERY_ESYNTAX, "Missing parameter count");
}

TEST_F(ParseHybridTest, testVsimKNNOddParamCount) {
  // Test KNN with count=1 (odd count, missing K value)
  RMCK::ArgvList args(ctx, "FT.HYBRID", index_name.c_str(), "SEARCH", "hello", "VSIM", "@vector", "$BLOB", "KNN", "1", "K", "PARAMS", "2", "BLOB", TEST_BLOB_DATA);
  testErrorCode(args, QUERY_EPARSEARGS, "Invalid parameter count");
}

TEST_F(ParseHybridTest, testKNNZeroParameterCount) {
  // Test KNN with zero parameter count
  RMCK::ArgvList args(ctx, "FT.HYBRID", index_name.c_str(), "SEARCH", "hello", "VSIM", "@vector", "$BLOB", "KNN", "0");
  testErrorCode(args, QUERY_EPARSEARGS, "Invalid parameter count");
}

TEST_F(ParseHybridTest, testVsimSubqueryMissingK) {
  // Test KNN without K parameter
  RMCK::ArgvList args(ctx, "FT.HYBRID", index_name.c_str(), "SEARCH", "hello", "VSIM", "@vector", "$BLOB", "KNN", "2", "EF_RUNTIME", "100", "PARAMS", "2", "BLOB", TEST_BLOB_DATA);
  testErrorCode(args, QUERY_EPARSEARGS, "Missing K parameter");
}

TEST_F(ParseHybridTest, testKNNInvalidKValue) {
  // Test KNN with invalid K value (non-numeric)
  RMCK::ArgvList args(ctx, "FT.HYBRID", index_name.c_str(), "SEARCH", "hello", "VSIM", "@vector", "$BLOB", "KNN", "2", "K", "invalid", "PARAMS", "2", "BLOB", TEST_BLOB_DATA);
  testErrorCode(args, QUERY_ESYNTAX, "Invalid K value");
}

TEST_F(ParseHybridTest, testKNNNegativeKValue) {
  // Test KNN with negative K value
  RMCK::ArgvList args(ctx, "FT.HYBRID", index_name.c_str(), "SEARCH", "hello", "VSIM", "@vector", "$BLOB", "KNN", "2", "K", "-1", "PARAMS", "2", "BLOB", TEST_BLOB_DATA);
  testErrorCode(args, QUERY_ESYNTAX, "Invalid K value");
}

TEST_F(ParseHybridTest, testKNNZeroKValue) {
  // Test KNN with zero K value
  RMCK::ArgvList args(ctx, "FT.HYBRID", index_name.c_str(), "SEARCH", "hello", "VSIM", "@vector", "$BLOB", "KNN", "2", "K", "0", "PARAMS", "2", "BLOB", TEST_BLOB_DATA);
  testErrorCode(args, QUERY_ESYNTAX, "Invalid K value");
}

TEST_F(ParseHybridTest, testVsimKNNDuplicateK) {
  // Test KNN with duplicate K parameters
  RMCK::ArgvList args(ctx, "FT.HYBRID", index_name.c_str(), "SEARCH", "hello", "VSIM", "@vector", "$BLOB", "KNN", "4", "K", "10", "K", "20", "PARAMS", "2", "BLOB", TEST_BLOB_DATA);
  testErrorCode(args, QUERY_EDUPPARAM, "Duplicate K parameter");
}

TEST_F(ParseHybridTest, testVsimKNNDuplicateEFRuntime) {
  // Test KNN with duplicate EF_RUNTIME parameters
  RMCK::ArgvList args(ctx, "FT.HYBRID", index_name.c_str(), "SEARCH", "hello", "VSIM", "@vector", "$BLOB", "KNN", "6", "K", "10", "EF_RUNTIME", "100", "EF_RUNTIME", "200", "PARAMS", "2", "BLOB", TEST_BLOB_DATA);
  testErrorCode(args, QUERY_EDUPPARAM, "Duplicate EF_RUNTIME parameter");
}


<<<<<<< HEAD
TEST_F(ParseHybridTest, testKNNDuplicateYieldScoreAs) {
  // Test KNN with duplicate YIELD_SCORE_AS parameters
  RMCK::ArgvList args(ctx, "FT.HYBRID", index_name.c_str(), "SEARCH", "hello", "VSIM", "@vector", "$BLOB", "KNN", "6", "K", "10", "YIELD_SCORE_AS", "dist1", "YIELD_SCORE_AS", "dist2", "PARAMS", "2", "BLOB", TEST_BLOB_DATA);
  testErrorCode(args, QUERY_EDUPPARAM, "Duplicate YIELD_SCORE_AS parameter");
=======
// TODO: Enable this once we support YIELD_DISTANCE_AS (not part of phase 1)
TEST_F(ParseHybridTest, testKNNDuplicateYieldDistanceAs) {
  // Test KNN with duplicate YIELD_DISTANCE_AS parameters
  RMCK::ArgvList args(ctx, "FT.HYBRID", index_name.c_str(), "SEARCH", "hello", "VSIM", "@vector", "$BLOB", "KNN", "6", "K", "10", "YIELD_DISTANCE_AS", "dist1", "YIELD_DISTANCE_AS", "dist2", "PARAMS", "2", "BLOB", TEST_BLOB_DATA);
  testErrorCode(args, QUERY_EDUPPARAM, "Duplicate YIELD_DISTANCE_AS parameter");
>>>>>>> 574a7709
}

TEST_F(ParseHybridTest, testVsimKNNWithEpsilon) {
  // Test KNN with EPSILON (should be RANGE-only)
  RMCK::ArgvList args(ctx, "FT.HYBRID", index_name.c_str(), "SEARCH", "hello", "VSIM", "@vector", "$BLOB", "KNN", "4", "K", "10", "EPSILON", "0.01", "PARAMS", "2", "BLOB", TEST_BLOB_DATA);
  testErrorCode(args, QUERY_EPARSEARGS, "Unknown parameter `EPSILON` in KNN");
}

TEST_F(ParseHybridTest, testVsimSubqueryWrongParamCount) {
  // Test with wrong parameter count
  RMCK::ArgvList args(ctx, "FT.HYBRID", index_name.c_str(), "SEARCH", "\"hello\"", "VSIM", "@vector", "$BLOB", "KNN", "4", "K", "10", "FILTER", "@text:hello", "PARAMS", "2", "BLOB", TEST_BLOB_DATA);
  testErrorCode(args, QUERY_EPARSEARGS, "Unknown parameter `FILTER` in KNN");
}

// RANGE parsing error tests
TEST_F(ParseHybridTest, testRangeMissingParameterCount) {
  // Test RANGE without parameter count
  RMCK::ArgvList args(ctx, "FT.HYBRID", index_name.c_str(), "SEARCH", "hello", "VSIM", "@vector", "$BLOB", "RANGE");
  testErrorCode(args, QUERY_ESYNTAX, "Missing parameter count");
}

TEST_F(ParseHybridTest, testVsimRangeOddParamCount) {
  // Test RANGE with count=3 (odd count, missing EPSILON value)
  RMCK::ArgvList args(ctx, "FT.HYBRID", index_name.c_str(), "SEARCH", "hello", "VSIM", "@vector", "$BLOB", "RANGE", "3", "RADIUS", "0.5", "EPSILON", "PARAMS", "2", "BLOB", TEST_BLOB_DATA);
  testErrorCode(args, QUERY_EPARSEARGS, "Invalid parameter count");
}

TEST_F(ParseHybridTest, testRangeZeroParameterCount) {
  // Test RANGE with zero parameter count
  RMCK::ArgvList args(ctx, "FT.HYBRID", index_name.c_str(), "SEARCH", "hello", "VSIM", "@vector", "$BLOB", "RANGE", "0");
  testErrorCode(args, QUERY_EPARSEARGS, "Invalid parameter count");
}

TEST_F(ParseHybridTest, testRangeInvalidRadiusValue) {
  // Test RANGE with invalid RADIUS value (non-numeric)
  RMCK::ArgvList args(ctx, "FT.HYBRID", index_name.c_str(), "SEARCH", "hello", "VSIM", "@vector", "$BLOB", "RANGE", "2", "RADIUS", "invalid", "PARAMS", "2", "BLOB", TEST_BLOB_DATA);
  testErrorCode(args, QUERY_ESYNTAX, "Invalid RADIUS value");
}

TEST_F(ParseHybridTest, testVsimRangeDuplicateRadius) {
  // Test RANGE with duplicate RADIUS parameters
  RMCK::ArgvList args(ctx, "FT.HYBRID", index_name.c_str(), "SEARCH", "hello", "VSIM", "@vector", "$BLOB", "RANGE", "4", "RADIUS", "0.5", "RADIUS", "0.8", "PARAMS", "2", "BLOB", TEST_BLOB_DATA);
  testErrorCode(args, QUERY_EDUPPARAM, "Duplicate RADIUS parameter");
}

TEST_F(ParseHybridTest, testVsimRangeDuplicateEpsilon) {
  // Test RANGE with duplicate EPSILON parameters
  RMCK::ArgvList args(ctx, "FT.HYBRID", index_name.c_str(), "SEARCH", "hello", "VSIM", "@vector", "$BLOB", "RANGE", "6", "RADIUS", "0.5", "EPSILON", "0.01", "EPSILON", "0.02", "PARAMS", "2", "BLOB", TEST_BLOB_DATA);
  testErrorCode(args, QUERY_EDUPPARAM, "Duplicate EPSILON parameter");
}

<<<<<<< HEAD
TEST_F(ParseHybridTest, testRangeDuplicateYieldScoreAs) {
  // Test RANGE with duplicate YIELD_SCORE_AS parameters
  RMCK::ArgvList args(ctx, "FT.HYBRID", index_name.c_str(), "SEARCH", "hello", "VSIM", "@vector", "$BLOB", "RANGE", "6", "RADIUS", "0.5", "YIELD_SCORE_AS", "dist1", "YIELD_SCORE_AS", "dist2", "PARAMS", "2", "BLOB", TEST_BLOB_DATA);
  testErrorCode(args, QUERY_EDUPPARAM, "Duplicate YIELD_SCORE_AS parameter");
=======
// TODO: Enable this once we support YIELD_DISTANCE_AS (not part of phase 1)
TEST_F(ParseHybridTest, testRangeDuplicateYieldDistanceAs) {
  // Test RANGE with duplicate YIELD_DISTANCE_AS parameters
  RMCK::ArgvList args(ctx, "FT.HYBRID", index_name.c_str(), "SEARCH", "hello", "VSIM", "@vector", "$BLOB", "RANGE", "6", "RADIUS", "0.5", "YIELD_DISTANCE_AS", "dist1", "YIELD_DISTANCE_AS", "dist2", "PARAMS", "2", "BLOB", TEST_BLOB_DATA);
  testErrorCode(args, QUERY_EDUPPARAM, "Duplicate YIELD_DISTANCE_AS parameter");
>>>>>>> 574a7709
}

TEST_F(ParseHybridTest, testVsimRangeWithEFRuntime) {
  // Test RANGE with EF_RUNTIME (should be KNN-only)
  RMCK::ArgvList args(ctx, "FT.HYBRID", index_name.c_str(), "SEARCH", "hello", "VSIM", "@vector", "$BLOB", "RANGE", "4", "RADIUS", "0.5", "EF_RUNTIME", "100", "PARAMS", "2", "BLOB", TEST_BLOB_DATA);
  testErrorCode(args, QUERY_EPARSEARGS, "Unknown parameter `EF_RUNTIME` in RANGE");
}

// NOTE: Invalid parameter values of EF_RUNTIME EPSILON_STRING are NOT validated during parsing.
// The validation happens during query execution in the flow:
// QAST_Iterate() → Query_EvalNode() → NewVectorIterator() → VecSim_ResolveQueryParams()
// These validation tests should be in execution tests, not parsing tests.

TEST_F(ParseHybridTest, testCombineRRFInvalidConstantValue) {
  // Test RRF with invalid CONSTANT value (non-numeric)
  RMCK::ArgvList args(ctx, "FT.HYBRID", index_name.c_str(),
      "SEARCH", "hello", "VSIM", "@vector", "$BLOB",
      "COMBINE", "RRF", "2", "CONSTANT", "invalid",
      "PARAMS", "2", "BLOB", TEST_BLOB_DATA);
  testErrorCode(args, QUERY_ESYNTAX, "Invalid CONSTANT value in RRF");
}

TEST_F(ParseHybridTest, testDefaultTextScorerForLinear) {
  RMCK::ArgvList args(ctx, "FT.HYBRID", index_name.c_str(), "SEARCH", "hello", "VSIM", "@vector", TEST_BLOB_DATA,\
   "COMBINE", "LINEAR", "0.6", "0.4");

  parseCommand(args);
  // No explicit scorer should be set; the default scorer will be used
  ASSERT_EQ(result.search->searchopts.scorerName, nullptr);
}

TEST_F(ParseHybridTest, testExplicitTextScorerForLinear) {
  RMCK::ArgvList args(ctx, "FT.HYBRID", index_name.c_str(), "SEARCH", "hello", "SCORER", "TFIDF", "VSIM", "@vector", TEST_BLOB_DATA,\
   "COMBINE", "LINEAR", "0.6", "0.4");

  parseCommand(args);

  ASSERT_STREQ(result.search->searchopts.scorerName, TFIDF_SCORER_NAME);
}

TEST_F(ParseHybridTest, testDefaultTextScorerForRRF) {
  RMCK::ArgvList args(ctx, "FT.HYBRID", index_name.c_str(), "SEARCH", "hello", "VSIM", "@vector", TEST_BLOB_DATA,\
   "COMBINE", "RRF", "2", "CONSTANT", "10");

  parseCommand(args);

  // No explicit scorer should be set; the default scorer will be used
  ASSERT_EQ(result.search->searchopts.scorerName, nullptr);
}

TEST_F(ParseHybridTest, testExplicitTextScorerForRRF) {
  RMCK::ArgvList args(ctx, "FT.HYBRID", index_name.c_str(), "SEARCH", "hello", "SCORER", "TFIDF", "VSIM", "@vector", TEST_BLOB_DATA,\
   "COMBINE", "RRF", "2", "CONSTANT", "10");

  parseCommand(args);

  ASSERT_STREQ(result.search->searchopts.scorerName, TFIDF_SCORER_NAME);
}<|MERGE_RESOLUTION|>--- conflicted
+++ resolved
@@ -398,12 +398,8 @@
   VectorQuery *vq = vn->vn.vq;
   ASSERT_TRUE(vq != NULL);
   ASSERT_TRUE(vq->field != NULL);
-<<<<<<< HEAD
   ASSERT_TRUE(vq->scoreField != NULL);
   ASSERT_STREQ(vq->scoreField, "__vector_score");
-=======
-  ASSERT_TRUE(vq->scoreField == NULL);
->>>>>>> 574a7709
   ASSERT_EQ(vq->type, VECSIM_QT_KNN);
   ASSERT_EQ(vq->knn.k, 10);
   ASSERT_EQ(vq->knn.order, BY_SCORE);
@@ -438,12 +434,8 @@
   VectorQuery *vq = vn->vn.vq;
   ASSERT_TRUE(vq != NULL);
   ASSERT_TRUE(vq->field != NULL);
-<<<<<<< HEAD
   ASSERT_TRUE(vq->scoreField != NULL);
   ASSERT_STREQ(vq->scoreField, "__vector_score");
-=======
-  ASSERT_TRUE(vq->scoreField == NULL);
->>>>>>> 574a7709
   ASSERT_EQ(vq->type, VECSIM_QT_KNN);
   ASSERT_EQ(vq->knn.k, 10);
   ASSERT_EQ(vq->knn.order, BY_SCORE);
@@ -488,12 +480,8 @@
   VectorQuery *vq = vn->vn.vq;
   ASSERT_TRUE(vq != NULL);
   ASSERT_TRUE(vq->field != NULL);
-<<<<<<< HEAD
   ASSERT_TRUE(vq->scoreField != NULL);
   ASSERT_STREQ(vq->scoreField, "__vector_score");
-=======
-  ASSERT_TRUE(vq->scoreField == NULL);
->>>>>>> 574a7709
   ASSERT_EQ(vq->type, VECSIM_QT_KNN);
   ASSERT_EQ(vq->knn.k, 5);
   ASSERT_EQ(vq->knn.order, BY_SCORE);
@@ -503,13 +491,7 @@
   ASSERT_EQ(vn->children[0]->type, QN_WILDCARD);
 }
 
-<<<<<<< HEAD
 TEST_F(ParseHybridTest, testVsimKNNWithYieldScoreOnly) {
-=======
-
-// TODO: Enable this once we support YIELD_DISTANCE_AS (not part of phase 1)
-TEST_F(ParseHybridTest, testVsimKNNWithYieldDistanceOnly) {
->>>>>>> 574a7709
   // Parse hybrid request
   RMCK::ArgvList args(ctx, "FT.HYBRID", index_name.c_str(), "SEARCH", "hello", "VSIM", "@vector", "$BLOB", "KNN", "4", "K", "8", "YIELD_SCORE_AS", "distance_score", "PARAMS", "2", "BLOB", TEST_BLOB_DATA);
 
@@ -566,12 +548,8 @@
   VectorQuery *vq = vn->vn.vq;
   ASSERT_TRUE(vq != NULL);
   ASSERT_TRUE(vq->field != NULL);
-<<<<<<< HEAD
   ASSERT_TRUE(vq->scoreField != NULL);
   ASSERT_STREQ(vq->scoreField, "__vector_score");
-=======
-  ASSERT_TRUE(vq->scoreField == NULL);
->>>>>>> 574a7709
   ASSERT_EQ(vq->type, VECSIM_QT_RANGE);
   ASSERT_EQ(vq->range.radius, 0.5);
   ASSERT_EQ(vq->range.order, BY_SCORE);
@@ -607,12 +585,8 @@
   VectorQuery *vq = vn->vn.vq;
   ASSERT_TRUE(vq != NULL);
   ASSERT_TRUE(vq->field != NULL);
-<<<<<<< HEAD
   ASSERT_TRUE(vq->scoreField != NULL);
   ASSERT_STREQ(vq->scoreField, "__vector_score");
-=======
-  ASSERT_TRUE(vq->scoreField == NULL);
->>>>>>> 574a7709
   ASSERT_EQ(vq->type, VECSIM_QT_RANGE);
   ASSERT_EQ(vq->range.radius, 0.8);
   ASSERT_EQ(vq->range.order, BY_SCORE);
@@ -657,12 +631,8 @@
   VectorQuery *vq = vn->vn.vq;
   ASSERT_TRUE(vq != NULL);
   ASSERT_TRUE(vq->field != NULL);
-<<<<<<< HEAD
   ASSERT_TRUE(vq->scoreField != NULL);
   ASSERT_STREQ(vq->scoreField, "__vector_score");
-=======
-  ASSERT_TRUE(vq->scoreField == NULL);
->>>>>>> 574a7709
   ASSERT_EQ(vq->type, VECSIM_QT_KNN);
   ASSERT_EQ(vq->knn.k, 5);
   ASSERT_EQ(vq->knn.order, BY_SCORE);
@@ -815,18 +785,10 @@
 }
 
 
-<<<<<<< HEAD
 TEST_F(ParseHybridTest, testKNNDuplicateYieldScoreAs) {
   // Test KNN with duplicate YIELD_SCORE_AS parameters
   RMCK::ArgvList args(ctx, "FT.HYBRID", index_name.c_str(), "SEARCH", "hello", "VSIM", "@vector", "$BLOB", "KNN", "6", "K", "10", "YIELD_SCORE_AS", "dist1", "YIELD_SCORE_AS", "dist2", "PARAMS", "2", "BLOB", TEST_BLOB_DATA);
   testErrorCode(args, QUERY_EDUPPARAM, "Duplicate YIELD_SCORE_AS parameter");
-=======
-// TODO: Enable this once we support YIELD_DISTANCE_AS (not part of phase 1)
-TEST_F(ParseHybridTest, testKNNDuplicateYieldDistanceAs) {
-  // Test KNN with duplicate YIELD_DISTANCE_AS parameters
-  RMCK::ArgvList args(ctx, "FT.HYBRID", index_name.c_str(), "SEARCH", "hello", "VSIM", "@vector", "$BLOB", "KNN", "6", "K", "10", "YIELD_DISTANCE_AS", "dist1", "YIELD_DISTANCE_AS", "dist2", "PARAMS", "2", "BLOB", TEST_BLOB_DATA);
-  testErrorCode(args, QUERY_EDUPPARAM, "Duplicate YIELD_DISTANCE_AS parameter");
->>>>>>> 574a7709
 }
 
 TEST_F(ParseHybridTest, testVsimKNNWithEpsilon) {
@@ -878,18 +840,10 @@
   testErrorCode(args, QUERY_EDUPPARAM, "Duplicate EPSILON parameter");
 }
 
-<<<<<<< HEAD
 TEST_F(ParseHybridTest, testRangeDuplicateYieldScoreAs) {
   // Test RANGE with duplicate YIELD_SCORE_AS parameters
   RMCK::ArgvList args(ctx, "FT.HYBRID", index_name.c_str(), "SEARCH", "hello", "VSIM", "@vector", "$BLOB", "RANGE", "6", "RADIUS", "0.5", "YIELD_SCORE_AS", "dist1", "YIELD_SCORE_AS", "dist2", "PARAMS", "2", "BLOB", TEST_BLOB_DATA);
   testErrorCode(args, QUERY_EDUPPARAM, "Duplicate YIELD_SCORE_AS parameter");
-=======
-// TODO: Enable this once we support YIELD_DISTANCE_AS (not part of phase 1)
-TEST_F(ParseHybridTest, testRangeDuplicateYieldDistanceAs) {
-  // Test RANGE with duplicate YIELD_DISTANCE_AS parameters
-  RMCK::ArgvList args(ctx, "FT.HYBRID", index_name.c_str(), "SEARCH", "hello", "VSIM", "@vector", "$BLOB", "RANGE", "6", "RADIUS", "0.5", "YIELD_DISTANCE_AS", "dist1", "YIELD_DISTANCE_AS", "dist2", "PARAMS", "2", "BLOB", TEST_BLOB_DATA);
-  testErrorCode(args, QUERY_EDUPPARAM, "Duplicate YIELD_DISTANCE_AS parameter");
->>>>>>> 574a7709
 }
 
 TEST_F(ParseHybridTest, testVsimRangeWithEFRuntime) {
