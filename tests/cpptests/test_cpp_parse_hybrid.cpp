/*
 * Copyright (c) 2006-Present, Redis Ltd.
 * All rights reserved.
 *
 * Licensed under your choice of the Redis Source Available License 2.0
 * (RSALv2); or (b) the Server Side Public License v1 (SSPLv1); or (c) the
 * GNU Affero General Public License v3 (AGPLv3).
*/

#include "gtest/gtest.h"
#include "redismock/redismock.h"
#include "redismock/util.h"
#include "common.h"
#include "src/hybrid/hybrid_request.h"
#include "src/hybrid/parse_hybrid.h"
#include "src/hybrid/hybrid_scoring.h"
#include "src/hybrid/vector_query_utils.h"
#include "src/spec.h"
#include "src/search_ctx.h"
#include "src/rmalloc.h"
// #include "src/index.h"
#include "src/aggregate/aggregate.h"
#include "src/vector_index.h"
#include "VecSim/query_results.h"
#include "info/global_stats.h"
#include "src/ext/default.h"
#include "src/redisearch_rs/headers/query_error.h"
#include "asm_state_machine.h"

// Macro for BLOB data that all tests using $BLOB should use
#define TEST_BLOB_DATA "AQIDBAUGBwgJCg=="

class ParseHybridTest : public ::testing::Test {
 protected:
  RedisModuleCtx *ctx;
  IndexSpec *spec;
  std::string index_name;
  HybridRequest *hybridRequest;
  HybridPipelineParams hybridParams;
  ParseHybridCommandCtx result;
  RedisModuleSlotRangeArray* local_slots;

  // Helper function to create a RedisModuleSlotRangeArray for testing
  RedisModuleSlotRangeArray* createSlotRangeArray(uint16_t start, uint16_t end) {
    size_t array_size = sizeof(RedisModuleSlotRangeArray) + sizeof(RedisModuleSlotRange);
    RedisModuleSlotRangeArray* array = (RedisModuleSlotRangeArray*)rm_malloc(array_size);
    array->num_ranges = 1;
    array->ranges[0].start = start;
    array->ranges[0].end = end;
    return array;
  }

  void SetUp() override {
    ctx = RedisModule_GetThreadSafeContext(NULL);
    ASM_StateMachine_Init();
    local_slots = createSlotRangeArray(0, 16383);
    ASM_StateMachine_SetLocalSlots(local_slots);
    RMCK::flushdb(ctx);

    // Initialize pointers to NULL
    spec = NULL;

    // Generate a unique index name for each test to avoid conflicts
    const ::testing::TestInfo* const test_info =
      ::testing::UnitTest::GetInstance()->current_test_info();
    index_name = std::string("test_index_") + test_info->test_case_name() + "_" + test_info->name();

    // Create a simple index for testing
    QueryError qerr = QueryError_Default();
    RMCK::ArgvList args(ctx, "FT.CREATE", index_name.c_str(), "ON", "HASH",
                        "SCHEMA", "title", "TEXT", "content", "TEXT", "vector", "VECTOR", "FLAT", "6", "TYPE", "FLOAT32", "DIM", "3", "DISTANCE_METRIC", "COSINE");
    spec = IndexSpec_CreateNew(ctx, args, args.size(), &qerr);
    if (!spec) {
      printf("Failed to create index '%s': code=%d, detail='%s'\n",
             index_name.c_str(), QueryError_GetCode(&qerr), QueryError_GetUserError(&qerr));
      QueryError_ClearError(&qerr);
    }
    ASSERT_TRUE(spec);
    hybridRequest = MakeDefaultHybridRequest(NewSearchCtxC(ctx, index_name.c_str(), true));

    hybridParams = {0};
    result.search = hybridRequest->requests[0];
    result.vector = hybridRequest->requests[1];
    result.tailPlan = &hybridRequest->tailPipeline->ap;
    result.hybridParams = &hybridParams;
    result.reqConfig = &hybridRequest->reqConfig;
    result.cursorConfig = &hybridRequest->cursorConfig;
  }

  void TearDown() override {
    if (hybridRequest) {
      HybridRequest_Free(hybridRequest);
    }
    if (hybridParams.scoringCtx) {
      HybridScoringContext_Free(hybridParams.scoringCtx);
    }
    if (ctx) {
      RedisModule_FreeThreadSafeContext(ctx);
      ctx = NULL;
    }
    ASM_StateMachine_End();
    if (local_slots) {
      rm_free(local_slots);
    }
  }

  // Helper function to find vector node as direct child of PHRASE node (RANGE queries with filters)
  QueryNode* findVectorNodeChild(QueryNode* phraseNode) {
    for (size_t i = 0; i < QueryNode_NumChildren(phraseNode); ++i) {
      QueryNode* child = phraseNode->children[i];
      if (child && child->type == QN_VECTOR) {
        return child;
      }
    }
    return NULL;
  }

  /**
   * Helper function to parse and validate hybrid command with common boilerplate.
   * Handles initialization, parsing, validation, and stores result in member variable.
   *
   * @param args The command arguments to parse
   * @return REDISMODULE_OK if parsing succeeded, REDISMODULE_ERR otherwise
   */
  int parseCommandInternal(RMCK::ArgvList& args) {
    QueryError status = QueryError_Default();
    ArgsCursor ac = {0};
    HybridRequest_InitArgsCursor(hybridRequest, &ac, args, args.size());
    int rc = parseHybridCommand(ctx, &ac, hybridRequest->sctx, &result, &status, false);
    EXPECT_TRUE(QueryError_IsOk(&status)) << "Parse failed: " << QueryError_GetDisplayableError(&status, false);
    return rc;
  }

  // Helper function to test error cases with less boilerplate
  void testErrorCode(RMCK::ArgvList& args, QueryErrorCode expected_code, const char* expected_detail);

};

#define parseCommand(args) ASSERT_EQ(parseCommandInternal(args), REDISMODULE_OK) << "parseCommandInternal failed";


#define assertLinearScoringCtx(Weight0, Weight1) { \
  ASSERT_EQ(result.hybridParams->scoringCtx->scoringType, HYBRID_SCORING_LINEAR); \
  ASSERT_EQ(result.hybridParams->scoringCtx->linearCtx.numWeights, HYBRID_REQUEST_NUM_SUBQUERIES); \
  ASSERT_TRUE(result.hybridParams->scoringCtx->linearCtx.linearWeights != NULL); \
  ASSERT_DOUBLE_EQ(result.hybridParams->scoringCtx->linearCtx.linearWeights[0], Weight0); \
  ASSERT_DOUBLE_EQ(result.hybridParams->scoringCtx->linearCtx.linearWeights[1], Weight1); \
}

#define assertRRFScoringCtx(Constant, Window) { \
  ASSERT_EQ(result.hybridParams->scoringCtx->scoringType, HYBRID_SCORING_RRF); \
  ASSERT_DOUBLE_EQ(result.hybridParams->scoringCtx->rrfCtx.constant, Constant); \
  ASSERT_EQ(result.hybridParams->scoringCtx->rrfCtx.window, Window); \
}


TEST_F(ParseHybridTest, testBasicValidInput) {
  // Create a basic hybrid query: FT.HYBRID <index> SEARCH hello VSIM world
  RMCK::ArgvList args(ctx, "FT.HYBRID", index_name.c_str(), "SEARCH", "hello", "VSIM", "@vector", "$BLOB", "PARAMS", "2", "BLOB", TEST_BLOB_DATA);

  parseCommand(args);

  // Verify default scoring type is RRF
  assertRRFScoringCtx(HYBRID_DEFAULT_RRF_CONSTANT, HYBRID_DEFAULT_WINDOW);

  // Verify timeout is set to default
  ASSERT_EQ(result.search->reqConfig.queryTimeoutMS, 500);
  ASSERT_EQ(result.vector->reqConfig.queryTimeoutMS, 500);

  // Verify dialect is set to default
  ASSERT_EQ(result.search->reqConfig.dialectVersion, 2);
  ASSERT_EQ(result.vector->reqConfig.dialectVersion, 2);
}

TEST_F(ParseHybridTest, testValidInputWithParams) {
  // Create a basic hybrid query: FT.HYBRID <index> SEARCH hello VSIM world
  RMCK::ArgvList args(ctx, "FT.HYBRID", index_name.c_str(),
                      "SEARCH", "@title:($param1)", "VSIM", "@vector", "$BLOB",
                      "PARAMS", "4", "param1", "hello", "BLOB", TEST_BLOB_DATA);

  parseCommand(args);

  // Verify default scoring type is RRF
  assertRRFScoringCtx(HYBRID_DEFAULT_RRF_CONSTANT, HYBRID_DEFAULT_WINDOW);

  // Verify timeout is set to default
  ASSERT_EQ(result.search->reqConfig.queryTimeoutMS, 500);
  ASSERT_EQ(result.vector->reqConfig.queryTimeoutMS, 500);

  // Verify dialect is set to default
  ASSERT_EQ(result.search->reqConfig.dialectVersion, 2);
  ASSERT_EQ(result.vector->reqConfig.dialectVersion, 2);
}

TEST_F(ParseHybridTest, testValidInputWithReqConfig) {
  // Create a basic hybrid query: FT.HYBRID <index> SEARCH hello VSIM world
  RMCK::ArgvList args(ctx, "FT.HYBRID", index_name.c_str(), "SEARCH", "hello", "VSIM", "@vector", "$BLOB", "PARAMS", "2", "BLOB", TEST_BLOB_DATA, "TIMEOUT", "240");

  parseCommand(args);

  // Verify default scoring type is RRF
  assertRRFScoringCtx(HYBRID_DEFAULT_RRF_CONSTANT, HYBRID_DEFAULT_WINDOW);

  // Verify timeout is set correctly
  ASSERT_EQ(result.search->reqConfig.queryTimeoutMS, 240);
  ASSERT_EQ(result.vector->reqConfig.queryTimeoutMS, 240);

  // Verify dialect is set correctly
  ASSERT_EQ(result.search->reqConfig.dialectVersion, 2);
  ASSERT_EQ(result.vector->reqConfig.dialectVersion, 2);
}

TEST_F(ParseHybridTest, testConfigOOMFailPolicyPropagation) {
  // Create a basic hybrid query: FT.HYBRID <index> SEARCH hello VSIM world
  RSGlobalConfig.requestConfigParams.oomPolicy = OomPolicy_Fail;
  RMCK::ArgvList args(ctx, "FT.HYBRID", index_name.c_str(), "SEARCH", "hello", "VSIM", "@vector", "$BLOB", "PARAMS", "2", "BLOB", TEST_BLOB_DATA);

  parseCommand(args);
  ASSERT_EQ(result.reqConfig->oomPolicy, OomPolicy_Fail);
  ASSERT_EQ(result.vector->reqConfig.oomPolicy, OomPolicy_Fail);
  ASSERT_EQ(result.search->reqConfig.oomPolicy, OomPolicy_Fail);
}

TEST_F(ParseHybridTest, testConfigOOMReturnPolicyPropagation) {
  // Create a basic hybrid query: FT.HYBRID <index> SEARCH hello VSIM world
  RSGlobalConfig.requestConfigParams.oomPolicy = OomPolicy_Return;
  RMCK::ArgvList args(ctx, "FT.HYBRID", index_name.c_str(), "SEARCH", "hello", "VSIM", "@vector", "$BLOB", "PARAMS", "2", "BLOB", TEST_BLOB_DATA);

  parseCommand(args);
  ASSERT_EQ(result.reqConfig->oomPolicy, OomPolicy_Return);
  ASSERT_EQ(result.vector->reqConfig.oomPolicy, OomPolicy_Return);
  ASSERT_EQ(result.search->reqConfig.oomPolicy, OomPolicy_Return);
}

TEST_F(ParseHybridTest, testConfigOOMIgnorePolicyPropagation) {

  // Create a basic hybrid query: FT.HYBRID <index> SEARCH hello VSIM world
  RSGlobalConfig.requestConfigParams.oomPolicy = OomPolicy_Ignore;
  RMCK::ArgvList args(ctx, "FT.HYBRID", index_name.c_str(), "SEARCH", "hello", "VSIM", "@vector", "$BLOB", "PARAMS", "2", "BLOB", TEST_BLOB_DATA);
  parseCommand(args);
  ASSERT_EQ(result.reqConfig->oomPolicy, OomPolicy_Ignore);
  ASSERT_EQ(result.vector->reqConfig.oomPolicy, OomPolicy_Ignore);
  ASSERT_EQ(result.search->reqConfig.oomPolicy, OomPolicy_Ignore);
}

TEST_F(ParseHybridTest, testWithCombineLinear) {
  // Test with LINEAR combine method
  RMCK::ArgvList args(ctx, "FT.HYBRID", index_name.c_str(), "SEARCH", "hello", "VSIM", "@vector", "$BLOB", "COMBINE", "LINEAR", "4", "ALPHA", "0.7", "BETA", "0.3", "PARAMS", "2", "BLOB", TEST_BLOB_DATA);

  parseCommand(args);

  // Verify LINEAR scoring type was set
  assertLinearScoringCtx(0.7, 0.3);
}

TEST_F(ParseHybridTest, testWithCombineRRF) {
  // Test with RRF combine method
  RMCK::ArgvList args(ctx, "FT.HYBRID", index_name.c_str(), "SEARCH", "hello", "VSIM", "@vector", "$BLOB", "PARAMS", "2", "BLOB", TEST_BLOB_DATA);

  parseCommand(args);

  // Verify BLOB parameter was correctly resolved
  AREQ* vecReq = result.vector;
  ASSERT_TRUE(vecReq->ast.root != NULL);
  ASSERT_EQ(vecReq->ast.root->type, QN_VECTOR);

  // Verify the vector data in the AST
  const char* expectedBlob = TEST_BLOB_DATA;
  size_t expectedBlobLen = strlen(expectedBlob);
  ASSERT_TRUE(vecReq->ast.root->vn.vq->knn.vector != NULL);
  ASSERT_EQ(vecReq->ast.root->vn.vq->knn.vecLen, expectedBlobLen);
  ASSERT_EQ(memcmp(vecReq->ast.root->vn.vq->knn.vector, expectedBlob, expectedBlobLen), 0);

  // Verify RRF scoring type was set
  assertRRFScoringCtx(HYBRID_DEFAULT_RRF_CONSTANT, HYBRID_DEFAULT_WINDOW);
}

TEST_F(ParseHybridTest, testWithCombineRRFWithConstant) {
  // Test with RRF combine method with explicit CONSTANT argument
  RMCK::ArgvList args(ctx, "FT.HYBRID", index_name.c_str(),
      "SEARCH", "hello", "VSIM", "@vector", "$BLOB",
      "COMBINE", "RRF", "2", "CONSTANT", "1.5",
      "PARAMS", "2", "BLOB", TEST_BLOB_DATA);

  parseCommand(args);

  // Verify RRF scoring type was set with custom CONSTANT value
  assertRRFScoringCtx(1.5, HYBRID_DEFAULT_WINDOW);

  // Verify hasExplicitWindow flag is false (WINDOW not specified)
  ASSERT_FALSE(result.hybridParams->scoringCtx->rrfCtx.hasExplicitWindow);
}

TEST_F(ParseHybridTest, testWithCombineRRFWithWindow) {
  // Test with RRF combine method with explicit WINDOW argument
  RMCK::ArgvList args(ctx, "FT.HYBRID", index_name.c_str(), "SEARCH", "hello", "VSIM", "@vector", "$BLOB", "COMBINE", "RRF", "2", "WINDOW", "25", "PARAMS", "2", "BLOB", TEST_BLOB_DATA);

  parseCommand(args);

  // Verify RRF scoring type was set with custom WINDOW value
  assertRRFScoringCtx(HYBRID_DEFAULT_RRF_CONSTANT, 25);

  // Verify hasExplicitWindow flag is true (WINDOW was specified)
  ASSERT_TRUE(result.hybridParams->scoringCtx->rrfCtx.hasExplicitWindow);
}

TEST_F(ParseHybridTest, testWithCombineRRFWithConstantAndWindow) {
  // Test with RRF combine method with both CONSTANT and WINDOW arguments
  RMCK::ArgvList args(ctx, "FT.HYBRID", index_name.c_str(),
      "SEARCH", "hello", "VSIM", "@vector", "$BLOB",
      "COMBINE", "RRF", "4", "CONSTANT", "160", "WINDOW", "25",
      "PARAMS", "2", "BLOB", TEST_BLOB_DATA);

  parseCommand(args);

  // Verify RRF scoring type was set with both custom CONSTANT and WINDOW values
  assertRRFScoringCtx(160, 25);

  // Verify hasExplicitWindow flag is true (WINDOW was specified)
  ASSERT_TRUE(result.hybridParams->scoringCtx->rrfCtx.hasExplicitWindow);
}

TEST_F(ParseHybridTest, testWithCombineRRFWithFloatConstant) {
  // Test with RRF combine method with floating-point CONSTANT argument
  RMCK::ArgvList args(ctx, "FT.HYBRID", index_name.c_str(),
      "SEARCH", "hello", "VSIM", "@vector", "$BLOB",
      "COMBINE", "RRF", "2", "CONSTANT", "1.5",
      "PARAMS", "2", "BLOB", TEST_BLOB_DATA);

  parseCommand(args);

  // Verify RRF scoring type was set with custom floating-point CONSTANT value
  assertRRFScoringCtx(1.5, HYBRID_DEFAULT_WINDOW);

  // Verify hasExplicitWindow flag is false (WINDOW was not specified)
  ASSERT_FALSE(result.hybridParams->scoringCtx->rrfCtx.hasExplicitWindow);
}

TEST_F(ParseHybridTest, testComplexSingleLineCommand) {
  // Example of a complex command in a single line
  RMCK::ArgvList args(ctx, "FT.HYBRID", index_name.c_str(), "SEARCH", "hello", "VSIM", "@vector", "$BLOB", "KNN", "2", "K", "10",
                            "COMBINE", "LINEAR", "4", "ALPHA", "0.65", "BETA", "0.35", "SORTBY", "1", "@score", "LIMIT", "0", "20", "PARAMS", "2", "BLOB", TEST_BLOB_DATA);

  parseCommand(args);

  // Verify LINEAR scoring type was set
  assertLinearScoringCtx(0.65, 0.35);
}

TEST_F(ParseHybridTest, testExplicitWindowAndLimitWithImplicitK) {
  // Test with explicit WINDOW and LIMIT but no explicit K
  // WINDOW should take its explicit value (30), KNN K should follow LIMIT (15)
  RMCK::ArgvList args(ctx, "FT.HYBRID", index_name.c_str(), "SEARCH", "hello", "VSIM", "@vector", "$BLOB",
                            "COMBINE", "RRF", "2", "WINDOW", "30", "LIMIT", "0", "15", "PARAMS", "2", "BLOB", TEST_BLOB_DATA);

  parseCommand(args);

  // Verify RRF scoring type was set with explicit WINDOW value (30), not LIMIT fallback
  assertRRFScoringCtx(HYBRID_DEFAULT_RRF_CONSTANT, 30);

  // Verify hasExplicitWindow flag is true (WINDOW was specified)
  ASSERT_TRUE(result.hybridParams->scoringCtx->rrfCtx.hasExplicitWindow);

  // Verify KNN K follows LIMIT value (15) since K was not explicitly set
  AREQ* vecReq = result.vector;
  ASSERT_TRUE(vecReq->ast.root != NULL);
  ASSERT_EQ(vecReq->ast.root->type, QN_VECTOR);

  VectorQuery *vq = vecReq->ast.root->vn.vq;
  ASSERT_TRUE(vq != NULL);
  ASSERT_EQ(vq->type, VECSIM_QT_KNN);
  ASSERT_EQ(vq->knn.k, HYBRID_DEFAULT_KNN_K);
}

TEST_F(ParseHybridTest, testNOSORTDisablesImplicitSort) {
  // Test SORTBY 0 to disable implicit sorting
  RMCK::ArgvList args(ctx, "FT.HYBRID", index_name.c_str(), "SEARCH", "hello", "VSIM", "@vector", "$BLOB", "PARAMS", "2", "BLOB", TEST_BLOB_DATA, "NOSORT");

  parseCommand(args);

  // Verify that an arrange step was not created
  const PLN_BaseStep *arrangeStep = AGPLN_FindStep(result.tailPlan, NULL, NULL, PLN_T_ARRANGE);
  ASSERT_TRUE(arrangeStep == NULL);
}

TEST_F(ParseHybridTest, testSortByFieldDoesNotDisableImplicitSort) {
  // Test SORTBY with actual field (not 0) - should not disable implicit sorting
  RMCK::ArgvList args(ctx, "FT.HYBRID", index_name.c_str(), "SEARCH", "hello", "VSIM", "@vector", "$BLOB", "PARAMS", "2", "BLOB", TEST_BLOB_DATA, "SORTBY", "1", "@score");

  parseCommand(args);

  // Verify that an arrange step was created with normal sorting (not noSort)
  const PLN_BaseStep *arrangeStep = AGPLN_FindStep(result.tailPlan, NULL, NULL, PLN_T_ARRANGE);
  ASSERT_TRUE(arrangeStep != NULL);
  const PLN_ArrangeStep *arng = (const PLN_ArrangeStep *)arrangeStep;
  ASSERT_TRUE(arng->sortKeys != NULL);

  // Verify default RRF scoring type was set
  assertRRFScoringCtx(HYBRID_DEFAULT_RRF_CONSTANT, HYBRID_DEFAULT_WINDOW);
}

TEST_F(ParseHybridTest, testNoSortByWillHaveImplicitSort) {
  // Test without SORTBY - should not disable implicit sorting (default behavior)
  RMCK::ArgvList args(ctx, "FT.HYBRID", index_name.c_str(), "SEARCH", "hello", "VSIM", "@vector", "$BLOB", "PARAMS", "2", "BLOB", TEST_BLOB_DATA);

  parseCommand(args);

  // Verify that an implicit sort-by-score step was created
  const PLN_BaseStep *arrangeStep = AGPLN_FindStep(result.tailPlan, NULL, NULL, PLN_T_ARRANGE);
  ASSERT_TRUE(arrangeStep != NULL);

  // Verify default RRF scoring type was set
  assertRRFScoringCtx(HYBRID_DEFAULT_RRF_CONSTANT, HYBRID_DEFAULT_WINDOW);
}

// Tests for parseVectorSubquery functionality (VSIM tests)

TEST_F(ParseHybridTest, testVsimBasicKNNWithFilter) {
  // Parse hybrid request
  RMCK::ArgvList args(ctx, "FT.HYBRID", index_name.c_str(), "SEARCH", "hello", "VSIM", "@vector", "$BLOB", "KNN", "4", "K", "10", "EF_RUNTIME", "4", "FILTER", "@title:hello", "PARAMS", "2", "BLOB", TEST_BLOB_DATA);

  parseCommand(args);

  AREQ* vecReq = result.vector;

  // Verify AST structure for KNN query
  ASSERT_TRUE(vecReq->ast.root != NULL);
  ASSERT_EQ(vecReq->ast.root->type, QN_VECTOR);

  // Verify QueryNode structure
  QueryNode *vn = vecReq->ast.root;
  ASSERT_EQ(vn->opts.flags & QueryNode_YieldsDistance, QueryNode_YieldsDistance); // Vector queries always have this flag
  ASSERT_EQ(vn->opts.flags & QueryNode_HybridVectorSubqueryNode, QueryNode_HybridVectorSubqueryNode); // Should be marked as hybrid vector subquery node
  ASSERT_TRUE(vn->opts.distField == NULL); // No YIELD_SCORE_AS specified

  // Verify parameters
  ASSERT_EQ(QueryNode_NumParams(vn), 1);
  ASSERT_STREQ(vn->params[0].name, "BLOB");
  ASSERT_EQ(vn->params[0].len, 4);
  ASSERT_EQ(vn->params[0].type, PARAM_VEC);
  ASSERT_STREQ(*(char**)vn->params[0].target, TEST_BLOB_DATA);
  ASSERT_EQ(*vn->params[0].target_len, strlen(TEST_BLOB_DATA));
  ASSERT_EQ(vn->params[0].sign, 0);

  // Verify VectorQuery structure
  VectorQuery *vq = vn->vn.vq;
  ASSERT_TRUE(vq != NULL);
  ASSERT_TRUE(vq->field != NULL);
  ASSERT_TRUE(vq->scoreField != NULL);
  ASSERT_STREQ(vq->scoreField, "__vector_score");
  ASSERT_EQ(vq->type, VECSIM_QT_KNN);
  ASSERT_EQ(vq->knn.k, 10);
  ASSERT_EQ(vq->knn.order, BY_SCORE);

  // verify the filter child
  ASSERT_TRUE(vn->children != NULL);
  ASSERT_EQ(vn->children[0]->type, QN_UNION);
  ASSERT_EQ(vn->children[0]->children[0]->type, QN_TOKEN); //hello
  ASSERT_STREQ(vn->children[0]->children[0]->tn.str, "hello");
  ASSERT_EQ(vn->children[0]->children[1]->type, QN_TOKEN); //+hello
  ASSERT_STREQ(vn->children[0]->children[1]->tn.str, "+hello");
}

TEST_F(ParseHybridTest, testVsimKNNWithEFRuntime) {
  // Parse hybrid request
  RMCK::ArgvList args(ctx, "FT.HYBRID", index_name.c_str(), "SEARCH", "hello", "VSIM", "@vector", "$BLOB", "KNN", "4", "K", "10", "EF_RUNTIME", "80", "FILTER", "@title:hello", "PARAMS", "2", "BLOB", TEST_BLOB_DATA);

  parseCommand(args);

  AREQ* vecReq = result.vector;

  // Verify AST structure for KNN query with EF_RUNTIME
  ASSERT_TRUE(vecReq->ast.root != NULL);
  ASSERT_EQ(vecReq->ast.root->type, QN_VECTOR);

  // Verify QueryNode structure
  QueryNode *vn = vecReq->ast.root;
  ASSERT_EQ(vn->opts.flags & QueryNode_YieldsDistance, QueryNode_YieldsDistance); // Vector queries always have this flag
  ASSERT_TRUE(vn->opts.distField == NULL); // No YIELD_SCORE_AS specified

  // Verify VectorQuery structure
  VectorQuery *vq = vn->vn.vq;
  ASSERT_TRUE(vq != NULL);
  ASSERT_TRUE(vq->field != NULL);
  ASSERT_TRUE(vq->scoreField != NULL);
  ASSERT_STREQ(vq->scoreField, "__vector_score");
  ASSERT_EQ(vq->type, VECSIM_QT_KNN);
  ASSERT_EQ(vq->knn.k, 10);
  ASSERT_EQ(vq->knn.order, BY_SCORE);

  // Verify EF_RUNTIME parameter is stored in VectorQuery params
  ASSERT_TRUE(vq->params.params != NULL);
  bool foundEfRuntime = false;
  for (size_t i = 0; i < array_len(vq->params.params); i++) {
    if (strcmp(vq->params.params[i].name, "EF_RUNTIME") == 0) {
      ASSERT_STREQ(vq->params.params[i].value, "80");
      foundEfRuntime = true;
      break;
    }
  }
  ASSERT_TRUE(foundEfRuntime);
}

TEST_F(ParseHybridTest, testVsimBasicKNNNoFilter) {
  // Parse hybrid request
  RMCK::ArgvList args(ctx, "FT.HYBRID", index_name.c_str(), "SEARCH", "hello", "VSIM", "@vector", "$BLOB", "KNN", "2", "K", "5", "PARAMS", "2", "BLOB", TEST_BLOB_DATA);

  parseCommand(args);

  AREQ* vecReq = result.vector;

  // Verify AST structure for basic KNN query without filter
  ASSERT_TRUE(vecReq->ast.root != NULL);
  ASSERT_EQ(vecReq->ast.root->type, QN_VECTOR);

  // Verify QueryNode structure
  QueryNode *vn = vecReq->ast.root;
  ASSERT_EQ(vn->opts.flags & QueryNode_YieldsDistance, QueryNode_YieldsDistance); // Vector queries always have this flag
  ASSERT_TRUE(vn->opts.distField == NULL); // No YIELD_SCORE_AS specified

  // Verify parameters
  ASSERT_EQ(QueryNode_NumParams(vn), 1);
  ASSERT_STREQ(vn->params[0].name, "BLOB");
  ASSERT_EQ(vn->params[0].type, PARAM_VEC);
  ASSERT_EQ(vn->params[0].sign, 0);

  // Verify VectorQuery structure
  VectorQuery *vq = vn->vn.vq;
  ASSERT_TRUE(vq != NULL);
  ASSERT_TRUE(vq->field != NULL);
  ASSERT_TRUE(vq->scoreField != NULL);
  ASSERT_STREQ(vq->scoreField, "__vector_score");
  ASSERT_EQ(vq->type, VECSIM_QT_KNN);
  ASSERT_EQ(vq->knn.k, 5);
  ASSERT_EQ(vq->knn.order, BY_SCORE);

  // Verify wildcard query is the child of the vector querynode
  ASSERT_TRUE(vn->children != NULL);
  ASSERT_EQ(vn->children[0]->type, QN_WILDCARD);
}

TEST_F(ParseHybridTest, testVsimKNNWithYieldDistanceOnly) {
  // YIELD_SCORE_AS should work
  RMCK::ArgvList args(ctx, "FT.HYBRID", index_name.c_str(),
    "SEARCH", "hello",
    "VSIM", "@vector", "$BLOB",
      "KNN", "2", "K", "8",
      "YIELD_SCORE_AS", "distance_score",
    "PARAMS", "2", "BLOB", TEST_BLOB_DATA);

  parseCommand(args);

  AREQ* vecReq = result.vector;

  // Verify AST structure for KNN query with YIELD_SCORE_AS
  ASSERT_TRUE(vecReq->ast.root != NULL);
  ASSERT_EQ(vecReq->ast.root->type, QN_VECTOR);

  // Verify QueryNode structure
  QueryNode *vn = vecReq->ast.root;
  ASSERT_EQ(vn->opts.flags & QueryNode_YieldsDistance, QueryNode_YieldsDistance);
  ASSERT_STREQ(vn->opts.distField, "distance_score");

  // Verify VectorQuery structure
  VectorQuery *vq = vn->vn.vq;
  ASSERT_TRUE(vq != NULL);
  ASSERT_TRUE(vq->field != NULL);
  ASSERT_EQ(vn->opts.flags & QueryNode_YieldsDistance, QueryNode_YieldsDistance);
  ASSERT_EQ(vq->type, VECSIM_QT_KNN);
  ASSERT_EQ(vq->knn.k, 8);
  ASSERT_EQ(vq->knn.order, BY_SCORE);
}

TEST_F(ParseHybridTest, testVsimRangeBasic) {
  // Parse hybrid request
  RMCK::ArgvList args(ctx, "FT.HYBRID", index_name.c_str(),
    "SEARCH", "hello", "VSIM", "@vector", "$BLOB", "RANGE", "2", "RADIUS", "0.5", "PARAMS", "2", "BLOB", TEST_BLOB_DATA);

  parseCommand(args);

  AREQ* vecReq = result.vector;

  // Verify AST structure for basic RANGE query with filter
  ASSERT_TRUE(vecReq->ast.root != NULL);
  ASSERT_EQ(vecReq->ast.root->type, QN_PHRASE); // Root should be PHRASE for RANGE queries with filters

  QueryNode *vn = findVectorNodeChild(vecReq->ast.root);
  ASSERT_TRUE(vn != NULL) << "Vector node not found as child of PHRASE";

  // Verify QueryNode structure
  ASSERT_EQ(vn->opts.flags & QueryNode_YieldsDistance, QueryNode_YieldsDistance); // Vector queries always have this flag
  ASSERT_EQ(vn->opts.flags & QueryNode_HybridVectorSubqueryNode, QueryNode_HybridVectorSubqueryNode); // Should be marked as hybrid vector subquery node
  ASSERT_TRUE(vn->opts.distField == NULL); // No YIELD_SCORE_AS specified

  // Verify parameters
  ASSERT_EQ(QueryNode_NumParams(vn), 1);
  ASSERT_STREQ(vn->params[0].name, "BLOB");
  ASSERT_EQ(vn->params[0].type, PARAM_VEC);
  ASSERT_EQ(vn->params[0].sign, 0);

  // Verify VectorQuery structure
  VectorQuery *vq = vn->vn.vq;
  ASSERT_TRUE(vq != NULL);
  ASSERT_TRUE(vq->field != NULL);
  ASSERT_TRUE(vq->scoreField != NULL);
  ASSERT_STREQ(vq->scoreField, "__vector_score");
  ASSERT_EQ(vq->type, VECSIM_QT_RANGE);
  ASSERT_EQ(vq->range.radius, 0.5);
  ASSERT_EQ(vq->range.order, BY_SCORE);

  // Verify BLOB parameter was correctly resolved (parameter resolution test)
  const char* expectedBlob = TEST_BLOB_DATA;
  size_t expectedBlobLen = strlen(expectedBlob);
  ASSERT_TRUE(vq->range.vector != NULL);
  ASSERT_EQ(vq->range.vecLen, expectedBlobLen);
  ASSERT_EQ(memcmp(vq->range.vector, expectedBlob, expectedBlobLen), 0);
}

TEST_F(ParseHybridTest, testVsimRangeWithEpsilon) {
  // Parse hybrid request
  RMCK::ArgvList args(ctx, "FT.HYBRID", index_name.c_str(), "SEARCH", "hello", "VSIM", "@vector", "$BLOB", "RANGE", "4", "RADIUS", "0.8", "EPSILON", "0.01", "PARAMS", "2", "BLOB", TEST_BLOB_DATA);

  parseCommand(args);

  AREQ* vecReq = result.vector;

  // Verify AST structure for RANGE query with EPSILON
  ASSERT_TRUE(vecReq->ast.root != NULL);
  ASSERT_EQ(vecReq->ast.root->type, QN_PHRASE); // Root should be PHRASE for RANGE queries with filters

  QueryNode *vn = findVectorNodeChild(vecReq->ast.root);
  ASSERT_TRUE(vn != NULL) << "Vector node not found as child of PHRASE";

  // Verify QueryNode structure
  ASSERT_EQ(vn->opts.flags & QueryNode_YieldsDistance, QueryNode_YieldsDistance);
  ASSERT_EQ(vn->opts.flags & QueryNode_HybridVectorSubqueryNode, QueryNode_HybridVectorSubqueryNode); // Should be marked as hybrid vector subquery node

  // Verify VectorQuery structure
  VectorQuery *vq = vn->vn.vq;
  ASSERT_TRUE(vq != NULL);
  ASSERT_TRUE(vq->field != NULL);
  ASSERT_TRUE(vq->scoreField != NULL);
  ASSERT_STREQ(vq->scoreField, "__vector_score");
  ASSERT_EQ(vq->type, VECSIM_QT_RANGE);
  ASSERT_EQ(vq->range.radius, 0.8);
  ASSERT_EQ(vq->range.order, BY_SCORE);

  // Verify BLOB parameter was correctly resolved (parameter resolution test)
  const char* expectedBlob = TEST_BLOB_DATA;
  size_t expectedBlobLen = strlen(expectedBlob);
  ASSERT_TRUE(vq->range.vector != NULL);
  ASSERT_EQ(vq->range.vecLen, expectedBlobLen);
  ASSERT_EQ(memcmp(vq->range.vector, expectedBlob, expectedBlobLen), 0);

  // Verify EPSILON parameter is stored in VectorQuery params
  ASSERT_TRUE(vq->params.params != NULL);
  bool foundEpsilon = false;
  for (size_t i = 0; i < array_len(vq->params.params); i++) {
    if (strcmp(vq->params.params[i].name, "EPSILON") == 0) {
      ASSERT_STREQ(vq->params.params[i].value, "0.01");
      foundEpsilon = true;
      break;
    }
  }
  ASSERT_TRUE(foundEpsilon);
}

TEST_F(ParseHybridTest, testExternalCommandWith_NUM_SSTRING) {
  RMCK::ArgvList args(ctx, "FT.HYBRID", index_name.c_str(),
        "SEARCH", "hello", "VSIM", "@vector", "$BLOB", "PARAMS", "2", "BLOB", TEST_BLOB_DATA, "_NUM_SSTRING");

  QueryError status = QueryError_Default();
  ArgsCursor ac = {0};
  HybridRequest_InitArgsCursor(hybridRequest, &ac, args, args.size());
  parseHybridCommand(ctx, &ac, hybridRequest->sctx, &result, &status, false);
  EXPECT_EQ(QueryError_GetCode(&status), QUERY_ERROR_CODE_PARSE_ARGS) << "Should fail as external command";
  QueryError_ClearError(&status);

  // Clean up any partial allocations from the failed parse
  if (result.vector && result.vector->ast.root) {
    QAST_Destroy(&result.vector->ast);
    result.vector->ast.root = NULL;
  }
}

TEST_F(ParseHybridTest, testInternalCommandWith_NUM_SSTRING) {
  RMCK::ArgvList args(ctx, "FT.HYBRID", index_name.c_str(),
        "SEARCH", "hello", "VSIM", "@vector", "$BLOB", "PARAMS", "2", "BLOB", TEST_BLOB_DATA, "_NUM_SSTRING", SLOTS_STR);
  static RedisModuleSlotRangeArray slots = {
    .num_ranges = 1,
    .ranges = {
      { .start = 0, .end = 16383 }
    }
  };
  char * serializedSlots = SlotRangesArray_Serialize(&slots);
  args.add(serializedSlots, SlotRangeArray_SizeOf(1));
  rm_free(serializedSlots);

  QueryError status = QueryError_Default();

  ASSERT_FALSE(result.hybridParams->aggregationParams.common.reqflags & QEXEC_F_TYPED);
  ArgsCursor ac = {0};
  HybridRequest_InitArgsCursor(hybridRequest, &ac, args, args.size());
  parseHybridCommand(ctx, &ac, hybridRequest->sctx, &result, &status, true);
  EXPECT_EQ(QueryError_GetCode(&status), QUERY_ERROR_CODE_OK) << "Should succeed as internal command";
  QueryError_ClearError(&status);

  // Verify _NUM_SSTRING flag is set after parsing
  ASSERT_TRUE(result.hybridParams->aggregationParams.common.reqflags & QEXEC_F_TYPED);
}

TEST_F(ParseHybridTest, testVsimInvalidFilterWeight) {
  RMCK::ArgvList args(ctx, "FT.HYBRID", index_name.c_str(), "SEARCH", "hello", "VSIM", "@vector", "$BLOB", "FILTER","@title:(foo bar)=> {$weight: 2.0}", "PARAMS", "2", "BLOB", TEST_BLOB_DATA);
  testErrorCode(args, QUERY_ERROR_CODE_WEIGHT_NOT_ALLOWED, "Weight attributes are not allowed in FT.HYBRID VSIM FILTER");
}

// Helper function to test error cases with less boilerplate
void ParseHybridTest::testErrorCode(RMCK::ArgvList& args, QueryErrorCode expected_code, const char* expected_detail) {
  QueryError status = QueryError_Default();

  // Create a fresh sctx for this test
  ArgsCursor ac = {0};
  HybridRequest_InitArgsCursor(hybridRequest, &ac, args, args.size());
  int rc = parseHybridCommand(ctx, &ac, hybridRequest->sctx, &result, &status, false);
  ASSERT_TRUE(rc == REDISMODULE_ERR) << "parsing error: " << QueryError_GetUserError(&status);
  ASSERT_EQ(QueryError_GetCode(&status), expected_code) << "parsing error: " << QueryError_GetUserError(&status);
  ASSERT_STREQ(QueryError_GetUserError(&status), expected_detail) << "parsing error: " << QueryError_GetUserError(&status);

  // Clean up
  QueryError_ClearError(&status);
}

TEST_F(ParseHybridTest, testVsimInvalidFilterVectorField) {
  // Setup: Dialect 2 is required for vector queries
  unsigned int previousDialectVersion = RSGlobalConfig.requestConfigParams.dialectVersion;
  SET_DIALECT(RSGlobalConfig.requestConfigParams.dialectVersion, 2);

  RMCK::ArgvList args(ctx, "FT.HYBRID", index_name.c_str(), "SEARCH", "hello", "VSIM", "@vector", "$BLOB", "FILTER", "@vector:[VECTOR_RANGE 0.01 $BLOB]", "PARAMS", "2", "BLOB", TEST_BLOB_DATA);
  testErrorCode(args, QUERY_ERROR_CODE_VECTOR_NOT_ALLOWED, "Vector expressions are not allowed in FT.HYBRID VSIM FILTER");

  // Teardown: Restore previous dialect version
  SET_DIALECT(RSGlobalConfig.requestConfigParams.dialectVersion, previousDialectVersion);
}

// ============================================================================
// ERROR HANDLING TESTS - All tests using the testErrorCode helper function
// ============================================================================

// Basic parsing error tests
TEST_F(ParseHybridTest, testMissingSearchArgument) {
  // Missing SEARCH argument: FT.HYBRID <index> VSIM @vector_field
<<<<<<< HEAD
  RMCK::ArgvList args(ctx, "FT.HYBRID", index_name.c_str(), "VSIM", "vector_field");
  testErrorCode(args, QUERY_ERROR_CODE_PARSE_ARGS, "Invalid subqueries count: expected an unsigned integer");
=======
  RMCK::ArgvList args(ctx, "FT.HYBRID", index_name.c_str(), "VSIM", "@vector", "$BLOB", "PARAMS", "2", "BLOB", TEST_BLOB_DATA);
  testErrorCode(args, QUERY_ERROR_CODE_SYNTAX, "SEARCH argument is required");
>>>>>>> 1bcbb7b3
}

TEST_F(ParseHybridTest, testMissingQueryStringAfterSearch) {
  // Missing query string after SEARCH: FT.HYBRID <index> SEARCH
  RMCK::ArgvList args(ctx, "FT.HYBRID", index_name.c_str(), "SEARCH");
  testErrorCode(args, QUERY_ERROR_CODE_PARSE_ARGS, "No query string provided for SEARCH");
}

TEST_F(ParseHybridTest, testMissingSecondSearchArgument) {
  // Missing second search argument: FT.HYBRID <index> SEARCH hello
  RMCK::ArgvList args(ctx, "FT.HYBRID", index_name.c_str(), "SEARCH", "hello");
  testErrorCode(args, QUERY_ERROR_CODE_SYNTAX, "VSIM argument is required");
}

TEST_F(ParseHybridTest, testInvalidSearchAfterSearch) {
  // Test invalid syntax: FT.HYBRID <index> SEARCH hello SEARCH world (should fail)
  RMCK::ArgvList args(ctx, "FT.HYBRID", index_name.c_str(), "SEARCH", "hello", "SEARCH", "world");
  testErrorCode(args, QUERY_ERROR_CODE_PARSE_ARGS, "Unknown argument `SEARCH` in SEARCH");
}

// VSIM parsing error tests
TEST_F(ParseHybridTest, testVsimMissingVectorField) {
  // Test missing vector field name after VSIM
  RMCK::ArgvList args(ctx, "FT.HYBRID", index_name.c_str(), "SEARCH", "hello", "VSIM");
  testErrorCode(args, QUERY_ERROR_CODE_SYNTAX, "Missing vector field name");
}

TEST_F(ParseHybridTest, testVsimMissingVectorArgument) {
  // Test missing vector argument after field name
  RMCK::ArgvList args(ctx, "FT.HYBRID", index_name.c_str(), "SEARCH", "hello", "VSIM", "@vector");
  testErrorCode(args, QUERY_ERROR_CODE_SYNTAX, "Missing vector argument");
}

TEST_F(ParseHybridTest, testVsimVectorFieldMissingAtPrefix) {
  // Test vector field name without @ prefix - should fail with specific error
  RMCK::ArgvList args(ctx, "FT.HYBRID", index_name.c_str(), "SEARCH", "hello", "VSIM", "vector", "$BLOB", "KNN", "2", "K", "10", "PARAMS", "2", "BLOB", TEST_BLOB_DATA);
  testErrorCode(args, QUERY_ERROR_CODE_SYNTAX, "Missing @ prefix for vector field name");
}

// Parameter parsing error tests
TEST_F(ParseHybridTest, testBlobWithoutParams) {
  // Test using $BLOB without PARAMS section - should fail
  RMCK::ArgvList args(ctx, "FT.HYBRID", index_name.c_str(), "SEARCH", "hello", "VSIM", "@vector", "$BLOB", "KNN", "2", "K", "10");
  testErrorCode(args, QUERY_ERROR_CODE_NO_PARAM, "No such parameter `BLOB`");
}

TEST_F(ParseHybridTest, testDirectVector) {
  // Test using direct vector - should fail
  RMCK::ArgvList args(ctx, "FT.HYBRID", index_name.c_str(), "SEARCH", "hello", "VSIM", "@vector", TEST_BLOB_DATA);
  testErrorCode(args, QUERY_ERROR_CODE_SYNTAX, "Invalid vector argument, expected a parameter name starting with $");
}

// KNN parsing error tests
TEST_F(ParseHybridTest, testKNNMissingArgumentCount) {
  // Test KNN without argument count
  RMCK::ArgvList args(ctx, "FT.HYBRID", index_name.c_str(), "SEARCH", "hello", "VSIM", "@vector", "$BLOB", "KNN");
  testErrorCode(args, QUERY_ERROR_CODE_PARSE_ARGS, "Missing argument count");
}

TEST_F(ParseHybridTest, testVsimKNNOddParamCount) {
  // Test KNN with count=1 (odd count, missing K value)
  RMCK::ArgvList args(ctx, "FT.HYBRID", index_name.c_str(), "SEARCH", "hello", "VSIM", "@vector", "$BLOB", "KNN", "1", "K", "PARAMS", "2", "BLOB", TEST_BLOB_DATA);
  testErrorCode(args, QUERY_ERROR_CODE_SYNTAX, "Invalid argument count: 1 (must be a positive even number for key/value pairs)");
}

TEST_F(ParseHybridTest, testKNNZeroArgumentCount) {
  // Test KNN with zero argument count
  RMCK::ArgvList args(ctx, "FT.HYBRID", index_name.c_str(), "SEARCH", "hello", "VSIM", "@vector", "$BLOB", "KNN", "0");
  testErrorCode(args, QUERY_ERROR_CODE_SYNTAX, "Invalid argument count: 0 (must be a positive even number for key/value pairs)");
}

TEST_F(ParseHybridTest, testVsimSubqueryMissingK) {
  // Test KNN without K argument
  RMCK::ArgvList args(ctx, "FT.HYBRID", index_name.c_str(), "SEARCH", "hello", "VSIM", "@vector", "$BLOB", "KNN", "2", "EF_RUNTIME", "100", "PARAMS", "2", "BLOB", TEST_BLOB_DATA);
  testErrorCode(args, QUERY_ERROR_CODE_PARSE_ARGS, "Missing required argument K");
}

TEST_F(ParseHybridTest, testKNNInvalidKValue) {
  // Test KNN with invalid K value (non-numeric)
  RMCK::ArgvList args(ctx, "FT.HYBRID", index_name.c_str(), "SEARCH", "hello", "VSIM", "@vector", "$BLOB", "KNN", "2", "K", "invalid", "PARAMS", "2", "BLOB", TEST_BLOB_DATA);
  testErrorCode(args, QUERY_ERROR_CODE_SYNTAX, "Invalid K value");
}

TEST_F(ParseHybridTest, testKNNNegativeKValue) {
  // Test KNN with negative K value
  RMCK::ArgvList args(ctx, "FT.HYBRID", index_name.c_str(), "SEARCH", "hello", "VSIM", "@vector", "$BLOB", "KNN", "2", "K", "-1", "PARAMS", "2", "BLOB", TEST_BLOB_DATA);
  testErrorCode(args, QUERY_ERROR_CODE_SYNTAX, "Invalid K value");
}

TEST_F(ParseHybridTest, testKNNZeroKValue) {
  // Test KNN with zero K value
  RMCK::ArgvList args(ctx, "FT.HYBRID", index_name.c_str(), "SEARCH", "hello", "VSIM", "@vector", "$BLOB", "KNN", "2", "K", "0", "PARAMS", "2", "BLOB", TEST_BLOB_DATA);
  testErrorCode(args, QUERY_ERROR_CODE_SYNTAX, "Invalid K value");
}

TEST_F(ParseHybridTest, testVsimKNNDuplicateK) {
  // Test KNN with duplicate K arguments
  RMCK::ArgvList args(ctx, "FT.HYBRID", index_name.c_str(), "SEARCH", "hello", "VSIM", "@vector", "$BLOB", "KNN", "4", "K", "10", "K", "20", "PARAMS", "2", "BLOB", TEST_BLOB_DATA);
  testErrorCode(args, QUERY_ERROR_CODE_DUP_PARAM, "Duplicate K argument");
}

TEST_F(ParseHybridTest, testVsimKNNDuplicateEFRuntime) {
  // Test KNN with duplicate EF_RUNTIME arguments
  RMCK::ArgvList args(ctx, "FT.HYBRID", index_name.c_str(), "SEARCH", "hello", "VSIM", "@vector", "$BLOB", "KNN", "6", "K", "10", "EF_RUNTIME", "100", "EF_RUNTIME", "200", "PARAMS", "2", "BLOB", TEST_BLOB_DATA);
  testErrorCode(args, QUERY_ERROR_CODE_DUP_PARAM, "Duplicate EF_RUNTIME argument");
}

TEST_F(ParseHybridTest, testKNNDuplicateYieldDistanceAs) {
  // Test KNN with duplicate YIELD_SCORE_AS arguments
  RMCK::ArgvList args(ctx, "FT.HYBRID", index_name.c_str(),
    "SEARCH", "hello",
    "VSIM", "@vector", "$BLOB",
      "KNN", "2", "K", "10",
      "YIELD_SCORE_AS", "dist1", "YIELD_SCORE_AS", "dist2",
    "PARAMS", "2", "BLOB", TEST_BLOB_DATA);
  testErrorCode(args, QUERY_ERROR_CODE_PARSE_ARGS, "YIELD_SCORE_AS: Unknown argument");
}

TEST_F(ParseHybridTest, testKNNCountingYieldDistanceAs) {
  // Test KNN with YIELD_SCORE_AS as counting argument
  RMCK::ArgvList args(ctx, "FT.HYBRID", index_name.c_str(),
    "SEARCH", "hello",
    "VSIM", "@vector", "$BLOB",
      "KNN", "4", "K", "10", "YIELD_SCORE_AS", "v_score",
    "PARAMS", "2", "BLOB", TEST_BLOB_DATA);
  testErrorCode(args, QUERY_ERROR_CODE_PARSE_ARGS, "Unknown argument `YIELD_SCORE_AS` in KNN");
}

TEST_F(ParseHybridTest, testVsimKNNWithEpsilon) {
  // Test KNN with EPSILON (should be RANGE-only)
  RMCK::ArgvList args(ctx, "FT.HYBRID", index_name.c_str(), "SEARCH", "hello", "VSIM", "@vector", "$BLOB", "KNN", "4", "K", "10", "EPSILON", "0.01", "PARAMS", "2", "BLOB", TEST_BLOB_DATA);
  testErrorCode(args, QUERY_ERROR_CODE_PARSE_ARGS, "Unknown argument `EPSILON` in KNN");
}

TEST_F(ParseHybridTest, testVsimSubqueryWrongParamCount) {
  // Test with wrong argument count
  RMCK::ArgvList args(ctx, "FT.HYBRID", index_name.c_str(), "SEARCH", "\"hello\"", "VSIM", "@vector", "$BLOB", "KNN", "4", "K", "10", "FILTER", "@text:hello", "PARAMS", "2", "BLOB", TEST_BLOB_DATA);
  testErrorCode(args, QUERY_ERROR_CODE_PARSE_ARGS, "Unknown argument `FILTER` in KNN");
}

// RANGE parsing error tests
TEST_F(ParseHybridTest, testRangeMissingArgumentCount) {
  // Test RANGE without argument count
  RMCK::ArgvList args(ctx, "FT.HYBRID", index_name.c_str(), "SEARCH", "hello", "VSIM", "@vector", "$BLOB", "RANGE");
  testErrorCode(args, QUERY_ERROR_CODE_PARSE_ARGS, "Missing argument count");
}

TEST_F(ParseHybridTest, testVsimRangeOddParamCount) {
  // Test RANGE with count=3 (odd count, missing EPSILON value)
  RMCK::ArgvList args(ctx, "FT.HYBRID", index_name.c_str(), "SEARCH", "hello", "VSIM", "@vector", "$BLOB", "RANGE", "3", "RADIUS", "0.5", "EPSILON", "PARAMS", "2", "BLOB", TEST_BLOB_DATA);
  testErrorCode(args, QUERY_ERROR_CODE_SYNTAX, "Invalid argument count: 3 (must be a positive even number for key/value pairs)");
}

TEST_F(ParseHybridTest, testRangeZeroArgumentCount) {
  // Test RANGE with zero argument count
  RMCK::ArgvList args(ctx, "FT.HYBRID", index_name.c_str(), "SEARCH", "hello", "VSIM", "@vector", "$BLOB", "RANGE", "0");
  testErrorCode(args, QUERY_ERROR_CODE_SYNTAX, "Invalid argument count: 0 (must be a positive even number for key/value pairs)");
}

TEST_F(ParseHybridTest, testRangeInvalidRadiusValue) {
  // Test RANGE with invalid RADIUS value (non-numeric)
  RMCK::ArgvList args(ctx, "FT.HYBRID", index_name.c_str(), "SEARCH", "hello", "VSIM", "@vector", "$BLOB", "RANGE", "2", "RADIUS", "invalid", "PARAMS", "2", "BLOB", TEST_BLOB_DATA);
  testErrorCode(args, QUERY_ERROR_CODE_SYNTAX, "Invalid RADIUS value");
}

TEST_F(ParseHybridTest, testVsimRangeDuplicateRadius) {
  // Test RANGE with duplicate RADIUS arguments
  RMCK::ArgvList args(ctx, "FT.HYBRID", index_name.c_str(), "SEARCH", "hello", "VSIM", "@vector", "$BLOB", "RANGE", "4", "RADIUS", "0.5", "RADIUS", "0.8", "PARAMS", "2", "BLOB", TEST_BLOB_DATA);
  testErrorCode(args, QUERY_ERROR_CODE_DUP_PARAM, "Duplicate RADIUS argument");
}

TEST_F(ParseHybridTest, testVsimRangeDuplicateEpsilon) {
  // Test RANGE with duplicate EPSILON arguments
  RMCK::ArgvList args(ctx, "FT.HYBRID", index_name.c_str(), "SEARCH", "hello", "VSIM", "@vector", "$BLOB", "RANGE", "6", "RADIUS", "0.5", "EPSILON", "0.01", "EPSILON", "0.02", "PARAMS", "2", "BLOB", TEST_BLOB_DATA);
  testErrorCode(args, QUERY_ERROR_CODE_DUP_PARAM, "Duplicate EPSILON argument");
}

TEST_F(ParseHybridTest, testRangeDuplicateYieldDistanceAs) {
  // Test RANGE with duplicate YIELD_SCORE_AS arguments
  RMCK::ArgvList args(ctx, "FT.HYBRID", index_name.c_str(),
    "SEARCH", "hello",
    "VSIM", "@vector", "$BLOB",
      "RANGE", "2", "RADIUS", "0.5",
      "YIELD_SCORE_AS", "dist1", "YIELD_SCORE_AS", "dist2",
    "PARAMS", "2", "BLOB", TEST_BLOB_DATA);
  testErrorCode(args, QUERY_ERROR_CODE_PARSE_ARGS, "YIELD_SCORE_AS: Unknown argument");
}

TEST_F(ParseHybridTest, testRangeCountingYieldDistanceAs) {
  // Test RANGE with YIELD_SCORE_AS as counting argument
  RMCK::ArgvList args(ctx, "FT.HYBRID", index_name.c_str(),
    "SEARCH", "hello",
    "VSIM", "@vector", "$BLOB",
      "RANGE", "4", "RADIUS", "0.5", "YIELD_SCORE_AS", "v_score",
    "PARAMS", "2", "BLOB", TEST_BLOB_DATA);
  testErrorCode(args, QUERY_ERROR_CODE_PARSE_ARGS, "Unknown argument `YIELD_SCORE_AS` in RANGE");
}

TEST_F(ParseHybridTest, testVsimRangeWithEFRuntime) {
  // Test RANGE with EF_RUNTIME (should be KNN-only)
  RMCK::ArgvList args(ctx, "FT.HYBRID", index_name.c_str(), "SEARCH", "hello", "VSIM", "@vector", "$BLOB", "RANGE", "4", "RADIUS", "0.5", "EF_RUNTIME", "100", "PARAMS", "2", "BLOB", TEST_BLOB_DATA);
  testErrorCode(args, QUERY_ERROR_CODE_PARSE_ARGS, "Unknown argument `EF_RUNTIME` in RANGE");
}

// NOTE: Invalid parameter values of EF_RUNTIME EPSILON_STRING are NOT validated during parsing.
// The validation happens during query execution in the flow:
// QAST_Iterate() → Query_EvalNode() → NewVectorIterator() → VecSim_ResolveQueryParams()
// These validation tests should be in execution tests, not parsing tests.

TEST_F(ParseHybridTest, testCombineRRFInvalidConstantValue) {
  // Test RRF with invalid CONSTANT value (non-numeric)
  RMCK::ArgvList args(ctx, "FT.HYBRID", index_name.c_str(),
      "SEARCH", "hello", "VSIM", "@vector", "$BLOB",
      "COMBINE", "RRF", "2", "CONSTANT", "invalid",
      "PARAMS", "2", "BLOB", TEST_BLOB_DATA);
  testErrorCode(args, QUERY_ERROR_CODE_PARSE_ARGS, "CONSTANT: Could not convert argument to expected type");
}

TEST_F(ParseHybridTest, testDefaultTextScorerForLinear) {
  RMCK::ArgvList args(ctx, "FT.HYBRID", index_name.c_str(), "SEARCH", "hello", "VSIM", "@vector", "$BLOB", \
   "COMBINE", "LINEAR", "4", "ALPHA", "0.6", "BETA", "0.4",
   "PARAMS", "2", "BLOB", TEST_BLOB_DATA);

  parseCommand(args);
  // No explicit scorer should be set; the default scorer will be used
  ASSERT_STREQ(result.search->searchopts.scorerName, DEFAULT_SCORER_NAME);
}

TEST_F(ParseHybridTest, testExplicitTextScorerForLinear) {
  RMCK::ArgvList args(ctx, "FT.HYBRID", index_name.c_str(), "SEARCH", "hello", "SCORER", "TFIDF", "VSIM", "@vector", "$BLOB", \
   "COMBINE", "LINEAR", "4", "ALPHA", "0.6", "BETA", "0.4",
   "PARAMS", "2", "BLOB", TEST_BLOB_DATA);

  parseCommand(args);

  ASSERT_STREQ(result.search->searchopts.scorerName, TFIDF_SCORER_NAME);
}

TEST_F(ParseHybridTest, testDefaultTextScorerForRRF) {
  RMCK::ArgvList args(ctx, "FT.HYBRID", index_name.c_str(), "SEARCH", "hello", "VSIM", "@vector", "$BLOB", \
   "COMBINE", "RRF", "2", "CONSTANT", "10",
   "PARAMS", "2", "BLOB", TEST_BLOB_DATA);

  parseCommand(args);

  // No explicit scorer should be set; the default scorer will be used
  ASSERT_STREQ(result.search->searchopts.scorerName, DEFAULT_SCORER_NAME);
}

TEST_F(ParseHybridTest, testExplicitTextScorerForRRF) {
  RMCK::ArgvList args(ctx, "FT.HYBRID", index_name.c_str(), "SEARCH", "hello", "SCORER", "TFIDF", "VSIM", "@vector", "$BLOB",\
   "COMBINE", "RRF", "2", "CONSTANT", "10",
   "PARAMS", "2", "BLOB", TEST_BLOB_DATA);

  parseCommand(args);

  ASSERT_STREQ(result.search->searchopts.scorerName, TFIDF_SCORER_NAME);
}

TEST_F(ParseHybridTest, testLinearPartialWeightsAlpha) {
  RMCK::ArgvList args(ctx, "FT.HYBRID", index_name.c_str(), "SEARCH", "hello", "VSIM", "@vector", "$BLOB", "COMBINE", "LINEAR", "2", "ALPHA", "0.6", "PARAMS", "2", "BLOB", TEST_BLOB_DATA);
  testErrorCode(args, QUERY_ERROR_CODE_SYNTAX, "Missing value for BETA");
}

TEST_F(ParseHybridTest, testLinearMissingArgs) {
  RMCK::ArgvList args(ctx, "FT.HYBRID", index_name.c_str(), "SEARCH", "hello", "VSIM", "@vector", "$BLOB", "COMBINE", "LINEAR", "4", "ALPHA", "0.6");
  testErrorCode(args, QUERY_ERROR_CODE_SYNTAX, "Not enough arguments in LINEAR, specified 4 but provided only 2");
}

TEST_F(ParseHybridTest, testLinearPartialWeightsBeta) {
  RMCK::ArgvList args(ctx, "FT.HYBRID", index_name.c_str(), "SEARCH", "hello", "VSIM", "@vector", "$BLOB", "COMBINE", "LINEAR", "2", "BETA", "0.6", "PARAMS", "2", "BLOB", TEST_BLOB_DATA);
  testErrorCode(args, QUERY_ERROR_CODE_SYNTAX, "Missing value for ALPHA");
}

TEST_F(ParseHybridTest, testLinearNegativeArgumentCount) {
  RMCK::ArgvList args(ctx, "FT.HYBRID", index_name.c_str(), "SEARCH", "hello", "VSIM", "@vector", "$BLOB", "COMBINE", "LINEAR", "-2", "ALPHA", "0.6", "BETA", "0.4", "PARAMS", "2", "BLOB", TEST_BLOB_DATA);
  testErrorCode(args, QUERY_ERROR_CODE_PARSE_ARGS, "Invalid LINEAR argument count, error: Value is outside acceptable bounds");
}

TEST_F(ParseHybridTest, testLinearMissingArgumentCount) {
  RMCK::ArgvList args(ctx, "FT.HYBRID", index_name.c_str(), "SEARCH", "hello", "VSIM", "@vector", "$BLOB", "COMBINE", "LINEAR");
  testErrorCode(args, QUERY_ERROR_CODE_PARSE_ARGS, "Missing LINEAR argument count");
}

// Missing parameter value tests
TEST_F(ParseHybridTest, testKNNMissingKValue) {
  // Test KNN with missing K value
  RMCK::ArgvList args(ctx, "FT.HYBRID", index_name.c_str(), "SEARCH", "hello", "VSIM", "@vector", "$BLOB", "KNN", "2", "K");
  testErrorCode(args, QUERY_ERROR_CODE_PARSE_ARGS, "Missing argument value for K");
}

TEST_F(ParseHybridTest, testKNNMissingEFRuntimeValue) {
  // Test KNN with missing EF_RUNTIME value
  RMCK::ArgvList args(ctx, "FT.HYBRID", index_name.c_str(), "SEARCH", "hello", "VSIM", "@vector", "$BLOB", "KNN", "4", "K", "10", "EF_RUNTIME");
  testErrorCode(args, QUERY_ERROR_CODE_PARSE_ARGS, "Missing argument value for EF_RUNTIME");
}

TEST_F(ParseHybridTest, testRangeMissingRadiusValue) {
  // Test RANGE with missing RADIUS value
  RMCK::ArgvList args(ctx, "FT.HYBRID", index_name.c_str(), "SEARCH", "hello", "VSIM", "@vector", "$BLOB", "RANGE", "2", "RADIUS");
  testErrorCode(args, QUERY_ERROR_CODE_PARSE_ARGS, "Missing argument value for RADIUS");
}

TEST_F(ParseHybridTest, testRangeMissingEpsilonValue) {
  // Test RANGE with missing EPSILON value
  RMCK::ArgvList args(ctx, "FT.HYBRID", index_name.c_str(), "SEARCH", "hello", "VSIM", "@vector", "$BLOB", "RANGE", "4", "RADIUS", "0.5", "EPSILON");
  testErrorCode(args, QUERY_ERROR_CODE_PARSE_ARGS, "Missing argument value for EPSILON");
}

TEST_F(ParseHybridTest, testLinearMissingAlphaValue) {
  // Test LINEAR with missing ALPHA value
  RMCK::ArgvList args(ctx, "FT.HYBRID", index_name.c_str(), "SEARCH", "hello", "VSIM", "@vector", "$BLOB", "COMBINE", "LINEAR", "2", "ALPHA");
  testErrorCode(args, QUERY_ERROR_CODE_SYNTAX, "Not enough arguments in LINEAR, specified 2 but provided only 1");
}

TEST_F(ParseHybridTest, testLinearMissingBetaValue) {
  // Test LINEAR with missing BETA value
  RMCK::ArgvList args(ctx, "FT.HYBRID", index_name.c_str(), "SEARCH", "hello", "VSIM", "@vector", "$BLOB", "COMBINE", "LINEAR", "2", "BETA");
  testErrorCode(args, QUERY_ERROR_CODE_SYNTAX,"Not enough arguments in LINEAR, specified 2 but provided only 1");
}

TEST_F(ParseHybridTest, testKNNMissingYieldDistanceAsValue) {
  // Test KNN with missing YIELD_SCORE_AS value (early return before CheckEnd)
  RMCK::ArgvList args(ctx, "FT.HYBRID", index_name.c_str(),
    "SEARCH", "hello",
    "VSIM", "@vector", "$BLOB",
      "KNN", "2", "K", "10",
      "YIELD_SCORE_AS");
  testErrorCode(args, QUERY_ERROR_CODE_PARSE_ARGS, "Missing argument value for YIELD_SCORE_AS");
}

TEST_F(ParseHybridTest, testRangeMissingYieldDistanceAsValue) {
  // Test RANGE with missing YIELD_SCORE_AS value (early return before CheckEnd)
  RMCK::ArgvList args(ctx, "FT.HYBRID", index_name.c_str(),
    "SEARCH", "hello",
    "VSIM", "@vector", "$BLOB",
      "RANGE", "2", "RADIUS", "0.5",
      "YIELD_SCORE_AS");
  testErrorCode(args, QUERY_ERROR_CODE_PARSE_ARGS, "Missing argument value for YIELD_SCORE_AS");
}

// ============================================================================
// HYBRID CALLBACK ERROR TESTS - Testing error paths in hybrid_callbacks.c
// ============================================================================

// LIMIT callback error tests - These test the actual callback function error paths
TEST_F(ParseHybridTest, testLimitZeroCountWithNonZeroOffset) {
  // Test LIMIT 0 0 vs LIMIT 5 0 - the callback should catch the second case
  RMCK::ArgvList args(ctx, "FT.HYBRID", index_name.c_str(), "SEARCH", "hello", "VSIM", "@vector", "$BLOB", "LIMIT", "5", "0", "PARAMS", "2", "BLOB", TEST_BLOB_DATA);
  testErrorCode(args, QUERY_ERROR_CODE_LIMIT, "The `offset` of the LIMIT must be 0 when `num` is 0");
}

TEST_F(ParseHybridTest, testLimitInvalidOffset) {
  // Test LIMIT with invalid offset (negative)
  RMCK::ArgvList args(ctx, "FT.HYBRID", index_name.c_str(), "SEARCH", "hello", "VSIM", "@vector", "$BLOB", "LIMIT", "-1", "10", "PARAMS", "2", "BLOB", TEST_BLOB_DATA);
  testErrorCode(args, QUERY_ERROR_CODE_PARSE_ARGS, "LIMIT offset must be a non-negative integer");
}

TEST_F(ParseHybridTest, testLimitInvalidCount) {
  // Test LIMIT with invalid count (negative)
  RMCK::ArgvList args(ctx, "FT.HYBRID", index_name.c_str(), "SEARCH", "hello", "VSIM", "@vector", "$BLOB", "LIMIT", "0", "-5", "PARAMS", "2", "BLOB", TEST_BLOB_DATA);
  testErrorCode(args, QUERY_ERROR_CODE_PARSE_ARGS, "LIMIT count must be a non-negative integer");
}

TEST_F(ParseHybridTest, testLimitExceedsMaxResults) {
  // Test LIMIT that exceeds maxResults (default is 1000000)
  RMCK::ArgvList args(ctx, "FT.HYBRID", index_name.c_str(), "SEARCH", "hello", "VSIM", "@vector", "$BLOB", "LIMIT", "0", "2000000", "PARAMS", "2", "BLOB", TEST_BLOB_DATA);
  testErrorCode(args, QUERY_ERROR_CODE_LIMIT, "LIMIT exceeds maximum of 1000000");
}

TEST_F(ParseHybridTest, testLimitOnlyOffset) {
  // Test LIMIT with only offset (should fail)
  RMCK::ArgvList args(ctx, "FT.HYBRID", index_name.c_str(),
    "SEARCH", "hello", "VSIM", "@vector", "$BLOB", "PARAMS", "2", "BLOB", TEST_BLOB_DATA, "LIMIT", "1");
  testErrorCode(args, QUERY_ERROR_CODE_PARSE_ARGS, "LIMIT: Not enough arguments were provided");
}

// SORTBY callback error tests
TEST_F(ParseHybridTest, testSortByMissingFieldName) {
  // Test SORTBY with missing field name (empty args after SORTBY)
  RMCK::ArgvList args(ctx, "FT.HYBRID", index_name.c_str(), "SEARCH", "hello", "VSIM", "@vector", "$BLOB", "PARAMS", "2", "BLOB", TEST_BLOB_DATA, "SORTBY");
  testErrorCode(args, QUERY_ERROR_CODE_PARSE_ARGS, "SORTBY: Failed to parse the argument count");
}

// PARAMS callback error tests
TEST_F(ParseHybridTest, testParamsOddArgumentCount) {
  // Test PARAMS with odd number of arguments (not key-value pairs)
  RMCK::ArgvList args(ctx, "FT.HYBRID", index_name.c_str(), "SEARCH", "hello", "VSIM", "@vector", "$BLOB", "PARAMS", "3", "BLOB", TEST_BLOB_DATA, "key2");
  testErrorCode(args, QUERY_ERROR_CODE_ADD_ARGS, "Parameters must be specified in PARAM VALUE pairs");
}

TEST_F(ParseHybridTest, testParamsZeroArguments) {
  // Test PARAMS with zero arguments
  RMCK::ArgvList args(ctx, "FT.HYBRID", index_name.c_str(), "SEARCH", "hello", "VSIM", "@vector", "$BLOB", "PARAMS", "0");
  testErrorCode(args, QUERY_ERROR_CODE_PARSE_ARGS, "PARAMS: Invalid argument count");
}

TEST_F(ParseHybridTest, testParamsSpecifiedMultipleTimes) {
  // Test PARAMS with multiple PARAMS clauses
  RMCK::ArgvList args(ctx, "FT.HYBRID", index_name.c_str(),
    "SEARCH", "hello", "VSIM", "@vector", "$BLOB",
    "PARAMS", "2", "BLOB", TEST_BLOB_DATA, "PARAMS", "2", "p2", "val2");
  testErrorCode(args, QUERY_ERROR_CODE_PARSE_ARGS, "PARAMS: Argument specified multiple times");
}

// WITHCURSOR callback error tests
TEST_F(ParseHybridTest, testWithCursorInvalidMaxIdle) {
  // Test WITHCURSOR with invalid MAXIDLE value (zero)
  RMCK::ArgvList args(ctx, "FT.HYBRID", index_name.c_str(), "SEARCH", "hello", "VSIM", "@vector", "$BLOB", "PARAMS", "2", "BLOB", TEST_BLOB_DATA, "WITHCURSOR", "MAXIDLE", "0");
  testErrorCode(args, QUERY_ERROR_CODE_PARSE_ARGS, "Bad arguments for MAXIDLE: Value is outside acceptable bounds");
}

TEST_F(ParseHybridTest, testWithCursorInvalidCount) {
  // Test WITHCURSOR with invalid COUNT value (zero)
  RMCK::ArgvList args(ctx, "FT.HYBRID", index_name.c_str(), "SEARCH", "hello", "VSIM", "@vector", "$BLOB", "PARAMS", "2", "BLOB", TEST_BLOB_DATA, "WITHCURSOR", "COUNT", "0");
  testErrorCode(args, QUERY_ERROR_CODE_PARSE_ARGS, "Bad arguments for COUNT: Value is outside acceptable bounds");
}

// GROUPBY callback error tests
TEST_F(ParseHybridTest, testGroupByNoProperties) {
  // Test GROUPBY with no properties specified
  RMCK::ArgvList args(ctx, "FT.HYBRID", index_name.c_str(), "SEARCH", "hello", "VSIM", "@vector", "$BLOB", "PARAMS", "2", "BLOB", TEST_BLOB_DATA, "GROUPBY");
  testErrorCode(args, QUERY_ERROR_CODE_PARSE_ARGS, "GROUPBY: Failed to parse the argument count");
}

TEST_F(ParseHybridTest, testGroupByPropertyMissingAtPrefix) {
  // Test GROUPBY with property missing @ prefix
  RMCK::ArgvList args(ctx, "FT.HYBRID", index_name.c_str(), "SEARCH", "hello", "VSIM", "@vector", "$BLOB", "PARAMS", "2", "BLOB", TEST_BLOB_DATA, "GROUPBY", "1", "title");
  testErrorCode(args, QUERY_ERROR_CODE_PARSE_ARGS, "Bad arguments for GROUPBY: Unknown property `title`. Did you mean `@title`?");
}

// APPLY callback error tests
TEST_F(ParseHybridTest, testApplyMissingAsArgument) {
  // Test APPLY with AS but missing alias argument
  RMCK::ArgvList args(ctx, "FT.HYBRID", index_name.c_str(), "SEARCH", "hello", "VSIM", "@vector", "$BLOB", "PARAMS", "2", "BLOB", TEST_BLOB_DATA, "APPLY", "upper(@title)", "AS");
  testErrorCode(args, QUERY_ERROR_CODE_PARSE_ARGS, "AS needs argument");
}

// LOAD callback error tests
TEST_F(ParseHybridTest, testLoadInvalidFieldCount) {
  // Test LOAD with invalid field count (non-numeric)
  RMCK::ArgvList args(ctx, "FT.HYBRID", index_name.c_str(), "SEARCH", "hello", "VSIM", "@vector", "$BLOB", "PARAMS", "2", "BLOB", TEST_BLOB_DATA, "LOAD", "invalid");
  testErrorCode(args, QUERY_ERROR_CODE_PARSE_ARGS, "Bad arguments for LOAD: Expected number of fields or `*`");
}

TEST_F(ParseHybridTest, testLoadInsufficientFields) {
  // Test LOAD with insufficient fields for specified count
  RMCK::ArgvList args(ctx, "FT.HYBRID", index_name.c_str(), "SEARCH", "hello", "VSIM", "@vector", "$BLOB", "PARAMS", "2", "BLOB", TEST_BLOB_DATA, "LOAD", "3", "@title");
  testErrorCode(args, QUERY_ERROR_CODE_PARSE_ARGS, "Not enough arguments for LOAD");
}

// ============================================================================
// Test not yet supported arguments
// ============================================================================

TEST_F(ParseHybridTest, testCombineRRFWithoutArgument) {
  // Test RANGE with missing YIELD_DISTANCE_AS value (early return before CheckEnd)
  RMCK::ArgvList args(ctx, "FT.HYBRID", index_name.c_str(), "SEARCH", "hello", "VSIM", "@vector", "$BLOB", "COMBINE", "RRF", "0", "PARAMS", "2", "BLOB", TEST_BLOB_DATA);
  testErrorCode(args, QUERY_ERROR_CODE_PARSE_ARGS, "Explicitly specifying RRF requires at least one argument, argument count must be positive");
}

TEST_F(ParseHybridTest, testCombineRRFWithOddArgumentCount) {
  // Test RANGE with missing YIELD_DISTANCE_AS value (early return before CheckEnd)
  RMCK::ArgvList args(ctx, "FT.HYBRID", index_name.c_str(), "SEARCH", "hello", "VSIM", "@vector", "$BLOB", "COMBINE", "RRF", "1", "WINDOW", "PARAMS", "2", "BLOB", TEST_BLOB_DATA);
  testErrorCode(args, QUERY_ERROR_CODE_PARSE_ARGS, "RRF expects pairs of key value arguments, argument count must be an even number");
}

TEST_F(ParseHybridTest, testExplainScore) {
  // Test EXPLAINSCORE - currently should fail with specific error
  RMCK::ArgvList args(ctx, "FT.HYBRID", index_name.c_str(), "SEARCH", "hello", "VSIM", "@vector", "$BLOB", "EXPLAINSCORE", "PARAMS", "2", "BLOB", TEST_BLOB_DATA);
  testErrorCode(args, QUERY_ERROR_CODE_PARSE_ARGS, "EXPLAINSCORE is not yet supported by FT.HYBRID");
}

// ============================================================================
// DIALECT ERROR TESTS - Testing DIALECT is not supported
// ============================================================================

TEST_F(ParseHybridTest, testDialectInSearchSubquery) {
  // Test DIALECT in SEARCH subquery - should fail with specific error
  RMCK::ArgvList args(ctx, "FT.HYBRID", index_name.c_str(), "SEARCH", "hello", "DIALECT", "2", "VSIM", "@vector", "$BLOB", "PARAMS", "2", "BLOB", TEST_BLOB_DATA);
  testErrorCode(args, QUERY_ERROR_CODE_PARSE_ARGS, "DIALECT is not supported in FT.HYBRID or any of its subqueries. Please check the documentation on search-default-dialect configuration.");
}

TEST_F(ParseHybridTest, testDialectInVectorKNNSubquery) {
  // Test DIALECT in vector KNN subquery - should fail with specific error
  RMCK::ArgvList args(ctx, "FT.HYBRID", index_name.c_str(), "SEARCH", "hello", "VSIM", "@vector", "$BLOB", "KNN", "2", "DIALECT", "2", "PARAMS", "2", "BLOB", TEST_BLOB_DATA);
  testErrorCode(args, QUERY_ERROR_CODE_PARSE_ARGS, "Unknown argument `DIALECT` in KNN");
}

TEST_F(ParseHybridTest, testDialectInVectorRangeSubquery) {
  // Test DIALECT in vector RANGE subquery - should fail with specific error
  RMCK::ArgvList args(ctx, "FT.HYBRID", index_name.c_str(), "SEARCH", "hello", "VSIM", "@vector", "$BLOB", "RANGE", "2", "DIALECT", "2", "PARAMS", "2", "BLOB", TEST_BLOB_DATA);
  testErrorCode(args, QUERY_ERROR_CODE_PARSE_ARGS, "Unknown argument `DIALECT` in RANGE");
}

TEST_F(ParseHybridTest, testDialectInTail) {
  // Test DIALECT in tail (after subqueries) - should fail with specific error
  RMCK::ArgvList args(ctx, "FT.HYBRID", index_name.c_str(), "SEARCH", "hello", "VSIM", "@vector", "$BLOB", "DIALECT", "2", "PARAMS", "2", "BLOB", TEST_BLOB_DATA);
  testErrorCode(args, QUERY_ERROR_CODE_PARSE_ARGS, "DIALECT is not supported in FT.HYBRID or any of its subqueries. Please check the documentation on search-default-dialect configuration.");
}


// ============================================================================
// WINDOW ERROR TESTS
// ============================================================================

TEST_F(ParseHybridTest, testCombineRRFNegativeWindow) {
  // Test RRF with negative WINDOW value
  RMCK::ArgvList args(ctx, "FT.HYBRID", index_name.c_str(), "SEARCH", "hello", "VSIM", "@vector", "$BLOB", "COMBINE", "RRF", "2", "WINDOW", "-5", "PARAMS", "2", "BLOB", TEST_BLOB_DATA);
  testErrorCode(args, QUERY_ERROR_CODE_PARSE_ARGS, "WINDOW: Value below minimum");
}

TEST_F(ParseHybridTest, testCombineRRFZeroWindow) {
  // Test RRF with zero WINDOW value
  RMCK::ArgvList args(ctx, "FT.HYBRID", index_name.c_str(), "SEARCH", "hello", "VSIM", "@vector", "$BLOB", "COMBINE", "RRF", "2", "WINDOW", "0", "PARAMS", "2", "BLOB", TEST_BLOB_DATA);
  testErrorCode(args, QUERY_ERROR_CODE_PARSE_ARGS, "WINDOW: Value below minimum");
}

TEST_F(ParseHybridTest, testCombineLinearNegativeWindow) {
  // Test LINEAR with negative WINDOW value
  RMCK::ArgvList args(ctx, "FT.HYBRID", index_name.c_str(), "SEARCH", "hello", "VSIM", "@vector", "$BLOB",
                      "COMBINE", "LINEAR", "6", "ALPHA", "0.6", "BETA", "0.4", "WINDOW", "-10",
                      "PARAMS", "2", "BLOB", TEST_BLOB_DATA);
  testErrorCode(args, QUERY_ERROR_CODE_PARSE_ARGS, "WINDOW: Value below minimum");
}

TEST_F(ParseHybridTest, testCombineLinearZeroWindow) {
  // Test LINEAR with zero WINDOW value
  RMCK::ArgvList args(ctx, "FT.HYBRID", index_name.c_str(), "SEARCH", "hello", "VSIM", "@vector", "$BLOB",
                      "COMBINE", "LINEAR", "6", "ALPHA", "0.6", "BETA", "0.4", "WINDOW", "0",
                      "PARAMS", "2", "BLOB", TEST_BLOB_DATA);
  testErrorCode(args, QUERY_ERROR_CODE_PARSE_ARGS, "WINDOW: Value below minimum");
}

TEST_F(ParseHybridTest, testSortby0InvalidArgumentCount) {
  // SORTBY requires at least one argument (param count)
  RMCK::ArgvList args(ctx, "FT.HYBRID", index_name.c_str(), "SEARCH", "hello", "VSIM", "@vector", "$BLOB", "SORTBY", "0", "PARAMS", "2", "BLOB", TEST_BLOB_DATA);
  testErrorCode(args, QUERY_ERROR_CODE_PARSE_ARGS, "SORTBY: Invalid argument count");
}

TEST_F(ParseHybridTest, testSortbyNotEnoughArguments) {
  RMCK::ArgvList args(ctx, "FT.HYBRID", index_name.c_str(), "SEARCH", "hello", "VSIM", "@vector", "$BLOB", "PARAMS", "2", "BLOB", TEST_BLOB_DATA, "SORTBY", "2", "title");
  testErrorCode(args, QUERY_ERROR_CODE_PARSE_ARGS, "SORTBY: Not enough arguments were provided based on argument count");
}


// ============================================================================
// HYBRID SUBQUERIES COUNT ERROR TESTS
// ============================================================================

TEST_F(ParseHybridTest, testHybridSubqueriesCountMissing) {
  RMCK::ArgvList args(ctx, "FT.HYBRID", index_name.c_str());
  testErrorCode(args, QUERY_ERROR_CODE_PARSE_ARGS, "Missing subqueries count for HYBRID");
}

TEST_F(ParseHybridTest, testHybridSubqueriesCountInvalid) {
  RMCK::ArgvList args(ctx, "FT.HYBRID", index_name.c_str(), "INVALID_COUNT", "SEARCH", "hello", "VSIM", "@vector", TEST_BLOB_DATA, "2");
  testErrorCode(args, QUERY_ERROR_CODE_PARSE_ARGS, "Invalid subqueries count: expected an unsigned integer");
}

TEST_F(ParseHybridTest, testHybridSubqueriesCountInvalidThree) {
  RMCK::ArgvList args(ctx, "FT.HYBRID", index_name.c_str(), "3" ,"SEARCH", "hello", "VSIM", "@vector", TEST_BLOB_DATA, "2");
  testErrorCode(args, QUERY_ERROR_CODE_PARSE_ARGS, "HYBRID supports only 2 subqueries");
}

TEST_F(ParseHybridTest, testHybridSubqueriesCountInvalidOne) {
  RMCK::ArgvList args(ctx, "FT.HYBRID", index_name.c_str(), "1" ,"SEARCH", "hello", "VSIM", "@vector", TEST_BLOB_DATA, "2");
  testErrorCode(args, QUERY_ERROR_CODE_PARSE_ARGS, "HYBRID supports only 2 subqueries");
}

TEST_F(ParseHybridTest, testHybridSubqueriesCountInvalidRange) {
  RMCK::ArgvList args(ctx, "FT.HYBRID", index_name.c_str(), "0" ,"SEARCH", "hello", "VSIM", "@vector", TEST_BLOB_DATA, "2");
  testErrorCode(args, QUERY_ERROR_CODE_PARSE_ARGS, "Invalid subqueries count: expected an unsigned integer");
}

TEST_F(ParseHybridTest, testHybridSubqueriesCountInvalidKeyword) {
  RMCK::ArgvList args(ctx, "FT.HYBRID", index_name.c_str(), "2", "INVALID_KEYWORD", "hello", "VSIM", "@vector", TEST_BLOB_DATA, "2");
  testErrorCode(args,  QUERY_ERROR_CODE_SYNTAX, "SEARCH argument is required");
}<|MERGE_RESOLUTION|>--- conflicted
+++ resolved
@@ -749,13 +749,8 @@
 // Basic parsing error tests
 TEST_F(ParseHybridTest, testMissingSearchArgument) {
   // Missing SEARCH argument: FT.HYBRID <index> VSIM @vector_field
-<<<<<<< HEAD
-  RMCK::ArgvList args(ctx, "FT.HYBRID", index_name.c_str(), "VSIM", "vector_field");
+  RMCK::ArgvList args(ctx, "FT.HYBRID", index_name.c_str(), "VSIM", "@vector", "$BLOB", "PARAMS", "2", "BLOB", TEST_BLOB_DATA);
   testErrorCode(args, QUERY_ERROR_CODE_PARSE_ARGS, "Invalid subqueries count: expected an unsigned integer");
-=======
-  RMCK::ArgvList args(ctx, "FT.HYBRID", index_name.c_str(), "VSIM", "@vector", "$BLOB", "PARAMS", "2", "BLOB", TEST_BLOB_DATA);
-  testErrorCode(args, QUERY_ERROR_CODE_SYNTAX, "SEARCH argument is required");
->>>>>>> 1bcbb7b3
 }
 
 TEST_F(ParseHybridTest, testMissingQueryStringAfterSearch) {
