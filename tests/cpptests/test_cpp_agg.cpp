/*
 * Copyright (c) 2006-Present, Redis Ltd.
 * All rights reserved.
 *
 * Licensed under your choice of the Redis Source Available License 2.0
 * (RSALv2); or (b) the Server Side Public License v1 (SSPLv1); or (c) the
 * GNU Affero General Public License v3 (AGPLv3).
*/


#include "gtest/gtest.h"
#include "aggregate/aggregate.h"
#include "redismock/redismock.h"
#include "redismock/util.h"
#include "redismock/internal.h"
#include "spec.h"
#include "common.h"
#include "module.h"
#include "version.h"

#include <vector>
#include <array>
#include <iostream>
#include <cstdarg>

class AggTest : public ::testing::Test {};
using RS::addDocument;

#ifdef HAVE_RM_SCANCURSOR_CREATE
//@@ TODO: avoid background indexing so cursor won't be needed

TEST_F(AggTest, testBasic) {
  RedisModuleCtx *ctx = RedisModule_GetThreadSafeContext(NULL);
  QueryError qerr = {QueryErrorCode(0)};

  RMCK::ArgvList args(ctx, "FT.CREATE", "idx", "ON", "HASH",
                      "SCHEMA", "t1", "TEXT", "SORTABLE", "t2", "NUMERIC",
                      "sortable", "t3", "TEXT");
  auto spec = IndexSpec_CreateNew(ctx, args, args.size(), &qerr);
  ASSERT_TRUE(spec);

  // Try to create a document...
  addDocument(ctx, spec, "doc1", "t1", "value one", (const char *)NULL);
  addDocument(ctx, spec, "doc2", "t1", "value two", (const char *)NULL);
  addDocument(ctx, spec, "doc3", "t1", "value three", (const char *)NULL);
  RedisModuleKey *kk = RedisModule_OpenKey(ctx, RMCK::RString("doc1"), REDISMODULE_READ);
  ASSERT_FALSE(kk == NULL);

  // Ensure the key has the correct properties
  RedisModuleString *vtmp = NULL;
  int rv = RedisModule_HashGet(kk, REDISMODULE_HASH_CFIELDS, "t1", &vtmp, NULL);
  ASSERT_EQ(REDISMODULE_OK, rv);
  ASSERT_STREQ("value one", RedisModule_StringPtrLen(vtmp, NULL));
  RedisModule_CloseKey(kk);
  RedisModule_FreeString(ctx, vtmp);

  AREQ *rr = AREQ_New();
  RMCK::ArgvList aggArgs(ctx, "*");
  rv = AREQ_Compile(rr, aggArgs, aggArgs.size(), &qerr);
  ASSERT_EQ(REDISMODULE_OK, rv) << QueryError_GetUserError(&qerr);
  ASSERT_FALSE(QueryError_HasError(&qerr));
  RedisSearchCtx *sctx = NewSearchCtxC(ctx, spec->specName, true);
  ASSERT_FALSE(sctx == NULL);
  rv = AREQ_ApplyContext(rr, sctx, &qerr);
  ASSERT_EQ(REDISMODULE_OK, rv);

  rv = AREQ_BuildPipeline(rr, &qerr);
  ASSERT_EQ(REDISMODULE_OK, rv) << QueryError_GetUserError(&qerr);

  auto rp = AREQ_RP(rr);
  ASSERT_FALSE(rp == NULL);

  SearchResult res = {0};
<<<<<<< HEAD
  RLookup *lk = AGPLN_GetLookup(AREQ_Plan(rr), NULL, AGPLN_GETLOOKUP_LAST);
=======
  RLookup *lk = AGPLN_GetLookup(AREQ_AGGPlan(rr), NULL, AGPLN_GETLOOKUP_LAST);
>>>>>>> db4a830c
  size_t count = 0;
  while ((rv = rp->Next(rp, &res)) == RS_RESULT_OK) {
    count++;
    // std::cerr << "Doc ID: " << res.docId << std::endl;
    // for (auto kk = lk->head; kk; kk = kk->next) {
    //   RSValue *vv = RLookup_GetItem(kk, &res.rowdata);
    //   if (vv != NULL) {
    //     std::cerr << "  " << kk->name << ": ";
    //     sds s = RSValue_DumpSds(vv);
    //     std::cerr << s << std::endl;
    //     sdsfree(s)
    //   }
    // }
    SearchResult_Clear(&res);
  }
  ASSERT_EQ(RS_RESULT_EOF, rv);
  ASSERT_EQ(3, count);

  SearchResult_Destroy(&res);
  AREQ_Free(rr);
  IndexSpec_Free(spec);
  args.clear();
  aggArgs.clear();
  RedisModule_FreeThreadSafeContext(ctx);
}

#endif // HAVE_RM_SCANCURSOR_CREATE

class RPMock : public ResultProcessor {
 public:
  size_t counter;
  const char **values;
  size_t numvals;
  RLookupKey *rkscore;
  RLookupKey *rkvalue;

  RPMock() {
    memset(this, 0, sizeof(*this));
  }
};

#define NUM_RESULTS 300000

class ReducerOptionsCXX : public ReducerOptions {
 private:
  std::vector<const char *> m_args;
  ArgsCursor m_ac;
  QueryError m_status;

 public:
  template <typename... T>
  ReducerOptionsCXX(const char *name, RLookup *lk, T... args) {
    memset((void *)this, 0, sizeof(*this));
    std::vector<T...> tmpvec{args...};
    m_args = std::move(tmpvec);
    ArgsCursor_InitCString(&m_ac, &m_args[0], m_args.size());
    this->name = name;
    this->args = &m_ac;
    this->status = &m_status;
    this->srclookup = lk;
  }
};

TEST_F(AggTest, testGroupBy) {
  QueryIterator qitr = {0};
  RPMock ctx;
  RLookup rk_in = {0};
  const char *values[] = {"foo", "bar", "baz", "foo"};
  ctx.values = values;
  ctx.numvals = sizeof(values) / sizeof(values[0]);
  ctx.rkscore = RLookup_GetKey_Write(&rk_in, "score", RLOOKUP_F_NOFLAGS);
  ctx.rkvalue = RLookup_GetKey_Write(&rk_in, "value", RLOOKUP_F_NOFLAGS);
  ctx.Next = [](ResultProcessor *rp, SearchResult *res) -> int {
    RPMock *p = (RPMock *)rp;
    if (p->counter >= NUM_RESULTS) {
      return RS_RESULT_EOF;
    }
    res->docId = ++p->counter;

    RSValue *sval = RS_ConstStringValC((char *)p->values[p->counter % p->numvals]);
    RSValue *scoreval = RS_NumVal(p->counter);
    RLookup_WriteOwnKey(p->rkvalue, &res->rowdata, sval);
    RLookup_WriteOwnKey(p->rkscore, &res->rowdata, scoreval);
    //* res = * p->res;
    return RS_RESULT_OK;
  };

  QITR_PushRP(&qitr, &ctx);

  RLookup rk_out = {0};
  RLookupKey *v_out = RLookup_GetKey_Write(&rk_out, "value", RLOOKUP_F_NOFLAGS);
  RLookupKey *score_out = RLookup_GetKey_Write(&rk_out, "SCORE", RLOOKUP_F_NOFLAGS);
  RLookupKey *count_out = RLookup_GetKey_Write(&rk_out, "COUNT", RLOOKUP_F_NOFLAGS);

  Grouper *gr = Grouper_New((const RLookupKey **)&ctx.rkvalue, (const RLookupKey **)&v_out, 1);
  ASSERT_TRUE(gr != NULL);

  ArgsCursor args = {0};
  ReducerOptions opt = {0};
  opt.args = &args;
  Grouper_AddReducer(gr, RDCRCount_New(&opt), count_out);
  ReducerOptionsCXX sumOptions("SUM", &rk_in, "score");
  auto sumReducer = RDCRSum_New(&sumOptions);
  ASSERT_TRUE(sumReducer != NULL) << QueryError_GetUserError(sumOptions.status);
  Grouper_AddReducer(gr, sumReducer, score_out);
  SearchResult res = {0};
  ResultProcessor *gp = Grouper_GetRP(gr);
  QITR_PushRP(&qitr, gp);

  while (gp->Next(gp, &res) == RS_RESULT_OK) {
    SearchResult_Clear(&res);
  }
  SearchResult_Destroy(&res);
  gp->Free(gp);
  RLookup_Cleanup(&rk_out);
  RLookup_Cleanup(&rk_in);
}

class ArrayGenerator : public ResultProcessor {
 public:
  RLookupKey *kvalue = NULL;
  std::vector<const char *> values = {"foo", "bar", "baz"};
  const size_t nvalues = 3;
  size_t counter = 0;

  ArrayGenerator() {
    memset(static_cast<ResultProcessor *>(this), 0, sizeof(ResultProcessor));
  }
};

TEST_F(AggTest, testGroupSplit) {
  QueryIterator qitr = {0};
  ArrayGenerator gen;
  RLookup lk_in = {0};
  RLookup lk_out = {0};
  gen.kvalue = RLookup_GetKey_Write(&lk_in, "value", RLOOKUP_F_NOFLAGS);
  RLookupKey *val_out = RLookup_GetKey_Write(&lk_out, "value", RLOOKUP_F_NOFLAGS);
  RLookupKey *count_out = RLookup_GetKey_Write(&lk_out, "COUNT", RLOOKUP_F_NOFLAGS);
  Grouper *gr = Grouper_New((const RLookupKey **)&gen.kvalue, (const RLookupKey **)&val_out, 1);
  ArgsCursor args = {0};
  ReducerOptions opt = {0};
  opt.args = &args;
  Grouper_AddReducer(gr, RDCRCount_New(&opt), count_out);
  SearchResult res = {0};
  size_t ii = 0;

  QITR_PushRP(&qitr, &gen);

  ResultProcessor *gp = Grouper_GetRP(gr);
  gen.Next = [](ResultProcessor *rp, SearchResult *res) -> int {
    ArrayGenerator *p = static_cast<ArrayGenerator *>(rp);
    if (p->counter >= NUM_RESULTS) return RS_RESULT_EOF;
    res->docId = ++p->counter;
    RLookup_WriteOwnKey(p->kvalue, &res->rowdata,
                        RS_StringArrayT((char **)&p->values[0], p->values.size(), RSString_Const));
    //* res = * p->res;
    return RS_RESULT_OK;
  };

  QITR_PushRP(&qitr, gp);

  while (gp->Next(gp, &res) == RS_RESULT_OK) {
    RSValue *rv = RLookup_GetItem(val_out, &res.rowdata);
    ASSERT_FALSE(NULL == rv);
    ASSERT_FALSE(RSValue_IsNull(rv));
    ASSERT_TRUE(RSValue_IsString(rv));
    bool foundValue = false;
    for (auto s : gen.values) {
      if (!strcmp(rv->strval.str, s)) {
        foundValue = true;
        break;
      }
    }
    ASSERT_TRUE(foundValue);
    SearchResult_Clear(&res);
  }
  SearchResult_Destroy(&res);
  gp->Free(gp);
  RLookup_Cleanup(&lk_in);
  RLookup_Cleanup(&lk_out);
}

#if 0
int testAggregatePlan() {
  CmdString *argv = CmdParser_NewArgListV(
      39, "FT.AGGREGATE", "idx", "foo bar", "APPLY", "@foo", "AS", "@bar", "GROUPBY", "2", "@foo",
      "@bar", "REDUCE", "count_distinct", "1", "@foo", "REDUCE", "count", "0", "AS", "num",
      "SORTBY", "4", "@foo", "ASC", "@bar", "DESC", "MAX", "5", "APPLY", "@num/3", "AS", "subnum",
      "APPLY", "timefmt(@subnum)", "AS", "datenum", "LIMIT", "0", "100");

  CmdArg *cmd = NULL;
  char *err;
  Aggregate_BuildSchema();
  CmdParser_ParseCmd(GetAggregateRequestSchema(), &cmd, argv, 39, &err, 1);
  ASSERT(!err);
  ASSERT(cmd);

  CmdArg_Print(cmd, 0);

  AggregatePlan plan;
  int rc = AggregatePlan_Build(&plan, cmd, &err);
  if (err) printf("%s\n", err);
  ASSERT(rc);

  ASSERT(!err);

  AggregatePlan_Print(&plan);

  AggregateSchema sc = AggregatePlan_GetSchema(&plan, NULL);
  for (size_t i = 0; i < array_len(sc); i++) {
    printf("%s => %d (%d)\n", sc[i].property, sc[i].type, sc[i].kind);
  }

  RETURN_TEST_SUCCESS
}
#endif

TEST_F(AggTest, AvoidingCompleteResultStructOpt) {
  RedisModuleCtx *ctx = RedisModule_GetThreadSafeContext(NULL);

  auto scenario = [&](QEFlags flags, auto... args) -> bool {
    QueryError qerr = {QueryErrorCode(0)};
    AREQ *rr = AREQ_New();
    AREQ_AddRequestFlags(rr, flags);
    RMCK::ArgvList aggArgs(ctx, "*", args...);
    int rv = AREQ_Compile(rr, aggArgs, aggArgs.size(), &qerr);
    EXPECT_EQ(REDISMODULE_OK, rv) << QueryError_GetUserError(&qerr);
    bool res = rr->searchopts.flags & Search_CanSkipRichResults;
    QueryError_ClearError(&qerr);
    AREQ_Free(rr);
    return res;
  };

  // Default search command, we have an implicit sorter by scores
  EXPECT_FALSE(scenario(QEXEC_F_IS_SEARCH, "LIMIT", "0", "100"));

  // Explicit sorting, no need for scores
  EXPECT_TRUE(scenario(QEXEC_F_IS_SEARCH, "SORTBY", "foo", "ASC"));
  // Explicit sorting, with explicit request for scores
  EXPECT_FALSE(scenario(QEXEC_F_IS_SEARCH, "WITHSCORES", "SORTBY", "foo", "ASC"));
  // Explicit sorting, with explicit request for scores in a different order
  EXPECT_FALSE(scenario(QEXEC_F_IS_SEARCH, "SORTBY", "foo", "ASC", "WITHSCORES"));
  // Requesting HIGHLIGHT, which requires rich results
  EXPECT_FALSE(scenario(QEXEC_F_IS_SEARCH, "SORTBY", "foo", "HIGHLIGHT", "FIELDS", "1", "foo"));

  // Default aggregate command, no need for scores
  EXPECT_TRUE(scenario(QEXEC_F_IS_AGGREGATE, "LIMIT", "0", "100"));
  // Explicit request for scores
  EXPECT_FALSE(scenario(QEXEC_F_IS_AGGREGATE, "ADDSCORES"));

  RedisModule_FreeThreadSafeContext(ctx);
}<|MERGE_RESOLUTION|>--- conflicted
+++ resolved
@@ -71,11 +71,7 @@
   ASSERT_FALSE(rp == NULL);
 
   SearchResult res = {0};
-<<<<<<< HEAD
-  RLookup *lk = AGPLN_GetLookup(AREQ_Plan(rr), NULL, AGPLN_GETLOOKUP_LAST);
-=======
   RLookup *lk = AGPLN_GetLookup(AREQ_AGGPlan(rr), NULL, AGPLN_GETLOOKUP_LAST);
->>>>>>> db4a830c
   size_t count = 0;
   while ((rv = rp->Next(rp, &res)) == RS_RESULT_OK) {
     count++;
