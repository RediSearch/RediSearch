--- conflicted
+++ resolved
@@ -712,11 +712,7 @@
 
   QueryNode *gn = n->children[1];
   ASSERT_EQ(gn->type, QN_GEO);
-<<<<<<< HEAD
-  ASSERT_STREQ(gn->gn.gf->spec->name, "loc");
-=======
   ASSERT_STREQ(gn->gn.gf->fieldSpec->name, "loc");
->>>>>>> 1c2ddb23
   ASSERT_EQ(gn->gn.gf->unitType, GEO_DISTANCE_KM);
   ASSERT_EQ(gn->gn.gf->lon, 31.52);
   ASSERT_EQ(gn->gn.gf->lat, 32.1342);
@@ -742,11 +738,7 @@
 
   QueryNode *gn = n->children[2];
   ASSERT_EQ(gn->type, QN_GEO);
-<<<<<<< HEAD
-  ASSERT_STREQ(gn->gn.gf->spec->name, "loc");
-=======
   ASSERT_STREQ(gn->gn.gf->fieldSpec->name, "loc");
->>>>>>> 1c2ddb23
   ASSERT_EQ(gn->gn.gf->unitType, GEO_DISTANCE_KM);
   ASSERT_EQ(gn->gn.gf->lon, 31.52);
   ASSERT_EQ(gn->gn.gf->lat, 32.1342);
