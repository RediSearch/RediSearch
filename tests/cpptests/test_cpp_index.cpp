--- conflicted
+++ resolved
@@ -1210,11 +1210,7 @@
                         "sortable",  name,     "text",  "nostem"};
   QueryError err = {QUERY_OK};
   const char* spec_name = "idx";
-<<<<<<< HEAD
   StrongRef ref = IndexSpec_ParseC(spec_name, args, sizeof(args) / sizeof(const char *), &err);
-=======
-  StrongRef ref = IndexSpec_Parse(spec_name, args, sizeof(args) / sizeof(const char *), &err);
->>>>>>> 34a3dee8
   IndexSpec *s = (IndexSpec *)StrongRef_Get(ref);
   ASSERT_FALSE(QueryError_HasError(&err)) << QueryError_GetUserError(&err);
   ASSERT_TRUE(s);
@@ -1235,11 +1231,7 @@
   const char *obfuscatedName = IndexSpec_FormatName(s, true);
   ASSERT_STREQ(obfuscatedName, "Index@4e7f626df794f6491574a236f22c100c34ed804f");
 
-<<<<<<< HEAD
   const FieldSpec *f = IndexSpec_GetFieldWithLength(s, body, strlen(body));
-=======
-  const FieldSpec *f = IndexSpec_GetField(s, body);
->>>>>>> 34a3dee8
   ASSERT_TRUE(f != NULL);
   ASSERT_TRUE(FIELD_IS(f, INDEXFLD_T_FULLTEXT));
   ASSERT_STREQ(RediSearch_HiddenStringGet(f->fieldName), body);
