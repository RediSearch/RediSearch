--- conflicted
+++ resolved
@@ -530,11 +530,7 @@
 void testNumericEncodingHelper(bool isMulti) {
   static const size_t numInfos = sizeof(infos) / sizeof(infos[0]);
   InvertedIndex *idx = NewInvertedIndex(Index_StoreNumeric, 1);
-<<<<<<< HEAD
-  
-=======
-
->>>>>>> 886e6aa6
+
   for (size_t ii = 0; ii < numInfos; ii++) {
     // printf("\n[%lu]: Expecting Val=%lf, Sz=%lu\n", ii, infos[ii].value, infos[ii].size);
     size_t sz = InvertedIndex_WriteNumericEntry(idx, ii + 1, infos[ii].value);
