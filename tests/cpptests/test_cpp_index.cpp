#include "src/buffer.h"
#include "src/index.h"
#include "src/inverted_index.h"
#include "src/index_result.h"
#include "src/query_parser/tokenizer.h"
#include "src/spec.h"
#include "src/tokenize.h"
#include "src/varint.h"
#include "src/hybrid_reader.h"

#include "rmutil/alloc.h"

#include "gtest/gtest.h"

#include "common.h"
#include "index_utils.h"

#include <assert.h>
#include <math.h>
#include <stdio.h>
#include <time.h>
#include <float.h>
#include <vector>
#include <cstdint>
#include <random>
#include <chrono>
#include <iostream>

class IndexTest : public ::testing::Test {};

static RSOffsetVector offsetsFromVVW(const VarintVectorWriter *vvw) {
  RSOffsetVector ret = {0};
  ret.data = VVW_GetByteData(vvw);
  ret.len = VVW_GetByteLength(vvw);
  return ret;
}

TEST_F(IndexTest, testVarint) {
  VarintVectorWriter *vw = NewVarintVectorWriter(8);
  uint32_t expected[5] = {10, 1000, 1020, 10000, 10020};
  for (int i = 0; i < 5; i++) {
    VVW_Write(vw, expected[i]);
  }

  // VVW_Write(vw, 100);
  // printf("%ld %ld\n", BufferLen(vw->bw.buf), vw->bw.buf->cap);
  VVW_Truncate(vw);

  RSOffsetVector vec = offsetsFromVVW(vw);
  // Buffer_Seek(vw->bw.buf, 0);
  RSOffsetIterator it = RSOffsetVector_Iterate(&vec, NULL);
  int x = 0;
  uint32_t n = 0;
  while (RS_OFFSETVECTOR_EOF != (n = it.Next(it.ctx, NULL))) {
    auto curexp = expected[x++];
    ASSERT_EQ(curexp, n) << "Wrong number decoded";
    // printf("%d %d\n", x, n);
  }
  it.Free(it.ctx);
  VVW_Free(vw);
}

TEST_F(IndexTest, testDistance) {
  VarintVectorWriter *vw = NewVarintVectorWriter(8);
  VarintVectorWriter *vw2 = NewVarintVectorWriter(8);
  VarintVectorWriter *vw3 = NewVarintVectorWriter(8);
  VVW_Write(vw, 1);
  VVW_Write(vw, 9);
  VVW_Write(vw, 13);
  VVW_Write(vw, 16);
  VVW_Write(vw, 22);

  VVW_Write(vw2, 4);
  VVW_Write(vw2, 7);
  VVW_Write(vw2, 32);

  VVW_Write(vw3, 20);
  VVW_Write(vw3, 25);

  VVW_Truncate(vw);
  VVW_Truncate(vw2);

  RSIndexResult *tr1 = NewTokenRecord(NULL, 1);
  tr1->docId = 1;
  tr1->term.offsets = offsetsFromVVW(vw);

  RSIndexResult *tr2 = NewTokenRecord(NULL, 1);
  tr2->docId = 1;
  tr2->term.offsets = offsetsFromVVW(vw2);

  RSIndexResult *res = NewIntersectResult(2, 1);
  AggregateResult_AddChild(res, tr1);
  AggregateResult_AddChild(res, tr2);

  int delta = IndexResult_MinOffsetDelta(res);
  ASSERT_EQ(2, delta);

  ASSERT_EQ(0, IndexResult_IsWithinRange(res, 0, 0));
  ASSERT_EQ(0, IndexResult_IsWithinRange(res, 0, 1));
  ASSERT_EQ(0, IndexResult_IsWithinRange(res, 1, 1));
  ASSERT_EQ(1, IndexResult_IsWithinRange(res, 1, 0));
  ASSERT_EQ(1, IndexResult_IsWithinRange(res, 2, 1));
  ASSERT_EQ(1, IndexResult_IsWithinRange(res, 2, 0));
  ASSERT_EQ(1, IndexResult_IsWithinRange(res, 3, 1));
  ASSERT_EQ(1, IndexResult_IsWithinRange(res, 4, 0));
  ASSERT_EQ(1, IndexResult_IsWithinRange(res, 4, 1));
  ASSERT_EQ(1, IndexResult_IsWithinRange(res, 5, 1));

  RSIndexResult *tr3 = NewTokenRecord(NULL, 1);
  tr3->docId = 1;
  tr3->term.offsets = offsetsFromVVW(vw3);
  AggregateResult_AddChild(res, tr3);

  delta = IndexResult_MinOffsetDelta(res);
  ASSERT_EQ(7, delta);

  // test merge iteration
  RSOffsetIterator it = RSIndexResult_IterateOffsets(res);
  uint32_t expected[] = {1, 4, 7, 9, 13, 16, 20, 22, 25, 32, RS_OFFSETVECTOR_EOF};

  uint32_t rc;
  int i = 0;
  do {
    rc = it.Next(it.ctx, NULL);
    ASSERT_EQ(rc, (expected[i++]));
  } while (rc != RS_OFFSETVECTOR_EOF);
  it.Free(it.ctx);

  IndexResult_Free(tr1);
  IndexResult_Free(tr2);
  IndexResult_Free(tr3);
  IndexResult_Free(res);
  VVW_Free(vw);
  VVW_Free(vw2);
  VVW_Free(vw3);
}

class IndexFlagsTest : public testing::TestWithParam<int> {};

TEST_P(IndexFlagsTest, testRWFlags) {
  IndexFlags indexFlags = (IndexFlags)GetParam();
  InvertedIndex *idx = NewInvertedIndex(indexFlags, 1);

  IndexEncoder enc = InvertedIndex_GetEncoder(indexFlags);
  IndexEncoder docIdEnc = InvertedIndex_GetEncoder(Index_DocIdsOnly);

  ASSERT_TRUE(enc != NULL);
  ASSERT_TRUE(docIdEnc != NULL);

  for (size_t i = 0; i < 200; i++) {
    // if (i % 10000 == 1) {
    //     printf("iw cap: %ld, iw size: %d, numdocs: %d\n", w->cap, IW_Len(w),
    //     w->ndocs);
    // }

    ForwardIndexEntry h;
    h.docId = i;
    h.fieldMask = 1;
    h.freq = (1 + i % 100) / (float)101;

    h.vw = NewVarintVectorWriter(8);
    for (int n = 0; n < i % 4; n++) {
      VVW_Write(h.vw, n);
    }
    VVW_Truncate(h.vw);

    InvertedIndex_WriteForwardIndexEntry(idx, enc, &h);

    // printf("doc %d, score %f offset %zd\n", h.docId, h.docScore, w->bw.buf->offset);
    VVW_Free(h.vw);
  }

  ASSERT_EQ(200, idx->numDocs);
  if (enc != docIdEnc) {
    ASSERT_EQ(2, idx->size);
  } else {
    ASSERT_EQ(1, idx->size);
  }
  ASSERT_EQ(199, idx->lastId);

  // IW_MakeSkipIndex(w, NewMemoryBuffer(8, BUFFER_WRITE));

  //   for (int x = 0; x < w->skipIdx.len; x++) {
  //     printf("Skip entry %d: %d, %d\n", x, w->skipIdx.entries[x].docId,
  //     w->skipIdx.entries[x].offset);
  //   }
  // printf("iw cap: %ld, iw size: %ld, numdocs: %d\n", w->bw.buf->cap, IW_Len(w), w->ndocs);

  for (int xx = 0; xx < 1; xx++) {
    // printf("si: %d\n", si->len);
    IndexReader *ir = NewTermIndexReader(idx, NULL, RS_FIELDMASK_ALL, NULL, 1);  //
    RSIndexResult *h = NULL;

    int n = 0;
    int rc;
    while (!ir->atEnd_) {
      if ((rc = IR_Read(ir, &h)) == INDEXREAD_EOF) {
        break;
      }
      ASSERT_EQ(INDEXREAD_OK, rc);
      ASSERT_EQ(h->docId, n);
      n++;
    }
    // for (int z= 0; z < 10; z++) {
    // clock_gettime(CLOCK_PROCESS_CPUTIME_ID, &start_time);

    // IR_SkipTo(ir, 900001, &h);

    // clock_gettime(CLOCK_PROCESS_CPUTIME_ID, &end_time);
    // long diffInNanos = end_time.tv_nsec - start_time.tv_nsec;

    // printf("Time elapsed: %ldnano\n", diffInNanos);
    // //IR_Free(ir);
    // }
    // IndexResult_Free(&h);
    IR_Free(ir);
  }

  // IW_Free(w);
  // // overriding the regular IW_Free because we already deleted the buffer
  InvertedIndex_Free(idx);
}

INSTANTIATE_TEST_SUITE_P(IndexFlagsP, IndexFlagsTest, ::testing::Range(1, 32));

<<<<<<< HEAD
=======
InvertedIndex *createIndex(int size, int idStep, int start_with=0) {
  InvertedIndex *idx = NewInvertedIndex((IndexFlags)(INDEX_DEFAULT_FLAGS), 1);

  IndexEncoder enc = InvertedIndex_GetEncoder(idx->flags);
  t_docId id = start_with > 0 ? start_with : idStep;
  for (int i = 0; i < size; i++) {
    // if (i % 10000 == 1) {
    //     printf("iw cap: %ld, iw size: %d, numdocs: %d\n", w->cap, IW_Len(w),
    //     w->ndocs);
    // }
    ForwardIndexEntry h;
    h.docId = id;
    h.fieldMask = 1;
    h.freq = 1;
    h.term = "hello";
    h.len = 5;

    h.vw = NewVarintVectorWriter(8);
    for (int n = idStep; n < idStep + i % 4; n++) {
      VVW_Write(h.vw, n);
    }

    InvertedIndex_WriteForwardIndexEntry(idx, enc, &h);
    VVW_Free(h.vw);

    id += idStep;
  }

  // printf("BEFORE: iw cap: %ld, iw size: %zd, numdocs: %d\n", w->bw.buf->cap,
  //        IW_Len(w), w->ndocs);

  return idx;
}

>>>>>>> af217a8f
int printIntersect(void *ctx, RSIndexResult *hits, int argc) {
  printf("intersect: %llu\n", (unsigned long long)hits[0].docId);
  return 0;
}

TEST_F(IndexTest, testReadIterator) {
  InvertedIndex *idx = createIndex(10, 1);

  IndexReader *r1 = NewTermIndexReader(idx, NULL, RS_FIELDMASK_ALL, NULL, 1);  //

  RSIndexResult *h = NULL;

  IndexIterator *it = NewReadIterator(r1);
  int i = 1;
  while (IITER_HAS_NEXT(it)) {
    if (it->Read(it->ctx, &h) == INDEXREAD_EOF) {
      break;
    }

    // printf("Iter got %d\n", h.docId);
    ASSERT_EQ(h->docId, i);
    i++;
  }
  ASSERT_EQ(11, i);

  it->Free(it);

  // IndexResult_Free(&h);
  InvertedIndex_Free(idx);
}

TEST_F(IndexTest, testUnion) {
  int oldConfig = RSGlobalConfig.minUnionIterHeap;
  for (int cfg = 0; cfg < 2; ++cfg) {
    InvertedIndex *w = createIndex(10, 2);
    InvertedIndex *w2 = createIndex(10, 3);
    IndexReader *r1 = NewTermIndexReader(w, NULL, RS_FIELDMASK_ALL, NULL, 1);   //
    IndexReader *r2 = NewTermIndexReader(w2, NULL, RS_FIELDMASK_ALL, NULL, 1);  //

    // printf("Reading!\n");
    IndexIterator **irs = (IndexIterator **)calloc(2, sizeof(IndexIterator *));
    irs[0] = NewReadIterator(r1);
    irs[1] = NewReadIterator(r2);

    IndexIterator *ui = NewUnionIterator(irs, 2, NULL, 0, 1, QN_UNION, NULL);
    RSIndexResult *h = NULL;
    int expected[] = {2, 3, 4, 6, 8, 9, 10, 12, 14, 15, 16, 18, 20, 21, 24, 27, 30};
    int i = 0;
    while (ui->Read(ui->ctx, &h) != INDEXREAD_EOF) {
      // printf("%d <=> %d\n", h.docId, expected[i]);
      ASSERT_EQ(expected[i], h->docId);
      i++;

      RSIndexResult *copy = IndexResult_DeepCopy(h);
      ASSERT_TRUE(copy != NULL);
      ASSERT_TRUE(copy != h);
      ASSERT_TRUE(copy->isCopy);

      ASSERT_EQ(copy->docId, h->docId);
      ASSERT_EQ(copy->type, h->type);

      IndexResult_Free(copy);

      // printf("%d, ", h.docId);
    }


    // test read after skip goes to next id
    ui->Rewind(ui->ctx);
    ASSERT_EQ(ui->SkipTo(ui->ctx, 6, &h), INDEXREAD_OK);
    ASSERT_EQ(h->docId, 6);
    ASSERT_EQ(ui->Read(ui->ctx, &h), INDEXREAD_OK);
    ASSERT_EQ(h->docId, 8);
    // test for last id
    ASSERT_EQ(ui->SkipTo(ui->ctx, 30, &h), INDEXREAD_OK);
    ASSERT_EQ(h->docId, 30);
    ASSERT_EQ(ui->Read(ui->ctx, &h), INDEXREAD_EOF);

    ui->Free(ui);
    // IndexResult_Free(&h);
    InvertedIndex_Free(w);
    InvertedIndex_Free(w2);

    // change config parameter to use UI_ReadHigh and UI_SkipToHigh
    RSGlobalConfig.minUnionIterHeap = 1;
  }
  RSGlobalConfig.minUnionIterHeap = oldConfig;
}

TEST_F(IndexTest, testWeight) {
  InvertedIndex *w = createIndex(10, 1);
  InvertedIndex *w2 = createIndex(10, 2);
  IndexReader *r1 = NewTermIndexReader(w, NULL, RS_FIELDMASK_ALL, NULL, 0.5);  //
  IndexReader *r2 = NewTermIndexReader(w2, NULL, RS_FIELDMASK_ALL, NULL, 1);   //

  // printf("Reading!\n");
  IndexIterator **irs = (IndexIterator **)calloc(2, sizeof(IndexIterator *));
  irs[0] = NewReadIterator(r1);
  irs[1] = NewReadIterator(r2);

  IndexIterator *ui = NewUnionIterator(irs, 2, NULL, 0, 0.8, QN_UNION, NULL);
  RSIndexResult *h = NULL;
  int expected[] = {1, 2, 3, 4, 5, 6, 7, 8, 9, 10, 12, 14, 16, 18, 20};
  int i = 0;
  while (ui->Read(ui->ctx, &h) != INDEXREAD_EOF) {
    // printf("%d <=> %d\n", h.docId, expected[i]);
    ASSERT_EQ(h->docId, expected[i++]);
    ASSERT_EQ(h->weight, 0.8);
    if (h->agg.numChildren == 2) {
      ASSERT_EQ(h->agg.children[0]->weight, 0.5);
      ASSERT_EQ(h->agg.children[1]->weight, 1);
    } else {
      if (i <= 10) {
        ASSERT_EQ(h->agg.children[0]->weight, 0.5);
      } else {
        ASSERT_EQ(h->agg.children[0]->weight, 1);
      }
    }
  }

  ui->Free(ui);
  // IndexResult_Free(&h);
  InvertedIndex_Free(w);
  InvertedIndex_Free(w2);
}

TEST_F(IndexTest, testNot) {
  InvertedIndex *w = createIndex(16, 1);
  // not all numbers that divide by 3
  InvertedIndex *w2 = createIndex(10, 3);
  IndexReader *r1 = NewTermIndexReader(w, NULL, RS_FIELDMASK_ALL, NULL, 1);   //
  IndexReader *r2 = NewTermIndexReader(w2, NULL, RS_FIELDMASK_ALL, NULL, 1);  //

  // printf("Reading!\n");
  IndexIterator **irs = (IndexIterator **)calloc(2, sizeof(IndexIterator *));
  irs[0] = NewReadIterator(r1);
  irs[1] = NewNotIterator(NewReadIterator(r2), w2->lastId, 1);

  IndexIterator *ui = NewIntersecIterator(irs, 2, NULL, RS_FIELDMASK_ALL, -1, 0, 1);
  RSIndexResult *h = NULL;
  int expected[] = {1, 2, 4, 5, 7, 8, 10, 11, 13, 14, 16};
  int i = 0;
  while (ui->Read(ui->ctx, &h) != INDEXREAD_EOF) {
    // printf("%d <=> %d\n", h->docId, expected[i]);
    ASSERT_EQ(expected[i++], h->docId);
    // printf("%d, ", h.docId);
  }

  ui->Free(ui);
  // IndexResult_Free(&h);
  InvertedIndex_Free(w);
  InvertedIndex_Free(w2);
}

TEST_F(IndexTest, testPureNot) {
  InvertedIndex *w = createIndex(10, 3);

  IndexReader *r1 = NewTermIndexReader(w, NULL, RS_FIELDMASK_ALL, NULL, 1);  //
  printf("last id: %llu\n", (unsigned long long)w->lastId);

  IndexIterator *ir = NewNotIterator(NewReadIterator(r1), w->lastId + 5, 1);

  RSIndexResult *h = NULL;
  int expected[] = {1,  2,  4,  5,  7,  8,  10, 11, 13, 14, 16, 17, 19,
                    20, 22, 23, 25, 26, 28, 29, 31, 32, 33, 34, 35};
  int i = 0;
  while (ir->Read(ir->ctx, &h) != INDEXREAD_EOF) {

    // printf("%d <=> %d\n", h->docId, expected[i]);
    ASSERT_EQ(expected[i++], h->docId);
  }
  ir->Free(ir);
  InvertedIndex_Free(w);
}

// Note -- in test_index.c, this test was never actually run!
TEST_F(IndexTest, DISABLED_testOptional) {
  InvertedIndex *w = createIndex(16, 1);
  // not all numbers that divide by 3
  InvertedIndex *w2 = createIndex(10, 3);
  IndexReader *r1 = NewTermIndexReader(w, NULL, RS_FIELDMASK_ALL, NULL, 1);   //
  IndexReader *r2 = NewTermIndexReader(w2, NULL, RS_FIELDMASK_ALL, NULL, 1);  //

  // printf("Reading!\n");
  IndexIterator **irs = (IndexIterator **)calloc(2, sizeof(IndexIterator *));
  irs[0] = NewReadIterator(r1);
  irs[1] = NewOptionalIterator(NewReadIterator(r2), w2->lastId, 1);

  IndexIterator *ui = NewIntersecIterator(irs, 2, NULL, RS_FIELDMASK_ALL, -1, 0, 1);
  RSIndexResult *h = NULL;

  int i = 1;
  while (ui->Read(ui->ctx, &h) != INDEXREAD_EOF) {
    // printf("%d <=> %d\n", h->docId, i);
    ASSERT_EQ(i, h->docId);
    if (i > 0 && i % 3 == 0) {
      ASSERT_EQ(1, h->agg.children[1]->freq);
    } else {
      ASSERT_EQ(0, h->agg.children[1]->freq);
    }
    // printf("%d, ", h.docId);
  }

  ui->Free(ui);
  // IndexResult_Free(&h);
  InvertedIndex_Free(w);
  InvertedIndex_Free(w2);
}

TEST_F(IndexTest, testNumericInverted) {

  InvertedIndex *idx = NewInvertedIndex(Index_StoreNumeric, 1);

  for (int i = 0; i < 75; i++) {
    size_t sz = InvertedIndex_WriteNumericEntry(idx, i + 1, (double)(i + 1));
    // printf("written %zd bytes\n", sz);

    ASSERT_TRUE(sz > 1);
  }
  ASSERT_EQ(75, idx->lastId);

  // printf("written %zd bytes\n", IndexBlock_DataLen(&idx->blocks[0]));

  IndexReader *ir = NewNumericReader(NULL, idx, NULL, 0, 0);
  IndexIterator *it = NewReadIterator(ir);
  RSIndexResult *res;
  t_docId i = 1;
  while (INDEXREAD_EOF != it->Read(it->ctx, &res)) {
    // printf("%d %f\n", res->docId, res->num.value);

    ASSERT_EQ(i++, res->docId);
    ASSERT_EQ(res->num.value, (float)res->docId);
  }
  InvertedIndex_Free(idx);
  it->Free(it);
}

TEST_F(IndexTest, testNumericVaried) {
  InvertedIndex *idx = NewInvertedIndex(Index_StoreNumeric, 1);

  static const double nums[] = {0,          0.13,          0.001,     -0.1,     1.0,
                                5.0,        4.323,         65535,     65535.53, 32768.432,
                                1LLU << 32, -(1LLU << 32), 1LLU << 40};
  static const size_t numCount = sizeof(nums) / sizeof(double);

  for (size_t i = 0; i < numCount; i++) {
    size_t sz = InvertedIndex_WriteNumericEntry(idx, i + 1, nums[i]);
    ASSERT_GT(sz, 1);
    // printf("[%lu]: Stored %lf\n", i, nums[i]);
  }

  IndexReader *ir = NewNumericReader(NULL, idx, NULL, 0, 0);
  IndexIterator *it = NewReadIterator(ir);
  RSIndexResult *res;

  for (size_t i = 0; i < numCount; i++) {
    // printf("Checking i=%lu. Expected=%lf\n", i, nums[i]);
    int rv = it->Read(it->ctx, &res);
    ASSERT_NE(INDEXREAD_EOF, rv);
    ASSERT_LT(fabs(nums[i] - res->num.value), 0.01);
  }

  ASSERT_EQ(INDEXREAD_EOF, it->Read(it->ctx, &res));
  InvertedIndex_Free(idx);
  it->Free(it);
}

typedef struct {
  double value;
  size_t size;
} encodingInfo;
static const encodingInfo infos[] = {
    {0, 2},                    // 0
    {1, 2},                    // 1
    {63, 3},                   // 2
    {-1, 3},                   // 3
    {-63, 3},                  // 4
    {64, 3},                   // 5
    {-64, 3},                  // 6
    {255, 3},                  // 7
    {-255, 3},                 // 8
    {65535, 4},                // 9
    {-65535, 4},               // 10
    {16777215, 5},             // 11
    {-16777215, 5},            // 12
    {4294967295, 6},           // 13
    {-4294967295, 6},          // 14
    {4294967295 + 1, 7},       // 15
    {4294967295 + 2, 7},       // 16
    {549755813888.0, 7},       // 17
    {549755813888.0 + 2, 7},   // 18
    {549755813888.0 - 23, 7},  // 19
    {-549755813888.0, 7},      // 20
    {1503342028.957225, 10},   // 21
    {42.4345, 10},              // 22
    {(float)0.5, 6},           // 23
    {DBL_MAX, 10},             // 24
    {UINT64_MAX >> 12, 9},     // 25
    {INFINITY, 2},             // 26
    {-INFINITY, 2}             // 27
};

TEST_F(IndexTest, testNumericEncoding) {
  static const size_t numInfos = sizeof(infos) / sizeof(infos[0]);
  InvertedIndex *idx = NewInvertedIndex(Index_StoreNumeric, 1);
  // printf("TestNumericEncoding\n");

  for (size_t ii = 0; ii < numInfos; ii++) {
    // printf("\n[%lu]: Expecting Val=%lf, Sz=%lu\n", ii, infos[ii].value, infos[ii].size);
    size_t sz = InvertedIndex_WriteNumericEntry(idx, ii + 1, infos[ii].value);
    ASSERT_EQ(infos[ii].size, sz);
  }

  IndexReader *ir = NewNumericReader(NULL, idx, NULL, 0, 0);
  IndexIterator *it = NewReadIterator(ir);
  RSIndexResult *res;

  for (size_t ii = 0; ii < numInfos; ii++) {
    // printf("\nReading [%lu]\n", ii);

    int rc = it->Read(it->ctx, &res);
    ASSERT_NE(rc, INDEXREAD_EOF);
    // printf("%lf <-> %lf\n", infos[ii].value, res->num.value);
    if (fabs(infos[ii].value) == INFINITY) {
      ASSERT_EQ(infos[ii].value, res->num.value);
    } else {
      ASSERT_LT(fabs(infos[ii].value - res->num.value), 0.01);
    }
  }

  InvertedIndex_Free(idx);
  it->Free(it);
}

TEST_F(IndexTest, testAbort) {

  InvertedIndex *w = createIndex(1000, 1);
  IndexReader *r = NewTermIndexReader(w, NULL, RS_FIELDMASK_ALL, NULL, 1);  //

  IndexIterator *it = NewReadIterator(r);
  int n = 0;
  RSIndexResult *res;
  while (INDEXREAD_EOF != it->Read(it->ctx, &res)) {
    if (n == 50) {
      it->Abort(it->ctx);
    }
    n++;
  }
  ASSERT_EQ(51, n);
  it->Free(it);
  InvertedIndex_Free(w);
}

TEST_F(IndexTest, testIntersection) {

  InvertedIndex *w = createIndex(100000, 4);
  InvertedIndex *w2 = createIndex(100000, 2);
  IndexReader *r1 = NewTermIndexReader(w, NULL, RS_FIELDMASK_ALL, NULL, 1);   //
  IndexReader *r2 = NewTermIndexReader(w2, NULL, RS_FIELDMASK_ALL, NULL, 1);  //

  IndexIterator **irs = (IndexIterator **)calloc(2, sizeof(IndexIterator *));
  irs[0] = NewReadIterator(r1);
  irs[1] = NewReadIterator(r2);

  int count = 0;
  IndexIterator *ii = NewIntersecIterator(irs, 2, NULL, RS_FIELDMASK_ALL, -1, 0, 1);

  RSIndexResult *h = NULL;

  uint32_t topFreq = 0;
  while (ii->Read(ii->ctx, &h) != INDEXREAD_EOF) {
    ASSERT_EQ(h->type, RSResultType_Intersection);
    ASSERT_TRUE(RSIndexResult_IsAggregate(h));
    ASSERT_TRUE(RSIndexResult_HasOffsets(h));
    topFreq = topFreq > h->freq ? topFreq : h->freq;

    RSIndexResult *copy = IndexResult_DeepCopy(h);
    ASSERT_TRUE(copy != NULL);
    ASSERT_TRUE(copy != h);
    ASSERT_TRUE(copy->isCopy == 1);

    ASSERT_TRUE(copy->docId == h->docId);
    ASSERT_TRUE(copy->type == RSResultType_Intersection);
    ASSERT_EQ((count * 2 + 2) * 2, h->docId);
    ASSERT_EQ(count * 2 + 2, h->freq);
    IndexResult_Free(copy);
    ++count;
  }

  // int count = IR_Intersect(r1, r2, onIntersect, &ctx);

  // printf("%d intersections in %lldms, %.0fns per iteration\n", count,
  // TimeSampler_DurationMS(&ts),
  // 1000000 * TimeSampler_IterationMS(&ts));
  // printf("top freq: %f\n", topFreq);
  ASSERT_EQ(count, 50000);
  ASSERT_EQ(topFreq, 100000.0);

  // test read after skip goes to next id
  ii->Rewind(ii->ctx);
  ASSERT_EQ(ii->SkipTo(ii->ctx, 8, &h), INDEXREAD_OK);
  ASSERT_EQ(h->docId, 8);
  ASSERT_EQ(ii->Read(ii->ctx, &h), INDEXREAD_OK);
  ASSERT_EQ(h->docId, 12);
  // test for last id
  ASSERT_EQ(ii->SkipTo(ii->ctx, 200000, &h), INDEXREAD_OK);
  ASSERT_EQ(h->docId, 200000);
  ASSERT_EQ(ii->Read(ii->ctx, &h), INDEXREAD_EOF);

  ii->Free(ii);
  // IndexResult_Free(&h);
  InvertedIndex_Free(w);
  InvertedIndex_Free(w2);
}

TEST_F(IndexTest, testHybridVector) {

  size_t n = 100;
  size_t step = 4;
  size_t max_id = n*step;
  size_t d = 4;
  size_t k = 10;
  InvertedIndex *w = createIndex(n, step);
  IndexReader *r = NewTermIndexReader(w, NULL, RS_FIELDMASK_ALL, NULL, 1);

  // Create vector index
  VecSimParams params{.algo = VecSimAlgo_HNSWLIB,
                      .hnswParams = HNSWParams{.type = VecSimType_FLOAT32,
                                               .dim = d,
                                               .metric = VecSimMetric_L2,
                                               .initialCapacity = max_id,
                                               .M = 16,
                                               .efConstruction = 100}};
  VecSimIndex *index = VecSimIndex_New(&params);
  for (size_t i = 1; i <= max_id; i++) {
    float f[d];
    for (size_t j = 0; j < d; j++) {
      f[j] = (float)i;
    }
    VecSimIndex_AddVector(index, (const void *)f, (int)i);
  }
  ASSERT_EQ(VecSimIndex_IndexSize(index), max_id);

  float query[] = {(float)max_id, (float)max_id, (float)max_id, (float)max_id};
  KNNVectorQuery top_k_query = {.vector = query, .vecLen = d, .k = 10, .order = BY_SCORE};
  VecSimQueryParams queryParams;
  queryParams.hnswRuntimeParams.efRuntime = max_id;

  // Run simple top k query.
  IndexIterator *vecIt = NewHybridVectorIterator(index, (char *)"__v_score", top_k_query, queryParams, NULL);
  RSIndexResult *h = NULL;
  size_t count = 0;

  // Expect to get top 10 results in reverse order of the distance that passes the filter: 364, 368, ..., 400.
  while (vecIt->Read(vecIt->ctx, &h) != INDEXREAD_EOF) {
    ASSERT_EQ(h->type, RSResultType_Distance);
    ASSERT_EQ(h->docId, max_id - count);
    count++;
  }
  ASSERT_EQ(count, k);
  ASSERT_FALSE(vecIt->HasNext(vecIt->ctx));

  vecIt->Rewind(vecIt->ctx);
  ASSERT_TRUE(vecIt->HasNext(vecIt->ctx));
  ASSERT_EQ(vecIt->NumEstimated(vecIt->ctx), k);
  ASSERT_EQ(vecIt->Len(vecIt->ctx), k);
  // Read one result to verify that we get the one with best score after rewind.
  ASSERT_EQ(vecIt->Read(vecIt->ctx, &h), INDEXREAD_OK);
  ASSERT_EQ(h->docId, max_id);
  vecIt->Free(vecIt);

  // Test in hybrid mode.
  IndexIterator *ir = NewReadIterator(r);
  IndexIterator *hybridIt = NewHybridVectorIterator(index, (char *)"__v_score", top_k_query, queryParams, ir);
<<<<<<< HEAD
=======
  HybridIterator *hr = (HybridIterator *)hybridIt->ctx;
  hr->searchMode = VECSIM_HYBRID_BATCHES;
>>>>>>> af217a8f

  // Expect to get top 10 results in reverse order of the distance that passes the filter: 364, 368, ..., 400.
  count = 0;
  while (hybridIt->Read(hybridIt->ctx, &h) != INDEXREAD_EOF) {
    count++;
    ASSERT_EQ(h->type, RSResultType_HybridDistance);
    ASSERT_TRUE(RSIndexResult_IsAggregate(h));
    ASSERT_EQ(h->agg.numChildren, 2);
    ASSERT_EQ(h->agg.children[0]->type, RSResultType_Distance);
    // since larger ids has lower distance, in every we get higher id (where max id is the final result).
    size_t expected_id = max_id - step*(k - count);
    ASSERT_EQ(h->docId, expected_id);
  }
  ASSERT_EQ(count, k);
  ASSERT_FALSE(hybridIt->HasNext(hybridIt->ctx));

  hybridIt->Rewind(hybridIt->ctx);
  ASSERT_TRUE(hybridIt->HasNext(hybridIt->ctx));
  ASSERT_EQ(hybridIt->NumEstimated(hybridIt->ctx), k);
  ASSERT_EQ(hybridIt->Len(hybridIt->ctx), k);

  // check rerun and abort (go over only half of the results)
  count = 0;
  for (size_t i = 0; i < k/2; i++) {
    count++;
    ASSERT_EQ(hybridIt->Read(hybridIt->ctx, &h), INDEXREAD_OK);
    ASSERT_EQ(h->type, RSResultType_HybridDistance);
    ASSERT_TRUE(RSIndexResult_IsAggregate(h));
    ASSERT_EQ(h->agg.numChildren, 2);
    ASSERT_EQ(h->agg.children[0]->type, RSResultType_Distance);
    size_t expected_id = max_id - step*(k - count);
    ASSERT_EQ(h->docId, expected_id);
  }
  ASSERT_EQ(hybridIt->LastDocId(hybridIt->ctx), max_id - step*k/2);
  hybridIt->Abort(hybridIt->ctx);
  ASSERT_FALSE(hybridIt->HasNext(hybridIt->ctx));

  // Rerun in AD_HOC BF MODE.
  hybridIt->Rewind(hybridIt->ctx);
<<<<<<< HEAD
  HybridIterator *hr = (HybridIterator *)hybridIt->ctx;
  hr->mode = VECSIM_HYBRID_ADHOC_BF;
=======
  hr->searchMode = VECSIM_HYBRID_ADHOC_BF;
>>>>>>> af217a8f
  count = 0;
  while (hybridIt->Read(hybridIt->ctx, &h) != INDEXREAD_EOF) {
    count++;
    ASSERT_EQ(h->type, RSResultType_HybridDistance);
    ASSERT_TRUE(RSIndexResult_IsAggregate(h));
    ASSERT_EQ(h->agg.numChildren, 2);
    ASSERT_EQ(h->agg.children[0]->type, RSResultType_Distance);
    // since larger ids has lower distance, in every we get higher id (where max id is the final result).
    size_t expected_id = max_id - step*(k - count);
    ASSERT_EQ(h->docId, expected_id);
  }

  hybridIt->Free(hybridIt);
  InvertedIndex_Free(w);
  VecSimIndex_Free(index);
}

TEST_F(IndexTest, testBuffer) {
  // TEST_START();
  Buffer b = {0};
  Buffer_Init(&b, 2);
  BufferWriter w = NewBufferWriter(&b);
  ASSERT_TRUE(w.buf->cap == 2) << "Wrong capacity";
  ASSERT_TRUE(w.buf->data != NULL);
  ASSERT_TRUE(Buffer_Offset(w.buf) == 0);
  ASSERT_TRUE(w.buf->data == w.pos);

  const char *x = "helololoolo";
  size_t l = Buffer_Write(&w, (void *)x, strlen(x) + 1);

  ASSERT_TRUE(l == strlen(x) + 1);
  ASSERT_TRUE(Buffer_Offset(w.buf) == l);
  ASSERT_EQ(Buffer_Capacity(w.buf), 14);

  l = WriteVarint(1337654, &w);
  ASSERT_TRUE(l == 3);
  ASSERT_EQ(Buffer_Offset(w.buf), 15);
  ASSERT_EQ(Buffer_Capacity(w.buf), 17);

  Buffer_Truncate(w.buf, 0);

  ASSERT_TRUE(Buffer_Capacity(w.buf) == 15);

  BufferReader br = NewBufferReader(w.buf);
  ASSERT_TRUE(br.pos == 0);

  char *y = (char *)malloc(strlen(x) + 1);
  l = Buffer_Read(&br, y, strlen(x) + 1);
  ASSERT_TRUE(l == strlen(x) + 1);

  ASSERT_TRUE(strcmp(y, x) == 0);
  ASSERT_TRUE(BufferReader_Offset(&br) == l);

  free(y);

  int n = ReadVarint(&br);
  ASSERT_TRUE(n == 1337654);

  Buffer_Free(w.buf);
}

typedef struct {
  int num;
  char **expected;

} tokenContext;

int tokenFunc(void *ctx, const Token *t) {
  tokenContext *tx = (tokenContext *)ctx;
  int ret = strncmp(t->tok, tx->expected[tx->num++], t->tokLen);
  EXPECT_TRUE(ret == 0);
  EXPECT_TRUE(t->pos > 0);
  return 0;
}

// int testTokenize() {
//   char *txt = strdup("Hello? world...   ? -WAZZ@UP? שלום");
//   tokenContext ctx = {0};
//   const char *expected[] = {"hello", "world", "wazz", "up", "שלום"};
//   ctx.expected = (char **)expected;

//   tokenize(txt, &ctx, tokenFunc, NULL, 0, DefaultStopWordList(), 0);
//   ASSERT_TRUE(ctx.num == 5);

//   free(txt);

//   return 0;
// }

// int testForwardIndex() {

//   Document doc = NewDocument(NULL, 1, 1, "english");
//   doc.docId = 1;
//   doc.fields[0] = N
//   ForwardIndex *idx = NewForwardIndex(doc);
//   char *txt = strdup("Hello? world...  hello hello ? __WAZZ@UP? שלום");
//   tokenize(txt, 1, 1, idx, forwardIndexTokenFunc);

//   return 0;
// }

TEST_F(IndexTest, testIndexSpec) {
  const char *title = "title", *body = "body", *foo = "foo", *bar = "bar", *name = "name";
  const char *args[] = {"STOPWORDS", "2",      "hello", "world",    "SCHEMA", title,
                        "text",      "weight", "0.1",   body,       "text",   "weight",
                        "2.0",       foo,      "text",  "sortable", bar,      "numeric",
                        "sortable",  name,     "text",  "nostem"};
  QueryError err = {QUERY_OK};
  IndexSpec *s = IndexSpec_Parse("idx", args, sizeof(args) / sizeof(const char *), &err);
  ASSERT_FALSE(QueryError_HasError(&err)) << QueryError_GetError(&err);
  ASSERT_TRUE(s);
  ASSERT_TRUE(s->numFields == 5);
  ASSERT_TRUE(s->stopwords != NULL);
  ASSERT_TRUE(s->stopwords != DefaultStopWordList());
  ASSERT_TRUE(s->flags & Index_StoreFieldFlags);
  ASSERT_TRUE(s->flags & Index_StoreTermOffsets);
  ASSERT_TRUE(s->flags & Index_HasCustomStopwords);

  ASSERT_TRUE(IndexSpec_IsStopWord(s, "hello", 5));
  ASSERT_TRUE(IndexSpec_IsStopWord(s, "world", 5));
  ASSERT_TRUE(!IndexSpec_IsStopWord(s, "werld", 5));

  const FieldSpec *f = IndexSpec_GetField(s, body, strlen(body));
  ASSERT_TRUE(f != NULL);
  ASSERT_TRUE(FIELD_IS(f, INDEXFLD_T_FULLTEXT));
  ASSERT_STREQ(f->name, body);
  ASSERT_EQ(f->ftWeight, 2.0);
  ASSERT_EQ(FIELD_BIT(f), 2);
  ASSERT_EQ(f->options, 0);
  ASSERT_EQ(f->sortIdx, -1);

  f = IndexSpec_GetField(s, title, strlen(title));
  ASSERT_TRUE(f != NULL);
  ASSERT_TRUE(FIELD_IS(f, INDEXFLD_T_FULLTEXT));
  ASSERT_TRUE(strcmp(f->name, title) == 0);
  ASSERT_TRUE(f->ftWeight == 0.1);
  ASSERT_TRUE(FIELD_BIT(f) == 1);
  ASSERT_TRUE(f->options == 0);
  ASSERT_TRUE(f->sortIdx == -1);

  f = IndexSpec_GetField(s, foo, strlen(foo));
  ASSERT_TRUE(f != NULL);
  ASSERT_TRUE(FIELD_IS(f, INDEXFLD_T_FULLTEXT));
  ASSERT_TRUE(strcmp(f->name, foo) == 0);
  ASSERT_TRUE(f->ftWeight == 1);
  ASSERT_TRUE(FIELD_BIT(f) == 4);
  ASSERT_TRUE(f->options == FieldSpec_Sortable);
  ASSERT_TRUE(f->sortIdx == 0);

  f = IndexSpec_GetField(s, bar, strlen(bar));
  ASSERT_TRUE(f != NULL);
  ASSERT_TRUE(FIELD_IS(f, INDEXFLD_T_NUMERIC));

  ASSERT_TRUE(strcmp(f->name, bar) == 0);
  ASSERT_TRUE(f->options == FieldSpec_Sortable);
  ASSERT_TRUE(f->sortIdx == 1);
  ASSERT_TRUE(IndexSpec_GetField(s, "fooz", 4) == NULL);

  f = IndexSpec_GetField(s, name, strlen(name));
  ASSERT_TRUE(f != NULL);
  ASSERT_TRUE(FIELD_IS(f, INDEXFLD_T_FULLTEXT));
  ASSERT_TRUE(strcmp(f->name, name) == 0);
  ASSERT_TRUE(f->ftWeight == 1);
  ASSERT_TRUE(FIELD_BIT(f) == 8);
  ASSERT_TRUE(f->options == FieldSpec_NoStemming);
  ASSERT_TRUE(f->sortIdx == -1);

  ASSERT_TRUE(s->sortables != NULL);
  ASSERT_TRUE(s->sortables->len == 2);
  int rc = IndexSpec_GetFieldSortingIndex(s, foo, strlen(foo));
  ASSERT_EQ(0, rc);
  rc = IndexSpec_GetFieldSortingIndex(s, bar, strlen(bar));
  ASSERT_EQ(1, rc);
  rc = IndexSpec_GetFieldSortingIndex(s, title, strlen(title));
  ASSERT_EQ(-1, rc);

  IndexSpec_Free(s);

  QueryError_ClearError(&err);
  const char *args2[] = {
      "NOOFFSETS", "NOFIELDS", "SCHEMA", title, "text",
  };
  s = IndexSpec_Parse("idx", args2, sizeof(args2) / sizeof(const char *), &err);
  ASSERT_FALSE(QueryError_HasError(&err)) << QueryError_GetError(&err);
  ASSERT_TRUE(s);
  ASSERT_TRUE(s->numFields == 1);

  ASSERT_TRUE(!(s->flags & Index_StoreFieldFlags));
  ASSERT_TRUE(!(s->flags & Index_StoreTermOffsets));
  IndexSpec_Free(s);

  // User-reported bug
  const char *args3[] = {"SCHEMA", "ha", "NUMERIC", "hb", "TEXT", "WEIGHT", "1", "NOSTEM"};
  QueryError_ClearError(&err);
  s = IndexSpec_Parse("idx", args3, sizeof(args3) / sizeof(args3[0]), &err);
  ASSERT_FALSE(QueryError_HasError(&err)) << QueryError_GetError(&err);
  ASSERT_TRUE(s);
  ASSERT_TRUE(FieldSpec_IsNoStem(s->fields + 1));
  IndexSpec_Free(s);
}

static void fillSchema(std::vector<char *> &args, size_t nfields) {
  args.resize(1 + nfields * 3);
  args[0] = strdup("SCHEMA");
  size_t n = 1;
  for (unsigned i = 0; i < nfields; i++) {
    __ignore__(asprintf(&args[n++], "field%u", i));
    if (i % 2 == 0) {
      args[n++] = strdup("TEXT");
    } else {
      if (i < 40) {
        // odd fields under 40 are TEXT noINDEX
        args[n++] = strdup("TEXT");
        args[n++] = strdup("NOINDEX");
      } else {
        // the rest are numeric
        args[n++] = strdup("NUMERIC");
      }
    }
  }
  args.resize(n);

  // for (int i = 0; i < n; i++) {
  //   printf("%s ", args[i]);
  // }
  // printf("\n");
}

static void freeSchemaArgs(std::vector<char *> &args) {
  for (auto s : args) {
    free(s);
  }
  args.clear();
}

TEST_F(IndexTest, testHugeSpec) {
  int N = 64;
  std::vector<char *> args;
  fillSchema(args, N);

  QueryError err = {QUERY_OK};
  IndexSpec *s = IndexSpec_Parse("idx", (const char **)&args[0], args.size(), &err);
  ASSERT_FALSE(QueryError_HasError(&err)) << QueryError_GetError(&err);
  ASSERT_TRUE(s);
  ASSERT_TRUE(s->numFields == N);
  IndexSpec_Free(s);
  freeSchemaArgs(args);

  // test too big a schema
  N = 300;
  fillSchema(args, N);

  QueryError_ClearError(&err);
  s = IndexSpec_Parse("idx", (const char **)&args[0], args.size(), &err);
  ASSERT_TRUE(s == NULL);
  ASSERT_TRUE(QueryError_HasError(&err));
  ASSERT_STREQ("Schema is limited to 128 TEXT fields", QueryError_GetError(&err));
  freeSchemaArgs(args);
  QueryError_ClearError(&err);
}

typedef union {

  int i;
  float f;
} u;

TEST_F(IndexTest, testIndexFlags) {

  ForwardIndexEntry h;
  h.docId = 1234;
  h.fieldMask = 0x01;
  h.freq = 1;
  h.vw = NewVarintVectorWriter(8);
  for (int n = 0; n < 10; n++) {
    VVW_Write(h.vw, n);
  }
  VVW_Truncate(h.vw);

  uint32_t flags = INDEX_DEFAULT_FLAGS;
  InvertedIndex *w = NewInvertedIndex(IndexFlags(flags), 1);
  IndexEncoder enc = InvertedIndex_GetEncoder(w->flags);
  ASSERT_TRUE(w->flags == flags);
  size_t sz = InvertedIndex_WriteForwardIndexEntry(w, enc, &h);
  // printf("written %zd bytes. Offset=%zd\n", sz, h.vw->buf.offset);
  ASSERT_EQ(15, sz);
  InvertedIndex_Free(w);

  flags &= ~Index_StoreTermOffsets;
  w = NewInvertedIndex(IndexFlags(flags), 1);
  ASSERT_TRUE(!(w->flags & Index_StoreTermOffsets));
  enc = InvertedIndex_GetEncoder(w->flags);
  size_t sz2 = InvertedIndex_WriteForwardIndexEntry(w, enc, &h);
  // printf("Wrote %zd bytes. Offset=%zd\n", sz2, h.vw->buf.offset);
  ASSERT_EQ(sz2, sz - Buffer_Offset(&h.vw->buf) - 1);
  InvertedIndex_Free(w);

  flags = INDEX_DEFAULT_FLAGS | Index_WideSchema;
  w = NewInvertedIndex(IndexFlags(flags), 1);
  ASSERT_TRUE((w->flags & Index_WideSchema));
  enc = InvertedIndex_GetEncoder(w->flags);
  h.fieldMask = 0xffffffffffff;
  ASSERT_EQ(21, InvertedIndex_WriteForwardIndexEntry(w, enc, &h));
  InvertedIndex_Free(w);

  flags |= Index_WideSchema;
  w = NewInvertedIndex(IndexFlags(flags), 1);
  ASSERT_TRUE((w->flags & Index_WideSchema));
  enc = InvertedIndex_GetEncoder(w->flags);
  h.fieldMask = 0xffffffffffff;
  sz = InvertedIndex_WriteForwardIndexEntry(w, enc, &h);
  ASSERT_EQ(21, sz);
  InvertedIndex_Free(w);

  flags &= Index_StoreFreqs;
  w = NewInvertedIndex(IndexFlags(flags), 1);
  ASSERT_TRUE(!(w->flags & Index_StoreTermOffsets));
  ASSERT_TRUE(!(w->flags & Index_StoreFieldFlags));
  enc = InvertedIndex_GetEncoder(w->flags);
  sz = InvertedIndex_WriteForwardIndexEntry(w, enc, &h);
  ASSERT_EQ(3, sz);
  InvertedIndex_Free(w);

  flags |= Index_StoreFieldFlags | Index_WideSchema;
  w = NewInvertedIndex(IndexFlags(flags), 1);
  ASSERT_TRUE((w->flags & Index_WideSchema));
  ASSERT_TRUE((w->flags & Index_StoreFieldFlags));
  enc = InvertedIndex_GetEncoder(w->flags);
  h.fieldMask = 0xffffffffffff;
  sz = InvertedIndex_WriteForwardIndexEntry(w, enc, &h);
  ASSERT_EQ(10, sz);
  InvertedIndex_Free(w);

  VVW_Free(h.vw);
}

TEST_F(IndexTest, testDocTable) {
  char buf[16];
  DocTable dt = NewDocTable(10, 10);
  t_docId did = 0;
  // N is set to 100 and the max cap of the doc table is 10 so we surely will
  // get overflow and check that everything works correctly
  int N = 100;
  for (int i = 0; i < N; i++) {
    size_t nkey = sprintf(buf, "doc_%d", i);
    RSDocumentMetadata *dmd = DocTable_Put(&dt, buf, nkey, (double)i, Document_DefaultFlags, buf, strlen(buf), DocumentType_Hash);
    t_docId nd = dmd->id;
    ASSERT_EQ(did + 1, nd);
    did = nd;
  }

  ASSERT_EQ(N + 1, dt.size);
  ASSERT_EQ(N, dt.maxDocId);
#ifdef __x86_64__
  ASSERT_EQ(10180, (int)dt.memsize);
#endif
  for (int i = 0; i < N; i++) {
    sprintf(buf, "doc_%d", i);
    const char *key = DocTable_GetKey(&dt, i + 1, NULL);
    ASSERT_STREQ(key, buf);

    float score = DocTable_GetScore(&dt, i + 1);
    ASSERT_EQ((int)score, i);

    RSDocumentMetadata *dmd = DocTable_Get(&dt, i + 1);
    DMD_Incref(dmd);
    ASSERT_TRUE(dmd != NULL);
    ASSERT_TRUE(dmd->flags & Document_HasPayload);
    ASSERT_STREQ(dmd->keyPtr, buf);
    char *pl = dmd->payload->data;
    ASSERT_TRUE(!(strncmp(pl, (char *)buf, dmd->payload->len)));

    ASSERT_EQ((int)dmd->score, i);
    ASSERT_EQ((int)dmd->flags, (int)(Document_DefaultFlags | Document_HasPayload));

    t_docId xid = DocIdMap_Get(&dt.dim, buf, strlen(buf));

    ASSERT_EQ((int)xid, i + 1);

    int rc = DocTable_Delete(&dt, dmd->keyPtr, sdslen(dmd->keyPtr));
    ASSERT_EQ(1, rc);
    ASSERT_TRUE((int)(dmd->flags & Document_Deleted));
    DMD_Decref(dmd);
    dmd = DocTable_Get(&dt, i + 1);
    ASSERT_TRUE(!dmd);
  }

  ASSERT_FALSE(DocIdMap_Get(&dt.dim, "foo bar", strlen("foo bar")));
  ASSERT_FALSE(DocTable_Get(&dt, N + 2));

  RSDocumentMetadata *dmd = DocTable_Put(&dt, "Hello", 5, 1.0, Document_DefaultFlags, NULL, 0, DocumentType_Hash);
  t_docId strDocId = dmd->id;
  ASSERT_TRUE(0 != strDocId);
  ASSERT_EQ(71, (int)dt.memsize);

  // Test that binary keys also work here
  static const char binBuf[] = {"Hello\x00World"};
  const size_t binBufLen = 11;
  ASSERT_FALSE(DocIdMap_Get(&dt.dim, binBuf, binBufLen));
  dmd = DocTable_Put(&dt, binBuf, binBufLen, 1.0, Document_DefaultFlags, NULL, 0, DocumentType_Hash);
  ASSERT_TRUE(dmd);
  ASSERT_EQ(148, (int)dt.memsize);
  ASSERT_NE(dmd->id, strDocId);
  ASSERT_EQ(dmd->id, DocIdMap_Get(&dt.dim, binBuf, binBufLen));
  ASSERT_EQ(strDocId, DocIdMap_Get(&dt.dim, "Hello", 5));
  DocTable_Free(&dt);
}

TEST_F(IndexTest, testSortable) {
  RSSortingTable *tbl = NewSortingTable();
  RSSortingTable_Add(&tbl, "foo", RSValue_String);
  RSSortingTable_Add(&tbl, "bar", RSValue_String);
  RSSortingTable_Add(&tbl, "baz", RSValue_String);
  ASSERT_EQ(3, tbl->len);

  ASSERT_STREQ("foo", tbl->fields[0].name);
  ASSERT_EQ(RSValue_String, tbl->fields[0].type);
  ASSERT_STREQ("bar", tbl->fields[1].name);
  ASSERT_STREQ("baz", tbl->fields[2].name);
  ASSERT_EQ(0, RSSortingTable_GetFieldIdx(tbl, "foo"));
  ASSERT_EQ(0, RSSortingTable_GetFieldIdx(tbl, "FoO"));
  ASSERT_EQ(-1, RSSortingTable_GetFieldIdx(NULL, "FoO"));

  ASSERT_EQ(1, RSSortingTable_GetFieldIdx(tbl, "bar"));
  ASSERT_EQ(-1, RSSortingTable_GetFieldIdx(tbl, "barbar"));

  RSSortingVector *v = NewSortingVector(tbl->len);
  ASSERT_EQ(v->len, tbl->len);

  const char *str = "hello";
  const char *masse = "Maße";
  double num = 3.141;
  ASSERT_TRUE(RSValue_IsNull(v->values[0]));
  RSSortingVector_Put(v, 0, str, RS_SORTABLE_STR, 0);
  ASSERT_EQ(v->values[0]->t, RSValue_String);
  ASSERT_EQ(v->values[0]->strval.stype, RSString_RMAlloc);

  ASSERT_TRUE(RSValue_IsNull(v->values[1]));
  ASSERT_TRUE(RSValue_IsNull(v->values[2]));
  RSSortingVector_Put(v, 1, &num, RSValue_Number, 0);
  ASSERT_EQ(v->values[1]->t, RS_SORTABLE_NUM);

  RSSortingVector *v2 = NewSortingVector(tbl->len);
  RSSortingVector_Put(v2, 0, masse, RS_SORTABLE_STR, 0);

  /// test string unicode lowercase normalization
  ASSERT_STREQ("masse", v2->values[0]->strval.str);

  double s2 = 4.444;
  RSSortingVector_Put(v2, 1, &s2, RS_SORTABLE_NUM, 0);

  RSSortingKey sk = {.index = 0, .ascending = 0};

  QueryError qerr;
  QueryError_Init(&qerr);

  int rc = RSSortingVector_Cmp(v, v2, &sk, &qerr);
  ASSERT_LT(0, rc);
  ASSERT_EQ(QUERY_OK, qerr.code);
  sk.ascending = 1;
  rc = RSSortingVector_Cmp(v, v2, &sk, &qerr);
  ASSERT_GT(0, rc);
  ASSERT_EQ(QUERY_OK, qerr.code);
  rc = RSSortingVector_Cmp(v, v, &sk, &qerr);
  ASSERT_EQ(0, rc);
  ASSERT_EQ(QUERY_OK, qerr.code);

  sk.index = 1;

  rc = RSSortingVector_Cmp(v, v2, &sk, &qerr);
  ASSERT_TRUE(-1 == rc && qerr.code == QUERY_OK);
  sk.ascending = 0;
  rc = RSSortingVector_Cmp(v, v2, &sk, &qerr);
  ASSERT_TRUE(1 == rc && qerr.code == QUERY_OK);

  SortingTable_Free(tbl);
  SortingVector_Free(v);
  SortingVector_Free(v2);
}

TEST_F(IndexTest, testVarintFieldMask) {
  t_fieldMask x = 127;
  size_t expected[] = {1, 3, 4, 5, 6, 7, 8, 9, 11, 12, 13, 14, 15, 16, 17, 19};
  Buffer b = {0};
  Buffer_Init(&b, 1);
  BufferWriter bw = NewBufferWriter(&b);
  for (int i = 0; i < sizeof(t_fieldMask); i++, x |= x << 8) {
    size_t sz = WriteVarintFieldMask(x, &bw);
    ASSERT_EQ(expected[i], sz);
    BufferWriter_Seek(&bw, 0);
    BufferReader br = NewBufferReader(bw.buf);

    t_fieldMask y = ReadVarintFieldMask(&br);

    ASSERT_EQ(y, x);
  }
  Buffer_Free(&b);
}

TEST_F(IndexTest, testDeltaSplits) {
  InvertedIndex *idx = NewInvertedIndex((IndexFlags)(INDEX_DEFAULT_FLAGS), 1);
  ForwardIndexEntry ent = {0};
  ent.docId = 1;
  ent.fieldMask = RS_FIELDMASK_ALL;

  IndexEncoder enc = InvertedIndex_GetEncoder(idx->flags);
  InvertedIndex_WriteForwardIndexEntry(idx, enc, &ent);
  ASSERT_EQ(idx->size, 1);

  ent.docId = 200;
  InvertedIndex_WriteForwardIndexEntry(idx, enc, &ent);
  ASSERT_EQ(idx->size, 1);

  ent.docId = 1LLU << 48;
  InvertedIndex_WriteForwardIndexEntry(idx, enc, &ent);
  ASSERT_EQ(idx->size, 2);
  ent.docId++;
  InvertedIndex_WriteForwardIndexEntry(idx, enc, &ent);
  ASSERT_EQ(idx->size, 2);

  IndexReader *ir = NewTermIndexReader(idx, NULL, RS_FIELDMASK_ALL, NULL, 1);
  RSIndexResult *h = NULL;
  ASSERT_EQ(INDEXREAD_OK, IR_Read(ir, &h));
  ASSERT_EQ(1, h->docId);

  ASSERT_EQ(INDEXREAD_OK, IR_Read(ir, &h));
  ASSERT_EQ(200, h->docId);

  ASSERT_EQ(INDEXREAD_OK, IR_Read(ir, &h));
  ASSERT_EQ((1LLU << 48), h->docId);

  ASSERT_EQ(INDEXREAD_OK, IR_Read(ir, &h));
  ASSERT_EQ((1LLU << 48) + 1, h->docId);

  ASSERT_EQ(INDEXREAD_EOF, IR_Read(ir, &h));

  IR_Free(ir);
  InvertedIndex_Free(idx);
}<|MERGE_RESOLUTION|>--- conflicted
+++ resolved
@@ -223,43 +223,6 @@
 
 INSTANTIATE_TEST_SUITE_P(IndexFlagsP, IndexFlagsTest, ::testing::Range(1, 32));
 
-<<<<<<< HEAD
-=======
-InvertedIndex *createIndex(int size, int idStep, int start_with=0) {
-  InvertedIndex *idx = NewInvertedIndex((IndexFlags)(INDEX_DEFAULT_FLAGS), 1);
-
-  IndexEncoder enc = InvertedIndex_GetEncoder(idx->flags);
-  t_docId id = start_with > 0 ? start_with : idStep;
-  for (int i = 0; i < size; i++) {
-    // if (i % 10000 == 1) {
-    //     printf("iw cap: %ld, iw size: %d, numdocs: %d\n", w->cap, IW_Len(w),
-    //     w->ndocs);
-    // }
-    ForwardIndexEntry h;
-    h.docId = id;
-    h.fieldMask = 1;
-    h.freq = 1;
-    h.term = "hello";
-    h.len = 5;
-
-    h.vw = NewVarintVectorWriter(8);
-    for (int n = idStep; n < idStep + i % 4; n++) {
-      VVW_Write(h.vw, n);
-    }
-
-    InvertedIndex_WriteForwardIndexEntry(idx, enc, &h);
-    VVW_Free(h.vw);
-
-    id += idStep;
-  }
-
-  // printf("BEFORE: iw cap: %ld, iw size: %zd, numdocs: %d\n", w->bw.buf->cap,
-  //        IW_Len(w), w->ndocs);
-
-  return idx;
-}
-
->>>>>>> af217a8f
 int printIntersect(void *ctx, RSIndexResult *hits, int argc) {
   printf("intersect: %llu\n", (unsigned long long)hits[0].docId);
   return 0;
@@ -734,11 +697,8 @@
   // Test in hybrid mode.
   IndexIterator *ir = NewReadIterator(r);
   IndexIterator *hybridIt = NewHybridVectorIterator(index, (char *)"__v_score", top_k_query, queryParams, ir);
-<<<<<<< HEAD
-=======
   HybridIterator *hr = (HybridIterator *)hybridIt->ctx;
   hr->searchMode = VECSIM_HYBRID_BATCHES;
->>>>>>> af217a8f
 
   // Expect to get top 10 results in reverse order of the distance that passes the filter: 364, 368, ..., 400.
   count = 0;
@@ -778,12 +738,7 @@
 
   // Rerun in AD_HOC BF MODE.
   hybridIt->Rewind(hybridIt->ctx);
-<<<<<<< HEAD
-  HybridIterator *hr = (HybridIterator *)hybridIt->ctx;
-  hr->mode = VECSIM_HYBRID_ADHOC_BF;
-=======
   hr->searchMode = VECSIM_HYBRID_ADHOC_BF;
->>>>>>> af217a8f
   count = 0;
   while (hybridIt->Read(hybridIt->ctx, &h) != INDEXREAD_EOF) {
     count++;
