#include "../../src/buffer.h"
#include "../../src/index.h"
#include "../../src/inverted_index.h"
#include "../../src/index_result.h"
#include "../../src/query_parser/tokenizer.h"
#include "../../src/rmutil/alloc.h"
#include "../../src/spec.h"
#include "../../src/tokenize.h"
#include "../../src/varint.h"
#include "../../src/rmutil/alloc.h"
#include <assert.h>
#include <math.h>
#include <stdio.h>
#include <time.h>
#include <float.h>
#include <gtest/gtest.h>
#include <vector>
#include <cstdint>

class IndexTest : public ::testing::Test {};

static RSOffsetVector offsetsFromVVW(const VarintVectorWriter *vvw) {
  RSOffsetVector ret = {0};
  ret.data = VVW_GetByteData(vvw);
  ret.len = VVW_GetByteLength(vvw);
  return ret;
}

TEST_F(IndexTest, testVarint) {
  VarintVectorWriter *vw = NewVarintVectorWriter(8);
  uint32_t expected[5] = {10, 1000, 1020, 10000, 10020};
  for (int i = 0; i < 5; i++) {
    VVW_Write(vw, expected[i]);
  }

  // VVW_Write(vw, 100);
  // printf("%ld %ld\n", BufferLen(vw->bw.buf), vw->bw.buf->cap);
  VVW_Truncate(vw);

  RSOffsetVector vec = offsetsFromVVW(vw);
  // Buffer_Seek(vw->bw.buf, 0);
  RSOffsetIterator it = RSOffsetVector_Iterate(&vec, NULL);
  int x = 0;
  uint32_t n = 0;
  while (RS_OFFSETVECTOR_EOF != (n = it.Next(it.ctx, NULL))) {
    auto curexp = expected[x++];
    ASSERT_EQ(curexp, n) << "Wrong number decoded";
    // printf("%d %d\n", x, n);
  }
  it.Free(it.ctx);
  VVW_Free(vw);
}

TEST_F(IndexTest, testDistance) {
  VarintVectorWriter *vw = NewVarintVectorWriter(8);
  VarintVectorWriter *vw2 = NewVarintVectorWriter(8);
  VarintVectorWriter *vw3 = NewVarintVectorWriter(8);
  VVW_Write(vw, 1);
  VVW_Write(vw, 9);
  VVW_Write(vw, 13);
  VVW_Write(vw, 16);
  VVW_Write(vw, 22);

  VVW_Write(vw2, 4);
  VVW_Write(vw2, 7);
  VVW_Write(vw2, 32);

  VVW_Write(vw3, 20);
  VVW_Write(vw3, 25);

  VVW_Truncate(vw);
  VVW_Truncate(vw2);

  RSIndexResult *tr1 = NewTokenRecord(NULL, 1);
  tr1->docId = 1;
  tr1->term.offsets = offsetsFromVVW(vw);

  RSIndexResult *tr2 = NewTokenRecord(NULL, 1);
  tr2->docId = 1;
  tr2->term.offsets = offsetsFromVVW(vw2);

  RSIndexResult *res = NewIntersectResult(2, 1);
  AggregateResult_AddChild(res, tr1);
  AggregateResult_AddChild(res, tr2);

  int delta = IndexResult_MinOffsetDelta(res);
  ASSERT_EQ(2, delta);

  ASSERT_EQ(0, IndexResult_IsWithinRange(res, 0, 0));
  ASSERT_EQ(0, IndexResult_IsWithinRange(res, 0, 1));
  ASSERT_EQ(0, IndexResult_IsWithinRange(res, 1, 1));
  ASSERT_EQ(1, IndexResult_IsWithinRange(res, 1, 0));
  ASSERT_EQ(1, IndexResult_IsWithinRange(res, 2, 1));
  ASSERT_EQ(1, IndexResult_IsWithinRange(res, 2, 0));
  ASSERT_EQ(1, IndexResult_IsWithinRange(res, 3, 1));
  ASSERT_EQ(1, IndexResult_IsWithinRange(res, 4, 0));
  ASSERT_EQ(1, IndexResult_IsWithinRange(res, 4, 1));
  ASSERT_EQ(1, IndexResult_IsWithinRange(res, 5, 1));

  RSIndexResult *tr3 = NewTokenRecord(NULL, 1);
  tr3->docId = 1;
  tr3->term.offsets = offsetsFromVVW(vw3);
  AggregateResult_AddChild(res, tr3);

  delta = IndexResult_MinOffsetDelta(res);
  ASSERT_EQ(7, delta);

  // test merge iteration
  RSOffsetIterator it = RSIndexResult_IterateOffsets(res);
  uint32_t expected[] = {1, 4, 7, 9, 13, 16, 20, 22, 25, 32, RS_OFFSETVECTOR_EOF};

  uint32_t rc;
  int i = 0;
  do {
    rc = it.Next(it.ctx, NULL);
    ASSERT_EQ(rc, (expected[i++]));
  } while (rc != RS_OFFSETVECTOR_EOF);
  it.Free(it.ctx);

  IndexResult_Free(tr1);
  IndexResult_Free(tr2);
  IndexResult_Free(tr3);
  IndexResult_Free(res);
  VVW_Free(vw);
  VVW_Free(vw2);
  VVW_Free(vw3);
}

class IndexFlagsTest : public testing::TestWithParam<int> {};

TEST_P(IndexFlagsTest, testRWFlags) {
  IndexFlags indexFlags = (IndexFlags)GetParam();
  InvertedIndex *idx = NewInvertedIndex(indexFlags, 1);

  IndexEncoder enc = InvertedIndex_GetEncoder(indexFlags);
  ASSERT_TRUE(enc != NULL);

  for (size_t i = 0; i < 200; i++) {
    // if (i % 10000 == 1) {
    //     printf("iw cap: %ld, iw size: %d, numdocs: %d\n", w->cap, IW_Len(w),
    //     w->ndocs);
    // }

    ForwardIndexEntry h;
    h.docId = i;
    h.fieldMask = 1;
    h.freq = (1 + i % 100) / (float)101;

    h.vw = NewVarintVectorWriter(8);
    for (int n = 0; n < i % 4; n++) {
      VVW_Write(h.vw, n);
    }
    VVW_Truncate(h.vw);

    InvertedIndex_WriteForwardIndexEntry(idx, enc, &h);

    // printf("doc %d, score %f offset %zd\n", h.docId, h.docScore, w->bw.buf->offset);
    VVW_Free(h.vw);
  }

  ASSERT_EQ(200, idx->numDocs);
  ASSERT_EQ(2, idx->size);
  ASSERT_EQ(199, idx->lastId);

  // IW_MakeSkipIndex(w, NewMemoryBuffer(8, BUFFER_WRITE));

  //   for (int x = 0; x < w->skipIdx.len; x++) {
  //     printf("Skip entry %d: %d, %d\n", x, w->skipIdx.entries[x].docId,
  //     w->skipIdx.entries[x].offset);
  //   }
  // printf("iw cap: %ld, iw size: %ld, numdocs: %d\n", w->bw.buf->cap, IW_Len(w), w->ndocs);

  for (int xx = 0; xx < 1; xx++) {
    // printf("si: %d\n", si->len);
    IndexReader *ir = NewTermIndexReader(idx, NULL, RS_FIELDMASK_ALL, NULL, 1);  //
    RSIndexResult *h = NULL;

    int n = 0;
    int rc;
    while (!ir->atEnd_) {
      if ((rc = IR_Read(ir, &h)) == INDEXREAD_EOF) {
        break;
      }
      ASSERT_EQ(INDEXREAD_OK, rc);
      ASSERT_EQ(h->docId, n);
      n++;
    }
    // for (int z= 0; z < 10; z++) {
    // clock_gettime(CLOCK_PROCESS_CPUTIME_ID, &start_time);

    // IR_SkipTo(ir, 900001, &h);

    // clock_gettime(CLOCK_PROCESS_CPUTIME_ID, &end_time);
    // long diffInNanos = end_time.tv_nsec - start_time.tv_nsec;

    // printf("Time elapsed: %ldnano\n", diffInNanos);
    // //IR_Free(ir);
    // }
    // IndexResult_Free(&h);
    IR_Free(ir);
  }

  // IW_Free(w);
  // // overriding the regular IW_Free because we already deleted the buffer
  InvertedIndex_Free(idx);
}

INSTANTIATE_TEST_CASE_P(IndexFlagsP, IndexFlagsTest, ::testing::Range(1, 32));

InvertedIndex *createIndex(int size, int idStep) {
  InvertedIndex *idx = NewInvertedIndex((IndexFlags)(INDEX_DEFAULT_FLAGS), 1);

  IndexEncoder enc = InvertedIndex_GetEncoder(idx->flags);
  t_docId id = idStep;
  for (int i = 0; i < size; i++) {
    // if (i % 10000 == 1) {
    //     printf("iw cap: %ld, iw size: %d, numdocs: %d\n", w->cap, IW_Len(w),
    //     w->ndocs);
    // }
    ForwardIndexEntry h;
    h.docId = id;
    h.fieldMask = 1;
    h.freq = 1;
    h.term = "hello";
    h.len = 5;

    h.vw = NewVarintVectorWriter(8);
    for (int n = idStep; n < idStep + i % 4; n++) {
      VVW_Write(h.vw, n);
    }

    InvertedIndex_WriteForwardIndexEntry(idx, enc, &h);
    VVW_Free(h.vw);

    id += idStep;
  }

  // printf("BEFORE: iw cap: %ld, iw size: %zd, numdocs: %d\n", w->bw.buf->cap,
  //        IW_Len(w), w->ndocs);

  return idx;
}

int printIntersect(void *ctx, RSIndexResult *hits, int argc) {
  printf("intersect: %llu\n", (unsigned long long)hits[0].docId);
  return 0;
}

TEST_F(IndexTest, testReadIterator) {
  InvertedIndex *idx = createIndex(10, 1);

  IndexReader *r1 = NewTermIndexReader(idx, NULL, RS_FIELDMASK_ALL, NULL, 1);  //

  RSIndexResult *h = NULL;

  IndexIterator *it = NewReadIterator(r1);
  int i = 1;
  while (IITER_HAS_NEXT(it)) {
    if (it->Read(it->ctx, &h) == INDEXREAD_EOF) {
      break;
    }

    // printf("Iter got %d\n", h.docId);
    ASSERT_EQ(h->docId, i);
    i++;
  }
  ASSERT_EQ(11, i);

  it->Free(it);

  // IndexResult_Free(&h);
  InvertedIndex_Free(idx);
}

TEST_F(IndexTest, testUnion) {
  InvertedIndex *w = createIndex(10, 2);
  InvertedIndex *w2 = createIndex(10, 3);
  IndexReader *r1 = NewTermIndexReader(w, NULL, RS_FIELDMASK_ALL, NULL, 1);   //
  IndexReader *r2 = NewTermIndexReader(w2, NULL, RS_FIELDMASK_ALL, NULL, 1);  //

  // printf("Reading!\n");
  IndexIterator **irs = (IndexIterator **)calloc(2, sizeof(IndexIterator *));
  irs[0] = NewReadIterator(r1);
  irs[1] = NewReadIterator(r2);

  IndexIterator *ui = NewUnionIterator(irs, 2, NULL, 0, 1, QN_UNION, NULL);
  RSIndexResult *h = NULL;
  int expected[] = {2, 3, 4, 6, 8, 9, 10, 12, 14, 15, 16, 18, 20, 21, 24, 27, 30};
  int i = 0;
  while (ui->Read(ui->ctx, &h) != INDEXREAD_EOF) {
    // printf("%d <=> %d\n", h.docId, expected[i]);
    ASSERT_EQ(expected[i], h->docId);
    i++;

    RSIndexResult *copy = IndexResult_DeepCopy(h);
    ASSERT_TRUE(copy != NULL);
    ASSERT_TRUE(copy != h);
    ASSERT_TRUE(copy->isCopy);

    ASSERT_EQ(copy->docId, h->docId);
    ASSERT_EQ(copy->type, h->type);

    IndexResult_Free(copy);

    // printf("%d, ", h.docId);
  }

  ui->Free(ui);
  // IndexResult_Free(&h);
  InvertedIndex_Free(w);
  InvertedIndex_Free(w2);
}

TEST_F(IndexTest, testWeight) {
  InvertedIndex *w = createIndex(10, 1);
  InvertedIndex *w2 = createIndex(10, 2);
  IndexReader *r1 = NewTermIndexReader(w, NULL, RS_FIELDMASK_ALL, NULL, 0.5);  //
  IndexReader *r2 = NewTermIndexReader(w2, NULL, RS_FIELDMASK_ALL, NULL, 1);   //

  // printf("Reading!\n");
  IndexIterator **irs = (IndexIterator **)calloc(2, sizeof(IndexIterator *));
  irs[0] = NewReadIterator(r1);
  irs[1] = NewReadIterator(r2);

  IndexIterator *ui = NewUnionIterator(irs, 2, NULL, 0, 0.8, QN_UNION, NULL);
  RSIndexResult *h = NULL;
  int expected[] = {1, 2, 3, 4, 5, 6, 7, 8, 9, 10, 12, 14, 16, 18, 20};
  int i = 0;
  while (ui->Read(ui->ctx, &h) != INDEXREAD_EOF) {
    // printf("%d <=> %d\n", h.docId, expected[i]);
    ASSERT_EQ(h->docId, expected[i++]);
    ASSERT_EQ(h->weight, 0.8);
    if (h->agg.numChildren == 2) {
      ASSERT_EQ(h->agg.children[0]->weight, 0.5);
      ASSERT_EQ(h->agg.children[1]->weight, 1);
    } else {
      if (i <= 10) {
        ASSERT_EQ(h->agg.children[0]->weight, 0.5);
      } else {
        ASSERT_EQ(h->agg.children[0]->weight, 1);
      }
    }
  }

  ui->Free(ui);
  // IndexResult_Free(&h);
  InvertedIndex_Free(w);
  InvertedIndex_Free(w2);
}

TEST_F(IndexTest, testNot) {
  InvertedIndex *w = createIndex(16, 1);
  // not all numbers that divide by 3
  InvertedIndex *w2 = createIndex(10, 3);
  IndexReader *r1 = NewTermIndexReader(w, NULL, RS_FIELDMASK_ALL, NULL, 1);   //
  IndexReader *r2 = NewTermIndexReader(w2, NULL, RS_FIELDMASK_ALL, NULL, 1);  //

  // printf("Reading!\n");
  IndexIterator **irs = (IndexIterator **)calloc(2, sizeof(IndexIterator *));
  irs[0] = NewReadIterator(r1);
  irs[1] = NewNotIterator(NewReadIterator(r2), w2->lastId, 1);

  IndexIterator *ui = NewIntersecIterator(irs, 2, NULL, RS_FIELDMASK_ALL, -1, 0, 1);
  RSIndexResult *h = NULL;
  int expected[] = {1, 2, 4, 5, 7, 8, 10, 11, 13, 14, 16};
  int i = 0;
  while (ui->Read(ui->ctx, &h) != INDEXREAD_EOF) {
    // printf("%d <=> %d\n", h->docId, expected[i]);
    ASSERT_EQ(expected[i++], h->docId);
    // printf("%d, ", h.docId);
  }

  ui->Free(ui);
  // IndexResult_Free(&h);
  InvertedIndex_Free(w);
  InvertedIndex_Free(w2);
}

TEST_F(IndexTest, testPureNot) {
  InvertedIndex *w = createIndex(10, 3);

  IndexReader *r1 = NewTermIndexReader(w, NULL, RS_FIELDMASK_ALL, NULL, 1);  //
  printf("last id: %llu\n", (unsigned long long)w->lastId);

  IndexIterator *ir = NewNotIterator(NewReadIterator(r1), w->lastId + 5, 1);

  RSIndexResult *h = NULL;
  int expected[] = {1,  2,  4,  5,  7,  8,  10, 11, 13, 14, 16, 17, 19,
                    20, 22, 23, 25, 26, 28, 29, 31, 32, 33, 34, 35};
  int i = 0;
  while (ir->Read(ir->ctx, &h) != INDEXREAD_EOF) {

    // printf("%d <=> %d\n", h->docId, expected[i]);
    ASSERT_EQ(expected[i++], h->docId);
  }
  ir->Free(ir);
  InvertedIndex_Free(w);
}

// Note -- in test_index.c, this test was never actually run!
TEST_F(IndexTest, DISABLED_testOptional) {
  InvertedIndex *w = createIndex(16, 1);
  // not all numbers that divide by 3
  InvertedIndex *w2 = createIndex(10, 3);
  IndexReader *r1 = NewTermIndexReader(w, NULL, RS_FIELDMASK_ALL, NULL, 1);   //
  IndexReader *r2 = NewTermIndexReader(w2, NULL, RS_FIELDMASK_ALL, NULL, 1);  //

  // printf("Reading!\n");
  IndexIterator **irs = (IndexIterator **)calloc(2, sizeof(IndexIterator *));
  irs[0] = NewReadIterator(r1);
  irs[1] = NewOptionalIterator(NewReadIterator(r2), w2->lastId, 1);

  IndexIterator *ui = NewIntersecIterator(irs, 2, NULL, RS_FIELDMASK_ALL, -1, 0, 1);
  RSIndexResult *h = NULL;

  int i = 1;
  while (ui->Read(ui->ctx, &h) != INDEXREAD_EOF) {
    // printf("%d <=> %d\n", h->docId, i);
    ASSERT_EQ(i, h->docId);
    if (i > 0 && i % 3 == 0) {
      ASSERT_EQ(1, h->agg.children[1]->freq);
    } else {
      ASSERT_EQ(0, h->agg.children[1]->freq);
    }
    // printf("%d, ", h.docId);
  }

  ui->Free(ui);
  // IndexResult_Free(&h);
  InvertedIndex_Free(w);
  InvertedIndex_Free(w2);
}

TEST_F(IndexTest, testNumericInverted) {

  InvertedIndex *idx = NewInvertedIndex(Index_StoreNumeric, 1);

  for (int i = 0; i < 75; i++) {
    size_t sz = InvertedIndex_WriteNumericEntry(idx, i + 1, (double)(i + 1));
    // printf("written %zd bytes\n", sz);

    ASSERT_TRUE(sz > 1);
  }
  ASSERT_EQ(75, idx->lastId);

  // printf("written %zd bytes\n", IndexBlock_DataLen(&idx->blocks[0]));

  IndexReader *ir = NewNumericReader(NULL, idx, NULL, 0, 0);
  IndexIterator *it = NewReadIterator(ir);
  RSIndexResult *res;
  t_docId i = 1;
  while (INDEXREAD_EOF != it->Read(it->ctx, &res)) {
    // printf("%d %f\n", res->docId, res->num.value);

    ASSERT_EQ(i++, res->docId);
    ASSERT_EQ(res->num.value, (float)res->docId);
  }
  InvertedIndex_Free(idx);
  it->Free(it);
}

TEST_F(IndexTest, testNumericVaried) {
  InvertedIndex *idx = NewInvertedIndex(Index_StoreNumeric, 1);

  static const double nums[] = {0,          0.13,          0.001,     -0.1,     1.0,
                                5.0,        4.323,         65535,     65535.53, 32768.432,
                                1LLU << 32, -(1LLU << 32), 1LLU << 40};
  static const size_t numCount = sizeof(nums) / sizeof(double);

  for (size_t i = 0; i < numCount; i++) {
    size_t sz = InvertedIndex_WriteNumericEntry(idx, i + 1, nums[i]);
    ASSERT_GT(sz, 1);
    // printf("[%lu]: Stored %lf\n", i, nums[i]);
  }

  IndexReader *ir = NewNumericReader(NULL, idx, NULL, 0, 0);
  IndexIterator *it = NewReadIterator(ir);
  RSIndexResult *res;

  for (size_t i = 0; i < numCount; i++) {
    // printf("Checking i=%lu. Expected=%lf\n", i, nums[i]);
    int rv = it->Read(it->ctx, &res);
    ASSERT_NE(INDEXREAD_EOF, rv);
    ASSERT_LT(fabs(nums[i] - res->num.value), 0.01);
  }

  ASSERT_EQ(INDEXREAD_EOF, it->Read(it->ctx, &res));
  InvertedIndex_Free(idx);
  it->Free(it);
}

typedef struct {
  double value;
  size_t size;
} encodingInfo;
static const encodingInfo infos[] = {
    {0, 2},                    // 0
    {1, 2},                    // 1
    {63, 3},                   // 2
    {-1, 3},                   // 3
    {-63, 3},                  // 4
    {64, 3},                   // 5
    {-64, 3},                  // 6
    {255, 3},                  // 7
    {-255, 3},                 // 8
    {65535, 4},                // 9
    {-65535, 4},               // 10
    {16777215, 5},             // 11
    {-16777215, 5},            // 12
    {4294967295, 6},           // 13
    {-4294967295, 6},          // 14
    {4294967295 + 1, 7},       // 15
    {4294967295 + 2, 7},       // 16
    {549755813888.0, 7},       // 17
    {549755813888.0 + 2, 7},   // 18
    {549755813888.0 - 23, 7},  // 19
    {-549755813888.0, 7},      // 20
    {1503342028.957225, 10},   // 21
    {42.4345, 10},              // 22
    {(float)0.5, 6},           // 23
    {DBL_MAX, 10},             // 24
    {UINT64_MAX >> 12, 9},     // 25
    {INFINITY, 2},             // 26
    {-INFINITY, 2}             // 27
};

TEST_F(IndexTest, testNumericEncoding) {
  static const size_t numInfos = sizeof(infos) / sizeof(infos[0]);
  InvertedIndex *idx = NewInvertedIndex(Index_StoreNumeric, 1);
  // printf("TestNumericEncoding\n");

  for (size_t ii = 0; ii < numInfos; ii++) {
    // printf("\n[%lu]: Expecting Val=%lf, Sz=%lu\n", ii, infos[ii].value, infos[ii].size);
    size_t sz = InvertedIndex_WriteNumericEntry(idx, ii + 1, infos[ii].value);
    ASSERT_EQ(infos[ii].size, sz);
  }

  IndexReader *ir = NewNumericReader(NULL, idx, NULL, 0, 0);
  IndexIterator *it = NewReadIterator(ir);
  RSIndexResult *res;

  for (size_t ii = 0; ii < numInfos; ii++) {
    // printf("\nReading [%lu]\n", ii);

    int rc = it->Read(it->ctx, &res);
    ASSERT_NE(rc, INDEXREAD_EOF);
    // printf("%lf <-> %lf\n", infos[ii].value, res->num.value);
    if (fabs(infos[ii].value) == INFINITY) {
      ASSERT_EQ(infos[ii].value, res->num.value);
    } else {
      ASSERT_LT(fabs(infos[ii].value - res->num.value), 0.01);
    }
  }

  InvertedIndex_Free(idx);
  it->Free(it);
}

TEST_F(IndexTest, testAbort) {

  InvertedIndex *w = createIndex(1000, 1);
  IndexReader *r = NewTermIndexReader(w, NULL, RS_FIELDMASK_ALL, NULL, 1);  //

  IndexIterator *it = NewReadIterator(r);
  int n = 0;
  RSIndexResult *res;
  while (INDEXREAD_EOF != it->Read(it->ctx, &res)) {
    if (n == 50) {
      it->Abort(it->ctx);
    }
    n++;
  }
  ASSERT_EQ(51, n);
  it->Free(it);
  InvertedIndex_Free(w);
}

TEST_F(IndexTest, testIntersection) {

  InvertedIndex *w = createIndex(100000, 4);
  InvertedIndex *w2 = createIndex(100000, 2);
  IndexReader *r1 = NewTermIndexReader(w, NULL, RS_FIELDMASK_ALL, NULL, 1);   //
  IndexReader *r2 = NewTermIndexReader(w2, NULL, RS_FIELDMASK_ALL, NULL, 1);  //

  IndexIterator **irs = (IndexIterator **)calloc(2, sizeof(IndexIterator *));
  irs[0] = NewReadIterator(r1);
  irs[1] = NewReadIterator(r2);

  int count = 0;
  IndexIterator *ii = NewIntersecIterator(irs, 2, NULL, RS_FIELDMASK_ALL, -1, 0, 1);

  RSIndexResult *h = NULL;

  uint32_t topFreq = 0;
  while (ii->Read(ii->ctx, &h) != INDEXREAD_EOF) {
    ASSERT_EQ(h->type, RSResultType_Intersection);
    ASSERT_TRUE(RSIndexResult_IsAggregate(h));
    ASSERT_TRUE(RSIndexResult_HasOffsets(h));
    topFreq = topFreq > h->freq ? topFreq : h->freq;

    RSIndexResult *copy = IndexResult_DeepCopy(h);
    ASSERT_TRUE(copy != NULL);
    ASSERT_TRUE(copy != h);
    ASSERT_TRUE(copy->isCopy == 1);

    ASSERT_TRUE(copy->docId == h->docId);
    ASSERT_TRUE(copy->type == RSResultType_Intersection);
    ASSERT_EQ((count * 2 + 2) * 2, h->docId);
    ASSERT_EQ(count * 2 + 2, h->freq);
    IndexResult_Free(copy);
    ++count;
  }

  // int count = IR_Intersect(r1, r2, onIntersect, &ctx);

  // printf("%d intersections in %lldms, %.0fns per iteration\n", count,
  // TimeSampler_DurationMS(&ts),
  // 1000000 * TimeSampler_IterationMS(&ts));
  // printf("top freq: %f\n", topFreq);
  ASSERT_EQ(count, 50000);
  ASSERT_EQ(topFreq, 100000.0);

  ii->Free(ii);
  // IndexResult_Free(&h);
  InvertedIndex_Free(w);
  InvertedIndex_Free(w2);
}

TEST_F(IndexTest, testBuffer) {
  // TEST_START();
  Buffer b = {0};
  Buffer_Init(&b, 2);
  BufferWriter w = NewBufferWriter(&b);
  ASSERT_TRUE(w.buf->cap == 2) << "Wrong capacity";
  ASSERT_TRUE(w.buf->data != NULL);
  ASSERT_TRUE(Buffer_Offset(w.buf) == 0);
  ASSERT_TRUE(w.buf->data == w.pos);

  const char *x = "helololoolo";
  size_t l = Buffer_Write(&w, (void *)x, strlen(x) + 1);

  ASSERT_TRUE(l == strlen(x) + 1);
  ASSERT_TRUE(Buffer_Offset(w.buf) == l);
  ASSERT_EQ(Buffer_Capacity(w.buf), 14);

  l = WriteVarint(1337654, &w);
  ASSERT_TRUE(l == 3);
  ASSERT_EQ(Buffer_Offset(w.buf), 15);
  ASSERT_EQ(Buffer_Capacity(w.buf), 17);

  Buffer_Truncate(w.buf, 0);

  ASSERT_TRUE(Buffer_Capacity(w.buf) == 15);

  BufferReader br = NewBufferReader(w.buf);
  ASSERT_TRUE(br.pos == 0);

  char *y = (char *)malloc(strlen(x) + 1);
  l = Buffer_Read(&br, y, strlen(x) + 1);
  ASSERT_TRUE(l == strlen(x) + 1);

  ASSERT_TRUE(strcmp(y, x) == 0);
  ASSERT_TRUE(BufferReader_Offset(&br) == l);

  free(y);

  int n = ReadVarint(&br);
  ASSERT_TRUE(n == 1337654);

  Buffer_Free(w.buf);
}

typedef struct {
  int num;
  char **expected;

} tokenContext;

int tokenFunc(void *ctx, const Token *t) {
  tokenContext *tx = (tokenContext *)ctx;
  int ret = strncmp(t->tok, tx->expected[tx->num++], t->tokLen);
  EXPECT_TRUE(ret == 0);
  EXPECT_TRUE(t->pos > 0);
  return 0;
}

// int testTokenize() {
//   char *txt = strdup("Hello? world...   ? -WAZZ@UP? שלום");
//   tokenContext ctx = {0};
//   const char *expected[] = {"hello", "world", "wazz", "up", "שלום"};
//   ctx.expected = (char **)expected;

//   tokenize(txt, &ctx, tokenFunc, NULL, 0, DefaultStopWordList(), 0);
//   ASSERT_TRUE(ctx.num == 5);

//   free(txt);

//   return 0;
// }

// int testForwardIndex() {

//   Document doc = NewDocument(NULL, 1, 1, "english");
//   doc.docId = 1;
//   doc.fields[0] = N
//   ForwardIndex *idx = NewForwardIndex(doc);
//   char *txt = strdup("Hello? world...  hello hello ? __WAZZ@UP? שלום");
//   tokenize(txt, 1, 1, idx, forwardIndexTokenFunc);

//   return 0;
// }

TEST_F(IndexTest, testIndexSpec) {
  const char *title = "title", *body = "body", *foo = "foo", *bar = "bar", *name = "name";
  const char *args[] = {"STOPWORDS", "2",      "hello", "world",    "SCHEMA", title,
                        "text",      "weight", "0.1",   body,       "text",   "weight",
                        "2.0",       foo,      "text",  "sortable", bar,      "numeric",
                        "sortable",  name,     "text",  "nostem"};
  QueryError err = {QUERY_OK};
  IndexSpec *s = IndexSpec_Parse("idx", args, sizeof(args) / sizeof(const char *), &err);
  ASSERT_FALSE(QueryError_HasError(&err)) << QueryError_GetError(&err);
  ASSERT_TRUE(s);
  ASSERT_TRUE(s->numFields == 5);
  ASSERT_TRUE(s->stopwords != NULL);
  ASSERT_TRUE(s->stopwords != DefaultStopWordList());
  ASSERT_TRUE(s->flags & Index_StoreFieldFlags);
  ASSERT_TRUE(s->flags & Index_StoreTermOffsets);
  ASSERT_TRUE(s->flags & Index_HasCustomStopwords);

  ASSERT_TRUE(IndexSpec_IsStopWord(s, "hello", 5));
  ASSERT_TRUE(IndexSpec_IsStopWord(s, "world", 5));
  ASSERT_TRUE(!IndexSpec_IsStopWord(s, "werld", 5));

  const FieldSpec *f = IndexSpec_GetField(s, body, strlen(body));
  ASSERT_TRUE(f != NULL);
  ASSERT_TRUE(FIELD_IS(f, INDEXFLD_T_FULLTEXT));
  ASSERT_STREQ(f->name, body);
  ASSERT_EQ(f->ftWeight, 2.0);
  ASSERT_EQ(FIELD_BIT(f), 2);
  ASSERT_EQ(f->options, 0);
  ASSERT_EQ(f->sortIdx, -1);

  f = IndexSpec_GetField(s, title, strlen(title));
  ASSERT_TRUE(f != NULL);
  ASSERT_TRUE(FIELD_IS(f, INDEXFLD_T_FULLTEXT));
  ASSERT_TRUE(strcmp(f->name, title) == 0);
  ASSERT_TRUE(f->ftWeight == 0.1);
  ASSERT_TRUE(FIELD_BIT(f) == 1);
  ASSERT_TRUE(f->options == 0);
  ASSERT_TRUE(f->sortIdx == -1);

  f = IndexSpec_GetField(s, foo, strlen(foo));
  ASSERT_TRUE(f != NULL);
  ASSERT_TRUE(FIELD_IS(f, INDEXFLD_T_FULLTEXT));
  ASSERT_TRUE(strcmp(f->name, foo) == 0);
  ASSERT_TRUE(f->ftWeight == 1);
  ASSERT_TRUE(FIELD_BIT(f) == 4);
  ASSERT_TRUE(f->options == FieldSpec_Sortable);
  ASSERT_TRUE(f->sortIdx == 0);

  f = IndexSpec_GetField(s, bar, strlen(bar));
  ASSERT_TRUE(f != NULL);
  ASSERT_TRUE(FIELD_IS(f, INDEXFLD_T_NUMERIC));

  ASSERT_TRUE(strcmp(f->name, bar) == 0);
  ASSERT_TRUE(f->options == FieldSpec_Sortable);
  ASSERT_TRUE(f->sortIdx == 1);
  ASSERT_TRUE(IndexSpec_GetField(s, "fooz", 4) == NULL);

  f = IndexSpec_GetField(s, name, strlen(name));
  ASSERT_TRUE(f != NULL);
  ASSERT_TRUE(FIELD_IS(f, INDEXFLD_T_FULLTEXT));
  ASSERT_TRUE(strcmp(f->name, name) == 0);
  ASSERT_TRUE(f->ftWeight == 1);
  ASSERT_TRUE(FIELD_BIT(f) == 8);
  ASSERT_TRUE(f->options == FieldSpec_NoStemming);
  ASSERT_TRUE(f->sortIdx == -1);

  ASSERT_TRUE(s->sortables != NULL);
  ASSERT_TRUE(s->sortables->len == 2);
  int rc = IndexSpec_GetFieldSortingIndex(s, foo, strlen(foo));
  ASSERT_EQ(0, rc);
  rc = IndexSpec_GetFieldSortingIndex(s, bar, strlen(bar));
  ASSERT_EQ(1, rc);
  rc = IndexSpec_GetFieldSortingIndex(s, title, strlen(title));
  ASSERT_EQ(-1, rc);

  IndexSpec_Free(s);

  QueryError_ClearError(&err);
  const char *args2[] = {
      "NOOFFSETS", "NOFIELDS", "SCHEMA", title, "text",
  };
  s = IndexSpec_Parse("idx", args2, sizeof(args2) / sizeof(const char *), &err);
  ASSERT_FALSE(QueryError_HasError(&err)) << QueryError_GetError(&err);
  ASSERT_TRUE(s);
  ASSERT_TRUE(s->numFields == 1);

  ASSERT_TRUE(!(s->flags & Index_StoreFieldFlags));
  ASSERT_TRUE(!(s->flags & Index_StoreTermOffsets));
  IndexSpec_Free(s);

  // User-reported bug
  const char *args3[] = {"SCHEMA", "ha", "NUMERIC", "hb", "TEXT", "WEIGHT", "1", "NOSTEM"};
  QueryError_ClearError(&err);
  s = IndexSpec_Parse("idx", args3, sizeof(args3) / sizeof(args3[0]), &err);
  ASSERT_FALSE(QueryError_HasError(&err)) << QueryError_GetError(&err);
  ASSERT_TRUE(s);
  ASSERT_TRUE(FieldSpec_IsNoStem(s->fields + 1));
  IndexSpec_Free(s);
}

static void fillSchema(std::vector<char *> &args, size_t nfields) {
  args.resize(1 + nfields * 3);
  args[0] = strdup("SCHEMA");
  size_t n = 1;
  for (unsigned i = 0; i < nfields; i++) {
    asprintf(&args[n++], "field%u", i);
    if (i % 2 == 0) {
      args[n++] = strdup("TEXT");
    } else {
      if (i < 40) {
        // odd fields under 40 are TEXT noINDEX
        args[n++] = strdup("TEXT");
        args[n++] = strdup("NOINDEX");
      } else {
        // the rest are numeric
        args[n++] = strdup("NUMERIC");
      }
    }
  }
  args.resize(n);

  // for (int i = 0; i < n; i++) {
  //   printf("%s ", args[i]);
  // }
  // printf("\n");
}

static void freeSchemaArgs(std::vector<char *> &args) {
  for (auto s : args) {
    free(s);
  }
  args.clear();
}

TEST_F(IndexTest, testHugeSpec) {
  int N = 64;
  std::vector<char *> args;
  fillSchema(args, N);

  QueryError err = {QUERY_OK};
  IndexSpec *s = IndexSpec_Parse("idx", (const char **)&args[0], args.size(), &err);
  ASSERT_FALSE(QueryError_HasError(&err)) << QueryError_GetError(&err);
  ASSERT_TRUE(s);
  ASSERT_TRUE(s->numFields == N);
  IndexSpec_Free(s);
  freeSchemaArgs(args);

  // test too big a schema
  N = 300;
  fillSchema(args, N);

  QueryError_ClearError(&err);
  s = IndexSpec_Parse("idx", (const char **)&args[0], args.size(), &err);
  ASSERT_TRUE(s == NULL);
  ASSERT_TRUE(QueryError_HasError(&err));
  ASSERT_STREQ("Schema is limited to 128 TEXT fields", QueryError_GetError(&err));
  freeSchemaArgs(args);
  QueryError_ClearError(&err);
}

typedef union {

  int i;
  float f;
} u;

TEST_F(IndexTest, testIndexFlags) {

  ForwardIndexEntry h;
  h.docId = 1234;
  h.fieldMask = 0x01;
  h.freq = 1;
  h.vw = NewVarintVectorWriter(8);
  for (int n = 0; n < 10; n++) {
    VVW_Write(h.vw, n);
  }
  VVW_Truncate(h.vw);

  uint32_t flags = INDEX_DEFAULT_FLAGS;
  InvertedIndex *w = NewInvertedIndex(IndexFlags(flags), 1);
  IndexEncoder enc = InvertedIndex_GetEncoder(w->flags);
  ASSERT_TRUE(w->flags == flags);
  size_t sz = InvertedIndex_WriteForwardIndexEntry(w, enc, &h);
  // printf("written %zd bytes. Offset=%zd\n", sz, h.vw->buf.offset);
  ASSERT_EQ(15, sz);
  InvertedIndex_Free(w);

  flags &= ~Index_StoreTermOffsets;
  w = NewInvertedIndex(IndexFlags(flags), 1);
  ASSERT_TRUE(!(w->flags & Index_StoreTermOffsets));
  enc = InvertedIndex_GetEncoder(w->flags);
  size_t sz2 = InvertedIndex_WriteForwardIndexEntry(w, enc, &h);
  // printf("Wrote %zd bytes. Offset=%zd\n", sz2, h.vw->buf.offset);
  ASSERT_EQ(sz2, sz - Buffer_Offset(&h.vw->buf) - 1);
  InvertedIndex_Free(w);

  flags = INDEX_DEFAULT_FLAGS | Index_WideSchema;
  w = NewInvertedIndex(IndexFlags(flags), 1);
  ASSERT_TRUE((w->flags & Index_WideSchema));
  enc = InvertedIndex_GetEncoder(w->flags);
  h.fieldMask = 0xffffffffffff;
  ASSERT_EQ(21, InvertedIndex_WriteForwardIndexEntry(w, enc, &h));
  InvertedIndex_Free(w);

  flags |= Index_WideSchema;
  w = NewInvertedIndex(IndexFlags(flags), 1);
  ASSERT_TRUE((w->flags & Index_WideSchema));
  enc = InvertedIndex_GetEncoder(w->flags);
  h.fieldMask = 0xffffffffffff;
  sz = InvertedIndex_WriteForwardIndexEntry(w, enc, &h);
  ASSERT_EQ(21, sz);
  InvertedIndex_Free(w);

  flags &= Index_StoreFreqs;
  w = NewInvertedIndex(IndexFlags(flags), 1);
  ASSERT_TRUE(!(w->flags & Index_StoreTermOffsets));
  ASSERT_TRUE(!(w->flags & Index_StoreFieldFlags));
  enc = InvertedIndex_GetEncoder(w->flags);
  sz = InvertedIndex_WriteForwardIndexEntry(w, enc, &h);
  ASSERT_EQ(3, sz);
  InvertedIndex_Free(w);

  flags |= Index_StoreFieldFlags | Index_WideSchema;
  w = NewInvertedIndex(IndexFlags(flags), 1);
  ASSERT_TRUE((w->flags & Index_WideSchema));
  ASSERT_TRUE((w->flags & Index_StoreFieldFlags));
  enc = InvertedIndex_GetEncoder(w->flags);
  h.fieldMask = 0xffffffffffff;
  sz = InvertedIndex_WriteForwardIndexEntry(w, enc, &h);
  ASSERT_EQ(10, sz);
  InvertedIndex_Free(w);

  VVW_Free(h.vw);
}

TEST_F(IndexTest, testDocTable) {
  char buf[16];
  DocTable dt = NewDocTable(10, 10);
  t_docId did = 0;
  // N is set to 100 and the max cap of the doc table is 10 so we surely will
  // get overflow and check that everything works correctly
  int N = 100;
  for (int i = 0; i < N; i++) {
    size_t nkey = sprintf(buf, "doc_%d", i);
<<<<<<< HEAD
    RSDocumentMetadata *dmd = DocTable_Put(&dt, buf, nkey, (double)i, Document_DefaultFlags, buf, strlen(buf));
=======
    RSDocumentMetadata *dmd = DocTable_Put(&dt, buf, nkey, (double)i, Document_DefaultFlags, buf, strlen(buf), DocumentType_Hash);
>>>>>>> c8224696
    t_docId nd = dmd->id;
    ASSERT_EQ(did + 1, nd);
    did = nd;
  }

  ASSERT_EQ(N + 1, dt.size);
  ASSERT_EQ(N, dt.maxDocId);
#ifdef __x86_64__
  ASSERT_EQ(10980, (int)dt.memsize);
#endif
  for (int i = 0; i < N; i++) {
    sprintf(buf, "doc_%d", i);
    const char *key = DocTable_GetKey(&dt, i + 1, NULL);
    ASSERT_STREQ(key, buf);

    float score = DocTable_GetScore(&dt, i + 1);
    ASSERT_EQ((int)score, i);

    RSDocumentMetadata *dmd = DocTable_Get(&dt, i + 1);
    DMD_Incref(dmd);
    ASSERT_TRUE(dmd != NULL);
    ASSERT_TRUE(dmd->flags & Document_HasPayload);
    ASSERT_STREQ(dmd->keyPtr, buf);
    char *pl = dmd->payload->data;
    ASSERT_TRUE(!(strncmp(pl, (char *)buf, dmd->payload->len)));

    ASSERT_EQ((int)dmd->score, i);
    ASSERT_EQ((int)dmd->flags, (int)(Document_DefaultFlags | Document_HasPayload));

    t_docId xid = DocIdMap_Get(&dt.dim, buf, strlen(buf));

    ASSERT_EQ((int)xid, i + 1);

    int rc = DocTable_Delete(&dt, dmd->keyPtr, sdslen(dmd->keyPtr));
    ASSERT_EQ(1, rc);
    ASSERT_TRUE((int)(dmd->flags & Document_Deleted));
    DMD_Decref(dmd);
    dmd = DocTable_Get(&dt, i + 1);
    ASSERT_TRUE(!dmd);
  }

  ASSERT_FALSE(DocIdMap_Get(&dt.dim, "foo bar", strlen("foo bar")));
  ASSERT_FALSE(DocTable_Get(&dt, N + 2));

<<<<<<< HEAD
  RSDocumentMetadata *dmd = DocTable_Put(&dt, "Hello", 5, 1.0, Document_DefaultFlags, NULL, 0);
=======
  RSDocumentMetadata *dmd = DocTable_Put(&dt, "Hello", 5, 1.0, Document_DefaultFlags, NULL, 0, DocumentType_Hash);
>>>>>>> c8224696
  t_docId strDocId = dmd->id;
  ASSERT_TRUE(0 != strDocId);

  // Test that binary keys also work here
  static const char binBuf[] = {"Hello\x00World"};
  const size_t binBufLen = 11;
  ASSERT_FALSE(DocIdMap_Get(&dt.dim, binBuf, binBufLen));
<<<<<<< HEAD
  dmd = DocTable_Put(&dt, binBuf, binBufLen, 1.0, Document_DefaultFlags, NULL, 0);
=======
  dmd = DocTable_Put(&dt, binBuf, binBufLen, 1.0, Document_DefaultFlags, NULL, 0, DocumentType_Hash);
>>>>>>> c8224696
  ASSERT_TRUE(dmd);
  ASSERT_NE(dmd->id, strDocId);
  ASSERT_EQ(dmd->id, DocIdMap_Get(&dt.dim, binBuf, binBufLen));
  ASSERT_EQ(strDocId, DocIdMap_Get(&dt.dim, "Hello", 5));
  DocTable_Free(&dt);
}

TEST_F(IndexTest, testSortable) {
  RSSortingTable *tbl = NewSortingTable();
  RSSortingTable_Add(&tbl, "foo", RSValue_String);
  RSSortingTable_Add(&tbl, "bar", RSValue_String);
  RSSortingTable_Add(&tbl, "baz", RSValue_String);
  ASSERT_EQ(3, tbl->len);

  ASSERT_STREQ("foo", tbl->fields[0].name);
  ASSERT_EQ(RSValue_String, tbl->fields[0].type);
  ASSERT_STREQ("bar", tbl->fields[1].name);
  ASSERT_STREQ("baz", tbl->fields[2].name);
  ASSERT_EQ(0, RSSortingTable_GetFieldIdx(tbl, "foo"));
  ASSERT_EQ(0, RSSortingTable_GetFieldIdx(tbl, "FoO"));
  ASSERT_EQ(-1, RSSortingTable_GetFieldIdx(NULL, "FoO"));

  ASSERT_EQ(1, RSSortingTable_GetFieldIdx(tbl, "bar"));
  ASSERT_EQ(-1, RSSortingTable_GetFieldIdx(tbl, "barbar"));

  RSSortingVector *v = NewSortingVector(tbl->len);
  ASSERT_EQ(v->len, tbl->len);

  const char *str = "hello";
  const char *masse = "Maße";
  double num = 3.141;
  ASSERT_TRUE(RSValue_IsNull(v->values[0]));
  RSSortingVector_Put(v, 0, str, RS_SORTABLE_STR, 0);
  ASSERT_EQ(v->values[0]->t, RSValue_String);
  ASSERT_EQ(v->values[0]->strval.stype, RSString_RMAlloc);

  ASSERT_TRUE(RSValue_IsNull(v->values[1]));
  ASSERT_TRUE(RSValue_IsNull(v->values[2]));
  RSSortingVector_Put(v, 1, &num, RSValue_Number, 0);
  ASSERT_EQ(v->values[1]->t, RS_SORTABLE_NUM);

  RSSortingVector *v2 = NewSortingVector(tbl->len);
  RSSortingVector_Put(v2, 0, masse, RS_SORTABLE_STR, 0);

  /// test string unicode lowercase normalization
  ASSERT_STREQ("masse", v2->values[0]->strval.str);

  double s2 = 4.444;
  RSSortingVector_Put(v2, 1, &s2, RS_SORTABLE_NUM, 0);

  RSSortingKey sk = {.index = 0, .ascending = 0};

  QueryError qerr;
  QueryError_Init(&qerr);

  int rc = RSSortingVector_Cmp(v, v2, &sk, &qerr);
  ASSERT_LT(0, rc);
  ASSERT_EQ(QUERY_OK, qerr.code);
  sk.ascending = 1;
  rc = RSSortingVector_Cmp(v, v2, &sk, &qerr);
  ASSERT_GT(0, rc);
  ASSERT_EQ(QUERY_OK, qerr.code);
  rc = RSSortingVector_Cmp(v, v, &sk, &qerr);
  ASSERT_EQ(0, rc);
  ASSERT_EQ(QUERY_OK, qerr.code);

  sk.index = 1;

  rc = RSSortingVector_Cmp(v, v2, &sk, &qerr);
  ASSERT_TRUE(-1 == rc && qerr.code == QUERY_OK);
  sk.ascending = 0;
  rc = RSSortingVector_Cmp(v, v2, &sk, &qerr);
  ASSERT_TRUE(1 == rc && qerr.code == QUERY_OK);

  SortingTable_Free(tbl);
  SortingVector_Free(v);
  SortingVector_Free(v2);
}

TEST_F(IndexTest, testVarintFieldMask) {
  t_fieldMask x = 127;
  size_t expected[] = {1, 3, 4, 5, 6, 7, 8, 9, 11, 12, 13, 14, 15, 16, 17, 19};
  Buffer b = {0};
  Buffer_Init(&b, 1);
  BufferWriter bw = NewBufferWriter(&b);
  for (int i = 0; i < sizeof(t_fieldMask); i++, x |= x << 8) {
    size_t sz = WriteVarintFieldMask(x, &bw);
    ASSERT_EQ(expected[i], sz);
    BufferWriter_Seek(&bw, 0);
    BufferReader br = NewBufferReader(bw.buf);

    t_fieldMask y = ReadVarintFieldMask(&br);

    ASSERT_EQ(y, x);
  }
  Buffer_Free(&b);
}

TEST_F(IndexTest, testDeltaSplits) {
  InvertedIndex *idx = NewInvertedIndex((IndexFlags)(INDEX_DEFAULT_FLAGS), 1);
  ForwardIndexEntry ent = {0};
  ent.docId = 1;
  ent.fieldMask = RS_FIELDMASK_ALL;

  IndexEncoder enc = InvertedIndex_GetEncoder(idx->flags);
  InvertedIndex_WriteForwardIndexEntry(idx, enc, &ent);
  ASSERT_EQ(idx->size, 1);

  ent.docId = 200;
  InvertedIndex_WriteForwardIndexEntry(idx, enc, &ent);
  ASSERT_EQ(idx->size, 1);

  ent.docId = 1LLU << 48;
  InvertedIndex_WriteForwardIndexEntry(idx, enc, &ent);
  ASSERT_EQ(idx->size, 2);
  ent.docId++;
  InvertedIndex_WriteForwardIndexEntry(idx, enc, &ent);
  ASSERT_EQ(idx->size, 2);

  IndexReader *ir = NewTermIndexReader(idx, NULL, RS_FIELDMASK_ALL, NULL, 1);
  RSIndexResult *h = NULL;
  ASSERT_EQ(INDEXREAD_OK, IR_Read(ir, &h));
  ASSERT_EQ(1, h->docId);

  ASSERT_EQ(INDEXREAD_OK, IR_Read(ir, &h));
  ASSERT_EQ(200, h->docId);

  ASSERT_EQ(INDEXREAD_OK, IR_Read(ir, &h));
  ASSERT_EQ((1LLU << 48), h->docId);

  ASSERT_EQ(INDEXREAD_OK, IR_Read(ir, &h));
  ASSERT_EQ((1LLU << 48) + 1, h->docId);

  ASSERT_EQ(INDEXREAD_EOF, IR_Read(ir, &h));

  IR_Free(ir);
  InvertedIndex_Free(idx);
}<|MERGE_RESOLUTION|>--- conflicted
+++ resolved
@@ -954,11 +954,7 @@
   int N = 100;
   for (int i = 0; i < N; i++) {
     size_t nkey = sprintf(buf, "doc_%d", i);
-<<<<<<< HEAD
-    RSDocumentMetadata *dmd = DocTable_Put(&dt, buf, nkey, (double)i, Document_DefaultFlags, buf, strlen(buf));
-=======
     RSDocumentMetadata *dmd = DocTable_Put(&dt, buf, nkey, (double)i, Document_DefaultFlags, buf, strlen(buf), DocumentType_Hash);
->>>>>>> c8224696
     t_docId nd = dmd->id;
     ASSERT_EQ(did + 1, nd);
     did = nd;
@@ -1003,11 +999,7 @@
   ASSERT_FALSE(DocIdMap_Get(&dt.dim, "foo bar", strlen("foo bar")));
   ASSERT_FALSE(DocTable_Get(&dt, N + 2));
 
-<<<<<<< HEAD
-  RSDocumentMetadata *dmd = DocTable_Put(&dt, "Hello", 5, 1.0, Document_DefaultFlags, NULL, 0);
-=======
   RSDocumentMetadata *dmd = DocTable_Put(&dt, "Hello", 5, 1.0, Document_DefaultFlags, NULL, 0, DocumentType_Hash);
->>>>>>> c8224696
   t_docId strDocId = dmd->id;
   ASSERT_TRUE(0 != strDocId);
 
@@ -1015,11 +1007,7 @@
   static const char binBuf[] = {"Hello\x00World"};
   const size_t binBufLen = 11;
   ASSERT_FALSE(DocIdMap_Get(&dt.dim, binBuf, binBufLen));
-<<<<<<< HEAD
-  dmd = DocTable_Put(&dt, binBuf, binBufLen, 1.0, Document_DefaultFlags, NULL, 0);
-=======
   dmd = DocTable_Put(&dt, binBuf, binBufLen, 1.0, Document_DefaultFlags, NULL, 0, DocumentType_Hash);
->>>>>>> c8224696
   ASSERT_TRUE(dmd);
   ASSERT_NE(dmd->id, strDocId);
   ASSERT_EQ(dmd->id, DocIdMap_Get(&dt.dim, binBuf, binBufLen));
