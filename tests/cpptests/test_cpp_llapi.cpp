--- conflicted
+++ resolved
@@ -1199,47 +1199,27 @@
   RediSearch_DocumentAddFieldCString(d, FIELD_NAME_1, "TEXT", RSFLDTYPE_DEFAULT);
   RediSearch_SpecAddDocument(index, d);
 
-<<<<<<< HEAD
-  ASSERT_EQ(RediSearch_MemUsage(index), 308);
-=======
-  ASSERT_EQ(RediSearch_MemUsage(index), 147);
->>>>>>> 637c2e7e
+  ASSERT_EQ(RediSearch_MemUsage(index), 343);
 
   d = RediSearch_CreateDocument(DOCID2, strlen(DOCID2), 2.0, NULL);
   RediSearch_DocumentAddFieldCString(d, FIELD_NAME_1, "TXT", RSFLDTYPE_DEFAULT);
   RediSearch_DocumentAddFieldNumber(d, NUMERIC_FIELD_NAME, 1, RSFLDTYPE_DEFAULT);
   RediSearch_SpecAddDocument(index, d);
 
-<<<<<<< HEAD
-  ASSERT_EQ(RediSearch_MemUsage(index), 542);
-=======
-  ASSERT_EQ(RediSearch_MemUsage(index), 322);
->>>>>>> 637c2e7e
+  ASSERT_EQ(RediSearch_MemUsage(index), 612);
 
   // test MemUsage after deleting docs
   int ret = RediSearch_DropDocument(index, DOCID2, strlen(DOCID2));
   ASSERT_EQ(REDISMODULE_OK, ret);
-<<<<<<< HEAD
-  ASSERT_EQ(RediSearch_MemUsage(index), 414);
+  ASSERT_EQ(RediSearch_MemUsage(index), 484);
   RSGlobalConfig.gcConfigParams.forkGc.forkGcCleanThreshold = 0;
   gc = get_spec(index)->gc;
   gc->callbacks.periodicCallback(gc->gcCtx);
-  ASSERT_EQ(RediSearch_MemUsage(index), 305);
+  ASSERT_EQ(RediSearch_MemUsage(index), 340);
 
   ret = RediSearch_DropDocument(index, DOCID1, strlen(DOCID1));
   ASSERT_EQ(REDISMODULE_OK, ret);
-  ASSERT_EQ(RediSearch_MemUsage(index), 206);
-=======
-  ASSERT_EQ(RediSearch_MemUsage(index), 194);
-  RSGlobalConfig.gcConfigParams.forkGc.forkGcCleanThreshold = 0;
-  gc = get_spec(index)->gc;
-  gc->callbacks.periodicCallback(gc->gcCtx);
-  ASSERT_EQ(RediSearch_MemUsage(index), 148);
-
-  ret = RediSearch_DropDocument(index, DOCID1, strlen(DOCID1));
-  ASSERT_EQ(REDISMODULE_OK, ret);
-  ASSERT_EQ(RediSearch_MemUsage(index), 49);
->>>>>>> 637c2e7e
+  ASSERT_EQ(RediSearch_MemUsage(index), 241);
   gc = get_spec(index)->gc;
   gc->callbacks.periodicCallback(gc->gcCtx);
   ASSERT_EQ(RediSearch_MemUsage(index), 2);
