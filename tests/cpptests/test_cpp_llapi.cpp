--- conflicted
+++ resolved
@@ -1215,31 +1215,19 @@
   ASSERT_EQ(RediSearch_MemUsage(index), 414);
   RSGlobalConfig.gcConfigParams.forkGc.forkGcCleanThreshold = 0;
   gc = get_spec(index)->gc;
-<<<<<<< HEAD
-  gc->callbacks.periodicCallback(RSDummyContext, gc->gcCtx);
+  gc->callbacks.periodicCallback(gc->gcCtx);
   ASSERT_EQ(RediSearch_MemUsage(index), 359);
-=======
-  gc->callbacks.periodicCallback(gc->gcCtx);
-  ASSERT_EQ(RediSearch_MemUsage(index), 113);
->>>>>>> 8fecf3fc
 
   ret = RediSearch_DropDocument(index, DOCID1, strlen(DOCID1));
   ASSERT_EQ(REDISMODULE_OK, ret);
   ASSERT_EQ(RediSearch_MemUsage(index), 260);
   gc = get_spec(index)->gc;
-<<<<<<< HEAD
-  gc->callbacks.periodicCallback(RSDummyContext, gc->gcCtx);
+  gc->callbacks.periodicCallback(gc->gcCtx);
   ASSERT_EQ(RediSearch_MemUsage(index), 212);
   // we have 20 left over b/c of the offset vector size which we cannot clean
   // since the data is not maintained.
   // Also the numeric inverted index size is grown from 2 to 6 because when we delete the only existing block
   // We always allocate a new block of size 6.
-=======
-  gc->callbacks.periodicCallback(gc->gcCtx);
-  ASSERT_EQ(RediSearch_MemUsage(index), 2);
-  // we have 2 left over b/c of the offset vector size which we cannot clean
-  // since the data is not maintained
->>>>>>> 8fecf3fc
 
   RediSearch_DropIndex(index);
 }