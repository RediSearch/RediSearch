--- conflicted
+++ resolved
@@ -1308,13 +1308,9 @@
   RediSearch_CreateNumericField(index, NUMERIC_FIELD_NAME);
   RediSearch_CreateTextField(index, FIELD_NAME_1);
 
-<<<<<<< HEAD
   // doc table size = INITIAL_DOC_TABLE_SIZE * sizeof(DMDChain *)
   //                = 1000 * 16 = 16000 bytes
-  ASSERT_EQ(RediSearch_MemUsage(index), 16000);
-=======
-  EXPECT_EQ(RediSearch_MemUsage(index), 0);
->>>>>>> 861d36d5
+  EXPECT_EQ(RediSearch_MemUsage(index), 16000);
 
   // adding document to the index
   RSDoc* d = RediSearch_CreateDocument(DOCID1, strlen(DOCID1), 1.0, NULL);
@@ -1322,61 +1318,38 @@
   RediSearch_DocumentAddFieldCString(d, FIELD_NAME_1, "TEXT", RSFLDTYPE_DEFAULT);
   RediSearch_SpecAddDocument(index, d);
 
-<<<<<<< HEAD
-  ASSERT_EQ(RediSearch_MemUsage(index), 16343);
-=======
   // The numeric range tree overhead was added to RediSearch_MemUsage when this test was already exist.
   // I'm not sure how the hardcoded memory value was calculated, so I preferred to better define the
   // additional memory so from now on it will be easier to track the expected memory.
   size_t additional_overhead = sizeof(NumericRangeTree);
 
-  EXPECT_EQ(RediSearch_MemUsage(index), 335 + additional_overhead);
->>>>>>> 861d36d5
+  EXPECT_EQ(RediSearch_MemUsage(index), 16335 + additional_overhead);
 
   d = RediSearch_CreateDocument(DOCID2, strlen(DOCID2), 2.0, NULL);
   RediSearch_DocumentAddFieldCString(d, FIELD_NAME_1, "TXT", RSFLDTYPE_DEFAULT);
   RediSearch_DocumentAddFieldNumber(d, NUMERIC_FIELD_NAME, 1, RSFLDTYPE_DEFAULT);
   RediSearch_SpecAddDocument(index, d);
 
-<<<<<<< HEAD
-  ASSERT_EQ(RediSearch_MemUsage(index), 16612);
-=======
-  EXPECT_EQ(RediSearch_MemUsage(index), 604 + additional_overhead);
->>>>>>> 861d36d5
+  EXPECT_EQ(RediSearch_MemUsage(index), 16604 + additional_overhead);
 
   // test MemUsage after deleting docs
   int ret = RediSearch_DropDocument(index, DOCID2, strlen(DOCID2));
   ASSERT_EQ(REDISMODULE_OK, ret);
-<<<<<<< HEAD
-  ASSERT_EQ(RediSearch_MemUsage(index), 16484);
+  EXPECT_EQ(RediSearch_MemUsage(index), 16476 + additional_overhead);
   RSGlobalConfig.gcConfigParams.forkGc.forkGcCleanThreshold = 0;
   gc = get_spec(index)->gc;
   gc->callbacks.periodicCallback(gc->gcCtx);
-  ASSERT_EQ(RediSearch_MemUsage(index), 16340);
+  EXPECT_EQ(RediSearch_MemUsage(index), 16332 + additional_overhead);
 
   ret = RediSearch_DropDocument(index, DOCID1, strlen(DOCID1));
   ASSERT_EQ(REDISMODULE_OK, ret);
-  ASSERT_EQ(RediSearch_MemUsage(index), 16241);
-  gc = get_spec(index)->gc;
-  gc->callbacks.periodicCallback(gc->gcCtx);
-  ASSERT_EQ(RediSearch_MemUsage(index), 16002);
-=======
-  EXPECT_EQ(RediSearch_MemUsage(index), 476 + additional_overhead);
-  RSGlobalConfig.gcConfigParams.forkGc.forkGcCleanThreshold = 0;
-  gc = get_spec(index)->gc;
-  gc->callbacks.periodicCallback(gc->gcCtx);
-  EXPECT_EQ(RediSearch_MemUsage(index), 332 + additional_overhead);
-
-  ret = RediSearch_DropDocument(index, DOCID1, strlen(DOCID1));
-  ASSERT_EQ(REDISMODULE_OK, ret);
-  EXPECT_EQ(RediSearch_MemUsage(index), 233 + additional_overhead);
+  EXPECT_EQ(RediSearch_MemUsage(index), 16233 + additional_overhead);
   gc = get_spec(index)->gc;
   gc->callbacks.periodicCallback(gc->gcCtx);
   // we always keep the numeric index root. Also, an inverted index has at least one block with initial capacity.
   // TODO: replace this with a generic function that counts the accumulated size of all inverted indexes in the spec.
   additional_overhead += sizeof_InvertedIndex(Index_StoreNumeric) + sizeof(IndexBlock) + INDEX_BLOCK_INITIAL_CAP;
-  EXPECT_EQ(RediSearch_MemUsage(index), 2 + additional_overhead);
->>>>>>> 861d36d5
+  EXPECT_EQ(RediSearch_MemUsage(index), 16002 + additional_overhead);
   // we have 2 left over b/c of the offset vector size which we cannot clean
   // since the data is not maintained.
 
@@ -1406,61 +1379,38 @@
   RediSearch_DocumentAddFieldCString(d, FIELD_NAME_1, "TEXT", RSFLDTYPE_DEFAULT);
   RediSearch_SpecAddDocument(index, d);
 
-<<<<<<< HEAD
-  ASSERT_EQ(RediSearch_MemUsage(index), 16429);
-=======
   // The numeric range tree overhead was added to RediSearch_MemUsage when this test was already exist.
   // I'm not sure how the hardcoded memory value was calculated, so I preferred to better define the
   // additional memory so from now on it will be easier to track the expected memory.
   size_t additional_overhead = sizeof(NumericRangeTree);
 
-  EXPECT_EQ(RediSearch_MemUsage(index), 421 + additional_overhead);
->>>>>>> 861d36d5
+  EXPECT_EQ(RediSearch_MemUsage(index), 16421 + additional_overhead);
 
   d = RediSearch_CreateDocument(DOCID2, strlen(DOCID2), 2.0, NULL);
   RediSearch_DocumentAddFieldCString(d, FIELD_NAME_1, "TXT", RSFLDTYPE_DEFAULT);
   RediSearch_DocumentAddFieldNumber(d, NUMERIC_FIELD_NAME, 1, RSFLDTYPE_DEFAULT);
   RediSearch_SpecAddDocument(index, d);
 
-<<<<<<< HEAD
-  ASSERT_EQ(RediSearch_MemUsage(index), 16698);
-=======
-  EXPECT_EQ(RediSearch_MemUsage(index), 690 + additional_overhead);
->>>>>>> 861d36d5
+  EXPECT_EQ(RediSearch_MemUsage(index), 16690 + additional_overhead);
 
   // test MemUsage after deleting docs
   int ret = RediSearch_DropDocument(index, DOCID2, strlen(DOCID2));
   ASSERT_EQ(REDISMODULE_OK, ret);
-<<<<<<< HEAD
-  ASSERT_EQ(RediSearch_MemUsage(index), 16570);
+  EXPECT_EQ(RediSearch_MemUsage(index), 16562 + additional_overhead);
   RSGlobalConfig.gcConfigParams.forkGc.forkGcCleanThreshold = 0;
   gc = get_spec(index)->gc;
   gc->callbacks.periodicCallback(gc->gcCtx);
-  ASSERT_EQ(RediSearch_MemUsage(index), 16421);
+  EXPECT_EQ(RediSearch_MemUsage(index), 16413 + additional_overhead);
 
   ret = RediSearch_DropDocument(index, DOCID1, strlen(DOCID1));
   ASSERT_EQ(REDISMODULE_OK, ret);
-  ASSERT_EQ(RediSearch_MemUsage(index), 16322);
-  gc = get_spec(index)->gc;
-  gc->callbacks.periodicCallback(gc->gcCtx);
-  ASSERT_EQ(RediSearch_MemUsage(index), 16002);
-=======
-  EXPECT_EQ(RediSearch_MemUsage(index), 562 + additional_overhead);
-  RSGlobalConfig.gcConfigParams.forkGc.forkGcCleanThreshold = 0;
-  gc = get_spec(index)->gc;
-  gc->callbacks.periodicCallback(gc->gcCtx);
-  EXPECT_EQ(RediSearch_MemUsage(index), 413 + additional_overhead);
-
-  ret = RediSearch_DropDocument(index, DOCID1, strlen(DOCID1));
-  ASSERT_EQ(REDISMODULE_OK, ret);
-  EXPECT_EQ(RediSearch_MemUsage(index), 314 + additional_overhead);
+  EXPECT_EQ(RediSearch_MemUsage(index), 16314 + additional_overhead);
   gc = get_spec(index)->gc;
   gc->callbacks.periodicCallback(gc->gcCtx);
   // we always keep the numeric index root. Also, an inverted index has at least one block with initial capacity.
   // TODO: replace this with a generic function that counts the accumulated size of all inverted indexes in the spec.
   additional_overhead += sizeof_InvertedIndex(Index_StoreNumeric) + sizeof(IndexBlock) + INDEX_BLOCK_INITIAL_CAP;
-  EXPECT_EQ(RediSearch_MemUsage(index), 2 + additional_overhead);
->>>>>>> 861d36d5
+  EXPECT_EQ(RediSearch_MemUsage(index), 16002 + additional_overhead);
   // we have 2 left over b/c of the offset vector size which we cannot clean
   // since the data is not maintained.
 
