/*
 * Copyright (c) 2006-Present, Redis Ltd.
 * All rights reserved.
 *
 * Licensed under your choice of the Redis Source Available License 2.0
 * (RSALv2); or (b) the Server Side Public License v1 (SSPLv1); or (c) the
 * GNU Affero General Public License v3 (AGPLv3).
*/

#include "gtest/gtest.h"
#include "aggregate/aggregate.h"
#include "pipeline/pipeline.h"
#include "pipeline/pipeline_construction.h"
#include "hybrid/hybrid_request.h"
#include "hybrid/hybrid_scoring.h"
#include "hybrid/parse_hybrid.h"
#include "document.h"
#include "result_processor.h"
#include "redismock/redismock.h"
#include "redismock/util.h"
#include "redismock/internal.h"
#include "spec.h"
#include "common.h"
#include "module.h"
#include "version.h"
#include "query_optimizer.h"

// Macro for BLOB data that all tests using $BLOB should use
#define TEST_BLOB_DATA "AQIDBAUGBwgJCg=="

#include <vector>
#include <array>
#include <iostream>
#include <cstdarg>


const char *HYBRID_IMPLICIT_KEY_FIELD = "__key";

class HybridRequestTest : public ::testing::Test {
protected:
  void SetUp() override {
    ctx = RedisModule_GetThreadSafeContext(NULL);
    QueryError_ClearError(&qerr);
  }

  void TearDown() override {
    if (ctx) {
      RedisModule_FreeThreadSafeContext(ctx);
    }
  }

  RedisModuleCtx *ctx = nullptr;
  QueryError qerr = {QueryErrorCode(0)};
};

using RS::addDocument;

// Helper function to create a test index spec
IndexSpec* CreateTestIndexSpec(RedisModuleCtx *ctx, const char* indexName, QueryError *status) {
  RMCK::ArgvList args(ctx, "FT.CREATE", indexName, "ON", "HASH", "SKIPINITIALSCAN",
                      "SCHEMA", "title", "TEXT", "SORTABLE", "score", "NUMERIC",
                      "SORTABLE", "category", "TEXT", "vector_field", "VECTOR", "FLAT", "6",
                      "TYPE", "FLOAT32", "DIM", "128", "DISTANCE_METRIC", "COSINE");
  auto spec = IndexSpec_CreateNew(ctx, args, args.size(), status);
  return spec;
}

// Helper function to create a basic AREQ for testing
AREQ* CreateTestAREQ(RedisModuleCtx *ctx, const char* query, IndexSpec *spec, QueryError *status, bool isSearchSubquery = false) {
  AREQ *req = AREQ_New();
  if (isSearchSubquery) {
    AREQ_AddRequestFlags(req, QEXEC_F_IS_HYBRID_SEARCH_SUBQUERY);
  }
  RMCK::ArgvList args(ctx, query);
  int rv = AREQ_Compile(req, args, args.size(), status);
  if (rv != REDISMODULE_OK) {
    AREQ_Free(req);
    return nullptr;
  }

  const char *specName = HiddenString_GetUnsafe(spec->specName, NULL);
  RedisModuleCtx *ctx1 = RedisModule_GetDetachedThreadSafeContext(ctx);
  RedisSearchCtx *sctx = NewSearchCtxC(ctx1, specName, true);
  if (!sctx) {
    AREQ_Free(req);
    return nullptr;
  }

  rv = AREQ_ApplyContext(req, sctx, status);
  if (rv != REDISMODULE_OK) {
    AREQ_Free(req);
    return nullptr;
  }

  return req;
}

// Helper function to verify pipeline chain structure
void VerifyPipelineChain(ResultProcessor *endProc, const std::vector<ResultProcessorType>& expectedTypes, const std::string& pipelineName) {
  ASSERT_TRUE(endProc != nullptr) << pipelineName << " has no end processor";

  std::vector<ResultProcessorType> actualTypes;
  ResultProcessor *current = endProc;

  // Walk the chain from end to beginning
  while (current != nullptr) {
    actualTypes.push_back(current->type);
    current = current->upstream;
  }

  ASSERT_EQ(expectedTypes.size(), actualTypes.size())
    << pipelineName << " has " << actualTypes.size() << " processors, expected " << expectedTypes.size();

  for (size_t i = 0; i < expectedTypes.size(); i++) {
    EXPECT_EQ(expectedTypes[i], actualTypes[i])
      << pipelineName << " processor " << i << " is " << RPTypeToString(actualTypes[i])
      << ", expected " << RPTypeToString(expectedTypes[i]);
  }
}



/**
 * Helper function to add a LOAD step to an AGGPlan with properly initialized RLookupKeys.
 * This function creates an unprocessed LOAD step with proper ArgsCursor that will be
 * processed during Pipeline_BuildAggregationPart, following the same pattern as handleLoad.
 *
 * @param plan The AGGPlan to add the LOAD step to
 * @param fields Array of field names to load
 * @param nfields Number of fields in the array
 */
void AddLoadStepToPlan(AGGPlan *plan, const char **fields, size_t nfields) {
  PLN_LoadStep *loadStep = (PLN_LoadStep*)rm_calloc(1, sizeof(PLN_LoadStep));
  loadStep->base.type = PLN_T_LOAD;
  loadStep->base.dtor = loadDtor;  // Use standard destructor

  // Create unprocessed LOAD step (following handleLoad pattern)
  loadStep->nkeys = 0;  // Start unprocessed

  if (nfields > 0) {
    // Initialize ArgsCursor with the field names directly (no copying needed)
    // The field names are expected to have stable lifetime during test execution
    ArgsCursor_InitCString(&loadStep->args, fields, nfields);

    // Pre-allocate keys array (will be populated during processing, same as handleLoad)
    loadStep->keys = (const RLookupKey**)rm_calloc(nfields, sizeof(RLookupKey*));
  } else {
    // Handle empty case
    memset(&loadStep->args, 0, sizeof(ArgsCursor));
    loadStep->keys = NULL;
  }

  AGPLN_AddStep(plan, &loadStep->base);
}

/**
 * Helper function to add a SORT step to an AGGPlan.
 * This function gets or creates an arrange step and configures it for sorting.
 *
 * @param plan The AGGPlan to add the SORT step to
 * @param sortFields Array of field names to sort by
 * @param nfields Number of fields in the array
 * @param ascendingMap Bitmap indicating ascending (1) or descending (0) for each field
 */
void AddSortStepToPlan(AGGPlan *plan, const char **sortFields, size_t nfields, uint64_t ascendingMap) {
  PLN_ArrangeStep *arrangeStep = AGPLN_GetOrCreateArrangeStep(plan);

  // Set up sorting (free existing keys if any)
  RS_ASSERT(arrangeStep->sortkeysLK == NULL);

  arrangeStep->sortKeys = array_new(const char*, nfields);
  for (size_t i = 0; i < nfields; i++) {
    array_append(arrangeStep->sortKeys, sortFields[i]);
  }
  arrangeStep->sortAscMap = ascendingMap;
}

/**
 * Helper function to add an APPLY step to an AGGPlan.
 * This function creates an apply step that applies an expression to create a new field.
 *
 * @param plan The AGGPlan to add the APPLY step to
 * @param expression The expression to apply (e.g., "@score * 2")
 * @param alias The alias for the new field (e.g., "boosted_score")
 */
void AddApplyStepToPlan(AGGPlan *plan, const char *expression, const char *alias) {
  HiddenString *expr = NewHiddenString(expression, strlen(expression), false);
  PLN_MapFilterStep *applyStep = PLNMapFilterStep_New(expr, PLN_T_APPLY);
  HiddenString_Free(expr, false);

  // Set the alias for the APPLY step
  if (alias) {
    applyStep->base.alias = rm_strdup(alias);
  }

  AGPLN_AddStep(plan, &applyStep->base);
}

/**
 * Helper function to find the HybridMerger processor in a pipeline chain.
 * Traverses the pipeline from the end processor to find the HybridMerger.
 *
 * @param endProc The end processor of the pipeline chain
 * @return Pointer to the HybridMerger processor, or NULL if not found
 */
ResultProcessor* FindHybridMergerInPipeline(ResultProcessor *endProc) {
  ResultProcessor *current = endProc;
  while (current != nullptr) {
    if (current->type == RP_HYBRID_MERGER) {
      return current;
    }
    current = current->upstream;
  }
  return nullptr;
}

// Tests that don't require full Redis Module integration

// Test basic HybridRequest creation and initialization with multiple AREQ requests
TEST_F(HybridRequestTest, testHybridRequestCreationBasic) {
  // Test basic HybridRequest creation without Redis dependencies
  AREQ **requests = array_new(AREQ*, 2);
  // Initialize the AREQ structures
  AREQ *req1 = AREQ_New();
  AREQ *req2 = AREQ_New();

  requests = array_ensure_append_1(requests, req1);
  requests = array_ensure_append_1(requests, req2);

  HybridRequest *hybridReq = HybridRequest_New(requests, 2);
  ASSERT_TRUE(hybridReq != nullptr);
  ASSERT_EQ(hybridReq->nrequests, 2);
  ASSERT_TRUE(hybridReq->requests != nullptr);

  // Verify the merge pipeline is initialized
  ASSERT_TRUE(hybridReq->tailPipeline->ap.steps.next != nullptr);
  // Clean up
  HybridRequest_Free(hybridReq);
}

// Test basic pipeline building with two AREQ requests and verify the pipeline structure
TEST_F(HybridRequestTest, testHybridRequestPipelineBuildingBasic) {
  // Create test index spec
  IndexSpec *spec = CreateTestIndexSpec(ctx, "test_idx2", &qerr);
  ASSERT_TRUE(spec != nullptr) << "Failed to create index spec: " << QueryError_GetUserError(&qerr);

  // Create AREQ requests
  AREQ *req1 = CreateTestAREQ(ctx, "machine", spec, &qerr, true);
  ASSERT_TRUE(req1 != nullptr) << "Failed to create first AREQ: " << QueryError_GetUserError(&qerr);

  AREQ *req2 = CreateTestAREQ(ctx, "learning", spec, &qerr);
  ASSERT_TRUE(req2 != nullptr) << "Failed to create second AREQ: " << QueryError_GetUserError(&qerr);

  // Create array of requests
  AREQ **requests = array_new(AREQ*, 2);
  requests = array_ensure_append_1(requests, req1);
  requests = array_ensure_append_1(requests, req2);

  // Create HybridRequest
  HybridRequest *hybridReq = HybridRequest_New(requests, 2);
  ASSERT_TRUE(hybridReq != nullptr);

  const char *loadFields[] = {"title", "score"};
  AddLoadStepToPlan(&hybridReq->tailPipeline->ap, loadFields, 2);

  // Allocate HybridScoringContext on heap since it will be freed by the hybrid merger
  HybridScoringContext *scoringCtx = (HybridScoringContext*)rm_calloc(1, sizeof(HybridScoringContext));
  scoringCtx->scoringType = HYBRID_SCORING_RRF;
  scoringCtx->rrfCtx.k = 10;
  scoringCtx->rrfCtx.window = 100;

  HybridPipelineParams params = {
      .aggregationParams = {
        .common = {
          .sctx = hybridReq->requests[0]->sctx,
          .reqflags = QEXEC_F_IS_HYBRID_TAIL,
          .optimizer = hybridReq->requests[0]->optimizer,
        },
        .outFields = &hybridReq->requests[0]->outFields,
        .maxResultsLimit = 10,
      },
      .synchronize_read_locks = true,
      .scoringCtx = scoringCtx,
  };

  int rc = HybridRequest_BuildPipeline(hybridReq, &params);
  EXPECT_EQ(REDISMODULE_OK, rc) << "Pipeline build failed: " << QueryError_GetUserError(&qerr);

  // Verify individual request pipeline structures
  // First request should have implicit scorer and sorter added
  // Actual order: DEPLETER -> LOADER -> SORTER -> SCORER -> INDEX
  std::vector<ResultProcessorType> expectedFirstRequestPipeline = {RP_DEPLETER, RP_LOADER, RP_SORTER, RP_SCORER, RP_INDEX};
  VerifyPipelineChain(hybridReq->requests[0]->pipeline.qctx.endProc, expectedFirstRequestPipeline, "First request pipeline");

  // Second request should have the original structure (no implicit sorting)
  std::vector<ResultProcessorType> expectedSecondRequestPipeline = {RP_DEPLETER, RP_LOADER, RP_INDEX};
  VerifyPipelineChain(hybridReq->requests[1]->pipeline.qctx.endProc, expectedSecondRequestPipeline, "Second request pipeline");

  // Verify tail pipeline structure (hybrid merger + implicit sort-by-score)
  std::vector<ResultProcessorType> expectedTailPipeline = {RP_SORTER, RP_HYBRID_MERGER};
  VerifyPipelineChain(hybridReq->tailPipeline->qctx.endProc, expectedTailPipeline, "Tail pipeline");

  // Clean up
  HybridRequest_Free(hybridReq);
  IndexSpec_RemoveFromGlobals(spec->own_ref, false);
}

// Test pipeline building with three AREQ requests to verify scalability and proper chain construction
TEST_F(HybridRequestTest, testHybridRequestBuildPipelineWithMultipleRequests) {
  // Create test index spec
  IndexSpec *spec = CreateTestIndexSpec(ctx, "test_idx3", &qerr);
  ASSERT_TRUE(spec != nullptr) << "Failed to create index spec: " << QueryError_GetUserError(&qerr);

  // No need to add documents for pipeline building tests

  // Create multiple AREQ requests for comprehensive hybrid search
  AREQ *req1 = CreateTestAREQ(ctx, "artificial", spec, &qerr, true);
  ASSERT_TRUE(req1 != nullptr) << "Failed to create first AREQ: " << QueryError_GetUserError(&qerr);

  AREQ *req2 = CreateTestAREQ(ctx, "machine", spec, &qerr);
  ASSERT_TRUE(req2 != nullptr) << "Failed to create second AREQ: " << QueryError_GetUserError(&qerr);

  AREQ *req3 = CreateTestAREQ(ctx, "neural", spec, &qerr);
  ASSERT_TRUE(req3 != nullptr) << "Failed to create third AREQ: " << QueryError_GetUserError(&qerr);

  // Create array of requests
  AREQ **requests = array_new(AREQ*, 3);
  requests = array_ensure_append_1(requests, req1);
  requests = array_ensure_append_1(requests, req2);
  requests = array_ensure_append_1(requests, req3);

  // Create HybridRequest with 3 requests
  HybridRequest *hybridReq = HybridRequest_New(requests, 3);
  ASSERT_TRUE(hybridReq != nullptr);
  ASSERT_EQ(hybridReq->nrequests, 3);

  const char *loadFields[] = {"title", "score", "category"};
  AddLoadStepToPlan(&hybridReq->tailPipeline->ap, loadFields, 3);

  // Allocate HybridScoringContext on heap since it will be freed by the hybrid merger
  HybridScoringContext *scoringCtx = (HybridScoringContext*)rm_calloc(1, sizeof(HybridScoringContext));
  scoringCtx->scoringType = HYBRID_SCORING_RRF;
  scoringCtx->rrfCtx.k = 10;
  scoringCtx->rrfCtx.window = 100;

  HybridPipelineParams params = {
      .aggregationParams = {
        .common = {
          .sctx = hybridReq->requests[0]->sctx,
          .reqflags = QEXEC_F_IS_HYBRID_TAIL,
          .optimizer = hybridReq->requests[0]->optimizer,
        },
        .outFields = &hybridReq->requests[0]->outFields,
        .maxResultsLimit = 10,
      },
      .synchronize_read_locks = true,
      .scoringCtx = scoringCtx,
  };

  int rc = HybridRequest_BuildPipeline(hybridReq, &params);
  EXPECT_EQ(REDISMODULE_OK, rc) << "Pipeline build failed: " << QueryError_GetUserError(&qerr);

  // Verify individual request pipeline structures
  // First request should have implicit scorer and sorter added
  std::vector<ResultProcessorType> expectedFirstRequestPipeline = {RP_DEPLETER, RP_LOADER, RP_SORTER, RP_SCORER, RP_INDEX};
  VerifyPipelineChain(hybridReq->requests[0]->pipeline.qctx.endProc, expectedFirstRequestPipeline, "First request pipeline");

  // Other requests should have the original structure
  std::vector<ResultProcessorType> expectedOtherRequestPipeline = {RP_DEPLETER, RP_LOADER, RP_INDEX};
  for (size_t i = 1; i < hybridReq->nrequests; i++) {
    AREQ *areq = hybridReq->requests[i];
    std::string pipelineName = "Request " + std::to_string(i) + " pipeline";
    VerifyPipelineChain(areq->pipeline.qctx.endProc, expectedOtherRequestPipeline, pipelineName);
  }

  // Verify tail pipeline structure (hybrid merger + implicit sort-by-score)
  std::vector<ResultProcessorType> expectedTailPipeline = {RP_SORTER, RP_HYBRID_MERGER};
  VerifyPipelineChain(hybridReq->tailPipeline->qctx.endProc, expectedTailPipeline, "Tail pipeline");

  // Clean up
  HybridRequest_Free(hybridReq);
  IndexSpec_RemoveFromGlobals(spec->own_ref, false);
}

// Test pipeline building error handling and graceful degradation when LOAD step is missing
TEST_F(HybridRequestTest, testHybridRequestBuildPipelineErrorHandling) {
  // Create test index spec
  IndexSpec *spec = CreateTestIndexSpec(ctx, "test_idx4", &qerr);
  ASSERT_TRUE(spec != nullptr) << "Failed to create index spec: " << QueryError_GetUserError(&qerr);

  // Create a valid AREQ request
  AREQ *req1 = CreateTestAREQ(ctx, "test", spec, &qerr, true);
  ASSERT_TRUE(req1 != nullptr) << "Failed to create AREQ: " << QueryError_GetUserError(&qerr);

  // Create array with single request
  AREQ **requests = array_new(AREQ*, 1);
  requests = array_ensure_append_1(requests, req1);

  // Create HybridRequest
  HybridRequest *hybridReq = HybridRequest_New(requests, 1);
  ASSERT_TRUE(hybridReq != nullptr);

  // Allocate HybridScoringContext on heap since it will be freed by the hybrid merger
  HybridScoringContext *scoringCtx = (HybridScoringContext*)rm_calloc(1, sizeof(HybridScoringContext));
  scoringCtx->scoringType = HYBRID_SCORING_RRF;
  scoringCtx->rrfCtx.k = 10;
  scoringCtx->rrfCtx.window = 100;

  HybridPipelineParams params = {
      .aggregationParams = {
        .common = {
          .sctx = hybridReq->requests[0]->sctx,
          .reqflags = QEXEC_F_IS_HYBRID_TAIL,
          .optimizer = hybridReq->requests[0]->optimizer,
        },
        .outFields = &hybridReq->requests[0]->outFields,
        .maxResultsLimit = 10,
      },
      .synchronize_read_locks = true,
      .scoringCtx = scoringCtx,
  };

  int rc = HybridRequest_BuildPipeline(hybridReq, &params);
  // Should handle missing LOAD step gracefully
  EXPECT_EQ(REDISMODULE_OK, rc) << "Pipeline build should handle missing LOAD step: " << QueryError_GetUserError(&qerr);

  // Clean up
  HybridRequest_Free(hybridReq);
  IndexSpec_RemoveFromGlobals(spec->own_ref, false);
}

// Test complex tail pipeline construction with LOAD, SORT, and APPLY steps in the aggregation plan
TEST_F(HybridRequestTest, testHybridRequestBuildPipelineTail) {
  // Create test index spec
  IndexSpec *spec = CreateTestIndexSpec(ctx, "test_idx_complex", &qerr);
  ASSERT_TRUE(spec != nullptr) << "Failed to create index spec: " << QueryError_GetUserError(&qerr);

  // Create AREQ requests
  AREQ *req1 = CreateTestAREQ(ctx, "artificial", spec, &qerr, true);
  ASSERT_TRUE(req1 != nullptr) << "Failed to create first AREQ: " << QueryError_GetUserError(&qerr);

  AREQ *req2 = CreateTestAREQ(ctx, "@category:technology", spec, &qerr);
  ASSERT_TRUE(req2 != nullptr) << "Failed to create second AREQ: " << QueryError_GetUserError(&qerr);

  // Create array of requests
  AREQ **requests = array_new(AREQ*, 2);
  requests = array_ensure_append_1(requests, req1);
  requests = array_ensure_append_1(requests, req2);

  // Create HybridRequest
  HybridRequest *hybridReq = HybridRequest_New(requests, 2);
  ASSERT_TRUE(hybridReq != nullptr);

  // Add complex AGGPlan with LOAD + SORT + APPLY steps
  const char *loadFields[] = {"title", "score", "category"};
  AddLoadStepToPlan(&hybridReq->tailPipeline->ap, loadFields, 3);

  // Add SORT step
  const char *sortFields[] = {"score"};
  AddSortStepToPlan(&hybridReq->tailPipeline->ap, sortFields, 1, SORTASCMAP_INIT);

  // Add APPLY step to create a boosted score field
  AddApplyStepToPlan(&hybridReq->tailPipeline->ap, "@score * 2", "boosted_score");

  // Allocate HybridScoringContext on heap since it will be freed by the hybrid merger
  HybridScoringContext *scoringCtx = (HybridScoringContext*)rm_calloc(1, sizeof(HybridScoringContext));
  scoringCtx->scoringType = HYBRID_SCORING_RRF;
  scoringCtx->rrfCtx.k = 10;
  scoringCtx->rrfCtx.window = 100;

  HybridPipelineParams params = {
      .aggregationParams = {
        .common = {
          .sctx = hybridReq->requests[0]->sctx,
          .reqflags = QEXEC_F_IS_HYBRID_TAIL,
          .optimizer = hybridReq->requests[0]->optimizer,
        },
        .outFields = &hybridReq->requests[0]->outFields,
        .maxResultsLimit = 5,
      },
      .synchronize_read_locks = true,
      .scoringCtx = scoringCtx,
  };

  int rc = HybridRequest_BuildPipeline(hybridReq, &params);
  EXPECT_EQ(REDISMODULE_OK, rc) << "Complex pipeline build failed: " << QueryError_GetUserError(&qerr);

  // Verify individual request pipeline structures (should include filter for field queries)
  // First request should have implicit scorer and sorter added
  std::vector<ResultProcessorType> expectedFirstRequestPipeline = {RP_DEPLETER, RP_LOADER, RP_SORTER, RP_SCORER, RP_INDEX};
  VerifyPipelineChain(hybridReq->requests[0]->pipeline.qctx.endProc, expectedFirstRequestPipeline, "First request pipeline");

  // Second request should have the original structure
  std::vector<ResultProcessorType> expectedSecondRequestPipeline = {RP_DEPLETER, RP_LOADER, RP_INDEX};
  VerifyPipelineChain(hybridReq->requests[1]->pipeline.qctx.endProc, expectedSecondRequestPipeline, "Second request pipeline");

  std::vector<ResultProcessorType> expectedComplexTailPipeline = {RP_PROJECTOR, RP_SORTER, RP_HYBRID_MERGER};
  VerifyPipelineChain(hybridReq->tailPipeline->qctx.endProc, expectedComplexTailPipeline, "Complex tail pipeline");

  // Clean up
  HybridRequest_Free(hybridReq);
  IndexSpec_RemoveFromGlobals(spec->own_ref, false);
}

TEST_F(HybridRequestTest, testHybridRequestImplicitLoad) {
  // Create test index spec
  IndexSpec *spec = CreateTestIndexSpec(ctx, "test_implicit_basic", &qerr);
  ASSERT_TRUE(spec != nullptr) << "Failed to create index spec: " << QueryError_GetUserError(&qerr);

  // Create AREQ requests
  AREQ *req1 = CreateTestAREQ(ctx, "machine", spec, &qerr, true);
  ASSERT_TRUE(req1 != nullptr) << "Failed to create first AREQ: " << QueryError_GetUserError(&qerr);

  AREQ *req2 = CreateTestAREQ(ctx, "learning", spec, &qerr);
  ASSERT_TRUE(req2 != nullptr) << "Failed to create second AREQ: " << QueryError_GetUserError(&qerr);

  // Create array of requests
  AREQ **requests = array_new(AREQ*, 2);
  requests = array_ensure_append_1(requests, req1);
  requests = array_ensure_append_1(requests, req2);

  // Create HybridRequest WITHOUT adding any explicit LOAD step
  HybridRequest *hybridReq = HybridRequest_New(requests, 2);
  ASSERT_TRUE(hybridReq != nullptr);

  // Verify no LOAD step exists initially in any pipeline
  PLN_LoadStep *loadStep = (PLN_LoadStep *)AGPLN_FindStep(&hybridReq->tailPipeline->ap, NULL, NULL, PLN_T_LOAD);
  EXPECT_EQ(nullptr, loadStep) << "No LOAD step should exist initially";

  // Allocate HybridScoringContext on heap since it will be freed by the hybrid merger
  HybridScoringContext *scoringCtx = (HybridScoringContext*)rm_calloc(1, sizeof(HybridScoringContext));
  scoringCtx->scoringType = HYBRID_SCORING_RRF;
  scoringCtx->rrfCtx.k = 10;
  scoringCtx->rrfCtx.window = 100;

  HybridPipelineParams params = {
      .aggregationParams = {
        .common = {
          .sctx = hybridReq->requests[0]->sctx,
          .reqflags = QEXEC_F_IS_HYBRID_TAIL,
          .optimizer = hybridReq->requests[0]->optimizer,
        },
        .outFields = &hybridReq->requests[0]->outFields,
        .maxResultsLimit = 10,
      },
      .synchronize_read_locks = true,
      .scoringCtx = scoringCtx,
  };

  int rc = HybridRequest_BuildPipeline(hybridReq, &params);
  EXPECT_EQ(REDISMODULE_OK, rc) << "Pipeline build failed: " << QueryError_GetUserError(&qerr);

  // Verify that implicit LOAD functionality is implemented via RPLoader result processors
  // (not PLN_LoadStep aggregation plan steps) in individual request pipelines

  // Define expected pipelines for each request
  std::vector<std::vector<ResultProcessorType>> expectedPipelines = {
    {RP_DEPLETER, RP_LOADER, RP_SORTER, RP_SCORER, RP_INDEX},  // First request pipeline
    {RP_DEPLETER, RP_LOADER, RP_INDEX}                         // Other requests pipeline
  };

  for (size_t i = 0; i < hybridReq->nrequests; i++) {
    AREQ *areq = hybridReq->requests[i];
    PLN_LoadStep *requestLoadStep = (PLN_LoadStep *)AGPLN_FindStep(&areq->pipeline.ap, NULL, NULL, PLN_T_LOAD);
    EXPECT_NE(nullptr, requestLoadStep) << "Request " << i << " should have PLN_LoadStep for implicit load";
    EXPECT_EQ(1, requestLoadStep->nkeys) << "Request " << i << " should have 1 key for implicit load";
    std::string pipelineName = "Request " + std::to_string(i) + " pipeline with implicit LOAD";
    VerifyPipelineChain(areq->pipeline.qctx.endProc, expectedPipelines[i], pipelineName);

    // Verify implicit load creates "key" field with path "__key"
    RLookup *lookup = AGPLN_GetLookup(&areq->pipeline.ap, NULL, AGPLN_GETLOOKUP_FIRST);
    ASSERT_NE(nullptr, lookup);

    bool foundKeyField = false;
    for (RLookupKey *key = lookup->head; key != nullptr; key = key->next) {
      if (key->name && strcmp(key->name, HYBRID_IMPLICIT_KEY_FIELD) == 0) {
        EXPECT_STREQ(HYBRID_IMPLICIT_KEY_FIELD, key->path);
        foundKeyField = true;
        break;
      }
    }
    EXPECT_TRUE(foundKeyField);
  }

  ResultProcessor *hybridMerger = FindHybridMergerInPipeline(hybridReq->tailPipeline->qctx.endProc);
  const RLookupKey *scoreKey = RPHybridMerger_GetScoreKey(hybridMerger);
  ASSERT_NE(nullptr, scoreKey) << "scoreKey should be set for implicit load case";
  EXPECT_STREQ(UNDERSCORE_SCORE, scoreKey->name) << "scoreKey should point to UNDERSCORE_SCORE field";

  // Clean up
  HybridRequest_Free(hybridReq);
  IndexSpec_RemoveFromGlobals(spec->own_ref, false);
}

// Test explicit LOAD preservation: verify existing LOAD steps are not modified by implicit logic
TEST_F(HybridRequestTest, testHybridRequestExplicitLoadPreserved) {
  // Create test index spec
  IndexSpec *spec = CreateTestIndexSpec(ctx, "test_explicit_preserved", &qerr);
  ASSERT_TRUE(spec != nullptr) << "Failed to create index spec: " << QueryError_GetUserError(&qerr);

  // Create AREQ requests
  AREQ *req1 = CreateTestAREQ(ctx, "artificial", spec, &qerr, true);
  ASSERT_TRUE(req1 != nullptr) << "Failed to create first AREQ: " << QueryError_GetUserError(&qerr);

  AREQ *req2 = CreateTestAREQ(ctx, "intelligence", spec, &qerr);
  ASSERT_TRUE(req2 != nullptr) << "Failed to create second AREQ: " << QueryError_GetUserError(&qerr);

  // Create array of requests
  AREQ **requests = array_new(AREQ*, 2);
  requests = array_ensure_append_1(requests, req1);
  requests = array_ensure_append_1(requests, req2);

  // Create HybridRequest
  HybridRequest *hybridReq = HybridRequest_New(requests, 2);
  ASSERT_TRUE(hybridReq != nullptr);

  // Add explicit LOAD step with custom fields
  const char *loadFields[] = {"title", "category"};
  AddLoadStepToPlan(&hybridReq->tailPipeline->ap, loadFields, 2);

  // Verify explicit LOAD step exists
  PLN_LoadStep *loadStep = (PLN_LoadStep *)AGPLN_FindStep(&hybridReq->tailPipeline->ap, NULL, NULL, PLN_T_LOAD);
  ASSERT_NE(nullptr, loadStep) << "Explicit LOAD step should exist";
  EXPECT_EQ(2, loadStep->args.argc) << "Explicit LOAD should have 3 fields (before processing)";

  // Allocate HybridScoringContext on heap since it will be freed by the hybrid merger
  HybridScoringContext *scoringCtx = (HybridScoringContext*)rm_calloc(1, sizeof(HybridScoringContext));
  scoringCtx->scoringType = HYBRID_SCORING_RRF;
  scoringCtx->rrfCtx.k = 10;
  scoringCtx->rrfCtx.window = 100;

  HybridPipelineParams params = {
      .aggregationParams = {
        .common = {
          .sctx = hybridReq->requests[0]->sctx,
          .reqflags = QEXEC_F_IS_HYBRID_TAIL,
          .optimizer = hybridReq->requests[0]->optimizer,
        },
        .outFields = &hybridReq->requests[0]->outFields,
        .maxResultsLimit = 10,
      },
      .synchronize_read_locks = true,
      .scoringCtx = scoringCtx,
  };

  int rc = HybridRequest_BuildPipeline(hybridReq, &params);
  EXPECT_EQ(REDISMODULE_OK, rc) << "Pipeline build failed: " << QueryError_GetUserError(&qerr);

  // Verify that the explicit LOAD step is preserved in individual AREQ pipelines (processed with 3 keys)
  // The tail pipeline should still have the unprocessed LOAD step
  loadStep = (PLN_LoadStep *)AGPLN_FindStep(&hybridReq->tailPipeline->ap, NULL, NULL, PLN_T_LOAD);
  ASSERT_NE(nullptr, loadStep) << "Explicit LOAD step should still exist in tail pipeline";
  EXPECT_EQ(2, loadStep->args.argc) << "Tail pipeline LOAD should still have 3 fields in args (unprocessed)";
  EXPECT_EQ(0, loadStep->nkeys) << "Tail pipeline LOAD should be unprocessed (nkeys = 0)";

  // Individual AREQ pipelines should have processed LOAD steps with 3 keys
  for (size_t i = 0; i < hybridReq->nrequests; i++) {
    PLN_LoadStep *areqLoadStep = (PLN_LoadStep *)AGPLN_FindStep(&hybridReq->requests[i]->pipeline.ap, NULL, NULL, PLN_T_LOAD);
    ASSERT_NE(nullptr, areqLoadStep) << "AREQ " << i << " should have cloned LOAD step";
    EXPECT_EQ(2, areqLoadStep->nkeys) << "AREQ " << i << " LOAD should be processed with 3 keys";
  }

  ResultProcessor *hybridMerger = FindHybridMergerInPipeline(hybridReq->tailPipeline->qctx.endProc);
  const RLookupKey *scoreKey = RPHybridMerger_GetScoreKey(hybridMerger);
  EXPECT_EQ(nullptr, scoreKey) << "scoreKey should be NULL for explicit load case";

  // Clean up
  HybridRequest_Free(hybridReq);
  IndexSpec_RemoveFromGlobals(spec->own_ref, false);
}

// Test that implicit sort-by-score is NOT added when explicit SORTBY exists
TEST_F(HybridRequestTest, testHybridRequestNoImplicitSortWithExplicitSort) {
  // Create test index spec
  IndexSpec *spec = CreateTestIndexSpec(ctx, "test_no_implicit_sort", &qerr);
  ASSERT_TRUE(spec != nullptr) << "Failed to create index spec: " << QueryError_GetUserError(&qerr);

  // Create AREQ requests
  AREQ *req1 = CreateTestAREQ(ctx, "machine", spec, &qerr, true);
  ASSERT_TRUE(req1 != nullptr) << "Failed to create first AREQ: " << QueryError_GetUserError(&qerr);

  AREQ *req2 = CreateTestAREQ(ctx, "learning", spec, &qerr);
  ASSERT_TRUE(req2 != nullptr) << "Failed to create second AREQ: " << QueryError_GetUserError(&qerr);

  // Create array of requests
  AREQ **requests = array_new(AREQ*, 2);
  requests = array_ensure_append_1(requests, req1);
  requests = array_ensure_append_1(requests, req2);

  // Create HybridRequest
  HybridRequest *hybridReq = HybridRequest_New(requests, 2);
  ASSERT_TRUE(hybridReq != nullptr);

  // Add explicit LOAD and SORT steps
  const char *loadFields[] = {"title", "score"};
  AddLoadStepToPlan(&hybridReq->tailPipeline->ap, loadFields, 2);

  const char *sortFields[] = {"title"};  // Sort by title, not score
  AddSortStepToPlan(&hybridReq->tailPipeline->ap, sortFields, 1, SORTASCMAP_INIT);

  // Verify explicit SORT step exists
  const PLN_BaseStep *arrangeStep = AGPLN_FindStep(&hybridReq->tailPipeline->ap, NULL, NULL, PLN_T_ARRANGE);
  ASSERT_NE(nullptr, arrangeStep) << "Explicit SORT step should exist";

  // Allocate HybridScoringContext on heap since it will be freed by the hybrid merger
  HybridScoringContext *scoringCtx = (HybridScoringContext*)rm_calloc(1, sizeof(HybridScoringContext));
  scoringCtx->scoringType = HYBRID_SCORING_RRF;
  scoringCtx->rrfCtx.k = 10;
  scoringCtx->rrfCtx.window = 100;

  HybridPipelineParams params = {
      .aggregationParams = {
        .common = {
          .sctx = hybridReq->requests[0]->sctx,
          .reqflags = QEXEC_F_IS_HYBRID_TAIL,
          .optimizer = hybridReq->requests[0]->optimizer,
        },
        .outFields = &hybridReq->requests[0]->outFields,
        .maxResultsLimit = 10,
      },
      .synchronize_read_locks = true,
      .scoringCtx = scoringCtx,
  };

  int rc = HybridRequest_BuildPipeline(hybridReq, &params);
  EXPECT_EQ(REDISMODULE_OK, rc) << "Pipeline build failed: " << QueryError_GetUserError(&qerr);

  // Verify tail pipeline structure: should have explicit sorter from aggregation, NOT implicit sort-by-score
  // The pipeline should be: SORTER (from aggregation) -> HYBRID_MERGER
  std::vector<ResultProcessorType> expectedTailPipeline = {RP_SORTER, RP_HYBRID_MERGER};
  VerifyPipelineChain(hybridReq->tailPipeline->qctx.endProc, expectedTailPipeline, "Tail pipeline with explicit sort");

  // Clean up
  HybridRequest_Free(hybridReq);
  IndexSpec_RemoveFromGlobals(spec->own_ref, false);
}

// Test that implicit sort-by-score IS added when no explicit SORTBY exists
TEST_F(HybridRequestTest, testHybridRequestImplicitSortByScore) {
  // Create test index spec
  IndexSpec *spec = CreateTestIndexSpec(ctx, "test_implicit_sort", &qerr);
  ASSERT_TRUE(spec != nullptr) << "Failed to create index spec: " << QueryError_GetUserError(&qerr);

  // Create AREQ requests
  AREQ *req1 = CreateTestAREQ(ctx, "artificial", spec, &qerr, true);
  ASSERT_TRUE(req1 != nullptr) << "Failed to create first AREQ: " << QueryError_GetUserError(&qerr);

  AREQ *req2 = CreateTestAREQ(ctx, "intelligence", spec, &qerr);
  ASSERT_TRUE(req2 != nullptr) << "Failed to create second AREQ: " << QueryError_GetUserError(&qerr);

  // Create array of requests
  AREQ **requests = array_new(AREQ*, 2);
  requests = array_ensure_append_1(requests, req1);
  requests = array_ensure_append_1(requests, req2);

  // Create HybridRequest
  HybridRequest *hybridReq = HybridRequest_New(requests, 2);
  ASSERT_TRUE(hybridReq != nullptr);

  // Add LOAD step but NO SORT step - this should trigger implicit sort-by-score
  const char *loadFields[] = {"title", "category"};
  AddLoadStepToPlan(&hybridReq->tailPipeline->ap, loadFields, 2);

  // Verify NO explicit SORT step exists
  const PLN_BaseStep *arrangeStep = AGPLN_FindStep(&hybridReq->tailPipeline->ap, NULL, NULL, PLN_T_ARRANGE);
  EXPECT_EQ(nullptr, arrangeStep) << "No explicit SORT step should exist initially";

  // Allocate HybridScoringContext on heap since it will be freed by the hybrid merger
  HybridScoringContext *scoringCtx = (HybridScoringContext*)rm_calloc(1, sizeof(HybridScoringContext));
  scoringCtx->scoringType = HYBRID_SCORING_LINEAR;
  scoringCtx->linearCtx.linearWeights = (double*)rm_calloc(2, sizeof(double));
  scoringCtx->linearCtx.linearWeights[0] = 0.7;
  scoringCtx->linearCtx.linearWeights[1] = 0.3;
  scoringCtx->linearCtx.numWeights = 2;

  HybridPipelineParams params = {
      .aggregationParams = {
        .common = {
          .sctx = hybridReq->requests[0]->sctx,
          .reqflags = QEXEC_F_IS_HYBRID_TAIL,
          .optimizer = hybridReq->requests[0]->optimizer,
        },
        .outFields = &hybridReq->requests[0]->outFields,
        .maxResultsLimit = 20,  // Test with different limit
      },
      .synchronize_read_locks = true,
      .scoringCtx = scoringCtx,
  };

  int rc = HybridRequest_BuildPipeline(hybridReq, &params);
  EXPECT_EQ(REDISMODULE_OK, rc) << "Pipeline build failed: " << QueryError_GetUserError(&qerr);

  // Verify tail pipeline structure: should have implicit sort-by-score added
  // The pipeline should be: SORTER (implicit sort-by-score) -> HYBRID_MERGER
  std::vector<ResultProcessorType> expectedTailPipeline = {RP_SORTER, RP_HYBRID_MERGER};
  VerifyPipelineChain(hybridReq->tailPipeline->qctx.endProc, expectedTailPipeline, "Tail pipeline with implicit sort-by-score");


  // Clean up
  HybridRequest_Free(hybridReq);
  IndexSpec_RemoveFromGlobals(spec->own_ref, false);
}

// Test that implicit sort-by-score is NOT added when first request already has explicit arrange step
TEST_F(HybridRequestTest, testHybridRequestNoImplicitSortWithExplicitFirstRequestSort) {
  // Create test index spec
  IndexSpec *spec = CreateTestIndexSpec(ctx, "test_no_implicit_first_sort", &qerr);
  ASSERT_TRUE(spec != nullptr) << "Failed to create index spec: " << QueryError_GetUserError(&qerr);

  // Create AREQ requests
  AREQ *req1 = CreateTestAREQ(ctx, "machine", spec, &qerr, true);
  ASSERT_TRUE(req1 != nullptr) << "Failed to create first AREQ: " << QueryError_GetUserError(&qerr);

  AREQ *req2 = CreateTestAREQ(ctx, "learning", spec, &qerr);
  ASSERT_TRUE(req2 != nullptr) << "Failed to create second AREQ: " << QueryError_GetUserError(&qerr);

  // Add explicit arrange step to the FIRST REQUEST's plan (not tail pipeline)
  AGGPlan *firstRequestPlan = AREQ_AGGPlan(req1);
  const char *sortFields[] = {"title"};  // Sort by title, not score
  AddSortStepToPlan(firstRequestPlan, sortFields, 1, SORTASCMAP_INIT);

  // Verify explicit SORT step exists in first request's plan
  const PLN_BaseStep *existingArrangeStep = AGPLN_FindStep(firstRequestPlan, NULL, NULL, PLN_T_ARRANGE);
  ASSERT_NE(nullptr, existingArrangeStep) << "First request should have explicit SORT step";

  // Create array of requests
  AREQ **requests = array_new(AREQ*, 2);
  requests = array_ensure_append_1(requests, req1);
  requests = array_ensure_append_1(requests, req2);

  // Create HybridRequest
  HybridRequest *hybridReq = HybridRequest_New(requests, 2);
  ASSERT_TRUE(hybridReq != nullptr);

  // Allocate HybridScoringContext on heap since it will be freed by the hybrid merger
  HybridScoringContext *scoringCtx = (HybridScoringContext*)rm_calloc(1, sizeof(HybridScoringContext));
  scoringCtx->scoringType = HYBRID_SCORING_LINEAR;
  scoringCtx->linearCtx.linearWeights = (double*)rm_calloc(2, sizeof(double));
  scoringCtx->linearCtx.linearWeights[0] = 0.6;
  scoringCtx->linearCtx.linearWeights[1] = 0.4;
  scoringCtx->linearCtx.numWeights = 2;

  HybridPipelineParams params = {
      .aggregationParams = {
        .common = {
          .sctx = hybridReq->requests[0]->sctx,
          .reqflags = QEXEC_F_IS_HYBRID_TAIL,
          .optimizer = hybridReq->requests[0]->optimizer,
        },
        .outFields = &hybridReq->requests[0]->outFields,
        .maxResultsLimit = 15,
      },
      .synchronize_read_locks = true,
      .scoringCtx = scoringCtx,
  };

  int rc = HybridRequest_BuildPipeline(hybridReq, &params);
  EXPECT_EQ(REDISMODULE_OK, rc) << "Pipeline build failed: " << QueryError_GetUserError(&qerr);

  // Verify that the first request's plan still has exactly ONE arrange step (the explicit one)
  // and that no additional implicit score sorter was added
  size_t arrangeStepCount = 0;
  for (const DLLIST_node *nn = firstRequestPlan->steps.next; nn != &firstRequestPlan->steps; nn = nn->next) {
    const PLN_BaseStep *step = DLLIST_ITEM(nn, PLN_BaseStep, llnodePln);
    if (step->type == PLN_T_ARRANGE) {
      arrangeStepCount++;
    }
  }
  EXPECT_EQ(1, arrangeStepCount) << "First request should have exactly one arrange step (the explicit one)";

  // Clean up
  HybridRequest_Free(hybridReq);
  IndexSpec_RemoveFromGlobals(spec->own_ref, false);
}

<<<<<<< HEAD
// Test that SORTBY 0 disables implicit sort-by-score
TEST_F(HybridRequestTest, testHybridRequestSortBy0DisablesImplicitSort) {
  // Create test index spec
  IndexSpec *spec = CreateTestIndexSpec(ctx, "test_sortby_0", &qerr);
  ASSERT_TRUE(spec != nullptr) << "Failed to create index spec: " << QueryError_GetUserError(&qerr);

  // Create AREQ requests
  AREQ *req1 = CreateTestAREQ(ctx, "artificial", spec, &qerr, true);
  ASSERT_TRUE(req1 != nullptr) << "Failed to create first AREQ: " << QueryError_GetUserError(&qerr);

  AREQ *req2 = CreateTestAREQ(ctx, "intelligence", spec, &qerr);
  ASSERT_TRUE(req2 != nullptr) << "Failed to create second AREQ: " << QueryError_GetUserError(&qerr);

  // Create array of requests
  AREQ **requests = array_new(AREQ*, 2);
  requests = array_ensure_append_1(requests, req1);
  requests = array_ensure_append_1(requests, req2);

  // Create HybridRequest
  HybridRequest *hybridReq = HybridRequest_New(requests, 2);
  ASSERT_TRUE(hybridReq != nullptr);

    // Add LOAD step but NO SORT step
  const char *loadFields[] = {"title", "category"};
  AddLoadStepToPlan(&hybridReq->tailPipeline->ap, loadFields, 2);

  // Verify NO explicit SORT step exists initially
  const PLN_BaseStep *initialArrangeStep = AGPLN_FindStep(&hybridReq->tailPipeline->ap, NULL, NULL, PLN_T_ARRANGE);
  EXPECT_EQ(nullptr, initialArrangeStep) << "No explicit SORT step should exist initially";

  // Allocate HybridScoringContext on heap since it will be freed by the hybrid merger
  HybridScoringContext *scoringCtx = (HybridScoringContext*)rm_calloc(1, sizeof(HybridScoringContext));
  scoringCtx->scoringType = HYBRID_SCORING_LINEAR;
  scoringCtx->linearCtx.linearWeights = (double*)rm_calloc(2, sizeof(double));
  scoringCtx->linearCtx.linearWeights[0] = 0.7;
  scoringCtx->linearCtx.linearWeights[1] = 0.3;
  scoringCtx->linearCtx.numWeights = 2;

  // Add an arrange step with noSort flag to simulate "SORTBY 0"
  PLN_ArrangeStep *arrangeStep = AGPLN_GetOrCreateArrangeStep(&hybridReq->tailPipeline->ap);
  arrangeStep->noSort = true;  // This simulates "SORTBY 0"
  arrangeStep->sortKeys = NULL;
  QOptimizer *hybridOptimizer = QOptimizer_New();
  hybridOptimizer->type = Q_OPT_NONE;
  HybridPipelineParams params = {
      .aggregationParams = {
        .common = {
          .sctx = hybridReq->requests[0]->sctx,
          .reqflags = QEXEC_F_IS_HYBRID_TAIL,
          .optimizer = QOptimizer_New(),
        },
        .outFields = &hybridReq->requests[0]->outFields,
        .maxResultsLimit = 20,
      },
      .synchronize_read_locks = true,
      .scoringCtx = scoringCtx,
  };

  int rc = HybridRequest_BuildPipeline(hybridReq, &params);
  EXPECT_EQ(REDISMODULE_OK, rc) << "Pipeline build failed: " << QueryError_GetUserError(&qerr);

  // Verify tail pipeline structure: should NOT have implicit sort-by-score
  // The pipeline should be: HYBRID_MERGER only (no sorter)
  std::vector<ResultProcessorType> expectedTailPipeline = {RP_HYBRID_MERGER};
  VerifyPipelineChain(hybridReq->tailPipeline->qctx.endProc, expectedTailPipeline, "Tail pipeline with SORTBY 0 (no implicit sort)");

  // Clean up
  HybridRequest_Free(hybridReq);
  IndexSpec_RemoveFromGlobals(spec->own_ref, false);
}

=======
>>>>>>> 664c5b7a
// Test that verifies key correspondence between search subqueries and tail pipeline
// This test ensure that RLookup_CloneInto properly handles loaded fields
TEST_F(HybridRequestTest, testKeyCorrespondenceBetweenSearchAndTailPipelines) {
  QueryError status = {QueryErrorCode(0)};

  // Create test index spec
  IndexSpec *spec = CreateTestIndexSpec(ctx, "test_idx_keys", &qerr);
  ASSERT_TRUE(spec != nullptr) << "Failed to create index spec: " << QueryError_GetUserError(&qerr);

  const char *specName = HiddenString_GetUnsafe(spec->specName, NULL);

  // Create a hybrid query with SEARCH and VSIM subqueries, plus LOAD and APPLY steps
  RMCK::ArgvList args(ctx, "FT.HYBRID", specName,
                      "SEARCH", "@title:machine",
                      "VSIM", "@vector_field", TEST_BLOB_DATA,
                      "LOAD", "3", "@title", "@vector", "@category");

  // Create a fresh sctx for this test since parseHybridCommand takes ownership
  RedisSearchCtx *test_sctx = NewSearchCtxC(ctx, specName, true);
  ASSERT_TRUE(test_sctx != NULL);

  // Parse the hybrid command
  HybridRequest* hybridReq = parseHybridCommand(ctx, args, args.size(), test_sctx, specName, &status);
  ASSERT_TRUE(hybridReq != NULL) << "Failed to parse hybrid command: " << QueryError_GetUserError(&status);
  ASSERT_EQ(status.code, QUERY_OK);

  // Build the pipeline using the parsed hybrid parameters
  int rc = HybridRequest_BuildPipeline(hybridReq, hybridReq->hybridParams);
  EXPECT_EQ(REDISMODULE_OK, rc) << "Pipeline build failed";

  // Get the tail pipeline lookup (this is where RLookup_CloneInto was used)
  RLookup *tailLookup = AGPLN_GetLookup(&hybridReq->tailPipeline->ap, NULL, AGPLN_GETLOOKUP_FIRST);
  ASSERT_TRUE(tailLookup != NULL) << "Tail pipeline should have a lookup";

  // Verify that the tail lookup has been properly initialized and populated
  ASSERT_EQ(tailLookup->rowlen, 3) << "Tail lookup should have rowlen 3";

  int tailKeyCount = 0;
  for (RLookupKey *key = tailLookup->head; key; key = key->next) {
    if (key->name) {
      tailKeyCount++;
    }
  }
  ASSERT_EQ(tailKeyCount, 3) << "Tail lookup should have 3 keys";

  // Find the load step in the tail pipeline to compare against upstream load steps
  PLN_LoadStep *tailLoadStep = (PLN_LoadStep *)AGPLN_FindStep(&hybridReq->tailPipeline->ap, NULL, NULL, PLN_T_LOAD);
  ASSERT_TRUE(tailLoadStep != NULL) << "Tail pipeline should have a load step";

  // Test all upstream subqueries in the hybrid request
  for (size_t reqIdx = 0; reqIdx < hybridReq->nrequests; reqIdx++) {
    AREQ *upstreamReq = hybridReq->requests[reqIdx];

    // Find the load step in the upstream aggplan
    PLN_LoadStep *upstreamLoadStep = (PLN_LoadStep *)AGPLN_FindStep(&upstreamReq->pipeline.ap, NULL, NULL, PLN_T_LOAD);
    ASSERT_TRUE(upstreamLoadStep != NULL) << "Upstream request " << reqIdx << " should have a load step";

    // Verify that the upstream load step has all keys from the tail load step with the same mapping
    for (size_t tailKeyIdx = 0; tailKeyIdx < tailLoadStep->nkeys; tailKeyIdx++) {
      const RLookupKey *tailKey = tailLoadStep->keys[tailKeyIdx];
      if (!tailKey || !tailKey->name) {
        continue; // Skip invalid or unnamed keys
      }

      // Skip __score key since it comes from scorer, not load steps
      if (strcmp(tailKey->name, "__score") == 0) {
        continue;
      }

      // Find corresponding key in upstream load step by name
      const RLookupKey *upstreamKey = NULL;
      for (size_t keyIdx = 0; keyIdx < upstreamLoadStep->nkeys; keyIdx++) {
        const RLookupKey *uk = upstreamLoadStep->keys[keyIdx];
        if (uk && uk->name && strcmp(uk->name, tailKey->name) == 0) {
          upstreamKey = uk;
          break;
        }
      }

      ASSERT_TRUE(upstreamKey != NULL)
        << "Key '" << tailKey->name << "' from tail load step not found in upstream request " << reqIdx << " load step";

      // Verify that the keys are properly aligned
      EXPECT_EQ(upstreamKey->dstidx, tailKey->dstidx)
        << "Key '" << tailKey->name << "' has different dstidx in upstream request " << reqIdx << " load step ("
        << upstreamKey->dstidx << ") vs tail load step (" << tailKey->dstidx << ")";

      EXPECT_EQ(upstreamKey->svidx, tailKey->svidx)
        << "Key '" << tailKey->name << "' has different svidx in upstream request " << reqIdx << " load step ("
        << upstreamKey->svidx << ") vs tail load step (" << tailKey->svidx << ")";

      // Verify path matches
      if (upstreamKey->path && tailKey->path) {
        EXPECT_STREQ(upstreamKey->path, tailKey->path)
          << "Key '" << tailKey->name << "' has different path in upstream request " << reqIdx << " load step vs tail load step";
      } else {
        EXPECT_EQ(upstreamKey->path, tailKey->path)
          << "Key '" << tailKey->name << "' path nullness differs between upstream request " << reqIdx << " load step and tail load step";
      }

      // Verify name length matches
      EXPECT_EQ(upstreamKey->name_len, tailKey->name_len)
        << "Key '" << tailKey->name << "' has different name_len in upstream request " << reqIdx << " load step vs tail load step";
    }
  }

  // Clean up
  HybridRequest_Free(hybridReq);
  IndexSpec_RemoveFromGlobals(spec->own_ref, false);
}

// Test key correspondence between search and tail pipelines with implicit loading (no LOAD clause)
TEST_F(HybridRequestTest, testKeyCorrespondenceBetweenSearchAndTailPipelinesImplicit) {
  QueryError status = {QueryErrorCode(0)};

  // Create test index spec
  IndexSpec *spec = CreateTestIndexSpec(ctx, "test_idx_keys_implicit", &qerr);
  ASSERT_TRUE(spec != nullptr) << "Failed to create index spec: " << QueryError_GetUserError(&qerr);

  const char *specName = HiddenString_GetUnsafe(spec->specName, NULL);

  // Create a hybrid query with SEARCH and VSIM subqueries, but NO LOAD clause (implicit loading)
  RMCK::ArgvList args(ctx, "FT.HYBRID", specName,
                      "SEARCH", "@title:machine",
                      "VSIM", "@vector_field", TEST_BLOB_DATA);

  // Create a fresh sctx for this test since parseHybridCommand takes ownership
  RedisSearchCtx *test_sctx = NewSearchCtxC(ctx, specName, true);
  ASSERT_TRUE(test_sctx != NULL);

  // Parse the hybrid command
  HybridRequest* hybridReq = parseHybridCommand(ctx, args, args.size(), test_sctx, specName, &status);
  ASSERT_TRUE(hybridReq != NULL) << "Failed to parse hybrid command: " << QueryError_GetUserError(&status);
  ASSERT_EQ(status.code, QUERY_OK);

  // Build the pipeline using the parsed hybrid parameters
  int rc = HybridRequest_BuildPipeline(hybridReq, hybridReq->hybridParams);
  EXPECT_EQ(REDISMODULE_OK, rc) << "Pipeline build failed";

  // Get the tail pipeline lookup (this is where RLookup_CloneInto was used)
  RLookup *tailLookup = AGPLN_GetLookup(&hybridReq->tailPipeline->ap, NULL, AGPLN_GETLOOKUP_FIRST);
  ASSERT_TRUE(tailLookup != NULL) << "Tail pipeline should have a lookup";

  // Verify that the tail lookup has been properly initialized and populated
  ASSERT_EQ(tailLookup->rowlen, 2) << "Tail lookup should have a rowlen 2";

  int tailKeyCount = 0;
  for (RLookupKey *key = tailLookup->head; key; key = key->next) {
    if (key->name) {
      tailKeyCount++;
    }
  }
  ASSERT_EQ(tailKeyCount, 2) << "Tail lookup should have 2 keys";

  // Verify that implicit loading creates the "key" field in the tail pipeline
  RLookupKey *tailKeyField = NULL;
  for (RLookupKey *tk = tailLookup->head; tk; tk = tk->next) {
    if (tk->name && strcmp(tk->name, HYBRID_IMPLICIT_KEY_FIELD) == 0) {
      tailKeyField = tk;
      break;
    }
  }
  ASSERT_TRUE(tailKeyField != NULL) << "Tail pipeline should have implicit 'key' field";
  EXPECT_STREQ(HYBRID_IMPLICIT_KEY_FIELD, tailKeyField->path) << "Implicit key field should have path '__key'";

  // Test all upstream subqueries in the hybrid request
  for (size_t reqIdx = 0; reqIdx < hybridReq->nrequests; reqIdx++) {
    AREQ *upstreamReq = hybridReq->requests[reqIdx];
    RLookup *upstreamLookup = AGPLN_GetLookup(&upstreamReq->pipeline.ap, NULL, AGPLN_GETLOOKUP_FIRST);
    ASSERT_TRUE(upstreamLookup != NULL) << "Upstream request " << reqIdx << " should have a lookup";

    // Verify that the upstream lookup has been properly populated
    ASSERT_GT(upstreamLookup->rowlen, 0) << "Upstream request " << reqIdx << " should have a non-zero rowlen";

    // Verify that the upstream subquery also has the implicit "key" field
    RLookupKey *upstreamKeyField = NULL;
    for (RLookupKey *uk = upstreamLookup->head; uk; uk = uk->next) {
      if (uk->name && strcmp(uk->name,HYBRID_IMPLICIT_KEY_FIELD) == 0) {
        upstreamKeyField = uk;
        break;
      }
    }
    ASSERT_TRUE(upstreamKeyField != NULL) << "Upstream request " << reqIdx << " should have implicit 'key' field";
    EXPECT_STREQ(HYBRID_IMPLICIT_KEY_FIELD, upstreamKeyField->path) << "Implicit key field should have path 'key' in request " << reqIdx;

    // For implicit loading (no LOAD clause), verify that upstream has all tail lookup keys with the same mapping
    for (RLookupKey *tailKey = tailLookup->head; tailKey; tailKey = tailKey->next) {
      if (!tailKey->name) {
        continue; // Skip overridden keys
      }

      // Skip __score key since it comes from scorer, not load steps
      if (strcmp(tailKey->name, "__score") == 0) {
        continue;
      }

      // Find corresponding key in upstream lookup by name
      RLookupKey *upstreamKey = NULL;
      for (RLookupKey *uk = upstreamLookup->head; uk; uk = uk->next) {
        if (uk->name && strcmp(uk->name, tailKey->name) == 0) {
          upstreamKey = uk;
          break;
        }
      }

      ASSERT_TRUE(upstreamKey != NULL)
        << "Key '" << tailKey->name << "' from tail pipeline not found in upstream request " << reqIdx;

      // Verify that the keys point to the same indices
      EXPECT_EQ(upstreamKey->dstidx, tailKey->dstidx)
        << "Key '" << tailKey->name << "' has different dstidx in upstream request " << reqIdx << " ("
        << upstreamKey->dstidx << ") vs tail (" << tailKey->dstidx << ")";

      EXPECT_EQ(upstreamKey->svidx, tailKey->svidx)
        << "Key '" << tailKey->name << "' has different svidx in upstream request " << reqIdx << " ("
        << upstreamKey->svidx << ") vs tail (" << tailKey->svidx << ")";

      // Verify path matches
      if (upstreamKey->path && tailKey->path) {
        EXPECT_STREQ(upstreamKey->path, tailKey->path)
          << "Key '" << tailKey->name << "' has different path in upstream request " << reqIdx << " vs tail";
      } else {
        EXPECT_EQ(upstreamKey->path, tailKey->path)
          << "Key '" << tailKey->name << "' path nullness differs between upstream request " << reqIdx << " and tail";
      }

      // Verify name length matches
      EXPECT_EQ(upstreamKey->name_len, tailKey->name_len)
        << "Key '" << tailKey->name << "' has different name_len in upstream request " << reqIdx << " vs tail";
    }
  }

  // Clean up
  HybridRequest_Free(hybridReq);
  IndexSpec_RemoveFromGlobals(spec->own_ref, false);
}<|MERGE_RESOLUTION|>--- conflicted
+++ resolved
@@ -873,80 +873,6 @@
   IndexSpec_RemoveFromGlobals(spec->own_ref, false);
 }
 
-<<<<<<< HEAD
-// Test that SORTBY 0 disables implicit sort-by-score
-TEST_F(HybridRequestTest, testHybridRequestSortBy0DisablesImplicitSort) {
-  // Create test index spec
-  IndexSpec *spec = CreateTestIndexSpec(ctx, "test_sortby_0", &qerr);
-  ASSERT_TRUE(spec != nullptr) << "Failed to create index spec: " << QueryError_GetUserError(&qerr);
-
-  // Create AREQ requests
-  AREQ *req1 = CreateTestAREQ(ctx, "artificial", spec, &qerr, true);
-  ASSERT_TRUE(req1 != nullptr) << "Failed to create first AREQ: " << QueryError_GetUserError(&qerr);
-
-  AREQ *req2 = CreateTestAREQ(ctx, "intelligence", spec, &qerr);
-  ASSERT_TRUE(req2 != nullptr) << "Failed to create second AREQ: " << QueryError_GetUserError(&qerr);
-
-  // Create array of requests
-  AREQ **requests = array_new(AREQ*, 2);
-  requests = array_ensure_append_1(requests, req1);
-  requests = array_ensure_append_1(requests, req2);
-
-  // Create HybridRequest
-  HybridRequest *hybridReq = HybridRequest_New(requests, 2);
-  ASSERT_TRUE(hybridReq != nullptr);
-
-    // Add LOAD step but NO SORT step
-  const char *loadFields[] = {"title", "category"};
-  AddLoadStepToPlan(&hybridReq->tailPipeline->ap, loadFields, 2);
-
-  // Verify NO explicit SORT step exists initially
-  const PLN_BaseStep *initialArrangeStep = AGPLN_FindStep(&hybridReq->tailPipeline->ap, NULL, NULL, PLN_T_ARRANGE);
-  EXPECT_EQ(nullptr, initialArrangeStep) << "No explicit SORT step should exist initially";
-
-  // Allocate HybridScoringContext on heap since it will be freed by the hybrid merger
-  HybridScoringContext *scoringCtx = (HybridScoringContext*)rm_calloc(1, sizeof(HybridScoringContext));
-  scoringCtx->scoringType = HYBRID_SCORING_LINEAR;
-  scoringCtx->linearCtx.linearWeights = (double*)rm_calloc(2, sizeof(double));
-  scoringCtx->linearCtx.linearWeights[0] = 0.7;
-  scoringCtx->linearCtx.linearWeights[1] = 0.3;
-  scoringCtx->linearCtx.numWeights = 2;
-
-  // Add an arrange step with noSort flag to simulate "SORTBY 0"
-  PLN_ArrangeStep *arrangeStep = AGPLN_GetOrCreateArrangeStep(&hybridReq->tailPipeline->ap);
-  arrangeStep->noSort = true;  // This simulates "SORTBY 0"
-  arrangeStep->sortKeys = NULL;
-  QOptimizer *hybridOptimizer = QOptimizer_New();
-  hybridOptimizer->type = Q_OPT_NONE;
-  HybridPipelineParams params = {
-      .aggregationParams = {
-        .common = {
-          .sctx = hybridReq->requests[0]->sctx,
-          .reqflags = QEXEC_F_IS_HYBRID_TAIL,
-          .optimizer = QOptimizer_New(),
-        },
-        .outFields = &hybridReq->requests[0]->outFields,
-        .maxResultsLimit = 20,
-      },
-      .synchronize_read_locks = true,
-      .scoringCtx = scoringCtx,
-  };
-
-  int rc = HybridRequest_BuildPipeline(hybridReq, &params);
-  EXPECT_EQ(REDISMODULE_OK, rc) << "Pipeline build failed: " << QueryError_GetUserError(&qerr);
-
-  // Verify tail pipeline structure: should NOT have implicit sort-by-score
-  // The pipeline should be: HYBRID_MERGER only (no sorter)
-  std::vector<ResultProcessorType> expectedTailPipeline = {RP_HYBRID_MERGER};
-  VerifyPipelineChain(hybridReq->tailPipeline->qctx.endProc, expectedTailPipeline, "Tail pipeline with SORTBY 0 (no implicit sort)");
-
-  // Clean up
-  HybridRequest_Free(hybridReq);
-  IndexSpec_RemoveFromGlobals(spec->own_ref, false);
-}
-
-=======
->>>>>>> 664c5b7a
 // Test that verifies key correspondence between search subqueries and tail pipeline
 // This test ensure that RLookup_CloneInto properly handles loaded fields
 TEST_F(HybridRequestTest, testKeyCorrespondenceBetweenSearchAndTailPipelines) {
