/*
 * Copyright (c) 2006-Present, Redis Ltd.
 * All rights reserved.
 *
 * Licensed under your choice of the Redis Source Available License 2.0
 * (RSALv2); or (b) the Server Side Public License v1 (SSPLv1); or (c) the
 * GNU Affero General Public License v3 (AGPLv3).
*/

#include "internal.h"
#include "util.h"
#include "redismock.h"

#include <string>
#include <map>
#include <vector>
#include <iostream>
#include <list>
#include <set>
#include <cstdarg>
#include <cstring>
#include <cerrno>
#include <cmath>
#include <cstdlib>
#include <unistd.h>
#include <sys/wait.h>
#include <climits>
#include <cassert>
#include <mutex>

#define __ignore__(X) \
    do { \
        int rc = (X); \
        if (rc == -1) \
            ; \
    } while(0)

static std::mutex RMCK_GlobalLock;

std::string HashValue::Key::makeKey() const {
  if (flags & REDISMODULE_HASH_CFIELDS) {
    return std::string(cstr);
  } else {
    return *rstr;
  }
}

void HashValue::add(const char *key, const char *value, int mode) {
  if (mode & REDISMODULE_HASH_XX) {
    if (m_map.find(key) == m_map.end()) {
      return;
    }
  } else if (mode & REDISMODULE_HASH_NX) {
    if (m_map.find(key) != m_map.end()) {
      return;
    }
  }
  m_map[key].value = value;
}

bool HashValue::hexpire(const HashValue::Key &k, mstime_t expireAt) {
  const char *skey;
  if (k.flags & REDISMODULE_HASH_CFIELDS) {
    skey = k.cstr;
  } else {
    skey = (*k.rstr).c_str();
  }

  auto itKey = m_map.find(skey);
  if (expireAt == REDISMODULE_NO_EXPIRE || itKey == m_map.end()) {
    return false;
  }

  // if field had a different expiration point, remove it
  if (itKey->second.expirationIt != m_expiration.end()) {
    if (itKey->second.expirationIt->first == expireAt) {
      return true;
    }
    itKey->second.expirationIt->second.erase(skey);
    itKey->second.expirationIt = m_expiration.end();
  }
  // add the new expiration point, both to expiration map and to key
  // TODO: find out why try_emplace doesn't compile on some environments
  auto it = m_expiration.find(expireAt);
  if (it == m_expiration.end()) {
    it = m_expiration.emplace(expireAt, std::unordered_set<std::string>()).first;
  }
  itKey->second.expirationIt = it;
  it->second.insert(skey);
  return true;
}

Optional<mstime_t> HashValue::min_expire_time() const {
  if (m_expiration.empty()) {
    return boost::none;
  }
  return m_expiration.begin()->first;
}

Optional<mstime_t> HashValue::get_expire_time(const Key &k) const {
  const char *skey;
  if (k.flags & REDISMODULE_HASH_CFIELDS) {
    skey = k.cstr;
  } else {
    skey = (*k.rstr).c_str();
  }

  auto it = m_map.find(skey);
  if (it == m_map.end() || it->second.expirationIt == m_expiration.end()) {
    return boost::none;
  }
  return it->second.expirationIt->first;
}

void HashValue::hset(const HashValue::Key &k, const RedisModuleString *value) {
  const char *skey;
  if (k.flags & REDISMODULE_HASH_CFIELDS) {
    skey = k.cstr;
  } else {
    skey = (*k.rstr).c_str();
  }

  if (value == REDISMODULE_HASH_DELETE) {
    m_map.erase(skey);
    return;
  }

  add(skey, value->c_str(), k.flags);

  if (k.flags & REDISMODULE_HASH_XX) {
    if (m_map.find(skey) == m_map.end()) {
      return;
    }
  } else if (k.flags & REDISMODULE_HASH_NX) {
    if (m_map.find(skey) != m_map.end()) {
      return;
    }
  }
  auto& e = m_map[skey];
  e.value = *value;
  e.expirationIt = m_expiration.end();
}

const std::string *HashValue::hget(const Key &e) const {
  auto entry = m_map.find(e.makeKey());
  if (entry == m_map.end()) {
    return NULL;
  }
  return &entry->second.value;
}

RedisModuleString **HashValue::kvarray(RedisModuleCtx *allocctx) const {
  std::vector<RedisModuleString *> ll;
  for (auto it : m_map) {
    RedisModuleString *keyp = new RedisModuleString(it.first);
    RedisModuleString *valp = new RedisModuleString(it.second.value);
    ll.push_back(keyp);
    ll.push_back(valp);
    allocctx->addPointer(keyp);
    allocctx->addPointer(valp);
  }

  RedisModuleString **strs = (RedisModuleString **)calloc(ll.size(), sizeof(*strs));
  std::copy(ll.begin(), ll.end(), strs);
  return strs;
}

RedisModuleKey *RMCK_OpenKey(RedisModuleCtx *ctx, RedisModuleString *s, int mode) {
  // Look up in db:
  Value *vv = ctx->db->get(s);
  if (vv) {
    return new RedisModuleKey(ctx, s, vv, mode);
  } else if (mode & REDISMODULE_WRITE) {
    return new RedisModuleKey(ctx, s, NULL, mode);
  } else {
    return NULL;
  }
}

int RMCK_DeleteKey(RedisModuleKey *k) {
  if (!k->ref) {
    return REDISMODULE_OK;
  }
  // Delete the key from the db
  k->parent->db->erase(k->key);
  k->ref->decref();
  k->ref = NULL;
  return REDISMODULE_OK;
}

void RMCK_CloseKey(RedisModuleKey *k) {
  k->parent->notifyRemoved(k);
  delete k;
}

int RMCK_KeyType(RedisModuleKey *k) {
  if (k->ref == NULL) {
    return REDISMODULE_KEYTYPE_EMPTY;
  } else {
    return k->ref->typecode();
  }
}

size_t RMCK_ValueLength(RedisModuleKey *k) {
  if (k->ref == NULL) {
    return 0;
  } else {
    return k->ref->size();
  }
}

mstime_t RMCK_HashFieldMinExpire(RedisModuleKey *k) {
  auto hv = dynamic_cast<HashValue *>(k->ref);
  if (!hv) {
    return REDISMODULE_NO_EXPIRE;
  }
  const auto minExpire = hv->min_expire_time();
  return minExpire ? *minExpire : REDISMODULE_NO_EXPIRE;
}

/** String functions */
RedisModuleString *RMCK_CreateString(RedisModuleCtx *ctx, const char *s, size_t n) {
  RedisModuleString *rs = new RedisModuleString(s, n);
  if (ctx) {
    ctx->addPointer(rs);
  }
  return rs;
}

RedisModuleString *RMCK_CreateStringFromString(RedisModuleCtx *ctx, RedisModuleString *src) {
  size_t n;
  const char *s = RedisModule_StringPtrLen(src, &n);
  return RedisModule_CreateString(ctx, s, n);
}

RedisModuleString *RMCK_CreateStringPrintf(RedisModuleCtx *ctx, const char *fmt, ...) {
  va_list ap;
  va_start(ap, fmt);
  char *outp = NULL;
  __ignore__(vasprintf(&outp, fmt, ap));
  va_end(ap);
  RedisModuleString *ret = RMCK_CreateString(ctx, outp, strlen(outp));
  free(outp);
  return ret;
}

void RMCK_FreeString(RedisModuleCtx *ctx, RedisModuleString *s) {
  s->decref();
  if (ctx) {
    ctx->notifyRemoved(s);
  }
}

void RMCK_RetainString(RedisModuleCtx *ctx, RedisModuleString *s) {
  s->incref();
}

RedisModuleString *RMCK_HoldString(RedisModuleCtx *ctx, RedisModuleString *s) {
  RMCK_RetainString(ctx, s);
  return s;
}

void RMCK_TrimStringAllocation(RedisModuleString *s) {
  s->trim();
}

void RMCK_SetModuleOptions(RedisModuleCtx *ctx, int options) {
}


const char *RMCK_StringPtrLen(RedisModuleString *s, size_t *len) {
  if (len) {
    *len = s->size();
  }
  return s->c_str();
}

int RMCK_StringToDouble(RedisModuleString *s, double *outval) {
  char *eptr = NULL;
  double value = strtod(s->c_str(), &eptr);

  if (s->empty() || isspace(s->at(0))) {
    return REDISMODULE_ERR;
  }
  if (eptr - s->c_str() != s->size()) {
    return REDISMODULE_ERR;
  }
  if ((errno == ERANGE && (value == HUGE_VAL || value == -HUGE_VAL || value == 0)) ||
      std::isnan(value)) {
    return REDISMODULE_ERR;
  }
  *outval = value;
  return REDISMODULE_OK;
}

static int string2ll(const char *s, size_t slen, long long *value) {
  const char *p = s;
  size_t plen = 0;
  int negative = 0;
  unsigned long long v;

  if (plen == slen) return 0;

  /* Special case: first and only digit is 0. */
  if (slen == 1 && p[0] == '0') {
    if (value != NULL) *value = 0;
    return 1;
  }

  if (p[0] == '-') {
    negative = 1;
    p++;
    plen++;

    /* Abort on only a negative sign. */
    if (plen == slen) return 0;
  }

  /* First digit should be 1-9, otherwise the string should just be 0. */
  if (p[0] >= '1' && p[0] <= '9') {
    v = p[0] - '0';
    p++;
    plen++;
  } else if (p[0] == '0' && slen == 1) {
    *value = 0;
    return 1;
  } else {
    return 0;
  }

  while (plen < slen && p[0] >= '0' && p[0] <= '9') {
    if (v > (ULLONG_MAX / 10)) /* Overflow. */
      return 0;
    v *= 10;

    if (v > (ULLONG_MAX - (p[0] - '0'))) /* Overflow. */
      return 0;
    v += p[0] - '0';

    p++;
    plen++;
  }

  /* Return if not all bytes were used. */
  if (plen < slen) return 0;

  if (negative) {
    if (v > ((unsigned long long)(-(LLONG_MIN + 1)) + 1)) /* Overflow. */
      return 0;
    if (value != NULL) *value = -v;
  } else {
    if (v > LLONG_MAX) /* Overflow. */
      return 0;
    if (value != NULL) *value = v;
  }
  return 1;
}

int RMCK_StringToLongLong(RedisModuleString *s, long long *l) {
  if (string2ll(s->c_str(), s->size(), l)) {
    return REDISMODULE_OK;
  }
  return REDISMODULE_ERR;
}

/** Hash functions */
#define ENTRY_OK 1
#define ENTRY_DONE 0
#define ENTRY_ERROR -1
// Retrieves the hash value key and the following argument, and stores them in the provided pointers
static int getNextEntry(va_list &ap, HashValue::Key &e, void **vpp) {
  void *kp = va_arg(ap, void *);
  if (!kp) {
    return ENTRY_DONE;
  }
  *vpp = va_arg(ap, RedisModuleString *);
  if (!vpp) {
    return ENTRY_ERROR;
  }
  e.rawkey = kp;
  return ENTRY_OK;
}

int RMCK_HashSet(RedisModuleKey *key, int flags, ...) {
  bool wasEmpty = false;
  if (!key->ref) {
    // Empty...
    wasEmpty = true;
    key->ref = new HashValue(key->key);
    key->ref->incref();
  } else if (key->ref->typecode() != REDISMODULE_KEYTYPE_HASH) {
    return REDISMODULE_ERR;
  }

  HashValue *hv = static_cast<HashValue *>(key->ref);
  va_list ap;
  va_start(ap, flags);
  HashValue::Key e(flags);

  while (true) {
    RedisModuleString *vp;
    int rc = getNextEntry(ap, e, (void **)&vp);
    if (rc == ENTRY_DONE) {
      break;
    } else if (rc == ENTRY_ERROR) {
      goto error;
    } else {
      hv->hset(e, vp);
    }
  }
  va_end(ap);

  if (wasEmpty) {
    // Assign this value to the main DB:
    key->parent->db->set(hv);
    // and delete the original reference
    hv->decref();
  }
  return REDISMODULE_OK;

error:
  if (wasEmpty) {
    delete key->ref;
    key->ref = NULL;
  }
  return REDISMODULE_ERR;
}

int RMCK_HashGet(RedisModuleKey *key, int flags, ...) {
  va_list ap;
  va_start(ap, flags);

  HashValue::Key e(flags);
  if (!key->ref || key->ref->typecode() != REDISMODULE_KEYTYPE_HASH) {
    return REDISMODULE_ERR;
  }

  if ((flags & REDISMODULE_HASH_EXISTS) && (flags & REDISMODULE_HASH_EXPIRE_TIME))
    return REDISMODULE_ERR;

  HashValue *hv = static_cast<HashValue *>(key->ref);

  while (true) {
    void *vpp = NULL;
    e.rawkey = va_arg(ap, void *);
    if (!e.rawkey) {
      break;
    }

    // Get the key
    const std::string *value = hv->hget(e);
    if (flags & REDISMODULE_HASH_EXISTS) {
      int *exists = va_arg(ap, int *);
      *exists = value != NULL;
    } else if (flags & REDISMODULE_HASH_EXPIRE_TIME) {
      mstime_t *ms = va_arg(ap, mstime_t *);
      *ms = hv->get_expire_time(e).value_or(REDISMODULE_NO_EXPIRE);
    } else {
      RedisModuleString **value_ptr = va_arg(ap, RedisModuleString* *);
      RedisModuleString *newv = NULL;
      if (value) {
        newv = new RedisModuleString(*value);
        key->parent->addPointer(newv);
      }
      *reinterpret_cast<RedisModuleString **>(value_ptr) = newv;
    }
  }
  va_end(ap);
  return REDISMODULE_OK;
}

RedisModuleString **RMCK_HashGetAll(RedisModuleKey *key) {
  if (key->ref == NULL || key->ref->typecode() != REDISMODULE_KEYTYPE_HASH) {
    return NULL;
  }
  auto *hv = static_cast<HashValue *>(key->ref);
  return hv->kvarray(key->parent);
}

typedef enum {
  LL_DEBUG = 0,  // nlb
  LL_VERBOSE,
  LL_NOTICE,
  LL_WARNING
} LogLevel;

int RMCK_LogLevel = LL_NOTICE;
static int loglevelFromString(const char *s) {
  switch (*s) {
    case 'd':
    case 'D':
      return LL_DEBUG;
    case 'v':
    case 'V':
      return LL_VERBOSE;
    case 'n':
    case 'N':
      return LL_NOTICE;
    case 'w':
    case 'W':
      return LL_WARNING;
    default:
      return LL_DEBUG;
  }
}
void RMCK_Log(RedisModuleCtx *ctx, const char *level, const char *fmt, ...) {
  int ilevel = loglevelFromString(level);
  if (ilevel < RMCK_LogLevel) {
    return;
  }
  va_list ap;
  va_start(ap, fmt);
  vfprintf(stderr, fmt, ap);
  va_end(ap);
  fputc('\n', stderr);
}

int RMCK_StringCompare(RedisModuleString *a, RedisModuleString *b) {
  return a->compare((std::string)*b);
}

/** MODULE TYPES */
RedisModuleType *RMCK_CreateDataType(RedisModuleCtx *ctx, const char *name, int encver,
                                     RedisModuleTypeMethods *meths) {
  if (Datatype::typemap.find(name) != Datatype::typemap.end()) {
    return NULL;
  }
  RedisModuleType *ret = new RedisModuleType();
  ret->name = name;
  ret->encver = encver;
  ret->typemeths = *meths;
  Datatype::typemap[name] = ret;
  return ret;
}

int RMCK_ModuleTypeSetValue(RedisModuleKey *k, RedisModuleType *mt, void *value) {
  ModuleValue *mv = NULL;
  if (!k->ref) {
    mv = new ModuleValue(k->key, mt);
    k->parent->db->set(mv);
    mv->decref();
  } else if (k->ref->typecode() != REDISMODULE_KEYTYPE_MODULE) {
    return REDISMODULE_ERR;
  }
  mv->value = value;
  return REDISMODULE_OK;
}

RedisModuleType *RMCK_ModuleTypeGetType(RedisModuleKey *key) {
  if (key->ref == NULL || key->ref->typecode() != REDISMODULE_KEYTYPE_MODULE) {
    return NULL;
  }
  return static_cast<ModuleValue *>(key->ref)->mtype;
}

void *RMCK_ModuleTypeGetValue(RedisModuleKey *key) {
  if (key->ref == NULL || key->ref->typecode() != REDISMODULE_KEYTYPE_MODULE) {
    return NULL;
  }
  return static_cast<ModuleValue *>(key->ref)->value;
}

ModuleValue::~ModuleValue() {
  if (mtype->typemeths.free) {
    mtype->typemeths.free(value);
    value = NULL;
  }
}

Datatype::TypemapType Datatype::typemap;
RedisModuleCommand::CommandMap RedisModuleCommand::commands;

int RMCK_CreateCommand(RedisModuleCtx *ctx, const char *s, RedisModuleCmdFunc handler, const char *,
                       int, int, int) {
  if (RedisModuleCommand::commands.find(s) != RedisModuleCommand::commands.end()) {
    return REDISMODULE_ERR;
  }
  RedisModuleCommand *c = new RedisModuleCommand();
  c->name = s;
  c->handler = handler;
  RedisModuleCommand::commands[s] = c;
  return REDISMODULE_OK;
}

RedisModuleCommand *RMCK_GetCommand(RedisModuleCtx *ctx, const char *s) {
  auto it = RedisModuleCommand::commands.find(s);
  if (it == RedisModuleCommand::commands.end()) {
    return NULL;
  }
  return it->second;
}

int RMCK_CreateSubcommand(RedisModuleCommand *parent, const char *s, RedisModuleCmdFunc handler, const char *,
                       int, int, int) {
  if (!parent || parent->handler || parent->subcommands.find(s) != parent->subcommands.end()) {
    return REDISMODULE_ERR;
  }
  RedisModuleCommand *c = new RedisModuleCommand();
  c->name = s;
  c->handler = handler;
  parent->subcommands[s] = c;
  return REDISMODULE_OK;
}

// Internal assertion handler. We still expect to use the `RedisModule_Assert` macro.
static void RMCK__Assert(const char *estr, const char *file, int line) {
  throw std::runtime_error(std::string(estr) + " at " + file + ":" + std::to_string(line));
}

/** Allocators */
void *RMCK_Alloc(size_t n) {
  return malloc(n);
}

void RMCK_Free(void *p) {
  free(p);
}

void *RMCK_Calloc(size_t nmemb, size_t size) {
  return calloc(nmemb, size);
}

void *RMCK_Realloc(void *p, size_t n) {
  return realloc(p, n);
}

char *RMCK_Strdup(const char *s) {
  return strdup(s);
}

/** RDB Mock Operations */

void RMCK_SaveUnsigned(RedisModuleIO *io, uint64_t value) {
  if (!io) return;
  uint8_t *bytes = reinterpret_cast<uint8_t*>(&value);
  for (size_t i = 0; i < sizeof(uint64_t); i++) {
    io->buffer.push_back(bytes[i]);
  }
}

uint64_t RMCK_LoadUnsigned(RedisModuleIO *io) {
  if (!io || io->read_pos + sizeof(uint64_t) > io->buffer.size()) {
    if (io) io->error_flag = true;
    return 0;
  }
  uint64_t value = 0;
  uint8_t *bytes = reinterpret_cast<uint8_t*>(&value);
  for (size_t i = 0; i < sizeof(uint64_t); i++) {
    bytes[i] = io->buffer[io->read_pos++];
  }
  return value;
}

void RMCK_SaveSigned(RedisModuleIO *io, int64_t value) {
  if (!io) return;
  uint8_t *bytes = reinterpret_cast<uint8_t*>(&value);
  for (size_t i = 0; i < sizeof(int64_t); i++) {
    io->buffer.push_back(bytes[i]);
  }
}

int64_t RMCK_LoadSigned(RedisModuleIO *io) {
  if (!io || io->read_pos + sizeof(int64_t) > io->buffer.size()) {
    if (io) io->error_flag = true;
    return 0;
  }
  int64_t value = 0;
  uint8_t *bytes = reinterpret_cast<uint8_t*>(&value);
  for (size_t i = 0; i < sizeof(int64_t); i++) {
    bytes[i] = io->buffer[io->read_pos++];
  }
  return value;
}

void RMCK_SaveDouble(RedisModuleIO *io, double value) {
  if (!io) return;
  uint8_t *bytes = reinterpret_cast<uint8_t*>(&value);
  for (size_t i = 0; i < sizeof(double); i++) {
    io->buffer.push_back(bytes[i]);
  }
}

double RMCK_LoadDouble(RedisModuleIO *io) {
  if (!io || io->read_pos + sizeof(double) > io->buffer.size()) {
    if (io) io->error_flag = true;
    return 0.0;
  }
  double value = 0.0;
  uint8_t *bytes = reinterpret_cast<uint8_t*>(&value);
  for (size_t i = 0; i < sizeof(double); i++) {
    bytes[i] = io->buffer[io->read_pos++];
  }
  return value;
}

void RMCK_SaveStringBuffer(RedisModuleIO *io, const char *str, size_t len) {
  if (!io || !str) return;
  // Save length first
  RMCK_SaveUnsigned(io, len);
  // Save string data
  for (size_t i = 0; i < len; i++) {
    io->buffer.push_back(static_cast<uint8_t>(str[i]));
  }
}

char *RMCK_LoadStringBuffer(RedisModuleIO *io, size_t *lenptr) {
  if (!io) {
    if (lenptr) *lenptr = 0;
    return nullptr;
  }

  uint64_t len = RMCK_LoadUnsigned(io);
  if (io->error_flag || io->read_pos + len > io->buffer.size()) {
    io->error_flag = true;
    if (lenptr) *lenptr = 0;
    return nullptr;
  }

  char *str = static_cast<char*>(malloc(len + 1));
  if (!str) {
    io->error_flag = true;
    if (lenptr) *lenptr = 0;
    return nullptr;
  }

  for (size_t i = 0; i < len; i++) {
    str[i] = static_cast<char>(io->buffer[io->read_pos++]);
  }
  str[len] = '\0';

  if (lenptr) *lenptr = len;
  return str;
}

void RMCK_SaveString(RedisModuleIO *io, RedisModuleString *s) {
  if (!io || !s) return;
  RMCK_SaveStringBuffer(io, s->c_str(), s->length());
}

RedisModuleString *RMCK_LoadString(RedisModuleIO *io) {
  size_t len;
  char *str = RMCK_LoadStringBuffer(io, &len);
  if (!str) return nullptr;

  RedisModuleString *rms = new RedisModuleString(std::string(str, len));
  free(str);
  return rms;
}

int RMCK_IsIOError(RedisModuleIO *io) {
  int result = io ? (io->error_flag ? 1 : 0) : 1;
  return result;
}

RedisModuleCtx *RMCK_GetContextFromIO(RedisModuleIO *io) {
  // For mock purposes, return a new context
  return new RedisModuleCtx();
}

RedisModuleIO *RMCK_CreateRdbIO(void) {
  return new RedisModuleIO();
}

void RMCK_FreeRdbIO(RedisModuleIO *io) {
  delete io;
}

void RMCK_ResetRdbIO(RedisModuleIO *io) {
  if (io) {
    io->buffer.clear();
    io->read_pos = 0;
    io->error_flag = false;
  }
}

#define REPLY_FUNC(basename, ...)                           \
  int RMCK_Reply##basename(RedisModuleCtx *, __VA_ARGS__) { \
    return REDISMODULE_OK;                                  \
  }

REPLY_FUNC(WithLongLong, long long)
REPLY_FUNC(WithSimpleString, const char *)
REPLY_FUNC(WithError, const char *);
REPLY_FUNC(WithArray, size_t)
REPLY_FUNC(WithStringBuffer, const char *, size_t)
REPLY_FUNC(WithDouble, double)
REPLY_FUNC(WithString, RedisModuleString)

int RMCK_ReplyWithNull(RedisModuleCtx *) {
  return REDISMODULE_OK;
}

int RMCK_ReplySetArrayLength(RedisModuleCtx *, size_t) {
  return REDISMODULE_OK;
}

void RMCK_SetModuleAttribs(RedisModuleCtx *ctx, const char *name, int ver, int) {
  // Nothing yet.. we're not saving anything anyway
}

RedisModuleCtx *RMCK_GetThreadSafeContext(RedisModuleBlockedClient *bc) {
  assert(bc == NULL);
  return new RedisModuleCtx();
}

RedisModuleCtx *RMCK_GetDetachedThreadSafeContext(RedisModuleCtx *ctx) {
  return RMCK_GetThreadSafeContext(NULL);
}

void RMCK_FreeThreadSafeContext(RedisModuleCtx *ctx) {
  delete ctx;
}

void RMCK_AutoMemory(RedisModuleCtx *ctx) {
  ctx->automemory = true;
}

void RMCK_ThreadSafeContextLock(RedisModuleCtx *) {
  RMCK_GlobalLock.lock();
}

void RMCK_ThreadSafeContextUnlock(RedisModuleCtx *) {
  RMCK_GlobalLock.unlock();
}

static RedisModuleCallReply *RMCK_CallSet(RedisModuleCtx *ctx, const char *cmd, const char *fmt,
                                           va_list ap) {
  if (fmt[0] != 's' || fmt[1] != 's') {
    return NULL;
  }
  RedisModuleString *key = va_arg(ap, RedisModuleString *);
  RedisModuleString *value = va_arg(ap, RedisModuleString *);
  ctx->db->erase(*key);
  StringValue* v = new StringValue(*key);
  v->m_string = *value;
  ctx->db->set(v);
  v->decref();
  return NULL;
}

static RedisModuleCallReply *RMCK_CallDel(RedisModuleCtx *ctx, const char *cmd, const char *fmt,
                                           va_list ap) {
  RedisModuleCallReply* reply = new RedisModuleCallReply(ctx);
  reply->type = REDISMODULE_REPLY_INTEGER;
  reply->ll = 0;
  if (fmt[0] != 's') {
    return reply;
  }
  RedisModuleString *key = va_arg(ap, RedisModuleString *);
  const bool erased = ctx->db->erase(*key);
  reply->ll += erased;
  return reply;
}

static RedisModuleCallReply *RMCK_CallGet(RedisModuleCtx *ctx, const char *cmd, const char *fmt,
                                           va_list ap) {
  if (fmt[0] != 's') {
    return NULL;
  }
  RedisModuleString *key = va_arg(ap, RedisModuleString *);
  Value *v = ctx->db->get(key);
  if (!dynamic_cast<StringValue *>(v)) {
    return NULL;
  }
  RedisModuleCallReply *reply = new RedisModuleCallReply(ctx);
  reply->type = REDISMODULE_REPLY_STRING;
  reply->s = static_cast<StringValue *>(v)->m_string;
  return reply;
}

static RedisModuleCallReply *RMCK_CallHset(RedisModuleCtx *ctx, const char *cmd, const char *fmt,
                                           va_list ap) {
  if (strcmp(fmt, "!v") != 0) {
    return NULL;  // we support only !v for now
  }

  RedisModuleString **args = va_arg(ap, RedisModuleString **);
  size_t argLen = va_arg(ap, size_t) - 1;
  Value *v = ctx->db->get(args[0]);
  if (!v) {
    v = new HashValue(RedisModule_StringPtrLen(args[0], NULL));
    ctx->db->set(v);
    v->decref();
  }
  HashValue *hv = static_cast<HashValue *>(v);
  for (size_t i = 1; i < argLen; i += 2) {
    RedisModuleString *field = args[i];
    RedisModuleString *val = args[i + 1];
    HashValue::Key e(0);
    e.rstr = field;
    hv->hset(e, val);
  }

  RMCK_Notify("hset", REDISMODULE_NOTIFY_HASH, RedisModule_StringPtrLen(args[0], NULL));
  return NULL;
}

static RedisModuleCallReply* HExpire(RedisModuleCtx *ctx, const char *cmd, const char *fmt,
                                    va_list ap, int scale) {
  auto get_string_arg = [&ap] (const char format) -> const char * {
    if (format == 'c') {
      return va_arg(ap, const char *);
    } else if (format == 's') {
      RedisModuleString *rid = va_arg(ap, RedisModuleString *);
      return rid->c_str();
    }
    return NULL;
  };

  RedisModuleCallReply *reply = new RedisModuleCallReply(ctx);
  const char *id = get_string_arg(*fmt);
  if (!id) {
    reply->type = REDISMODULE_REPLY_ERROR;
    reply->s = "Invalid key";
    return reply;
  }

  auto value = ctx->db->get(id);
  auto hash = dynamic_cast<HashValue *>(value);
  if (!hash) {
    reply->type = REDISMODULE_REPLY_ERROR;
    reply->s = "Could not find key";
    return reply;
  }

  const mstime_t expireAt = va_arg(ap, mstime_t) * scale;
  ++fmt;
  if (*fmt != 'v') {
    reply->type = REDISMODULE_REPLY_ERROR;
    reply->s = "Unexpected format";
  }
  ++fmt; // fmt should either be c or s - a vector of const char* or redis string
  size_t count = va_arg(ap, size_t);
  reply->type = REDISMODULE_REPLY_ARRAY;
  const mstime_t now = std::chrono::duration_cast<std::chrono::milliseconds>(std::chrono::system_clock::now().time_since_epoch()).count();
  for (size_t index = 0; index < count; ++index) {
    reply->arr.emplace_back(RedisModuleCallReply(ctx));
    auto& fieldReply = reply->arr.back();
    fieldReply.type = REDISMODULE_REPLY_INTEGER;
    const char *field = get_string_arg(*fmt);
    if (field == NULL) {
      fieldReply.ll = -2; // no such field exists
    } else if (expireAt == 0) {
      fieldReply.ll = 2; // invalid expiration time
    } else {
      fieldReply.ll = 1;
      HashValue::Key e(REDISMODULE_HASH_CFIELDS);
      e.cstr = field;
      hash->hexpire(e, now + expireAt);
    }
  }
  RMCK_Notify("hexpire", REDISMODULE_NOTIFY_HASH, id);
  return reply;
}

static RedisModuleCallReply *RMCK_CallHexpire(RedisModuleCtx *ctx, const char *cmd, const char *fmt,
                                              va_list ap) {
  return HExpire(ctx, cmd, fmt, ap, 1000);
}

static RedisModuleCallReply *RMCK_CallHpexpire(RedisModuleCtx *ctx, const char *cmd, const char *fmt,
                                              va_list ap) {
  return HExpire(ctx, cmd, fmt, ap, 1);
}

static RedisModuleCallReply *RMCK_CallHgetall(RedisModuleCtx *ctx, const char *cmd, const char *fmt,
                                              va_list ap) {
  const char *id = NULL;
  if (*fmt == 'c') {
    id = va_arg(ap, const char *);
  } else if (*fmt == 's') {
    RedisModuleString *rid = va_arg(ap, RedisModuleString *);
    id = rid->c_str();
  }

  if (!id) {
    return NULL;
  }

  auto v = ctx->db->get(id);
  RedisModuleCallReply *r = new RedisModuleCallReply(ctx);
  r->type = REDISMODULE_REPLY_ARRAY;
  if (!v) {
    return r;
  }
  if (v->typecode() != REDISMODULE_KEYTYPE_HASH) {
    return r;
  }
  HashValue *hv = static_cast<HashValue *>(v);
  for (auto it : hv->items()) {
    r->arr.push_back(RedisModuleCallReply(ctx, it.first));
    r->arr.push_back(RedisModuleCallReply(ctx, it.second.value));
  }
  return r;
}

static RedisModuleCallReply *RMCK_CallHashFieldExpireTime(RedisModuleCtx *ctx, const char *cmd, const char *fmt,
                                              va_list ap) {
  // return an empty array of expire times
  // the bare minimum to get the code to not issue an error
  RedisModuleCallReply *r = new RedisModuleCallReply(ctx);
  r->type = REDISMODULE_REPLY_ARRAY;
  return r;
}

RedisModuleCallReply *RMCK_Call(RedisModuleCtx *ctx, const char *cmd, const char *fmt, ...) {
  va_list ap;
  RedisModuleCallReply *reply = NULL;
  va_start(ap, fmt);
  errno = 0;
  if (strcasecmp(cmd, "HGETALL") == 0) {
    reply = RMCK_CallHgetall(ctx, cmd, fmt, ap);
  } else if (strcasecmp(cmd, "HSET") == 0) {
    reply = RMCK_CallHset(ctx, cmd, fmt, ap);
  } else if (strcasecmp(cmd, "HEXPIRE") == 0) {
    reply = RMCK_CallHexpire(ctx, cmd, fmt, ap);
  } else if (strcasecmp(cmd, "HPEXPIRE") == 0) {
    reply = RMCK_CallHpexpire(ctx, cmd, fmt, ap);
  } else if (strcasecmp(cmd, "SET") == 0) {
    reply = RMCK_CallSet(ctx, cmd, fmt, ap);
  } else if (strcasecmp(cmd, "GET") == 0) {
    reply = RMCK_CallGet(ctx, cmd, fmt, ap);
  } else if (strcasecmp(cmd, "DEL") == 0) {
    reply = RMCK_CallDel(ctx, cmd, fmt, ap);
  } else if (strcasecmp(cmd, "HPEXPIRETIME") == 0) {
    reply = RMCK_CallHashFieldExpireTime(ctx, cmd, fmt, ap);
  } else {
    errno = ENOTSUP;
  }

  va_end(ap);
  return reply;
}

int RMCK_CallReplyType(RedisModuleCallReply *r) {
  return r->type;
}

void RMCK_FreeCallReply(RedisModuleCallReply *r) {
  delete r;
}

size_t RMCK_CallReplyLength(RedisModuleCallReply *r) {
  if (r->type == REDISMODULE_REPLY_ARRAY) {
    return r->arr.size();
  } else if (r->type == REDISMODULE_REPLY_STRING) {
    return r->s.size();
  } else {
    return 0;
  }
}

RedisModuleCallReply *RMCK_CallReplyArrayElement(RedisModuleCallReply *r, size_t idx) {
  assert(r->type == REDISMODULE_REPLY_ARRAY && r->arr.size() > idx);
  return &r->arr[idx];
}

RedisModuleString *RMCK_CreateStringFromCallReply(RedisModuleCallReply *r) {
  switch (r->type) {
    case REDISMODULE_REPLY_STRING:
      return RedisModule_CreateString(r->ctx, r->s.c_str(), r->s.size());
    case REDISMODULE_REPLY_INTEGER:
      return RedisModule_CreateStringPrintf(r->ctx, "%lld", r->ll);
    default:
      return NULL;
  }
}

const char *RMCK_CallReplyStringPtr(RedisModuleCallReply *r, size_t *n) {
  if (r->type != REDISMODULE_REPLY_STRING && r->type != REDISMODULE_REPLY_ERROR) {
    return NULL;
  }
  *n = r->s.size();
  return r->s.c_str();
}

long long RMCK_CallReplyInteger(RedisModuleCallReply *r) {
  if (r->type != REDISMODULE_REPLY_INTEGER) {
    return 0;
  }
  return r->ll;
}

Module::ModuleMap Module::modules;
std::vector<KVDB *> KVDB::dbs;
static int RMCK_GetApi(const char *s, void *pp);

/** Keyspace Events */
std::vector<KeyspaceEventFunction> KeyspaceEvents_g;

void KeyspaceEventFunction::notify(const char *action, int events, const char *key) {
  RMCK::RString rstring(key);
  for (auto ff : KeyspaceEvents_g) {
    if (ff.events & events) {
      ff.call(action, events, rstring);
    }
  }
}

static int RMCK_SubscribeToKeyspaceEvents(RedisModuleCtx *, int types,
                                          RedisModuleNotificationFunc cb) {
  KeyspaceEventFunction fn;
  fn.fn = cb;
  fn.events = types;
  KeyspaceEvents_g.push_back(fn);
  return REDISMODULE_OK;
}

static int RMCK_RegisterCommandFilter(RedisModuleCtx *ctx, RedisModuleCommandFilterFunc callback,
                                      int flags) {
  return REDISMODULE_OK;
}

static std::vector<RedisModuleEventCallback> flushCallbacks;

static int RMCK_SubscribeToServerEvent(RedisModuleCtx *ctx, RedisModuleEvent event,
                                       RedisModuleEventCallback callback) {
  // Make sure we do flush?
  if (event.id == REDISMODULE_EVENT_FLUSHDB) {
    flushCallbacks.push_back(callback);
  }
  return REDISMODULE_OK;
}

void RMCK_Yield(RedisModuleCtx *ctx, int flags, const char *busy_reply) {
  return;
}

int RMCK_GetContextFlags(RedisModuleCtx *ctx) {
  return 0;
}

void RMCK_SelectDb(RedisModuleCtx *ctx, int newid) {
  ctx->dbid = newid;
}

static int RMCK_GetSelectedDb(RedisModuleCtx *ctx) {
  return ctx->dbid;
}

/** Fork */
static int RMCK_Fork(RedisModuleForkDoneHandler cb, void *user_data) {
  return fork();
}

static void RMCK_SendChildHeartbeat(double progress) {
}

// like in Redis' `exitFromChild`, we exit from children using _exit() instead of
// exit(), because the latter may interact with the same file objects used by
// the parent process (may yield errors when testing with sanitizer).
// However if we are testing the coverage normal exit() is
// used in order to obtain the right coverage information.
static int RMCK_ExitFromChild(int retcode) {
#if defined(COV) || defined(COVERAGE)
  exit(retcode);
#else
  _exit(retcode);
#endif
  return REDISMODULE_OK; // never reached, but following the API "behavior"
}

static int RMCK_KillForkChild(int child_pid) {
  return waitpid(child_pid, NULL, 0);
}

static int RMCK_AddACLCategory(RedisModuleCtx *ctx, const char *category) {
  // Nothing for the mock.
  return REDISMODULE_OK;
}

static int RMCK_SetCommandACLCategories(RedisModuleCommand *cmd, const char *categories) {
  // Nothing for the mock.
  return REDISMODULE_OK;
}

/** Misc */
RedisModuleCtx::~RedisModuleCtx() {
  if (automemory) {
    for (auto it : allockeys) {
      delete it;
    }
    for (auto it : allocstrs) {
      delete it;
    }
  }
}

RedisModuleCtx::RedisModuleCtx(uint32_t id) : getApi(RMCK_GetApi), dbid(id) {
  if (id >= KVDB::dbs.size()) {
    KVDB::dbs.resize(id + 1);
  }
  db = KVDB::dbs[id];
  if (!db) {
    KVDB::dbs[id] = new KVDB();
    db = KVDB::dbs[id];
    db->id = id;
  }
}

void KVDB::debugDump() const {
  std::cerr << "DB: " << id << std::endl;
  std::cerr << "Containing " << db.size() << " items" << std::endl;
  for (auto ii : db) {
    std::cerr << "Key: " << ii.first << std::endl;
    std::cerr << "  Type: " << Value::typecodeToString(ii.second->typecode()) << std::endl;
    ii.second->debugDump("  ");
  }
}

/**
 * ENTRY POINTS
 */
std::map<std::string, void *> fnregistry;
#define REGISTER_API(basename) fnregistry["RedisModule_" #basename] = (void *)RMCK_##basename

static int RMCK_ExportSharedAPI(RedisModuleCtx *, const char *name, void *funcptr) {
  if (fnregistry.find(name) != fnregistry.end()) {
    return REDISMODULE_ERR;
  }
  fnregistry[name] = funcptr;
  return REDISMODULE_OK;
}
static void *RMCK_GetSharedAPI(RedisModuleCtx *, const char *name) {
  return fnregistry[name];
}

static mstime_t RMCK_GetAbsExpire(RedisModuleKey *key) {
  return REDISMODULE_NO_EXPIRE;
}

struct ServerInfo {
};

static RedisModuleServerInfoData* RMCK_GetServerInfo(RedisModuleCtx *, const char *section) {
  return reinterpret_cast<RedisModuleServerInfoData*>(new ServerInfo());
}

static void RMCK_FreeServerInfo(RedisModuleCtx *, RedisModuleServerInfoData *si) {
  delete reinterpret_cast<ServerInfo*>(si);
}


static unsigned long long RMCK_ServerInfoGetFieldUnsigned(RedisModuleServerInfoData *data, const char* field, int *out_err) {
  return 0;
}

static unsigned long long RMCK_DbSize(RedisModuleCtx *ctx) {
  return ctx->db->size();
}

struct Cursor {
  using Iterator = decltype(std::declval<HashValue>().begin());
  Iterator it;
  Iterator end;
};

static RedisModuleScanCursor* RMCK_ScanCursorCreate() {
  return reinterpret_cast<RedisModuleScanCursor*>(new Cursor());
}

static void RMCK_ScanCursorDestroy(RedisModuleScanCursor *cursor) {
  delete reinterpret_cast<Cursor*>(cursor);
}

static int RMCK_ScanKey(RedisModuleKey *key, RedisModuleScanCursor *cursor, RedisModuleScanKeyCB fn, void *privdata) {
  HashValue* hv = dynamic_cast<HashValue*>(key->ref);
  auto cur = reinterpret_cast<Cursor*>(cursor);
  if (!hv || !cur) {
    errno = EINVAL;
    return 0;
  }
  if (cur->end != hv->end()) {
    cur->it = hv->begin();
    cur->end = hv->end();
  }

  if (cur->it != cur->end) {
    RedisModuleString* field = new RedisModuleString(cur->it->first);
    RedisModuleString* value = new RedisModuleString(cur->it->second.value);
    fn(key, field, value, privdata);
    field->decref();
    value->decref();
    cur->it++;
  }
  return cur->it != cur->end;
}

static void registerApis() {
  REGISTER_API(GetApi);
  REGISTER_API(Alloc);
  REGISTER_API(Calloc);
  REGISTER_API(Realloc);
  REGISTER_API(Strdup);
  REGISTER_API(Free);

  REGISTER_API(OpenKey);
  REGISTER_API(CloseKey);
  REGISTER_API(KeyType);
  REGISTER_API(DeleteKey);
  REGISTER_API(ValueLength);
  REGISTER_API(GetAbsExpire);

  REGISTER_API(HashSet);
  REGISTER_API(HashGet);
  REGISTER_API(HashGetAll);

  REGISTER_API(_Assert);

  REGISTER_API(HashFieldMinExpire);
  REGISTER_API(CreateString);
  REGISTER_API(CreateStringPrintf);
  REGISTER_API(CreateStringFromString);
  REGISTER_API(FreeString);
  REGISTER_API(RetainString);
  REGISTER_API(HoldString);
  REGISTER_API(TrimStringAllocation);
  REGISTER_API(StringPtrLen);
  REGISTER_API(StringToDouble);
  REGISTER_API(StringToLongLong);

  REGISTER_API(CreateCommand);
  REGISTER_API(GetCommand);
  REGISTER_API(CreateSubcommand);
  REGISTER_API(CreateDataType);
  REGISTER_API(ModuleTypeSetValue);
  REGISTER_API(ModuleTypeGetValue);
  REGISTER_API(ModuleTypeGetType);

  REGISTER_API(SetModuleAttribs);
  REGISTER_API(Log);
  REGISTER_API(Call);

  REGISTER_API(FreeCallReply);
  REGISTER_API(CallReplyLength);
  REGISTER_API(CallReplyType);
  REGISTER_API(CreateStringFromCallReply);
  REGISTER_API(CallReplyArrayElement);
  REGISTER_API(CallReplyStringPtr);
  REGISTER_API(CallReplyInteger);

  REGISTER_API(GetThreadSafeContext);
  REGISTER_API(GetDetachedThreadSafeContext);
  REGISTER_API(FreeThreadSafeContext);
  REGISTER_API(ThreadSafeContextLock);
  REGISTER_API(ThreadSafeContextUnlock);
  REGISTER_API(StringCompare);
  REGISTER_API(AutoMemory);
  REGISTER_API(ExportSharedAPI);
  REGISTER_API(GetSharedAPI);

  REGISTER_API(DbSize);
  REGISTER_API(GetServerInfo);
  REGISTER_API(FreeServerInfo);
  REGISTER_API(ServerInfoGetFieldUnsigned);
  REGISTER_API(ScanCursorCreate);
  REGISTER_API(ScanCursorDestroy);
  REGISTER_API(ScanKey);

  REGISTER_API(SubscribeToKeyspaceEvents);
  REGISTER_API(SubscribeToServerEvent);
  REGISTER_API(RegisterCommandFilter);

  REGISTER_API(SetModuleOptions);

  REGISTER_API(KillForkChild);
  REGISTER_API(SendChildHeartbeat);
  REGISTER_API(ExitFromChild);
  REGISTER_API(Fork);
  REGISTER_API(AddACLCategory);
  REGISTER_API(SetCommandACLCategories);
  REGISTER_API(Yield);
  REGISTER_API(GetContextFlags);
<<<<<<< HEAD
  REGISTER_API(GetSelectedDb);
  REGISTER_API(SelectDb);
=======

  // RDB operations
  REGISTER_API(SaveUnsigned);
  REGISTER_API(LoadUnsigned);
  REGISTER_API(SaveSigned);
  REGISTER_API(LoadSigned);
  REGISTER_API(SaveDouble);
  REGISTER_API(LoadDouble);
  REGISTER_API(SaveString);
  REGISTER_API(SaveStringBuffer);
  REGISTER_API(LoadString);
  REGISTER_API(LoadStringBuffer);
  REGISTER_API(IsIOError);
  REGISTER_API(GetContextFromIO);
>>>>>>> a73f3f7c
}

static int RMCK_GetApi(const char *s, void *pp) {
  if (fnregistry.empty()) {
    registerApis();
  }
  *(void **)pp = fnregistry[s];
  return *(void **)pp ? REDISMODULE_OK : REDISMODULE_ERR;
}

extern "C" {

void RMCK_Notify(const char *action, int events, const char *key) {
  KeyspaceEventFunction::notify("hset", REDISMODULE_NOTIFY_HASH, key);
}

void RMCK_Bootstrap(RMCKModuleLoadFunction fn, const char **s, size_t n) {
  // Create the context:
  RedisModuleCtx ctxTmp;
  RMCK::ArgvList args(&ctxTmp, s, n);
  fn(&ctxTmp, &args[0], args.size());
}

void RMCK_Shutdown(void) {
  for (auto db : KVDB::dbs) {
    delete db;
  }
  KVDB::dbs.clear();

  for (auto c : RedisModuleCommand::commands) {
    delete c.second;
  }

  for (auto c : Datatype::typemap) {
    delete c.second;
  }
  Datatype::typemap.clear();

  RedisModuleCommand::commands.clear();
}
}<|MERGE_RESOLUTION|>--- conflicted
+++ resolved
@@ -1371,10 +1371,8 @@
   REGISTER_API(SetCommandACLCategories);
   REGISTER_API(Yield);
   REGISTER_API(GetContextFlags);
-<<<<<<< HEAD
   REGISTER_API(GetSelectedDb);
   REGISTER_API(SelectDb);
-=======
 
   // RDB operations
   REGISTER_API(SaveUnsigned);
@@ -1389,7 +1387,6 @@
   REGISTER_API(LoadStringBuffer);
   REGISTER_API(IsIOError);
   REGISTER_API(GetContextFromIO);
->>>>>>> a73f3f7c
 }
 
 static int RMCK_GetApi(const char *s, void *pp) {
