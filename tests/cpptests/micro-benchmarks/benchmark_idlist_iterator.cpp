/*
 * Copyright Redis Ltd. 2016 - present
 * Licensed under your choice of the Redis Source Available License 2.0 (RSALv2) or
 * the Server Side Public License v1 (SSPLv1).
 */

#define MICRO_BENCHMARKS

#include "benchmark/benchmark.h"
#include "redismock/util.h"

#include <random>
#include <vector>
#include <iostream>

#include "src/iterators/iterator_api.h"
#include "src/iterators/idlist_iterator.h"

#include "src/index.h"

template <typename IteratorType>
class BM_IdListIterator : public benchmark::Fixture {
public:
  std::vector<t_docId> docIds;
  static bool initialized;
  IteratorType *iterator_base;

  void SetUp(::benchmark::State &state) {
    if (!initialized) {
      RMCK::init();
      initialized = true;
    }

    auto numDocuments = 1000000;
    std::mt19937 rng(46);
    std::uniform_int_distribution<t_docId> dist(1, 2'000'000);

    docIds.resize(numDocuments);
    for (int i = 0; i < numDocuments; ++i) {
      docIds[i] = dist(rng);
    }

    std::sort(docIds.begin(), docIds.end());
    docIds.erase(std::unique(docIds.begin(), docIds.end()), docIds.end());

    t_docId* ids_array = (t_docId*)rm_malloc(docIds.size() * sizeof(t_docId));
    std::copy(docIds.begin(), docIds.end(), ids_array);

    if constexpr (std::is_same_v<IteratorType, QueryIterator>) {
      iterator_base = IT_V2(NewIdListIterator)(ids_array, docIds.size(), 1.0);
    } else if constexpr (std::is_same_v<IteratorType, IndexIterator>) {
      iterator_base = NewIdListIterator(ids_array, docIds.size(), 1.0);
    }
  }

  void TearDown(::benchmark::State &state) {
    iterator_base->Free(iterator_base);
  }
};

template <typename IteratorType>
bool BM_IdListIterator<IteratorType>::initialized = false;

BENCHMARK_TEMPLATE1_DEFINE_F(BM_IdListIterator, Read, QueryIterator)(benchmark::State &state) {
  for (auto _ : state) {
    auto rc = iterator_base->Read(iterator_base);
    if (rc == ITERATOR_EOF) {
      iterator_base->Rewind(iterator_base);
    }
  }
}

<<<<<<< HEAD
BENCHMARK_TEMPLATE1_DEFINE_F(BM_IdListIterator, SkipTo, QueryIterator)(benchmark::State &state) {
  t_docId step = 10;
  for (auto _ : state) {
    auto rc = iterator_base->SkipTo(iterator_base, iterator_base->lastDocId + step);
=======
BENCHMARK_DEFINE_F(BM_IdListIterator, SkipTo)(benchmark::State &state) {
  QueryIterator *iterator_base = IT_V2(NewIdListIterator)(docIds.data(), docIds.size(), 1.0);

  t_offset step = 10;
  for (auto _ : state) {
    IteratorStatus rc = iterator_base->SkipTo(iterator_base, iterator_base->lastDocId + step);
>>>>>>> b2b93876
    if (rc == ITERATOR_EOF) {
      iterator_base->Rewind(iterator_base);
    }
  }
}

BENCHMARK_REGISTER_F(BM_IdListIterator, Read);
BENCHMARK_REGISTER_F(BM_IdListIterator, SkipTo);

BENCHMARK_TEMPLATE1_DEFINE_F(BM_IdListIterator, Read_Old, IndexIterator)(benchmark::State &state) {
  RSIndexResult *hit;
  for (auto _ : state) {
    auto rc = iterator_base->Read(iterator_base, &hit);
    if (rc == INDEXREAD_EOF) {
      iterator_base->Rewind(iterator_base);
    }
  }
}

<<<<<<< HEAD
BENCHMARK_TEMPLATE1_DEFINE_F(BM_IdListIterator, SkipTo_Old, IndexIterator)(benchmark::State &state) {
  RSIndexResult *hit = iterator_base->current;
  hit->docId = 0;
  t_docId step = 10;
  for (auto _ : state) {
    auto rc = iterator_base->SkipTo(iterator_base, hit->docId + step, &hit);
    if (rc == INDEXREAD_EOF) {
      iterator_base->Rewind(iterator_base);
=======
BENCHMARK_DEFINE_F(BM_IdListIterator, SkipTo_Old)(benchmark::State &state) {
  IndexIterator *iterator_base = NewIdListIterator(docIds.data(), docIds.size(), 1.0);
  RSIndexResult *hit = iterator_base->current;
  hit->docId = 0; // Ensure initial docId is set to 0

  t_offset step = 10;
  for (auto _ : state) {
    int rc = iterator_base->SkipTo(iterator_base, hit->docId + step, &hit);
    if (rc == ITERATOR_EOF) {
      iterator_base->Rewind(iterator_base);
      // Don't rely on the old iterator's Rewind to reset hit->docId
      hit = iterator_base->current;
>>>>>>> b2b93876
      hit->docId = 0;
    }
  }
}

BENCHMARK_REGISTER_F(BM_IdListIterator, Read_Old);
BENCHMARK_REGISTER_F(BM_IdListIterator, SkipTo_Old);

BENCHMARK_MAIN();<|MERGE_RESOLUTION|>--- conflicted
+++ resolved
@@ -70,19 +70,10 @@
   }
 }
 
-<<<<<<< HEAD
 BENCHMARK_TEMPLATE1_DEFINE_F(BM_IdListIterator, SkipTo, QueryIterator)(benchmark::State &state) {
-  t_docId step = 10;
-  for (auto _ : state) {
-    auto rc = iterator_base->SkipTo(iterator_base, iterator_base->lastDocId + step);
-=======
-BENCHMARK_DEFINE_F(BM_IdListIterator, SkipTo)(benchmark::State &state) {
-  QueryIterator *iterator_base = IT_V2(NewIdListIterator)(docIds.data(), docIds.size(), 1.0);
-
   t_offset step = 10;
   for (auto _ : state) {
     IteratorStatus rc = iterator_base->SkipTo(iterator_base, iterator_base->lastDocId + step);
->>>>>>> b2b93876
     if (rc == ITERATOR_EOF) {
       iterator_base->Rewind(iterator_base);
     }
@@ -102,29 +93,17 @@
   }
 }
 
-<<<<<<< HEAD
 BENCHMARK_TEMPLATE1_DEFINE_F(BM_IdListIterator, SkipTo_Old, IndexIterator)(benchmark::State &state) {
-  RSIndexResult *hit = iterator_base->current;
-  hit->docId = 0;
-  t_docId step = 10;
-  for (auto _ : state) {
-    auto rc = iterator_base->SkipTo(iterator_base, hit->docId + step, &hit);
-    if (rc == INDEXREAD_EOF) {
-      iterator_base->Rewind(iterator_base);
-=======
-BENCHMARK_DEFINE_F(BM_IdListIterator, SkipTo_Old)(benchmark::State &state) {
-  IndexIterator *iterator_base = NewIdListIterator(docIds.data(), docIds.size(), 1.0);
   RSIndexResult *hit = iterator_base->current;
   hit->docId = 0; // Ensure initial docId is set to 0
 
   t_offset step = 10;
   for (auto _ : state) {
     int rc = iterator_base->SkipTo(iterator_base, hit->docId + step, &hit);
-    if (rc == ITERATOR_EOF) {
+    if (rc == INDEXREAD_EOF) {
       iterator_base->Rewind(iterator_base);
       // Don't rely on the old iterator's Rewind to reset hit->docId
       hit = iterator_base->current;
->>>>>>> b2b93876
       hit->docId = 0;
     }
   }
