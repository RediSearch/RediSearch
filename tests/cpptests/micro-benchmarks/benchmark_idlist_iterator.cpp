--- conflicted
+++ resolved
@@ -6,11 +6,6 @@
  * (RSALv2); or (b) the Server Side Public License v1 (SSPLv1); or (c) the
  * GNU Affero General Public License v3 (AGPLv3).
 */
-<<<<<<< HEAD
-=======
-
-#define MICRO_BENCHMARKS
->>>>>>> c7847be2
 
 #include "benchmark/benchmark.h"
 #include "redismock/util.h"
