version: 0.2
name: "search-numeric-sortby"
remote:
 - type: oss-standalone
 - setup: redisearch-m5
metadata:
  component: "search"
setups:
  - oss-standalone
  - oss-cluster-03-primaries
dbconfig:
  - tool: ftsb_redisearch
  - parameters:
    - workers: 64
    - reporting-period: 1s
    - requests: 100000
    - input: "https://s3.amazonaws.com/benchmarks.redislabs/redisearch/datasets/1M-nyc_taxis-hashes/1M-nyc_taxis-hashes.redisearch.commands.ALL.csv"
  - init_commands:
      - '"FT.CREATE" "nyc" "SCHEMA" "total_amount" "NUMERIC" "SORTABLE" "improvement_surcharge" "NUMERIC" "SORTABLE" "fare_amount" "NUMERIC" "SORTABLE" "trip_distance" "NUMERIC" "SORTABLE"'
      - '"FT.CONFIG SET" "TIMEOUT" "3000"'
  - dataset_load_timeout_secs: 180
  - check:
      keyspacelen: 100000

clientconfig:
  benchmark_type: "read-only"
  tool: memtier_benchmark
<<<<<<< HEAD
  arguments: "--test-time 120 -c 32 -t 1 --hide-histogram --command 'FT.SEARCH nyc @trip_distance:[1,4]|@fare_amount:[2,7] SORTBY trip_distance '"
=======
  arguments: "--test-time 120 -c 32 -t 1 --hide-histogram --command 'FT.SEARCH nyc @trip_distance:[6,8] SORTBY trip_distance LIMIT 0 0'"
>>>>>>> f01d83c7
<|MERGE_RESOLUTION|>--- conflicted
+++ resolved
@@ -25,8 +25,4 @@
 clientconfig:
   benchmark_type: "read-only"
   tool: memtier_benchmark
-<<<<<<< HEAD
-  arguments: "--test-time 120 -c 32 -t 1 --hide-histogram --command 'FT.SEARCH nyc @trip_distance:[1,4]|@fare_amount:[2,7] SORTBY trip_distance '"
-=======
-  arguments: "--test-time 120 -c 32 -t 1 --hide-histogram --command 'FT.SEARCH nyc @trip_distance:[6,8] SORTBY trip_distance LIMIT 0 0'"
->>>>>>> f01d83c7
+  arguments: "--test-time 120 -c 32 -t 1 --hide-histogram --command 'FT.SEARCH nyc @trip_distance:[6,8] SORTBY trip_distance LIMIT 0 0'"