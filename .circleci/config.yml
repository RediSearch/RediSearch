version: 2.1

commands:
  early-returns:
    steps:
      - run:
          name: Early return if this is a docs build
          command: |
            if [[ $CIRCLE_BRANCH == *docs ]]; then
              echo "Identifies as documents PR, no testing required."
              circleci step halt
            fi
      - run:
          name: Early return if this branch should ignore CI
          command: |
            if [[ $CIRCLE_BRANCH == *noci ]]; then
              echo "Identifies as actively ignoring CI, no testing required."
              circleci step halt
            fi

  early-return-for-forked-pull-requests:
    description: >-
      If this build is from a fork, stop executing the current job and return success.
      This is useful to avoid steps that will fail due to missing credentials.
    steps:
      - run:
          name: Early return if this build is from a forked PR
          command: |
            if [[ -n "$CIRCLE_PR_NUMBER" ]]; then
              echo "Nothing to do for forked PRs, so marking this step successful"
              circleci step halt
            fi

  setup-executor:
    steps:
      - run:
          name: Setup executor
          command: |
            apt-get -qq update
            apt-get -q install -y git openssh-client curl ca-certificates make tar gzip
            bash <(curl -fsSL https://raw.githubusercontent.com/docker/docker-install/master/install.sh)
      - setup_remote_docker:
          version: 20.10.14
          docker_layer_caching: true

  checkout-all:
    steps:
      - checkout
      - run:
          name: Checkout submodules
          command: git submodule update --init --recursive

  setup-automation:
    steps:
      - run:
          name: Setup automation
          command: |
            git submodule update --init deps/readies
            ./deps/readies/bin/getpy3
            python3 -m pip install -q awscli

  install-prerequisites:
    parameters:
      redis_version:
        type: string
        default: "6"
      getredis_params:
        type: string
        default: ""
    steps:
      - setup-automation
      - run:
          name: System setup
          shell: /bin/bash -l -eo pipefail
          command: |
            ./sbin/system-setup.py
            python3 -m pip list
      - run:
          name: Install Redis
          shell: /bin/bash -l -eo pipefail
          command: |
            python3 ./deps/readies/bin/getredis -v '<<parameters.redis_version>>' --force <<parameters.getredis_params>>
            redis-server --version

  save-tests-logs:
    steps:
      - run:
          name: Cleanup test log dir
          command: |
            rm -f tests/pytests/logs/*.{aof,rdb}
          when: always
      - store_artifacts:
          path: tests/pytests/logs

  persist-artifacts:
    steps:
      - early-return-for-forked-pull-requests
      - run:
          name: List artifacts
          command: |
            cd bin/artifacts
            du -ah --apparent-size *
      - persist_to_workspace:
          root: bin/
          paths:
            - artifacts/*.zip
            - artifacts/*.tgz
            - artifacts/*.tar

  build-steps:
    parameters:
      platform:
        type: string
      redis_version:
        type: string
        default: "6"
      getredis_params:
        type: string
        default: ""
      build_params:
        type: string
        default: ""
      run_pack:
        type: boolean
        default: true
    steps:
      - early-returns
      - checkout-all
      - install-prerequisites:
          redis_version: <<parameters.redis_version>>
          getredis_params: <<parameters.getredis_params>>
      - run:
          name: Build (Search)
          shell: /bin/bash -l -eo pipefail
          command: |
            make build <<parameters.build_params>> SHOW=1
      - run:
          name: Build (Search Lite)
          shell: /bin/bash -l -eo pipefail
          command: |
            make build LITE=1 <<parameters.build_params>> SHOW=1
      - run:
          name: Build (OSS Coordinator)
          shell: /bin/bash -l -eo pipefail
          command: make build COORD=oss <<parameters.build_params>> SHOW=1
      - run:
          name: Build (RLEC Coordinator)
          shell: /bin/bash -l -eo pipefail
          command: make build COORD=rlec <<parameters.build_params>> SHOW=1
      - when:
          condition: << parameters.run_pack >>
          steps:
            - run:
                name: Pack
                shell: /bin/bash -l -eo pipefail
                command: |
                  make pack SHOW=1
                  make pack COORD=rlec SHOW=1
                  make pack LITE=1 SHOW=1

  test-steps:
    parameters:
      test_params:
        type: string
        default: ""
    steps:
      - run:
          name: Test (Search)
          shell: /bin/bash -l -eo pipefail
          no_output_timeout: 30m
          command: make test SHOW=1
      - run:
          name: Test (OSS Coordinator)
          shell: /bin/bash -l -eo pipefail
          no_output_timeout: 30m
          command: make test COORD=oss SHOW=1
      - save-tests-logs

  build-platforms-steps:
    parameters:
      platform:
        type: string
    steps:
      - early-returns
      - setup-executor
      - checkout-all
      - setup-automation
      - run:
          name: Build for platform
          command: |
            ROOT=$PWD
            cd build/docker
            make build OSNICK=<<parameters.platform>> VERSION=$CIRCLE_TAG BRANCH=$CIRCLE_BRANCH TEST=1 OFFICIAL=1 SHOW=1
            cd $ROOT
            mkdir -p tests/pytests/logs
            tar -C tests/pytests/logs -xzf bin/artifacts/tests-pytests-logs*.tgz
          no_output_timeout: 30m
      - save-tests-logs
      - early-return-for-forked-pull-requests
      - run:
          name: Upload artifacts to S3
          command: |
            if [[ -n $CIRCLE_BRANCH ]]; then
                make upload-artifacts OSNICK=<<parameters.platform>> SHOW=1
            fi
      - run:
          name: Publish container
          command: |
            docker login -u redisfab -p $DOCKER_REDISFAB_PWD
            cd build/docker
            make publish OSNICK=<<parameters.platform>> VERSION=$CIRCLE_TAG BRANCH=$CIRCLE_BRANCH OFFICIAL=1 SHOW=1
      - persist-artifacts

  vm-build-platforms-steps:
    parameters:
      platform:
        type: string
    steps:
      - early-returns
      - checkout-all
      - setup-automation
      - run:
          name: Install Docker
          shell: /bin/bash -l -eo pipefail
          command: ./deps/readies/bin/getdocker
      - run:
          name: Build for platform
          command: |
            ROOT=$PWD
            cd build/docker
            make build OSNICK=<<parameters.platform>> VERSION=$CIRCLE_TAG BRANCH=$CIRCLE_BRANCH TEST=1 OFFICIAL=1 SHOW=1
            cd $ROOT
            mkdir -p tests/pytests/logs
            tar -C tests/pytests/logs -xzf bin/artifacts/tests-pytests-logs*.tgz
          no_output_timeout: 30m
      - save-tests-logs
      - early-return-for-forked-pull-requests
      - run:
          name: Upload artifacts to S3
          command: |
            if [[ -n $CIRCLE_BRANCH ]]; then
                make upload-artifacts OSNICK=<<parameters.platform>> SHOW=1
            fi
      - run:
          name: Publish container
          command: |
            docker login -u redisfab -p $DOCKER_REDISFAB_PWD
            cd build/docker
            make publish OSNICK=<<parameters.platform>> VERSION=$CIRCLE_TAG BRANCH=$CIRCLE_BRANCH OFFICIAL=1 SHOW=1
      - persist-artifacts

  benchmark-automation:
    parameters:
      platform:
        type: string
      github_actor:
        type: string
        default: $CIRCLE_USERNAME
      module_path:
        type: string
        default: bin/linux-x64-release/search/redisearch.so
      profile_env:
        type: string
        default: "0"
      benchmark_glob:
        type: string
        default: "*.yml"
      triggering_env:
        type: string
        default: "circleci"
      allowed_envs:
        type: string
        default: "oss-standalone"
    steps:
      - run:
          name: Prepare automation
          command: |
            ./deps/readies/bin/getpy3
            python3 -m pip install -r tests/benchmarks/requirements.txt
            VERSION=0.14.8 ./deps/readies/bin/getterraform
      - run:
          name: Prepare ReJSON Module
          command: MODULE_FILE=bin/REJSON_PATH ./sbin/get-redisjson
      - run:
          name: Run CI benchmarks on aws for envs << parameters.allowed_envs >>
          timeout: 60m
          no_output_timeout: 40m
          command: |
            ROOT="$PWD"
            cd tests/benchmarks
            export AWS_ACCESS_KEY_ID=$PERFORMANCE_EC2_ACCESS_KEY
            export AWS_SECRET_ACCESS_KEY=$PERFORMANCE_EC2_SECRET_KEY
            export AWS_DEFAULT_REGION=$PERFORMANCE_EC2_REGION
            export EC2_PRIVATE_PEM=$PERFORMANCE_EC2_PRIVATE_PEM
            export PROFILE=<< parameters.profile_env >>
            export BENCHMARK_GLOB=<< parameters.benchmark_glob >>
            export PERF_CALLGRAPH_MODE="dwarf"
            export MAX_PROFILERS=3
<<<<<<< HEAD
=======
            if [[ -n $CIRCLE_BRANCH ]]; then branch="$CIRCLE_BRANCH"; else branch="$CIRCLE_TAG"; fi
>>>>>>> 55174999
            redisbench-admin run-remote \
              --module_path $(cat $ROOT/bin/REJSON_PATH) \
              --module_path $ROOT/<< parameters.module_path >> \
              --github_actor << parameters.github_actor >> \
              --github_repo $CIRCLE_PROJECT_REPONAME \
              --github_org $CIRCLE_PROJECT_USERNAME \
              --required-module search \
              --github_sha $CIRCLE_SHA1 \
              --github_branch $branch \
              --upload_results_s3 \
              --fail_fast \
              --triggering_env << parameters.triggering_env >> \
              --push_results_redistimeseries \
              --allowed-envs << parameters.allowed_envs >>

#----------------------------------------------------------------------------------------------------------------------------------

jobs:
  build-linux-debian:
    docker:
      - image: redisfab/rmbuilder:6.2.7-x64-bullseye
    parameters:
      redis_version:
        type: string
        default: "6"
      persist:
        type: string
        default: "yes"
    steps:
      - build-steps:
          platform: bullseye
          redis_version: <<parameters.redis_version>>
      - test-steps
      - run:
          name: Persist artifacts?
          command: |
            if [[ "<<parameters.persist>>" != "yes" ]]; then
              circleci step halt
            fi
      - persist-artifacts

  build-platforms:
    parameters:
      platform:
        type: string
    # docker:
    #   - image: debian:bullseye
    machine:
      enabled: true
      image: ubuntu-2004:202010-01
      resource_class: large
    steps:
      - vm-build-platforms-steps:
          platform: <<parameters.platform>>

  build-arm-platforms:
    parameters:
      platform:
        type: string
    machine:
      image: ubuntu-2004:202101-01
    resource_class: arm.medium
    steps:
      - vm-build-platforms-steps:
          platform: <<parameters.platform>>

  build-macos:
    macos:
      xcode: 11.7.0
    resource_class: macos.x86.medium.gen2
    parameters:
      upload:
        type: string
        default: "yes"
    steps:
      - early-returns
      # - run:
      #     name: Brew upgrade
      #     command: brew upgrade
      - run:
          name: Set up workspace
          command: mkdir -p ~/workspace
      - build-steps:
          platform: catalina
      - test-steps
      - run:
          name: Upload artifacts to S3
          command: |
            if [[ -n $CIRCLE_BRANCH && "<<parameters.upload>>" == "yes" ]]; then
                make upload-artifacts SHOW=1
            fi
      - persist-artifacts

  benchmark-search-oss-standalone:
<<<<<<< HEAD
    docker:
      - image: redisfab/rmbuilder:6.2.7-x64-bullseye
    steps:
      - build-steps:
          platform: bionic
          run_pack: false
      - benchmark-automation:
          platform: bionic
          benchmark_glob: "search*.yml"

  benchmark-search-oss-cluster:
=======
>>>>>>> 55174999
    docker:
      - image: redisfab/rmbuilder:6.2.7-x64-bullseye
    steps:
      - build-steps:
          platform: bionic
          run_pack: false
      - benchmark-automation:
          platform: bionic
          benchmark_glob: "search*.yml"
<<<<<<< HEAD
=======
  
  benchmark-vecsim-oss-standalone:
    docker:
      - image: redisfab/rmbuilder:6.2.7-x64-bullseye
    steps:
      - build-steps:
          platform: bionic
          run_pack: false
      - benchmark-automation:
          platform: bionic
          benchmark_glob: "vecsim*.yml"

  benchmark-search-oss-cluster:
    docker:
      - image: redisfab/rmbuilder:6.2.7-x64-bullseye
    steps:
      - build-steps:
          platform: bionic
          run_pack: false
      - benchmark-automation:
          platform: bionic
          benchmark_glob: "search*.yml"
>>>>>>> 55174999
          module_path: bin/linux-x64-release/coord-oss/module-oss.so
          allowed_envs: oss-cluster

  benchmark-search-oss-standalone-profiler:
    docker:
      - image: redisfab/rmbuilder:6.2.7-x64-bullseye
    steps:
      - build-steps:
          platform: bionic
          build_params: PROFILE=1
          run_pack: false
      - benchmark-automation:
          profile_env: "1"
          platform: bionic
          triggering_env: "circleci.profilers" # results generated with profilers attached are not mixed with the ones without it
          module_path: bin/linux-x64-release-profile/search/redisearch.so
          benchmark_glob: "search*.yml"
<<<<<<< HEAD
=======

  benchmark-vecsim-oss-standalone-profiler:
    docker:
      - image: redisfab/rmbuilder:6.2.7-x64-bullseye
    steps:
      - build-steps:
          platform: bionic
          build_params: PROFILE=1
          run_pack: false
      - benchmark-automation:
          profile_env: "1"
          platform: bionic
          triggering_env: "circleci.profilers" # results generated with profilers attached are not mixed with the ones without it
          module_path: bin/linux-x64-release-profile/search/redisearch.so
          benchmark_glob: "vecsim*.yml"
>>>>>>> 55174999

  coverage:
    docker:
      - image: redisfab/rmbuilder:6.2.7-x64-bullseye
    steps:
      - early-returns
      - checkout-all
      - install-prerequisites
      - run:
          name: Build & Test
          shell: /bin/bash -l -eo pipefail
          command: |
            make coverage SHOW=1
            make upload-cov SHOW=1
          no_output_timeout: 30m
      - save-tests-logs

  sanitize:
    docker:
      - image: redisfab/clang:13-x64-bullseye
    parameters:
      san-type:
        type: string
    steps:
      - early-returns
      - checkout-all
      - install-prerequisites
      - run:
          name: Build & test (Search)
          shell: /bin/bash -l -eo pipefail
          command: make SAN=<<parameters.san-type>> build test SHOW=1
          no_output_timeout: 30m
#      - run:
#          name: Build & test (OSS Coordinator)
#          shell: /bin/bash -l -eo pipefail
#          command: make SAN=<<parameters.san-type>> COORD=oss build test SHOW=1
#          no_output_timeout: 30m
      - save-tests-logs

  valgrind-memcheck:
    docker:
      - image: redisfab/rmbuilder:6.2.7-x64-bullseye
    steps:
      - early-returns
      - checkout-all
      - run:
          name: Build & Test
          shell: /bin/bash -l -eo pipefail
          command: make VG=1 build test SHOW=1
          no_output_timeout: 30m
      - save-tests-logs

  test-rlec:
    machine:
      enabled: true
      image: ubuntu-2004:202010-01
      resource_class: large
    working_directory: ~/RediSearch
    steps:
      - early-returns
      - checkout-all
      - setup-automation
      - run:
          name: Install prerequisites
          shell: /bin/bash -l -eo pipefail
          command: |
            ./sbin/system-setup.py
            ./deps/readies/bin/getredis
            ./deps/readies/bin/getdocker --just-enable-exp
            docker version
      - run:
          name: Install Arlecchino
          command: |
            FORCE=1 ./deps/readies/bin/getrlec
      - run:
          name: Build
          shell: /bin/bash -l -eo pipefail
          command: |
            make -C build/docker build OSNICK=bionic VERSION=$CIRCLE_TAG BRANCH=$CIRCLE_BRANCH SHOW=1
          no_output_timeout: 30m
      - run:
          name: Start RLEC
          shell: /bin/bash -l -eo pipefail
          command: |
            cd
            mkdir -p rlec
            cp RediSearch/tests/rlec/redis-modules.yaml rlec/
            rlec start --os bionic
      - run:
          name: Flow Test
          shell: /bin/bash -l -eo pipefail
          no_output_timeout: 30m
          command: |
            python3 -m pip list
            mkdir -p ~/workspace/tests
            make test COORD=1 SHOW=1
      - save-tests-logs

  upload-artifacts:
    parameters:
      staging-lab:
        type: string
        default: "0"
    docker:
      - image: redisfab/rmbuilder:6.2.7-x64-bullseye
    steps:
      - early-returns
      - early-return-for-forked-pull-requests
      - checkout
      - setup-automation
      - attach_workspace:
          at: ~/workspace
      - run:
          name: Upload artifacts to S3
          command: |
            mkdir -p bin
            ln -s ~/workspace/artifacts bin/artifacts
            if [[ -n $CIRCLE_TAG && "<<parameters.staging-lab>>" != 1 ]]; then
                make upload-release SHOW=1
            else
                make upload-release SHOW=1 STAGING=1
            fi

  release-automation:
    docker:
      - image: redisfab/rmbuilder:6.2.7-x64-bullseye
    steps:
      - early-returns
      - early-return-for-forked-pull-requests
      - checkout
      - setup-automation
      - run:
          name: Run QA Automation (RediSearch)
          command: ./tests/qa/qatests -m "$CIRCLE_TAG"
      - run:
          name: Run QA Automation (RediSearch Light)
          command: ./tests/qa/qatests -m "$CIRCLE_TAG" --light
      - run:
          name: Run QA Automation (RediSearch/VecSim)
          command: ./tests/qa/qatests -m "$CIRCLE_TAG" --vecsim
      - run:
          name: Run QA Automation (RediSearch Light/VecSim)
          command: ./tests/qa/qatests -m "$CIRCLE_TAG" --vecsim --light


#----------------------------------------------------------------------------------------------------------------------------------

on-any-branch: &on-any-branch
  filters:
    branches:
      only: /.*/
    tags:
      only: /.*/

never: &never
  filters:
    branches:
      ignore: /.*/
    tags:
      ignore: /.*/

on-master: &on-master
  filters:
    branches:
      only: master
    tags:
      ignore: /.*/

on-integ-branch: &on-integ-branch
  filters:
    branches:
      only:
        - master
        - /^\d+\.\d+.*$/
        - /^feature-.*$/
        - /^perf-.*$/
    tags:
      ignore: /.*/

not-on-integ-branch: &not-on-integ-branch
  filters:
    branches:
      ignore:
        - master
        - /^\d+\.\d+.*$/
        - /^feature-.*$/
        - /^perf-.*$/
    tags:
      ignore: /.*/

on-version-tags: &on-version-tags
  filters:
    branches:
      ignore: /.*/
    tags:
      only: /^v[0-9].*/

on-integ-and-version-tags: &on-integ-and-version-tags
  filters:
    branches:
      only:
        - master
        - /^\d+\.\d+.*$/
        - /^feature-.*$/
    tags:
      only: /^v[0-9].*/

on-perf-and-version-tags: &on-perf-and-version-tags
  filters:
    branches:
      only:
        - master
        - /^\d+\.\d+.*$/
        - /^perf.*$/
    tags:
      only: /^v[0-9].*/

#----------------------------------------------------------------------------------------------------------------------------------

workflows:
  version: 2
  default-flow:
    jobs:
      - build-linux-debian:
          name: build
          <<: *not-on-integ-branch
      - build-platforms:
          <<: *on-integ-and-version-tags
          context: common
          matrix:
            parameters:
              platform: [focal, bionic, xenial, centos7, rocky8, bullseye, jammy]
      - build-arm-platforms:
          <<: *on-integ-and-version-tags
          context: common
          matrix:
            parameters:
              platform: [bionic]
      - build-macos:
          context: common
          <<: *on-integ-and-version-tags
      - benchmark-search-oss-standalone:
          context: common
          <<: *on-any-branch
      - benchmark-search-oss-cluster:
          context: common
          <<: *on-any-branch
<<<<<<< HEAD
      - benchmark-search-oss-standalone-profiler:
          context: common
          <<: *on-any-branch
=======
      - valgrind-memcheck:
          <<: *never
      - benchmark-search-oss-standalone:
          context: common
          <<: *on-perf-and-version-tags
      - benchmark-vecsim-oss-standalone:
          context: common
          <<: *on-perf-and-version-tags
      - benchmark-search-oss-cluster:
          context: common
          <<: *on-perf-and-version-tags
      - benchmark-search-oss-standalone-profiler:
          context: common
          <<: *on-perf-and-version-tags
      - benchmark-vecsim-oss-standalone-profiler:
          context: common
          <<: *on-perf-and-version-tags
>>>>>>> 55174999
      - upload-artifacts:
          name: upload-artifacts-to-staging-lab
          staging-lab: "1"
          context: common
          <<: *on-integ-branch
          requires:
            - build-platforms
            - build-arm-platforms
            - build-macos
      - upload-artifacts:
          name: upload-release-artifacts
          context: common
          <<: *on-version-tags
          requires:
            - build-platforms
            - build-arm-platforms
            - build-macos
      - release-automation:
          <<: *on-version-tags
          context: common
          requires:
            - upload-release-artifacts

  nightly:
    triggers:
      - schedule:
          cron: "20 17 * * 0,3"
          filters:
            branches:
              only: master
    jobs:
      - build-macos:
          upload: "no"
      - build-linux-debian:
          name: build-with-redis-<<matrix.redis_version>>
          matrix:
            parameters:
              redis_version: ["6.0", "7", "unstable"]

  nightly-performance:
    triggers:
      - schedule:
          cron: "20 17 * * *"
          filters:
            branches:
              only:
                - master
                - /^\d+\.\d+.*$/
                - /^feature-.*$/

    jobs:
      - benchmark-search-oss-standalone:
          context: common
<<<<<<< HEAD
=======
      - benchmark-vecsim-oss-standalone:
          context: common
      - benchmark-vecsim-oss-standalone-profiler:
          context: common
>>>>>>> 55174999
      - benchmark-search-oss-standalone-profiler:
          context: common<|MERGE_RESOLUTION|>--- conflicted
+++ resolved
@@ -296,10 +296,7 @@
             export BENCHMARK_GLOB=<< parameters.benchmark_glob >>
             export PERF_CALLGRAPH_MODE="dwarf"
             export MAX_PROFILERS=3
-<<<<<<< HEAD
-=======
             if [[ -n $CIRCLE_BRANCH ]]; then branch="$CIRCLE_BRANCH"; else branch="$CIRCLE_TAG"; fi
->>>>>>> 55174999
             redisbench-admin run-remote \
               --module_path $(cat $ROOT/bin/REJSON_PATH) \
               --module_path $ROOT/<< parameters.module_path >> \
@@ -394,7 +391,6 @@
       - persist-artifacts
 
   benchmark-search-oss-standalone:
-<<<<<<< HEAD
     docker:
       - image: redisfab/rmbuilder:6.2.7-x64-bullseye
     steps:
@@ -404,10 +400,8 @@
       - benchmark-automation:
           platform: bionic
           benchmark_glob: "search*.yml"
-
-  benchmark-search-oss-cluster:
-=======
->>>>>>> 55174999
+  
+  benchmark-vecsim-oss-standalone:
     docker:
       - image: redisfab/rmbuilder:6.2.7-x64-bullseye
     steps:
@@ -416,11 +410,9 @@
           run_pack: false
       - benchmark-automation:
           platform: bionic
-          benchmark_glob: "search*.yml"
-<<<<<<< HEAD
-=======
-  
-  benchmark-vecsim-oss-standalone:
+          benchmark_glob: "vecsim*.yml"
+
+  benchmark-search-oss-cluster:
     docker:
       - image: redisfab/rmbuilder:6.2.7-x64-bullseye
     steps:
@@ -429,19 +421,7 @@
           run_pack: false
       - benchmark-automation:
           platform: bionic
-          benchmark_glob: "vecsim*.yml"
-
-  benchmark-search-oss-cluster:
-    docker:
-      - image: redisfab/rmbuilder:6.2.7-x64-bullseye
-    steps:
-      - build-steps:
-          platform: bionic
-          run_pack: false
-      - benchmark-automation:
-          platform: bionic
           benchmark_glob: "search*.yml"
->>>>>>> 55174999
           module_path: bin/linux-x64-release/coord-oss/module-oss.so
           allowed_envs: oss-cluster
 
@@ -459,8 +439,6 @@
           triggering_env: "circleci.profilers" # results generated with profilers attached are not mixed with the ones without it
           module_path: bin/linux-x64-release-profile/search/redisearch.so
           benchmark_glob: "search*.yml"
-<<<<<<< HEAD
-=======
 
   benchmark-vecsim-oss-standalone-profiler:
     docker:
@@ -476,7 +454,6 @@
           triggering_env: "circleci.profilers" # results generated with profilers attached are not mixed with the ones without it
           module_path: bin/linux-x64-release-profile/search/redisearch.so
           benchmark_glob: "vecsim*.yml"
->>>>>>> 55174999
 
   coverage:
     docker:
@@ -724,11 +701,6 @@
       - benchmark-search-oss-cluster:
           context: common
           <<: *on-any-branch
-<<<<<<< HEAD
-      - benchmark-search-oss-standalone-profiler:
-          context: common
-          <<: *on-any-branch
-=======
       - valgrind-memcheck:
           <<: *never
       - benchmark-search-oss-standalone:
@@ -746,7 +718,6 @@
       - benchmark-vecsim-oss-standalone-profiler:
           context: common
           <<: *on-perf-and-version-tags
->>>>>>> 55174999
       - upload-artifacts:
           name: upload-artifacts-to-staging-lab
           staging-lab: "1"
@@ -800,12 +771,9 @@
     jobs:
       - benchmark-search-oss-standalone:
           context: common
-<<<<<<< HEAD
-=======
       - benchmark-vecsim-oss-standalone:
           context: common
       - benchmark-vecsim-oss-standalone-profiler:
           context: common
->>>>>>> 55174999
       - benchmark-search-oss-standalone-profiler:
           context: common