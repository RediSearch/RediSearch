--- conflicted
+++ resolved
@@ -57,11 +57,7 @@
           command: |
             git submodule update --init deps/readies
             ./deps/readies/bin/getpy3
-<<<<<<< HEAD
             python3 -m pip install -q awscli
-=======
-            python2 -m pip install -q awscli
->>>>>>> 393bf06d
 
   install-prerequisites:
     parameters:
