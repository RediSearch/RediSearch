--- conflicted
+++ resolved
@@ -192,18 +192,6 @@
               ignore: /.*/
             tags:
               only: /^v[0-9].*/
-<<<<<<< HEAD
-      - run_automation:
-          module_version: $CIRCLE_BRANCH
-          requires:
-            - deploy_snapshots
-      - run_automation:
-          module_version: $CIRCLE_TAG
-          requires:
-            - deploy_release
-      # TODO: deploy_docs should run only when 'docs/' or 'mkdocs.yml' change
-=======
->>>>>>> efdde55b
       - deploy_docs:
         filters:
           branches:
