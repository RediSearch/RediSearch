--- conflicted
+++ resolved
@@ -333,10 +333,6 @@
               only: master
     jobs:
       - macos
-<<<<<<< HEAD
-      # - ubuntu_benchmarks:
-      #     context: common
-=======
 
   nightly-performance:
     triggers:
@@ -351,5 +347,4 @@
 
     jobs:
       - ubuntu_benchmarks:
-          context: common
->>>>>>> b6181ccc
+          context: common