version: 2.1

commands:
  early-returns:
    steps:
      - run:
          name: Early return if this is a docs build
          command: |
            if [[ $CIRCLE_BRANCH == *docs ]]; then
              echo "Identifies as documents PR, no testing required."
              circleci step halt
            fi
      - run:
          name: Early return if this branch should ignore CI
          command: |
            if [[ $CIRCLE_BRANCH == *noci ]]; then
              echo "Identifies as actively ignoring CI, no testing required."
              circleci step halt
            fi

  early-return-for-forked-pull-requests:
    description: >-
      If this build is from a fork, stop executing the current job and return success.
      This is useful to avoid steps that will fail due to missing credentials.
    steps:
      - run:
          name: Early return if this build is from a forked PR
          command: |
            if [[ -n "$CIRCLE_PR_NUMBER" ]]; then
              echo "Nothing to do for forked PRs, so marking this step successful"
              circleci step halt
            fi

  setup-executor:
    steps:
      - run:
          name: Setup executor
          command: |
            apt-get -qq update
            apt-get -q install -y git openssh-client curl ca-certificates make tar gzip
            bash <(curl -fsSL https://raw.githubusercontent.com/docker/docker-install/master/install.sh)
      - setup_remote_docker:
          version: 20.10.2
          docker_layer_caching: true

  checkout-all:
    steps:
      - checkout
      - run:
          name: Checkout submodules
          command: git submodule update --init --recursive

  setup-automation:
    steps:
      - run:
          name: Setup automation
          command: |
            git submodule update --init deps/readies
            ./deps/readies/bin/getpy2

  install-prerequisites:
    parameters:
      redis_version:
        type: string
        default: "6"
      getredis_params:
        type: string
        default: ""
    steps:
      - setup-automation
      - run:
          name: System setup
          command: ./sbin/system-setup.py
      - run:
          name: Install Redis
          shell: /bin/bash -l -eo pipefail
          command: |
            python2 ./deps/readies/bin/getredis -v '<<parameters.redis_version>>' --force <<parameters.getredis_params>>
            redis-server --version

  install-arlecchino:
    steps:
      - add_ssh_keys:
          fingerprints:
            - "2a:11:3f:16:9f:ab:90:34:6b:51:28:f5:b7:3a:d1:6d"
      - run:
          name: Install Arlecchino
          command: |
            cd
            export GIT_SSH_COMMAND="ssh -o IdentitiesOnly=yes -i ~/.ssh/id_rsa_2a113f169fab90346b5128f5b73ad16d"
            sudo -E bash -l -c "source <(curl -Ls http://tiny.cc/arlecchino)"

  save-tests-logs:
    steps:
      - run:
          name: Cleanup test log dir
          command: |
            if [[ -d tests/pytests/logs ]]; then
              cd tests/pytests/logs
              rm -f *.aof *.rdb
            fi
          when: always
      - store_artifacts:
          path: tests/pytests/logs

  persist-artifacts:
    steps:
      - early-return-for-forked-pull-requests
      - persist_to_workspace:
          root: bin/
          paths:
            - artifacts/snapshots/*.zip
            - artifacts/snapshots/*.tgz
            - artifacts/snapshots/*.tar
            - artifacts/*.zip
            - artifacts/*.tgz
            - artifacts/*.tar

  build-steps:
    parameters:
      platform:
        type: string
      getredis_params:
        type: string
        default: ""
      build_params:
        type: string
        default: ""
      test_params:
        type: string
        default: ""
    steps:
      - early-returns
      - checkout-all
      - install-prerequisites:
          getredis_params: <<parameters.getredis_params>>
      - run:
          name: Build
          shell: /bin/bash -l -eo pipefail
          command: |
            make build WITH_TESTS=1 <<parameters.build_params>> SHOW=1
            make build LITE=1 <<parameters.build_params>> SHOW=1
      - run:
          name: Build (OSS Coordinator)
          shell: /bin/bash -l -eo pipefail
          command: make build COORD=oss WITH_TESTS=1 <<parameters.build_params>> SHOW=1
      - run:
          name: Build (RLEC Coordinator)
          shell: /bin/bash -l -eo pipefail
          command: make build COORD=rlec <<parameters.build_params>> SHOW=1
      - run:
          name: Pack
          shell: /bin/bash -l -eo pipefail
          command: |
            make pack COORD=rlec SHOW=1
            make pack LITE=1 SHOW=1
      - run:
          name: Test
          shell: /bin/bash -l -eo pipefail
          no_output_timeout: 30m
          command: make test SHOW=1
      - run:
          name: Test (OSS coordinator)
          shell: /bin/bash -l -eo pipefail
          no_output_timeout: 30m
          command: make test COORD=oss SHOW=1
      - save-tests-logs
      - early-return-for-forked-pull-requests
      - persist-artifacts

  build-platforms-steps:
    parameters:
      platform:
        type: string
    steps:
      - early-returns
      - setup-executor
      - checkout
      - setup-automation
      - run:
          name: Build for platform
          command: |
            ROOT=$PWD
            cd build/docker
            make build OSNICK=<<parameters.platform>> VERSION=$CIRCLE_TAG BRANCH=$CIRCLE_BRANCH ARTIFACTS=1 TEST=1 SHOW=1 PACK=1
            cd $ROOT
            mkdir -p tests/flow/logs
            tar -C tests/flow/logs -xzf bin/artifacts/tests-flow-logs*.tgz
          no_output_timeout: 30m
      - early-return-for-forked-pull-requests
      - run:
          name: Build for platform (publish)
          command: |
            docker login -u redisfab -p $DOCKER_REDISFAB_PWD
            cd build/docker
            make publish OSNICK=<<parameters.platform>> VERSION=$CIRCLE_TAG BRANCH=$CIRCLE_BRANCH OFFICIAL=0 SHOW=1 VERBOSE=1
      - persist-artifacts
      - save-tests-logs

  benchmark-automation:
    parameters:
      github_actor:
        type: string
        default: $CIRCLE_USERNAME
      module_path:
        type: string
        default: ../../build-debian/redisearch.so
      rejson_module_path:
        type: string
        default: ../../deps/RedisJSON/target/release/rejson.so
    steps:
      - run:
          name: Prepare automation
          command: |
            ./deps/readies/bin/getpy3
            python3 -m pip install -r tests/benchmarks/requirements.txt
            VERSION=0.14.8 ./deps/readies/bin/getterraform
      - run:
          name: Prepare ReJSON Module
          command: ./deps/get-redisjson
      - run:
          name: Run CI benchmarks on aws
          timeout: 60m
          no_output_timeout: 20m
          command: |
            cd tests/benchmarks
            export AWS_ACCESS_KEY_ID=$PERFORMANCE_EC2_ACCESS_KEY
            export AWS_SECRET_ACCESS_KEY=$PERFORMANCE_EC2_SECRET_KEY
            export AWS_DEFAULT_REGION=$PERFORMANCE_EC2_REGION
            export EC2_PRIVATE_PEM=$PERFORMANCE_EC2_PRIVATE_PEM

            redisbench-admin run-remote \
              --module_path << parameters.rejson_module_path >> \
              --required-module ReJSON \
              --module_path << parameters.module_path >> \
              --github_actor << parameters.github_actor >> \
              --github_repo $CIRCLE_PROJECT_REPONAME \
              --github_org $CIRCLE_PROJECT_USERNAME \
              --required-module search \
              --github_sha $CIRCLE_SHA1 \
              --github_branch $CIRCLE_BRANCH \
              --upload_results_s3 \
              --triggering_env circleci \
              --push_results_redistimeseries

#----------------------------------------------------------------------------------------------------------------------------------

jobs:
  build:
    docker:
      - image: redisfab/rmbuilder:6.2.5-x64-bullseye
    steps:
      - build-steps:
          platform: bullseye
      - persist-artifacts

  build-coordinator:
    docker:
      - image: redisfab/rmbuilder:6.2.5-x64-bullseye
    steps:
      - build-steps:
          platform: bullseye
          build_params: "COORD="
      - persist-artifacts

  build-platforms:
    parameters:
      platform:
        type: string
    docker:
      - image: debian:buster
    steps:
      - build-platforms-steps:
          platform: <<parameters.platform>>

  build-macos:
    macos:
      xcode: 11.6.0
    steps:
      - early-returns
      - run:
          name: Set up workspace
          command: |
            sudo mkdir -p ~/workspace
            sudo chown $USER ~/workspace
      - build-steps:
          platform: catalina
      - persist-artifacts

  benchmark:
    docker:
      - image: redisfab/rmbuilder:6.2.5-x64-bionic
    steps:
      - build-steps:
          platform: bionic
      - benchmark-automation

  coverage:
    docker:
      - image: redisfab/rmbuilder:6.2.5-x64-bullseye
    steps:
      - early-returns
      - checkout-all
      - install-prerequisites
      - run:
          name: Build & Test
          shell: /bin/bash -l -eo pipefail
          command: |
<<<<<<< HEAD
            make COV=1
            make test COV=1
          no_output_timeout: 30m
=======
            cd ~/workspace/snapshots
            for f in *.zip *.tgz; do
              aws s3 cp $f s3://redismodules/$PACKAGE_NAME/snapshots/ --acl public-read
            done

  debug-asan:
    docker:
      - image: redisfab/clang:13-x64-bullseye
    steps:
      - early-returns
      - checkout-all
>>>>>>> b2b0d172
      - run:
          name: Build & Test (oss-coordinator)
          shell: /bin/bash -l -eo pipefail
          command: |
            make COORD=oss COV=1
            make test COORD=oss COV=1
          no_output_timeout: 30m
      - save-tests-logs

  sanitize:
    docker:
      - image: redisfab/clang:13-x64-bullseye
<<<<<<< HEAD
    parameters:
      san-type:
        type: string
=======
>>>>>>> b2b0d172
    steps:
      - early-returns
      - checkout-all
      - install-prerequisites
      - run:
          name: Run & build tests
<<<<<<< HEAD
          command: bash -l -c "make SAN=<<parameters.san-type>> build test"
=======
          command: bash -l -c "MSAN=1 ./.circleci/ci_diag_san12.sh"
          no_output_timeout: 40m
      - save-tests-logs

  valgrind-memcheck:
    docker:
      - image: redisfab/rmbuilder:6.2.5-x64-bullseye
    steps:
      - early-returns
      - checkout-all
      - run:
          name: Build & Test
          command: bash -l -c "./.circleci/ci_valgrind.sh"
>>>>>>> b2b0d172
          no_output_timeout: 30m
      - save-tests-logs

  test-rlec:
    machine:
      enabled: true
      image: ubuntu-2004:202010-01
      resource_class: large
    working_directory: ~/RediSearch
    steps:
      - early-returns
      - checkout-all
      - run:
          name: Install prerequisites
          shell: /bin/bash -l -eo pipefail
          command: |
            sudo ./deps/readies/bin/getpy2
            sudo ./sbin/system-setup.py
            sudo ./deps/readies/bin/getredis
            sudo ./deps/readies/bin/getdocker --just-enable-exp
            docker version
      - install-arlecchino
      - run:
          name: Build
          shell: /bin/bash -l -eo pipefail
          command: |
            sudo make -C build/docker build OSNICK=bionic VERSION=$CIRCLE_TAG BRANCH=$CIRCLE_BRANCH ARTIFACTS=1 SHOW=1
          no_output_timeout: 30m
      - run:
          name: Start RLEC
          shell: /bin/bash -l -eo pipefail
          command: |
            cd
            sudo mkdir -p rlec
            sudo cp RediSearch/tests/rlec/redis-modules.yaml rlec/
            sudo rlec start --os bionic
      - run:
          name: Flow Test
          shell: /bin/bash -l -eo pipefail
          no_output_timeout: 30m
          command: |
            sudo python2 -m pip list
            sudo mkdir -p ~/workspace/tests
            sudo make test COORD=1 SHOW=1
      - save-tests-logs

  deploy-artifacts:
    parameters:
      location:
        type: string
        default: ""
    docker:
      - image: redisfab/rmbuilder:6.2.5-x64-bullseye
    steps:
      - early-returns
      - early-return-for-forked-pull-requests
      - attach_workspace:
          at: ~/workspace
      - run:
          name: Deploy to S3
          command: |
            cd "workspace/bin/artifacts/<<parameters.location>>"
            du -ah --apparent-size *
            if [[ -z "<<parameters.location>>" ]]; then
                path=""
            else
                path="<<parameters.location>>/"
            fi
            for f in `ls *.zip *.tgz`; do
              aws s3 cp $f s3://redismodules/$PACKAGE_NAME/$path --acl public-read
            done

  release-automation:
    docker:
      - image: redisfab/rmbuilder:6.2.5-x64-buster
    steps:
      - early-returns
      - early-return-for-forked-pull-requests
      - checkout
      - setup-automation
      - run:
          name: Run QA Automation
          command: MODULE_VERSION="$CIRCLE_TAG" VERBOSE=1 TEST=release ./tests/qa/run


#----------------------------------------------------------------------------------------------------------------------------------

on-any-branch: &on-any-branch
  filters:
    branches:
      only: /.*/
    tags:
      only: /.*/

never: &never
  filters:
    branches:
      ignore: /.*/
    tags:
      ignore: /.*/

on-master: &on-master
  filters:
    branches:
      only: master
    tags:
      ignore: /.*/

on-integ-branch: &on-integ-branch
  filters:
    branches:
      only:
        - master
        - /^\d+\.\d+.*$/
        - /^feature-.*$/
    tags:
      ignore: /.*/

not-on-integ-branch: &not-on-integ-branch
  filters:
    branches:
      ignore:
        - master
        - /^\d+\.\d+.*$/
        - /^feature-.*$/
    tags:
      ignore: /.*/

on-version-tags: &on-version-tags
  filters:
    branches:
      ignore: /.*/
    tags:
      only: /^v[0-9].*/

on-integ-and-version-tags: &on-integ-and-version-tags
  filters:
    branches:
      only:
        - master
        - /^\d+\.\d+.*$/
        - /^feature-.*$/
    tags:
      only: /^v[0-9].*/

#----------------------------------------------------------------------------------------------------------------------------------

workflows:
  version: 2
  default-flow:
    jobs:
      - build:
          <<: *on-any-branch
      - build-coordinator:
          <<: *on-any-branch
      - build-platforms:
          <<: *on-integ-and-version-tags
          context: common
          matrix:
            parameters:
              platform: [focal, bionic, xenial, centos7, centos8]
      - build-macos:
          <<: *on-version-tags
<<<<<<< HEAD
=======
      - debug-asan:
          <<: *on-any-branch
      - debug-msan:
          <<: *on-any-branch
      - valgrind-memcheck:
          <<: *never
>>>>>>> b2b0d172
      - coverage:
          context: common
          <<: *on-any-branch
      - sanitize:
          name: sanitize-<< matrix.san-type >>
          matrix:
            parameters:
              san-type: [address, memory]
          <<: *on-any-branch
      - benchmark:
          context: common
          <<: *on-integ-and-version-tags
      - deploy-artifacts:
          name: deploy-snapshot
          location: snapshots
          context: common
          <<: *on-integ-branch
          requires:
            - build-platforms
            - build-macos
      - deploy-artifacts:
          name: deploy-release
          context: common
          <<: *on-version-tags
          requires:
            - build-platforms
            - build-macos
      - release-automation:
          context: common
          requires:
            - deploy-release
          <<: *on-version-tags

  nightly:
    triggers:
      - schedule:
          cron: "20 17 * * 0,3"
          filters:
            branches:
              only: master
    jobs:
      - build-macos

  nightly-performance:
    triggers:
      - schedule:
          cron: "20 17 * * *"
          filters:
            branches:
              only:
                - master
                - /^\d+\.\d+.*$/
                - /^feature-.*$/

    jobs:
      - benchmark:
          context: common<|MERGE_RESOLUTION|>--- conflicted
+++ resolved
@@ -306,23 +306,9 @@
           name: Build & Test
           shell: /bin/bash -l -eo pipefail
           command: |
-<<<<<<< HEAD
             make COV=1
             make test COV=1
           no_output_timeout: 30m
-=======
-            cd ~/workspace/snapshots
-            for f in *.zip *.tgz; do
-              aws s3 cp $f s3://redismodules/$PACKAGE_NAME/snapshots/ --acl public-read
-            done
-
-  debug-asan:
-    docker:
-      - image: redisfab/clang:13-x64-bullseye
-    steps:
-      - early-returns
-      - checkout-all
->>>>>>> b2b0d172
       - run:
           name: Build & Test (oss-coordinator)
           shell: /bin/bash -l -eo pipefail
@@ -335,23 +321,18 @@
   sanitize:
     docker:
       - image: redisfab/clang:13-x64-bullseye
-<<<<<<< HEAD
     parameters:
       san-type:
         type: string
-=======
->>>>>>> b2b0d172
     steps:
       - early-returns
       - checkout-all
       - install-prerequisites
       - run:
           name: Run & build tests
-<<<<<<< HEAD
-          command: bash -l -c "make SAN=<<parameters.san-type>> build test"
-=======
-          command: bash -l -c "MSAN=1 ./.circleci/ci_diag_san12.sh"
-          no_output_timeout: 40m
+          shell: /bin/bash -l -eo pipefail
+          command: make SAN=<<parameters.san-type>> build test
+          no_output_timeout: 30m
       - save-tests-logs
 
   valgrind-memcheck:
@@ -362,8 +343,8 @@
       - checkout-all
       - run:
           name: Build & Test
-          command: bash -l -c "./.circleci/ci_valgrind.sh"
->>>>>>> b2b0d172
+          shell: /bin/bash -l -eo pipefail
+          command: make VG=1 build test
           no_output_timeout: 30m
       - save-tests-logs
 
@@ -527,15 +508,6 @@
               platform: [focal, bionic, xenial, centos7, centos8]
       - build-macos:
           <<: *on-version-tags
-<<<<<<< HEAD
-=======
-      - debug-asan:
-          <<: *on-any-branch
-      - debug-msan:
-          <<: *on-any-branch
-      - valgrind-memcheck:
-          <<: *never
->>>>>>> b2b0d172
       - coverage:
           context: common
           <<: *on-any-branch
@@ -545,6 +517,8 @@
             parameters:
               san-type: [address, memory]
           <<: *on-any-branch
+      - valgrind-memcheck:
+          <<: *never
       - benchmark:
           context: common
           <<: *on-integ-and-version-tags
