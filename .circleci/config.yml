version: 2.1

commands:
  early-returns:
    steps:
      - run:
          name: Early return if this is a docs build
          command: |
            if [[ $CIRCLE_BRANCH == *docs ]]; then
              echo "Identifies as documents PR, no testing required."
              circleci step halt
            fi
      - run:
          name: Early return if this branch should ignore CI
          command: |
            if [[ $CIRCLE_BRANCH == *noci ]]; then
              echo "Identifies as actively ignoring CI, no testing required."
              circleci step halt
            fi

  early-return-for-forked-pull-requests:
    description: >-
      If this build is from a fork, stop executing the current job and return success.
      This is useful to avoid steps that will fail due to missing credentials.
    steps:
      - run:
          name: Early return if this build is from a forked PR
          command: |
            if [[ -n "$CIRCLE_PR_NUMBER" ]]; then
              echo "Nothing to do for forked PRs, so marking this step successful"
              circleci step halt
            fi

  setup-executor:
    steps:
      - run:
          name: Setup executor
          command: |
            apt-get -qq update
            apt-get -q install -y git openssh-client curl ca-certificates make tar gzip
            bash <(curl -fsSL https://raw.githubusercontent.com/docker/docker-install/master/install.sh)
      - setup_remote_docker:
          version: 20.10.14
          docker_layer_caching: true

  checkout-all:
    steps:
      - checkout
      - run:
          name: Checkout submodules
          command: git submodule update --init --recursive

  setup-automation:
    steps:
      - run:
          name: Setup automation
          command: |
            git submodule update --init deps/readies
            ./deps/readies/bin/getpy3
            python3 -m pip install -q awscli

  install-prerequisites:
    parameters:
      redis_version:
        type: string
        default: "6"
      getredis_params:
        type: string
        default: ""
    steps:
      - setup-automation
      - run:
          name: System setup
          shell: /bin/bash -l -eo pipefail
          command: |
            ./sbin/system-setup.py
            python3 -m pip list
      - run:
          name: Install Redis
          shell: /bin/bash -l -eo pipefail
          command: |
            python3 ./deps/readies/bin/getredis -v '<<parameters.redis_version>>' --force <<parameters.getredis_params>>
            redis-server --version

  save-tests-logs:
    steps:
      - run:
          name: Cleanup test log dir
          command: |
            rm -f tests/pytests/logs/*.{aof,rdb}
          when: always
      - store_artifacts:
          path: tests/pytests/logs

  persist-artifacts:
    steps:
      - early-return-for-forked-pull-requests
      - run:
          name: List artifacts
          command: |
            cd bin/artifacts
            du -ah --apparent-size *
      - persist_to_workspace:
          root: bin/
          paths:
            - artifacts/*.zip
            - artifacts/*.tgz
            - artifacts/*.tar

  build-steps:
    parameters:
      redis_version:
        type: string
        default: "6"
      getredis_params:
        type: string
        default: ""
      build_params:
        type: string
        default: ""
      run_pack:
        type: boolean
        default: true
    steps:
      - early-returns
      - checkout-all
      - install-prerequisites:
          redis_version: <<parameters.redis_version>>
          getredis_params: <<parameters.getredis_params>>
      - run:
          name: Build (Search)
          shell: /bin/bash -l -eo pipefail
          command: |
            make build <<parameters.build_params>> SHOW=1
      - run:
          name: Build (Search Lite)
          shell: /bin/bash -l -eo pipefail
          command: |
            make build LITE=1 <<parameters.build_params>> SHOW=1
      - run:
          name: Build (OSS Coordinator)
          shell: /bin/bash -l -eo pipefail
          command: make build COORD=oss <<parameters.build_params>> SHOW=1
      - run:
          name: Build (RLEC Coordinator)
          shell: /bin/bash -l -eo pipefail
          command: make build COORD=rlec <<parameters.build_params>> SHOW=1
      - when:
          condition: << parameters.run_pack >>
          steps:
            - run:
                name: Pack
                shell: /bin/bash -l -eo pipefail
                command: |
                  make pack SHOW=1
                  make pack COORD=rlec SHOW=1
                  make pack LITE=1 SHOW=1

  test-steps:
    parameters:
      test_params:
        type: string
        default: ""
    steps:
      - run:
          name: Test (Search)
          shell: /bin/bash -l -eo pipefail
          no_output_timeout: 30m
          command: make test PLATFORM_MODE=1 SHOW=1
      - run:
          name: Test (OSS Coordinator)
          shell: /bin/bash -l -eo pipefail
          no_output_timeout: 30m
          command: make test COORD=oss PLATFORM_MODE=1 SHOW=1
      - save-tests-logs

  build-platforms-steps:
    parameters:
      platform:
        type: string
    steps:
      - early-returns
      - setup-executor
      - checkout-all
      - setup-automation
      - run:
          name: Build for platform
          shell: /bin/bash -l -eo pipefail
          command: |
            cd build/docker
            make build OSNICK=<<parameters.platform>> VERSION=$CIRCLE_TAG BRANCH=$CIRCLE_BRANCH TEST=1 OFFICIAL=1 SHOW=1 VERBOSE=1
          no_output_timeout: 30m
      - save-tests-logs
      - early-return-for-forked-pull-requests
      - run:
          name: Upload artifacts to S3
          shell: /bin/bash -l -eo pipefail
          command: |
            if [[ -n $CIRCLE_BRANCH ]]; then
                make upload-artifacts OSNICK=<<parameters.platform>> SHOW=1
            fi
      - run:
          name: Publish container
          shell: /bin/bash -l -eo pipefail
          command: |
            docker login -u redisfab -p $DOCKER_REDISFAB_PWD
            cd build/docker
            make publish OSNICK=<<parameters.platform>> VERSION=$CIRCLE_TAG BRANCH=$CIRCLE_BRANCH OFFICIAL=1 SHOW=1 VERBOSE=1
      - persist-artifacts

  vm-build-platforms-steps:
    parameters:
      platform:
        type: string
    steps:
      - early-returns
      - checkout-all
      - setup-automation
      - run:
          name: Install Docker
          shell: /bin/bash -l -eo pipefail
          command: ./deps/readies/bin/getdocker
      - run:
          name: Build for platform
          command: |
            cd build/docker
            make build OSNICK=<<parameters.platform>> VERSION=$CIRCLE_TAG BRANCH=$CIRCLE_BRANCH TEST=1 OFFICIAL=1 SHOW=1 VERBOSE=1
          no_output_timeout: 30m
      - save-tests-logs
      - early-return-for-forked-pull-requests
      - run:
          name: Upload artifacts to S3
          command: |
            if [[ -n $CIRCLE_BRANCH ]]; then
                make upload-artifacts OSNICK=<<parameters.platform>> SHOW=1
            fi
      - run:
          name: Publish container
          command: |
            docker login -u redisfab -p $DOCKER_REDISFAB_PWD
            cd build/docker
            make publish OSNICK=<<parameters.platform>> VERSION=$CIRCLE_TAG BRANCH=$CIRCLE_BRANCH OFFICIAL=1 SHOW=1 VERBOSE=1
      - persist-artifacts

  benchmark-steps:
    parameters:
      github_actor:
        type: string
        default: $CIRCLE_USERNAME
      module_path:
        type: string
        default: bin/linux-x64-release/search/redisearch.so
      profile_env:
        type: string
        default: "0"
      benchmark_glob:
        type: string
        default: "*.yml"
      triggering_env:
        type: string
        default: "circleci"
      allowed_envs:
        type: string
        default: "oss-standalone"
    steps:
      - run:
          name: Prepare automation
          command: |
            ./deps/readies/bin/getpy3
            python3 -m pip install -r tests/benchmarks/requirements.txt
            VERSION=0.14.8 ./deps/readies/bin/getterraform
      - run:
          name: Prepare ReJSON Module
          command: MODULE_FILE=bin/REJSON_PATH ./sbin/get-redisjson
      - run:
          name: Run CI benchmarks on aws for envs << parameters.allowed_envs >>
          timeout: 60m
          no_output_timeout: 40m
          command: |
            ROOT="$PWD"
            cd tests/benchmarks
            export AWS_ACCESS_KEY_ID=$PERFORMANCE_EC2_ACCESS_KEY
            export AWS_SECRET_ACCESS_KEY=$PERFORMANCE_EC2_SECRET_KEY
            export AWS_DEFAULT_REGION=$PERFORMANCE_EC2_REGION
            export EC2_PRIVATE_PEM=$PERFORMANCE_EC2_PRIVATE_PEM
            export PROFILE=<< parameters.profile_env >>
            export BENCHMARK_GLOB=<< parameters.benchmark_glob >>
            export PERF_CALLGRAPH_MODE="dwarf"
            export MAX_PROFILERS=3
            redisbench-admin run-remote \
              --module_path $(cat $ROOT/bin/REJSON_PATH) \
              --module_path $ROOT/<< parameters.module_path >> \
              --github_actor << parameters.github_actor >> \
              --github_repo $CIRCLE_PROJECT_REPONAME \
              --github_org $CIRCLE_PROJECT_USERNAME \
              --required-module search \
              --github_sha $CIRCLE_SHA1 \
              --github_branch $CIRCLE_BRANCH \
              --upload_results_s3 \
              --fail_fast \
              --triggering_env << parameters.triggering_env >> \
              --push_results_redistimeseries \
              --allowed-envs << parameters.allowed_envs >>

#----------------------------------------------------------------------------------------------------------------------------------

jobs:
  build-linux-debian:
    docker:
      - image: redisfab/rmbuilder:6.2.7-x64-bullseye
    parameters:
      redis_version:
        type: string
        default: "6"
      upload:
        type: string
        default: "yes"
    steps:
      - build-steps:
          redis_version: <<parameters.redis_version>>
      - test-steps
      - run:
          name: Persist artifacts?
          command: |
            if [[ "<<parameters.upload>>" != "yes" ]]; then
              circleci step halt
            fi
      - persist-artifacts

  build-platforms:
    parameters:
      platform:
        type: string
    # docker:
    #   - image: debian:bullseye
    machine:
      enabled: true
      image: ubuntu-2004:202010-01
      resource_class: large
    steps:
      - vm-build-platforms-steps:
          platform: <<parameters.platform>>

  build-arm-platforms:
    parameters:
      platform:
        type: string
    machine:
      image: ubuntu-2004:202101-01
    resource_class: arm.medium
    steps:
      - vm-build-platforms-steps:
          platform: <<parameters.platform>>

  build-macos:
    macos:
      xcode: 11.7.0
    resource_class: macos.x86.medium.gen2
    parameters:
      upload:
        type: string
        default: "yes"
    steps:
      - early-returns
      # - run:
      #     name: Brew upgrade
      #     command: brew upgrade
      - run:
          name: Set up workspace
          command: mkdir -p ~/workspace
      - build-steps
      - test-steps
      - run:
          name: Persist artifacts?
          command: |
            if [[ "<<parameters.upload>>" != "yes" ]]; then
              circleci step halt
            fi
      - run:
          name: Upload artifacts to S3
          command: |
            if [[ -n $CIRCLE_BRANCH && "<<parameters.upload>>" == "yes" ]]; then
                make upload-artifacts SHOW=1
            fi
      - persist-artifacts

<<<<<<< HEAD
=======
  benchmark-search-oss-standalone:
    docker:
      - image: redisfab/rmbuilder:6.2.7-x64-bullseye
    steps:
      - build-steps:
          platform: bionic
          run_pack: false
      - benchmark-automation:
          platform: bionic
          benchmark_glob: "search*.yml"
  
  benchmark-vecsim-oss-standalone:
    docker:
      - image: redisfab/rmbuilder:6.2.7-x64-bullseye
    steps:
      - build-steps:
          platform: bionic
          run_pack: false
      - benchmark-automation:
          platform: bionic
          benchmark_glob: "vecsim*.yml"

  benchmark-search-oss-cluster:
    docker:
      - image: redisfab/rmbuilder:6.2.7-x64-bullseye
    steps:
      - build-steps:
          platform: bionic
          run_pack: false
      - benchmark-automation:
          platform: bionic
          benchmark_glob: "search*.yml"
          module_path: bin/linux-x64-release/coord-oss/module-oss.so
          allowed_envs: oss-cluster

  benchmark-search-oss-standalone-profiler:
    docker:
      - image: redisfab/rmbuilder:6.2.7-x64-bullseye
    steps:
      - build-steps:
          platform: bionic
          build_params: PROFILE=1
          run_pack: false
      - benchmark-automation:
          profile_env: "1"
          platform: bionic
          triggering_env: "circleci.profilers" # results generated with profilers attached are not mixed with the ones without it
          module_path: bin/linux-x64-release-profile/search/redisearch.so
          benchmark_glob: "search*.yml"

  benchmark-vecsim-oss-standalone-profiler:
    docker:
      - image: redisfab/rmbuilder:6.2.7-x64-bullseye
    steps:
      - build-steps:
          platform: bionic
          build_params: PROFILE=1
          run_pack: false
      - benchmark-automation:
          profile_env: "1"
          platform: bionic
          triggering_env: "circleci.profilers" # results generated with profilers attached are not mixed with the ones without it
          module_path: bin/linux-x64-release-profile/search/redisearch.so
          benchmark_glob: "vecsim*.yml"

>>>>>>> 24473497
  coverage:
    docker:
      - image: redisfab/rmbuilder:6.2.7-x64-bullseye
    steps:
      - early-returns
      - checkout-all
      - install-prerequisites
      - run:
          name: Build & Test
          shell: /bin/bash -l -eo pipefail
          command: |
            make coverage PLATFORM_MODE=1 SHOW=1
            make upload-cov SHOW=1
          no_output_timeout: 30m
      - save-tests-logs

  sanitize:
    docker:
      - image: redisfab/clang:13-x64-bullseye
    parameters:
      san-type:
        type: string
    steps:
      - early-returns
      - checkout-all
      - install-prerequisites
      - run:
          name: Build & test (Search)
          shell: /bin/bash -l -eo pipefail
          command: make SAN=<<parameters.san-type>> build test SHOW=1
          no_output_timeout: 30m
#      - run:
#          name: Build & test (OSS Coordinator)
#          shell: /bin/bash -l -eo pipefail
#          command: make SAN=<<parameters.san-type>> COORD=oss build test SHOW=1
#          no_output_timeout: 30m
      - save-tests-logs

  valgrind-memcheck:
    docker:
      - image: redisfab/rmbuilder:6.2.7-x64-bullseye
    steps:
      - early-returns
      - checkout-all
      - run:
          name: Build & Test
          shell: /bin/bash -l -eo pipefail
          command: make VG=1 build test SHOW=1
          no_output_timeout: 30m
      - save-tests-logs

  test-rlec:
    machine:
      enabled: true
      image: ubuntu-2004:202010-01
      resource_class: large
    working_directory: ~/RediSearch
    steps:
      - early-returns
      - checkout-all
      - setup-automation
      - run:
          name: Install prerequisites
          shell: /bin/bash -l -eo pipefail
          command: |
            ./sbin/system-setup.py
            ./deps/readies/bin/getredis
            ./deps/readies/bin/getdocker --just-enable-exp
            docker version
      - run:
          name: Install Arlecchino
          command: |
            FORCE=1 ./deps/readies/bin/getrlec
      - run:
          name: Build
          shell: /bin/bash -l -eo pipefail
          command: |
            make -C build/docker build OSNICK=bionic VERSION=$CIRCLE_TAG BRANCH=$CIRCLE_BRANCH SHOW=1
          no_output_timeout: 30m
      - run:
          name: Start RLEC
          shell: /bin/bash -l -eo pipefail
          command: |
            cd
            mkdir -p rlec
            cp RediSearch/tests/rlec/redis-modules.yaml rlec/
            rlec start --os bionic
      - run:
          name: Flow Test
          shell: /bin/bash -l -eo pipefail
          no_output_timeout: 30m
          command: |
            python3 -m pip list
            mkdir -p ~/workspace/tests
            make test COORD=1 PLATFORM_MODE=1 SHOW=1
      - save-tests-logs

  upload-artifacts:
    parameters:
      staging-lab:
        type: string
        default: "0"
    docker:
      - image: redisfab/rmbuilder:6.2.7-x64-bullseye
    steps:
      - early-returns
      - early-return-for-forked-pull-requests
      - checkout
      - setup-automation
      - attach_workspace:
          at: ~/workspace
      - run:
          name: Upload artifacts to S3
          command: |
            mkdir -p bin
            ln -s ~/workspace/artifacts bin/artifacts
            if [[ -n $CIRCLE_TAG && "<<parameters.staging-lab>>" != 1 ]]; then
                make upload-release SHOW=1
            else
                make upload-release SHOW=1 STAGING=1
            fi

  release-qa-tests:
    docker:
      - image: redisfab/rmbuilder:6.2.7-x64-bullseye
    steps:
      - early-returns
      - early-return-for-forked-pull-requests
      - checkout
      - setup-automation
      - run:
          name: Run QA Automation (RediSearch)
          command: ./tests/qa/qatests -m "$CIRCLE_TAG"
      - run:
          name: Run QA Automation (RediSearch Light)
          command: ./tests/qa/qatests -m "$CIRCLE_TAG" --light
      - run:
          name: Run QA Automation (RediSearch/VecSim)
          command: ./tests/qa/qatests -m "$CIRCLE_TAG" --vecsim
      - run:
          name: Run QA Automation (RediSearch Light/VecSim)
          command: ./tests/qa/qatests -m "$CIRCLE_TAG" --vecsim --light

  benchmarks:
    docker:
      - image: redisfab/rmbuilder:6.2.5-x64-bionic
    steps:
      - build-steps
      - benchmark-steps

#----------------------------------------------------------------------------------------------------------------------------------

on-any-branch: &on-any-branch
  filters:
    branches:
      only: /.*/
    tags:
      only: /.*/

never: &never
  filters:
    branches:
      ignore: /.*/
    tags:
      ignore: /.*/

on-master: &on-master
  filters:
    branches:
      only: master
    tags:
      ignore: /.*/

on-integ-branch: &on-integ-branch
  filters:
    branches:
      only:
        - master
        - /^\d+\.\d+.*$/
        - /^feature-.*$/
        - /^perf-.*$/
    tags:
      ignore: /.*/

not-on-integ-branch: &not-on-integ-branch
  filters:
    branches:
      ignore:
        - master
        - /^\d+\.\d+.*$/
        - /^feature-.*$/
        - /^perf-.*$/
    tags:
      ignore: /.*/

on-version-tags: &on-version-tags
  filters:
    branches:
      ignore: /.*/
    tags:
      only: /^v[0-9].*/

on-integ-and-version-tags: &on-integ-and-version-tags
  filters:
    branches:
      only:
        - master
        - /^\d+\.\d+.*$/
        - /^feature-.*$/
        - /^perf-.*$/
    tags:
      only: /^v[0-9].*/

on-perf-and-version-tags: &on-perf-and-version-tags
  filters:
    branches:
      only:
        - master
        - /^\d+\.\d+.*$/
        - /^perf.*$/
    tags:
      only: /^v[0-9].*/

#----------------------------------------------------------------------------------------------------------------------------------

workflows:
  version: 2
  default-flow:
    jobs:
      - build-linux-debian:
          name: build
          <<: *not-on-integ-branch
      - build-platforms:
          #@@<<: *on-integ-and-version-tags
          <<: *on-any-branch
          context: common
          matrix:
            parameters:
              #@@ platform: [jammy, focal, bionic, xenial, centos7, rocky8, bullseye]
              platform: [bionic, centos7]
      - build-arm-platforms:
          <<: *on-integ-and-version-tags
          context: common
          matrix:
            parameters:
              platform: [bionic]
      - build-macos:
          <<: *on-integ-and-version-tags
          context: common
      - coverage:
          <<: *on-any-branch
      - sanitize:
          name: sanitize-<< matrix.san-type >>
          <<: *on-any-branch
          matrix:
            parameters:
              san-type: [address] # [address, memory]
      - valgrind-memcheck:
          <<: *never
<<<<<<< HEAD
      - benchmarks:
=======
      - benchmark-search-oss-standalone:
>>>>>>> 24473497
          context: common
          <<: *on-perf-and-version-tags
      - benchmark-vecsim-oss-standalone:
          context: common
          <<: *on-perf-and-version-tags
      - benchmark-search-oss-cluster:
          context: common
          <<: *on-perf-and-version-tags
      - benchmark-search-oss-standalone-profiler:
          context: common
          <<: *on-perf-and-version-tags
      - benchmark-vecsim-oss-standalone-profiler:
          context: common
          <<: *on-perf-and-version-tags
      - upload-artifacts:
          name: upload-artifacts-to-staging-lab
          staging-lab: "1"
          context: common
          <<: *on-integ-branch
          requires:
            - build-platforms
            - build-arm-platforms
            - build-macos
      - upload-artifacts:
          name: upload-release-artifacts
          context: common
          <<: *on-version-tags
          requires:
            - build-platforms
            - build-arm-platforms
            - build-macos
      - release-qa-tests:
          context: common
          <<: *on-version-tags
          requires:
            - upload-release-artifacts

  nightly:
    triggers:
      - schedule:
          cron: "20 17 * * 0,3"
          filters:
            branches:
              only:
                - master
                - /^\d+\.\d+.*$/
                - /^feature-.*$/
    jobs:
      - build-macos:
          upload: "no"
      - build-linux-debian:
          name: build-with-redis-<<matrix.redis_version>>
          matrix:
            parameters:
              redis_version: ["6.0", "7", "unstable"]

  nightly-benchmarks:
    triggers:
      - schedule:
          cron: "20 17 * * *"
          filters:
            branches:
              only:
                - master
                - /^\d+\.\d+.*$/
                - /^feature-.*$/

    jobs:
<<<<<<< HEAD
      - benchmarks:
=======
      - benchmark-search-oss-standalone:
          context: common
      - benchmark-vecsim-oss-standalone:
          context: common
      - benchmark-vecsim-oss-standalone-profiler:
          context: common
      - benchmark-search-oss-standalone-profiler:
>>>>>>> 24473497
          context: common<|MERGE_RESOLUTION|>--- conflicted
+++ resolved
@@ -384,8 +384,6 @@
             fi
       - persist-artifacts
 
-<<<<<<< HEAD
-=======
   benchmark-search-oss-standalone:
     docker:
       - image: redisfab/rmbuilder:6.2.7-x64-bullseye
@@ -404,7 +402,7 @@
       - build-steps:
           platform: bionic
           run_pack: false
-      - benchmark-automation:
+      - benchmark-steps:
           platform: bionic
           benchmark_glob: "vecsim*.yml"
 
@@ -415,7 +413,7 @@
       - build-steps:
           platform: bionic
           run_pack: false
-      - benchmark-automation:
+      - benchmark-steps:
           platform: bionic
           benchmark_glob: "search*.yml"
           module_path: bin/linux-x64-release/coord-oss/module-oss.so
@@ -429,7 +427,7 @@
           platform: bionic
           build_params: PROFILE=1
           run_pack: false
-      - benchmark-automation:
+      - benchmark-steps:
           profile_env: "1"
           platform: bionic
           triggering_env: "circleci.profilers" # results generated with profilers attached are not mixed with the ones without it
@@ -444,14 +442,13 @@
           platform: bionic
           build_params: PROFILE=1
           run_pack: false
-      - benchmark-automation:
+      - benchmark-steps:
           profile_env: "1"
           platform: bionic
           triggering_env: "circleci.profilers" # results generated with profilers attached are not mixed with the ones without it
           module_path: bin/linux-x64-release-profile/search/redisearch.so
           benchmark_glob: "vecsim*.yml"
 
->>>>>>> 24473497
   coverage:
     docker:
       - image: redisfab/rmbuilder:6.2.7-x64-bullseye
@@ -595,12 +592,6 @@
           name: Run QA Automation (RediSearch Light/VecSim)
           command: ./tests/qa/qatests -m "$CIRCLE_TAG" --vecsim --light
 
-  benchmarks:
-    docker:
-      - image: redisfab/rmbuilder:6.2.5-x64-bionic
-    steps:
-      - build-steps
-      - benchmark-steps
 
 #----------------------------------------------------------------------------------------------------------------------------------
 
@@ -711,11 +702,7 @@
               san-type: [address] # [address, memory]
       - valgrind-memcheck:
           <<: *never
-<<<<<<< HEAD
-      - benchmarks:
-=======
       - benchmark-search-oss-standalone:
->>>>>>> 24473497
           context: common
           <<: *on-perf-and-version-tags
       - benchmark-vecsim-oss-standalone:
@@ -784,9 +771,6 @@
                 - /^feature-.*$/
 
     jobs:
-<<<<<<< HEAD
-      - benchmarks:
-=======
       - benchmark-search-oss-standalone:
           context: common
       - benchmark-vecsim-oss-standalone:
@@ -794,5 +778,4 @@
       - benchmark-vecsim-oss-standalone-profiler:
           context: common
       - benchmark-search-oss-standalone-profiler:
->>>>>>> 24473497
           context: common