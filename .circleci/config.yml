version: 2.1

parameters:
  run_default_flow:
    default: true
    type: boolean
  run_benchmark_flow_label:
    default: false
    type: boolean
  run_nightly_flow_label:
    default: false
    type: boolean
  run_nightly_twice_a_week_flow_label:
    default: false
    type: boolean

commands:
  early-returns:
    steps:
      - run:
          name: Early return if this is a docs build
          command: |
            if [[ $CIRCLE_BRANCH == *docs ]]; then
              echo "Identifies as documents PR, no testing required."
              circleci step halt
            fi
      - run:
          name: Early return if this branch should ignore CI
          command: |
            if [[ $CIRCLE_BRANCH == *noci ]]; then
              echo "Identifies as actively ignoring CI, no testing required."
              circleci step halt
            fi

  early-return-for-forked-pull-requests:
    description: >-
      If this build is from a fork, stop executing the current job and return success.
      This is useful to avoid steps that will fail due to missing credentials.
    steps:
      - run:
          name: Early return if this build is from a forked PR
          command: |
            if [[ -n "$CIRCLE_PR_NUMBER" ]]; then
              echo "Nothing to do for forked PRs, so marking this step successful"
              circleci step halt
            fi

  setup-executor:
    steps:
      - run:
          name: Setup executor
          command: |
            apt-get -qq update
            apt-get -q install -y git openssh-client curl ca-certificates make tar gzip
            bash <(curl -fsSL https://raw.githubusercontent.com/docker/docker-install/master/install.sh)
      - setup_remote_docker:
          version: 20.10.14
          docker_layer_caching: true

  checkout-all:
    steps:
      - checkout
      - run:
          name: Checkout submodules
          command: git submodule update --init --recursive

  setup-automation:
    steps:
      - run:
          name: Setup automation
          command: |
            git submodule update --init deps/readies
            if [[ $(uname -s) == Darwin ]]; then rm -f /usr/local/bin/python3; fi
            VERBOSE=1 ./deps/readies/bin/getpy3
      - run:
          name: Setup automation (part 2)
          shell: /bin/bash -l -eo pipefail
          no_output_timeout: 30m
          command: |
            export HOMEBREW_NO_AUTO_UPDATE=1
            ./deps/readies/bin/getaws
            ls -l /usr/local/bin/python* || true
            echo "python3: $(command -v python3)"
            python3 --version
            python3 -m pip list

  install-prerequisites:
    parameters:
      redis_version:
        type: string
        default: "7"
      getredis_params:
        type: string
        default: ""
    steps:
      - setup-automation
      - run:
          name: System setup
          shell: /bin/bash -l -eo pipefail
          command: |
            ./sbin/system-setup.py
            python3 -m pip list
      - run:
          name: Install Redis
          shell: /bin/bash -l -eo pipefail
          command: |
            python3 ./deps/readies/bin/getredis -v '<<parameters.redis_version>>' --force <<parameters.getredis_params>>
            redis-server --version

  save-tests-logs:
    steps:
      - run:
          name: Pack logs
          shell: /bin/bash -l -eo pipefail
          command: ./sbin/circleci-pack-logs
          when: always
      - store_artifacts:
          path: logs/

  persist-artifacts:
    steps:
      - early-return-for-forked-pull-requests
      - run:
          name: List artifacts
          command: |
            cd bin/artifacts
            du -ah --apparent-size *
      - persist_to_workspace:
          root: bin/
          paths:
            - artifacts/*.zip
            - artifacts/*.tgz
            - artifacts/*.tar

  build-steps:
    parameters:
      redis_version:
        type: string
        default: "7"
      getredis_params:
        type: string
        default: ""
      build_params:
        type: string
        default: ""
      run_pack:
        type: boolean
        default: true
      mt_build:
        type: string
        default: "no"
    steps:
      - early-returns
      - checkout-all
      - install-prerequisites:
          redis_version: <<parameters.redis_version>>
          getredis_params: <<parameters.getredis_params>>
      - run:
          name: Prepare Conan dependencies
          shell: /bin/bash -l -eo pipefail
          command: |
            make conan <<parameters.build_params>> SHOW=1 NPROC=16
      - run:
          name: Build (Search)
          shell: /bin/bash -l -eo pipefail
          command: |
            if [[ "<<parameters.mt_build>>" == "yes" ]]; then
                export REDISEARCH_MT_BUILD=0
            fi
            make build <<parameters.build_params>> SHOW=1 NPROC=16
      - run:
          name: Build (Search Lite)
          shell: /bin/bash -l -eo pipefail
          command: |
            make build LITE=1 <<parameters.build_params>> SHOW=1 NPROC=16
      - run:
          name: Build (OSS Coordinator)
          shell: /bin/bash -l -eo pipefail
          command: make build COORD=oss <<parameters.build_params>> SHOW=1 NPROC=16
      - run:
          name: Build (RLEC Coordinator)
          shell: /bin/bash -l -eo pipefail
          command: make build COORD=rlec <<parameters.build_params>> SHOW=1 NPROC=16
      - when:
          condition: << parameters.run_pack >>
          steps:
            - run:
                name: Pack
                shell: /bin/bash -l -eo pipefail
                command: |
                  make pack SHOW=1
                  make pack COORD=rlec SHOW=1
                  make pack LITE=1 SHOW=1

  test-steps:
    parameters:
      test_params:
        type: string
        default: ""
      mt_build:
        type: string
        default: "no"
      run_step:
        type: string
        default: ""
    steps:
      - when:
          condition:
            or:
              - equal : [ << parameters.run_step >>, ""]
              - equal : [ << parameters.run_step >>, "search"]
          steps:
            - run:
                name: Test (Search)
                shell: /bin/bash -l -eo pipefail
                no_output_timeout: 30m
                command: |
                  if [[ "<<parameters.mt_build>>" == "yes" ]]; then
                      export REDISEARCH_MT_BUILD=0
                  fi
                  make test TEST_PARALLEL=16 CLEAR_LOGS=0 SHOW=1 <<parameters.test_params>>
      - when:
          condition:
            or:
              - equal : [ << parameters.run_step >>, ""]
              - equal : [ << parameters.run_step >>, "coordinator"]
          steps:
            - run:
                name: Test (OSS Coordinator)
                shell: /bin/bash -l -eo pipefail
                no_output_timeout: 30m
                command: make test COORD=oss TEST_PARALLEL=16 CLEAR_LOGS=0 SHOW=1 <<parameters.test_params>>
      - save-tests-logs

  vm-build-platforms-steps:
    parameters:
      platform:
        type: string
      redis_version:
        type: string
        default: "7"
      getredis_params:
        type: string
        default: ""
    steps:
      - early-returns
      - checkout-all
      - setup-automation
      - run:
          name: Install Docker
          shell: /bin/bash -l -eo pipefail
          command: ./deps/readies/bin/getdocker
      - run:
          name: Install Redis
          shell: /bin/bash -l -eo pipefail
          command: ./deps/readies/bin/getredis -v '<<parameters.redis_version>>' --force <<parameters.getredis_params>>
      - run:
          name: Build for platform
          command: |
            ROOT="$PWD"
            cd build/docker
            export REDISEARCH_MT_BUILD=0
            make build verify OSNICK=<<parameters.platform>> VERSION=$CIRCLE_TAG BRANCH=$CIRCLE_BRANCH TEST=1 OFFICIAL=1 SHOW=1 VERBOSE=1
            cd $ROOT
            if [[ -e bin/artifacts/tests/tests-pytests-logs*.tgz ]]; then
                mkdir -p tests/pytests/logs
                tar -xzf bin/artifacts/tests/tests-pytests-logs*.tgz
            fi
          no_output_timeout: 30m
      - save-tests-logs
      - early-return-for-forked-pull-requests
      - run:
          name: Upload artifacts to S3
          command: |
            if [[ -n $CIRCLE_BRANCH ]]; then
                make upload-artifacts OSNICK=<<parameters.platform>> SHOW=1
            fi
      - persist-artifacts

  benchmark-steps:
    parameters:
      github_actor:
        type: string
        default: $CIRCLE_USERNAME
      module_path:
        type: string
        default: bin/linux-x64-release/search/redisearch.so
      profile_env:
        type: string
        default: "0"
      benchmark_glob:
        type: string
        default: "*.yml"
      triggering_env:
        type: string
        default: "circleci"
      allowed_envs:
        type: string
        default: "oss-standalone"
      allowed_setups:
        type: string
        default: ""
      benchmark_runner_group_member_id:
        type: string
        default: "1"
      benchmark_runner_group_total:
        type: string
        default: "1"
    steps:
      - run:
          name: Prepare automation
          command: |
            ./deps/readies/bin/getpy3
            python3 -m pip install -r tests/benchmarks/requirements.txt
            VERSION=0.14.8 ./deps/readies/bin/getterraform
      - run:
          name: Prepare ReJSON Module
          command: MODULE_FILE=bin/REJSON_PATH ./sbin/get-redisjson
      - run:
          name: Run CI benchmarks on aws for envs << parameters.allowed_envs >>
          timeout: 60m
          no_output_timeout: 40m
          command: |
            ROOT="$PWD"
            cd tests/benchmarks
            export AWS_ACCESS_KEY_ID=$PERFORMANCE_EC2_ACCESS_KEY
            export AWS_SECRET_ACCESS_KEY=$PERFORMANCE_EC2_SECRET_KEY
            export AWS_DEFAULT_REGION=$PERFORMANCE_EC2_REGION
            export EC2_PRIVATE_PEM=$PERFORMANCE_EC2_PRIVATE_PEM
            export PROFILE=<< parameters.profile_env >>
            export BENCHMARK_GLOB=<< parameters.benchmark_glob >>
            export PERF_CALLGRAPH_MODE="dwarf"
            export BENCHMARK_RUNNER_GROUP_M_ID=<< parameters.benchmark_runner_group_member_id >>
            export BENCHMARK_RUNNER_GROUP_TOTAL=<< parameters.benchmark_runner_group_total >>
            export MAX_PROFILERS=3
            if [[ -n $CIRCLE_BRANCH ]]; then branch="$CIRCLE_BRANCH"; else branch="$CIRCLE_TAG"; fi
            redisbench-admin run-remote \
              --module_path $(cat $ROOT/bin/REJSON_PATH) \
              --module_path $ROOT/<< parameters.module_path >> \
              --github_actor << parameters.github_actor >> \
              --github_repo $CIRCLE_PROJECT_REPONAME \
              --github_org $CIRCLE_PROJECT_USERNAME \
              --required-module search \
              --github_sha $CIRCLE_SHA1 \
              --github_branch $branch \
              --upload_results_s3 \
              --triggering_env << parameters.triggering_env >> \
              --push_results_redistimeseries \
              --allowed-envs << parameters.allowed_envs >> \
              --allowed-setups << parameters.allowed_setups >> || true
      - run:
          name: Generate Pull Request Performance info
          command: |
            if [[ -n ${CIRCLE_PULL_REQUEST##*/} ]]; then
                redisbench-admin compare  \
                  --defaults_filename ./tests/benchmarks/defaults.yml \
                  --comparison-branch $CIRCLE_BRANCH \
                  --auto-approve \
                  --pull-request ${CIRCLE_PULL_REQUEST##*/}
            fi

#----------------------------------------------------------------------------------------------------------------------------------

jobs:
  build-linux-debian:
    docker:
      - image: redisfab/rmbuilder:6.2.7-x64-bullseye
    resource_class: large
    parameters:
      build_params:
        type: string
        default: ""
      test_params:
        type: string
        default: "QUICK=0"
      redis_version:
        type: string
        default: "7"
      upload:
        type: string
        default: "yes"
    steps:
      - build-steps:
          build_params: <<parameters.build_params>>
          redis_version: <<parameters.redis_version>>
      - test-steps:
          test_params: <<parameters.build_params>> <<parameters.test_params>>
      - run:
          name: Persist artifacts?
          command: |
            if [[ "<<parameters.upload>>" != "yes" ]]; then
              circleci step halt
            fi
      - persist-artifacts

  build-linux-arm-ubuntu:
    machine:
      image: ubuntu-2004:202101-01
    resource_class: arm.medium
    parameters:
      redis_version:
        type: string
        default: "7"
      persist:
        type: string
        default: "no"
    steps:
      - build-steps:
          redis_version: <<parameters.redis_version>>
      - test-steps:
          test_params: QUICK=0

  build-platforms:
    parameters:
      platform:
        type: string
    # docker:
    #   - image: debian:bullseye
    machine:
      enabled: true
      image: ubuntu-2004:202010-01
      resource_class: large
    steps:
      - vm-build-platforms-steps:
          platform: <<parameters.platform>>

  build-arm-platforms:
    parameters:
      platform:
        type: string
    machine:
      image: ubuntu-2004:202101-01
    resource_class: arm.medium
    steps:
      - vm-build-platforms-steps:
          platform: <<parameters.platform>>

  build-macos-x64-search:
    macos:
      xcode: 13.4.1
    resource_class: macos.x86.medium.gen2
    parameters:
      test_params:
        type: string
        default: "QUICK=0"
      upload:
        type: string
        default: "yes"
    steps:
      - early-returns
      - run:
          name: Brew update
          command: brew update
      - run:
          name: Set up workspace
          command: mkdir -p ~/workspace
      - build-steps:
          mt_build: <<parameters.upload>>
      - test-steps:
          test_params: <<parameters.test_params>>
          mt_build: <<parameters.upload>>
          run_step: "search"
      - run:
          name: Persist artifacts?
          command: |
            if [[ "<<parameters.upload>>" != "yes" ]]; then
              circleci step halt
            fi
      - run:
          name: Upload artifacts to S3
          command: |
            if [[ -n $CIRCLE_BRANCH && "<<parameters.upload>>" == "yes" ]]; then
                make upload-artifacts SHOW=1
            fi
      - persist-artifacts

  build-macos-x64-coordinator:
    macos:
      xcode: 13.4.1
    resource_class: macos.x86.medium.gen2
    parameters:
      test_params:
        type: string
        default: "QUICK=0"
      upload:
        type: string
        default: "yes"
    steps:
      - early-returns
      - run:
          name: Brew update
          command: brew update
      - run:
          name: Set up workspace
          command: mkdir -p ~/workspace
      - build-steps:
          mt_build: <<parameters.upload>>
      - test-steps:
          test_params: <<parameters.test_params>>
          mt_build: <<parameters.upload>>
          run_step: "coordinator"
      - run:
          name: Persist artifacts?
          command: |
            if [[ "<<parameters.upload>>" != "yes" ]]; then
              circleci step halt
            fi
      - run:
          name: Upload artifacts to S3
          command: |
            if [[ -n $CIRCLE_BRANCH && "<<parameters.upload>>" == "yes" ]]; then
                make upload-artifacts SHOW=1
            fi
      - persist-artifacts

  build-macos-m1-search:
    macos:
      xcode: 14.2.0
    resource_class: macos.m1.large.gen1
    parameters:
      test_params:
        type: string
        default: "QUICK=0"
      upload:
        type: string
        default: "yes"
    steps:
      - early-returns
      - run:
          name: Set up workspace
          command: mkdir -p ~/workspace
      - build-steps:
          mt_build: <<parameters.upload>>
      - test-steps:
          test_params: <<parameters.test_params>>
          mt_build: <<parameters.upload>>
          run_step: "search"
      - run:
          name: Persist artifacts?
          command: |
            if [[ "<<parameters.upload>>" != "yes" ]]; then
              circleci step halt
            fi
      - run:
          name: Upload artifacts to S3
          command: |
            if [[ -n $CIRCLE_BRANCH && "<<parameters.upload>>" == "yes" ]]; then
                make upload-artifacts SHOW=1
            fi
      - persist-artifacts

  build-macos-m1-coordinator:
    macos:
      xcode: 14.2.0
    resource_class: macos.m1.large.gen1
    parameters:
      test_params:
        type: string
        default: "QUICK=0"
      upload:
        type: string
        default: "yes"
    steps:
      - early-returns
      - run:
          name: Set up workspace
          command: mkdir -p ~/workspace
      - build-steps:
          mt_build: <<parameters.upload>>
      - test-steps:
          test_params: <<parameters.test_params>>
          mt_build: <<parameters.upload>>
          run_step: "coordinator"
      - run:
          name: Persist artifacts?
          command: |
            if [[ "<<parameters.upload>>" != "yes" ]]; then
              circleci step halt
            fi
      - run:
          name: Upload artifacts to S3
          command: |
            if [[ -n $CIRCLE_BRANCH && "<<parameters.upload>>" == "yes" ]]; then
                make upload-artifacts SHOW=1
            fi
      - persist-artifacts

  benchmark-search-oss-standalone-g1:
    docker:
      - image: redisfab/rmbuilder:6.2.7-x64-bullseye
    steps:
      - build-steps:
          run_pack: false
      - benchmark-steps:
          benchmark_glob: "search*.yml"
          benchmark_runner_group_member_id: "1"
          benchmark_runner_group_total: "3"
  benchmark-search-oss-standalone-g2:
    docker:
      - image: redisfab/rmbuilder:6.2.7-x64-bullseye
    steps:
      - build-steps:
          run_pack: false
      - benchmark-steps:
          benchmark_glob: "search*.yml"
          benchmark_runner_group_member_id: "2"
          benchmark_runner_group_total: "3"

  benchmark-search-oss-standalone-g3:
    docker:
      - image: redisfab/rmbuilder:6.2.7-x64-bullseye
    steps:
      - build-steps:
          run_pack: false
      - benchmark-steps:
          benchmark_glob: "search*.yml"
          benchmark_runner_group_member_id: "3"
          benchmark_runner_group_total: "3"

  benchmark-vecsim-oss-standalone-g1:
    docker:
      - image: redisfab/rmbuilder:6.2.7-x64-bullseye
    steps:
      - build-steps:
          run_pack: false
      - benchmark-steps:
          benchmark_glob: "vecsim*.yml"
          benchmark_runner_group_member_id: "1"
          benchmark_runner_group_total: "2"

  benchmark-vecsim-oss-standalone-g2:
    docker:
      - image: redisfab/rmbuilder:6.2.7-x64-bullseye
    steps:
      - build-steps:
          run_pack: false
      - benchmark-steps:
          benchmark_glob: "vecsim*.yml"
          benchmark_runner_group_member_id: "2"
          benchmark_runner_group_total: "2"

  benchmark-search-oss-cluster-g1:
    docker:
      - image: redisfab/rmbuilder:6.2.7-x64-bullseye
    steps:
      - build-steps:
          run_pack: false
      - benchmark-steps:
          benchmark_glob: "search*.yml"
          module_path: bin/linux-x64-release/coord-oss/module-oss.so
          allowed_envs: oss-cluster
          allowed_setups: oss-cluster-02-primaries
          benchmark_runner_group_member_id: "1"
          benchmark_runner_group_total: "2"

  benchmark-search-oss-cluster-g2:
    docker:
      - image: redisfab/rmbuilder:6.2.7-x64-bullseye
    steps:
      - build-steps:
          run_pack: false
      - benchmark-steps:
          benchmark_glob: "search*.yml"
          module_path: bin/linux-x64-release/coord-oss/module-oss.so
          allowed_envs: oss-cluster
          allowed_setups: oss-cluster-02-primaries
          benchmark_runner_group_member_id: "2"
          benchmark_runner_group_total: "2"

  benchmark-search-oss-cluster-g3:
    docker:
      - image: redisfab/rmbuilder:6.2.7-x64-bullseye
    steps:
      - build-steps:
          run_pack: false
      - benchmark-steps:
          benchmark_glob: "search*.yml"
          module_path: bin/linux-x64-release/coord-oss/module-oss.so
          allowed_envs: oss-cluster
          allowed_setups: oss-cluster-04-primaries
          benchmark_runner_group_member_id: "1"
          benchmark_runner_group_total: "2"

  benchmark-search-oss-cluster-g4:
    docker:
      - image: redisfab/rmbuilder:6.2.7-x64-bullseye
    steps:
      - build-steps:
          run_pack: false
      - benchmark-steps:
          benchmark_glob: "search*.yml"
          module_path: bin/linux-x64-release/coord-oss/module-oss.so
          allowed_envs: oss-cluster
          allowed_setups: oss-cluster-04-primaries
          benchmark_runner_group_member_id: "2"
          benchmark_runner_group_total: "2"

  benchmark-search-oss-cluster-g5:
    docker:
      - image: redisfab/rmbuilder:6.2.7-x64-bullseye
    steps:
      - build-steps:
          run_pack: false
      - benchmark-steps:
          benchmark_glob: "search*.yml"
          module_path: bin/linux-x64-release/coord-oss/module-oss.so
          allowed_envs: oss-cluster
          allowed_setups: oss-cluster-08-primaries
          benchmark_runner_group_member_id: "1"
          benchmark_runner_group_total: "3"

  benchmark-search-oss-cluster-g6:
    docker:
      - image: redisfab/rmbuilder:6.2.7-x64-bullseye
    steps:
      - build-steps:
          run_pack: false
      - benchmark-steps:
          benchmark_glob: "search*.yml"
          module_path: bin/linux-x64-release/coord-oss/module-oss.so
          allowed_envs: oss-cluster
          allowed_setups: oss-cluster-08-primaries
          benchmark_runner_group_member_id: "2"
          benchmark_runner_group_total: "3"

  benchmark-search-oss-cluster-g7:
    docker:
      - image: redisfab/rmbuilder:6.2.7-x64-bullseye
    steps:
      - build-steps:
          run_pack: false
      - benchmark-steps:
          benchmark_glob: "search*.yml"
          module_path: bin/linux-x64-release/coord-oss/module-oss.so
          allowed_envs: oss-cluster
          allowed_setups: oss-cluster-08-primaries
          benchmark_runner_group_member_id: "3"
          benchmark_runner_group_total: "3"

  benchmark-search-oss-cluster-g8:
    docker:
      - image: redisfab/rmbuilder:6.2.7-x64-bullseye
    steps:
      - build-steps:
          run_pack: false
      - benchmark-steps:
          benchmark_glob: "search*.yml"
          module_path: bin/linux-x64-release/coord-oss/module-oss.so
          allowed_envs: oss-cluster
          allowed_setups: oss-cluster-16-primaries
          benchmark_runner_group_member_id: "1"
          benchmark_runner_group_total: "3"

  benchmark-search-oss-cluster-g9:
    docker:
      - image: redisfab/rmbuilder:6.2.7-x64-bullseye
    steps:
      - build-steps:
          run_pack: false
      - benchmark-steps:
          benchmark_glob: "search*.yml"
          module_path: bin/linux-x64-release/coord-oss/module-oss.so
          allowed_envs: oss-cluster
          allowed_setups: oss-cluster-16-primaries
          benchmark_runner_group_member_id: "2"
          benchmark_runner_group_total: "3"

  benchmark-search-oss-cluster-g10:
    docker:
      - image: redisfab/rmbuilder:6.2.7-x64-bullseye
    steps:
      - build-steps:
          run_pack: false
      - benchmark-steps:
          benchmark_glob: "search*.yml"
          module_path: bin/linux-x64-release/coord-oss/module-oss.so
          allowed_envs: oss-cluster
          allowed_setups: oss-cluster-16-primaries
          benchmark_runner_group_member_id: "3"
          benchmark_runner_group_total: "3"

  benchmark-search-oss-cluster-g11:
    docker:
      - image: redisfab/rmbuilder:6.2.7-x64-bullseye
    steps:
      - build-steps:
          run_pack: false
      - benchmark-steps:
          benchmark_glob: "search*.yml"
          module_path: bin/linux-x64-release/coord-oss/module-oss.so
          allowed_envs: oss-cluster
          allowed_setups: oss-cluster-20-primaries
          benchmark_runner_group_member_id: "1"
          benchmark_runner_group_total: "1"

  benchmark-search-oss-cluster-g12:
    docker:
      - image: redisfab/rmbuilder:6.2.7-x64-bullseye
    steps:
      - build-steps:
          run_pack: false
      - benchmark-steps:
          benchmark_glob: "search*.yml"
          module_path: bin/linux-x64-release/coord-oss/module-oss.so
          allowed_envs: oss-cluster
          allowed_setups: oss-cluster-24-primaries
          benchmark_runner_group_member_id: "1"
          benchmark_runner_group_total: "1"

  benchmark-search-oss-standalone-profiler-g1:
    docker:
      - image: redisfab/rmbuilder:6.2.7-x64-bullseye
    steps:
      - build-steps:
          build_params: PROFILE=1
          run_pack: false
      - benchmark-steps:
          profile_env: "1"
          triggering_env: "circleci.profilers" # results generated with profilers attached are not mixed with the ones without it
          module_path: bin/linux-x64-release-profile/search/redisearch.so
          benchmark_glob: "search*.yml"
          benchmark_runner_group_member_id: "1"
          benchmark_runner_group_total: "3"

  benchmark-search-oss-standalone-profiler-g2:
    docker:
      - image: redisfab/rmbuilder:6.2.7-x64-bullseye
    steps:
      - build-steps:
          build_params: PROFILE=1
          run_pack: false
      - benchmark-steps:
          profile_env: "1"
          triggering_env: "circleci.profilers" # results generated with profilers attached are not mixed with the ones without it
          module_path: bin/linux-x64-release-profile/search/redisearch.so
          benchmark_glob: "search*.yml"
          benchmark_runner_group_member_id: "2"
          benchmark_runner_group_total: "3"

  benchmark-search-oss-standalone-profiler-g3:
    docker:
      - image: redisfab/rmbuilder:6.2.7-x64-bullseye
    steps:
      - build-steps:
          build_params: PROFILE=1
          run_pack: false
      - benchmark-steps:
          profile_env: "1"
          triggering_env: "circleci.profilers" # results generated with profilers attached are not mixed with the ones without it
          module_path: bin/linux-x64-release-profile/search/redisearch.so
          benchmark_glob: "search*.yml"
          benchmark_runner_group_member_id: "3"
          benchmark_runner_group_total: "3"

  benchmark-vecsim-oss-standalone-profiler-g1:
    docker:
      - image: redisfab/rmbuilder:6.2.7-x64-bullseye
    steps:
      - build-steps:
          build_params: PROFILE=1
          run_pack: false
      - benchmark-steps:
          profile_env: "1"
          triggering_env: "circleci.profilers" # results generated with profilers attached are not mixed with the ones without it
          module_path: bin/linux-x64-release-profile/search/redisearch.so
          benchmark_glob: "vecsim*.yml"
          benchmark_runner_group_member_id: "1"
          benchmark_runner_group_total: "2"

  benchmark-vecsim-oss-standalone-profiler-g2:
    docker:
      - image: redisfab/rmbuilder:6.2.7-x64-bullseye
    steps:
      - build-steps:
          build_params: PROFILE=1
          run_pack: false
      - benchmark-steps:
          profile_env: "1"
          triggering_env: "circleci.profilers" # results generated with profilers attached are not mixed with the ones without it
          module_path: bin/linux-x64-release-profile/search/redisearch.so
          benchmark_glob: "vecsim*.yml"
          benchmark_runner_group_member_id: "2"
          benchmark_runner_group_total: "2"

  coverage:
    docker:
      - image: redisfab/rmbuilder:6.2.7-x64-bullseye
    steps:
      - early-returns
      - checkout-all
      - install-prerequisites
      - run:
          name: Prepare Conan dependencies
          shell: /bin/bash -l -eo pipefail
          command: |
            make conan SHOW=1 NPROC=16
      - run:
          name: Build & Test
          shell: /bin/bash -l -eo pipefail
          command: |
            make coverage QUICK=1 TEST_PARALLEL=16 NPROC=16 SHOW=1
            make upload-cov SHOW=1
          no_output_timeout: 30m
      - save-tests-logs

  sanitize:
    docker:
      - image: redisfab/clang:16-x64-bullseye
    resource_class: large
    parameters:
      san-type:
        type: string
      test_params:
        type: string
        default: "QUICK=1"
    steps:
      - early-returns
      - checkout-all
      - install-prerequisites
      - run:
          name: Prepare Conan dependencies
          shell: /bin/bash -l -eo pipefail
          command: |
            make conan SAN=<<parameters.san-type>> SHOW=1
      - run:
          name: Build & test (Search)
          shell: /bin/bash -l -eo pipefail
          command: |
            make SAN=<<parameters.san-type>> build SHOW=1
            make SAN=<<parameters.san-type>> test TEST_PARALLEL=16 SHOW=1 NOFAIL=1 CLEAR_LOGS=0 <<parameters.test_params>>
          no_output_timeout: 30m
      - run:
          name: Build & test (OSS Coordinator)
          shell: /bin/bash -l -eo pipefail
          command: |
            make SAN=<<parameters.san-type>> COORD=oss build SHOW=1
            make SAN=<<parameters.san-type>> COORD=oss test TEST_PARALLEL=16 SHOW=1 NOFAIL=1 CLEAR_LOGS=0 <<parameters.test_params>>
          no_output_timeout: 30m
      - run:
          name: Check tests results
          command: ./sbin/check-tests
      - save-tests-logs

  valgrind-memcheck:
    docker:
      - image: redisfab/rmbuilder:6.2.7-x64-bullseye
    steps:
      - early-returns
      - checkout-all
      - run:
          name: Prepare Conan dependencies
          shell: /bin/bash -l -eo pipefail
          command: |
            make conan VG=1 SHOW=1 NPROC=16
      - run:
          name: Build & Test
          shell: /bin/bash -l -eo pipefail
          command: |
            make VG=1 build SHOW=1 NPROC=16
            make VG=1 test SHOW=1
          no_output_timeout: 30m
      - save-tests-logs

  upload-artifacts:
    parameters:
      staging-lab:
        type: string
        default: "0"
    docker:
      - image: redisfab/rmbuilder:6.2.7-x64-bullseye
    steps:
      - early-returns
      - early-return-for-forked-pull-requests
      - checkout
      - setup-automation
      - attach_workspace:
          at: ~/workspace
      - run:
          name: Upload artifacts to S3
          command: |
            mkdir -p bin
            ln -s ~/workspace/artifacts bin/artifacts
            if [[ -n $CIRCLE_TAG && "<<parameters.staging-lab>>" != 1 ]]; then
                make upload-release SHOW=1
            else
                make upload-release SHOW=1 STAGING=1
            fi


#----------------------------------------------------------------------------------------------------------------------------------

on-any-branch: &on-any-branch
  filters:
    branches:
      only: /.*/
    tags:
      only: /.*/

always: &always
  filters:
    branches:
      only: /.*/
    tags:
      only: /.*/

never: &never
  filters:
    branches:
      ignore: /.*/
    tags:
      ignore: /.*/

on-master: &on-master
  filters:
    branches:
      only: master
    tags:
      ignore: /.*/

on-integ-branch: &on-integ-branch
  filters:
    branches:
      only:
        - master
        - /^\d+\.\d+.*$/
        - /^feature.*$/
    tags:
      ignore: /.*/

on-integ-branch-cron: &on-integ-branch-cron
  filters:
    branches:
      only:
        - master
        - /^\d+\.\d+.*$/
        - /^feature.*$/

not-on-integ-branch: &not-on-integ-branch
  filters:
    branches:
      ignore:
        - master
        - /^\d+\.\d+.*$/
        - /^feature.*$/
    tags:
      ignore: /.*/

on-version-tags: &on-version-tags
  filters:
    branches:
      ignore: /.*/
    tags:
      only: /^v[0-9].*/

on-integ-and-version-tags: &on-integ-and-version-tags
  filters:
    branches:
      only:
        - master
        - /^\d+\.\d+.*$/
        - /^feature.*$/
    tags:
      only: /^v[0-9].*/

#----------------------------------------------------------------------------------------------------------------------------------

workflows:
  version: 2
  default-flow:
    when:
      << pipeline.parameters.run_default_flow >>
    jobs:
      - build-linux-debian:
          <<: *not-on-integ-branch
      - build-linux-arm-ubuntu:
          <<: *never
      - build-platforms:
          <<: *on-integ-and-version-tags
          context: common
          matrix:
            parameters:
              platform: [jammy, focal, bionic, centos7, rocky8, rocky9, bullseye, amzn2]
      - build-arm-platforms:
          #<<: *on-integ-and-version-tags
          <<: *always
          context: common
          matrix:
            parameters:
<<<<<<< HEAD
              platform: [jammy] #, focal, bionic]
      - build-macos-x64:
=======
              platform: [jammy, focal, bionic]
      - build-macos-x64-search:
          <<: *on-version-tags
          context: common
          # Avoid persist conflict with build-macos-x64-coordinator
          upload: "no"
      - build-macos-x64-coordinator:
>>>>>>> 5b236405
          <<: *on-version-tags
          context: common
      - build-macos-m1-search:
          context: common
          <<: *on-version-tags
          # Avoid persist conflict with build-macos-m1-coordinator
          upload: "no"
      - build-macos-m1-coordinator:
          context: common
          <<: *on-version-tags
      - coverage:
          <<: *always
      - sanitize:
          name: sanitize-<< matrix.san-type >>
          <<: *always
          test_params: QUICK=1
          matrix:
            parameters:
              san-type: [address]
      - valgrind-memcheck:
          <<: *never
      - benchmark-search-oss-standalone-g1:
          context: common
          <<: *on-integ-and-version-tags
      - benchmark-search-oss-standalone-g2:
          context: common
          <<: *on-integ-and-version-tags
      - benchmark-search-oss-standalone-g3:
          context: common
          <<: *on-integ-and-version-tags
      - benchmark-vecsim-oss-standalone-g1:
          context: common
          <<: *on-integ-and-version-tags
      - benchmark-vecsim-oss-standalone-g2:
          context: common
          <<: *on-integ-and-version-tags
      - benchmark-search-oss-cluster-g1:
          context: common
          <<: *on-integ-and-version-tags
      - benchmark-search-oss-cluster-g2:
          context: common
          <<: *on-integ-and-version-tags
      - benchmark-search-oss-cluster-g3:
          context: common
          <<: *on-integ-and-version-tags
      - benchmark-search-oss-cluster-g4:
          context: common
          <<: *on-integ-and-version-tags
      - benchmark-search-oss-cluster-g5:
          context: common
          <<: *on-integ-and-version-tags
      - benchmark-search-oss-cluster-g6:
          context: common
          <<: *on-integ-and-version-tags
      - benchmark-search-oss-cluster-g7:
          context: common
          <<: *on-integ-and-version-tags
      - benchmark-search-oss-cluster-g8:
          context: common
          <<: *on-integ-and-version-tags
      - benchmark-search-oss-cluster-g9:
          context: common
          <<: *on-integ-and-version-tags
      - benchmark-search-oss-cluster-g10:
          context: common
          <<: *on-integ-and-version-tags
      - benchmark-search-oss-standalone-profiler-g1:
          context: common
          <<: *on-integ-and-version-tags
      - benchmark-search-oss-standalone-profiler-g2:
          context: common
          <<: *on-integ-and-version-tags
      - benchmark-search-oss-standalone-profiler-g3:
          context: common
          <<: *on-integ-and-version-tags
      - benchmark-vecsim-oss-standalone-profiler-g1:
          context: common
          <<: *on-integ-and-version-tags
      - benchmark-vecsim-oss-standalone-profiler-g2:
          context: common
          <<: *on-integ-and-version-tags
      - upload-artifacts:
          name: upload-artifacts-to-staging-lab
          staging-lab: "1"
          context: common
          <<: *on-integ-branch
          requires:
            - build-platforms
            - build-arm-platforms
            # - build-macos-x64
            # - build-macos-m1
      - upload-artifacts:
          name: upload-release-artifacts
          context: common
          <<: *on-version-tags
          requires:
            - build-platforms
            - build-arm-platforms
            - build-macos-x64-search
            - build-macos-x64-coordinator
            - build-macos-m1-search
            - build-macos-m1-coordinator
      - build-linux-debian:
          name: full-with-redis-<<matrix.redis_version>>
          <<: *never
          test_params: ""
          matrix:
            parameters:
              redis_version: ["7.2"]
      - sanitize:
          name: full-sanitize-<< matrix.san-type >>
          <<: *never
          test_params: ""
          matrix:
            parameters:
              san-type: [address]

  benchmark_flow_label:
    when:
      << pipeline.parameters.run_benchmark_flow_label >>
    jobs:
      - benchmark-search-oss-standalone-g1:
          context: common
          <<: *always
      - benchmark-search-oss-standalone-g2:
          context: common
          <<: *always
      - benchmark-search-oss-standalone-g3:
          context: common
          <<: *always
      - benchmark-vecsim-oss-standalone-g1:
          context: common
          <<: *always
      - benchmark-vecsim-oss-standalone-g2:
          context: common
          <<: *always
      - benchmark-vecsim-oss-standalone-profiler-g1:
          context: common
          <<: *always
      - benchmark-vecsim-oss-standalone-profiler-g2:
          context: common
          <<: *always
      - benchmark-search-oss-standalone-profiler-g1:
          context: common
          <<: *always
      - benchmark-search-oss-standalone-profiler-g2:
          context: common
          <<: *always
      - benchmark-search-oss-standalone-profiler-g3:
          context: common
          <<: *always
      - benchmark-search-oss-cluster-g1:
          context: common
          <<: *always
      - benchmark-search-oss-cluster-g2:
          context: common
          <<: *always
      - benchmark-search-oss-cluster-g3:
          context: common
          <<: *always
      - benchmark-search-oss-cluster-g4:
          context: common
          <<: *always
      - benchmark-search-oss-cluster-g5:
          context: common
          <<: *always
      - benchmark-search-oss-cluster-g6:
          context: common
          <<: *always
      - benchmark-search-oss-cluster-g7:
          context: common
          <<: *always
      - benchmark-search-oss-cluster-g8:
          context: common
          <<: *always
      - benchmark-search-oss-cluster-g9:
          context: common
          <<: *always
      - benchmark-search-oss-cluster-g10:
          context: common
          <<: *always

  nightly:
    triggers:
      - schedule:
          cron: "20 17 * * 0,3"
          <<: *on-integ-branch-cron
    jobs:
      - build-linux-debian:
          name: build-with-redis-<<matrix.redis_version>>
          test_params: ""
          matrix:
            parameters:
              redis_version: ["7.2", "unstable"]
      - sanitize:
          name: nightly-sanitize-<< matrix.san-type >>
          test_params: ""
          matrix:
            parameters:
              san-type: [address]

  nightly-by-param:
    when:
      << pipeline.parameters.run_nightly_flow_label >>
    jobs:
      - build-linux-debian:
          name: build-with-redis-<<matrix.redis_version>>
          test_params: ""
          matrix:
            parameters:
              redis_version: ["7.2", "unstable"]
      - sanitize:
          name: nightly-sanitize-<< matrix.san-type >>
          test_params: ""
          matrix:
            parameters:
              san-type: [address]

  nightly-twice-a-week:
    triggers:
      - schedule:
          cron: "20 17 * * 0,3"
          <<: *on-integ-branch-cron
    jobs:
      - build-macos-x64-search:
          context: common
          # Avoid persist conflict with build-macos-x64-coordinator
          upload: "no"
          test_params: ""
      - build-macos-x64-coordinator:
          context: common
          # upload: "no"
          test_params: ""
      - build-macos-m1-search:
          context: common
          # Avoid persist conflict with build-macos-m1-coordinator
          upload: "no"
          test_params: ""
      - build-macos-m1-coordinator:
          context: common
          # upload: "no"
          test_params: ""

  nightly-twice-a-week-by-param:
    when:
      << pipeline.parameters.run_nightly_twice_a_week_flow_label >>
    jobs:
      - build-macos-x64-search:
          context: common
          # Avoid persist conflict with build-macos-x64-coordinator
          upload: "no"
          test_params: ""
      - build-macos-x64-coordinator:
          context: common
          # upload: "no"
          test_params: ""
      - build-macos-m1-search:
          context: common
          # Avoid persist conflict with build-macos-m1-coordinator
          upload: "no"
          test_params: ""
      - build-macos-m1-coordinator:
          context: common
          # upload: "no"
          test_params: ""

  nightly-benchmarks:
    triggers:
      - schedule:
          cron: "0 7 * * 1"
          filters:
            branches:
              only: master
    jobs:
      - benchmark-search-oss-standalone-g1:
          context: common
      - benchmark-search-oss-standalone-g2:
          context: common
      - benchmark-search-oss-standalone-g3:
          context: common
      - benchmark-search-oss-cluster-g1:
          context: common
      - benchmark-search-oss-cluster-g2:
          context: common
      - benchmark-search-oss-cluster-g3:
          context: common
      - benchmark-search-oss-cluster-g4:
          context: common
      # We only run g11 and g12 of oss cluster
      # (oss-cluster-20-primaries, and oss-cluster-24-primaries) once a week
      - benchmark-search-oss-cluster-g5:
          context: common
      - benchmark-search-oss-cluster-g6:
          context: common
      - benchmark-search-oss-cluster-g7:
          context: common
          <<: *on-integ-and-version-tags
      - benchmark-search-oss-cluster-g8:
          context: common
          <<: *on-integ-and-version-tags
      - benchmark-search-oss-cluster-g9:
          context: common
          <<: *on-integ-and-version-tags
      - benchmark-search-oss-cluster-g10:
          context: common
          <<: *on-integ-and-version-tags
      - benchmark-search-oss-cluster-g11:
          context: common
          <<: *on-integ-and-version-tags
      - benchmark-search-oss-cluster-g12:
          context: common
          <<: *on-integ-and-version-tags
      - benchmark-vecsim-oss-standalone-g1:
          context: common
      - benchmark-vecsim-oss-standalone-g2:
          context: common
      - benchmark-vecsim-oss-standalone-profiler-g1:
          context: common
      - benchmark-vecsim-oss-standalone-profiler-g2:
          context: common
      - benchmark-search-oss-standalone-profiler-g1:
          context: common
      - benchmark-search-oss-standalone-profiler-g2:
          context: common
      - benchmark-search-oss-standalone-profiler-g3:
          context: common<|MERGE_RESOLUTION|>--- conflicted
+++ resolved
@@ -1086,18 +1086,13 @@
           context: common
           matrix:
             parameters:
-<<<<<<< HEAD
               platform: [jammy] #, focal, bionic]
-      - build-macos-x64:
-=======
-              platform: [jammy, focal, bionic]
       - build-macos-x64-search:
           <<: *on-version-tags
           context: common
           # Avoid persist conflict with build-macos-x64-coordinator
           upload: "no"
       - build-macos-x64-coordinator:
->>>>>>> 5b236405
           <<: *on-version-tags
           context: common
       - build-macos-m1-search:
