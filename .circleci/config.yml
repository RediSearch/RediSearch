version: 2.1

parameters:
  run_default_flow:
    default: true
    type: boolean
  run_benchmark_flow_label:
    default: false
    type: boolean
  run_nightly_flow_label:
    default: false
    type: boolean
  run_nightly_twice_a_week_flow_label:
    default: false
    type: boolean

commands:
  early-returns:
    steps:
      - run:
          name: Early return if this is a docs build
          command: |
            if [[ $CIRCLE_BRANCH == *docs ]]; then
              echo "Identifies as documents PR, no testing required."
              circleci step halt
            fi
      - run:
          name: Early return if this branch should ignore CI
          command: |
            if [[ $CIRCLE_BRANCH == *noci ]]; then
              echo "Identifies as actively ignoring CI, no testing required."
              circleci step halt
            fi

  early-return-for-forked-pull-requests:
    description: >-
      If this build is from a fork, stop executing the current job and return success.
      This is useful to avoid steps that will fail due to missing credentials.
    steps:
      - run:
          name: Early return if this build is from a forked PR
          command: |
            if [[ -n "$CIRCLE_PR_NUMBER" ]]; then
              echo "Nothing to do for forked PRs, so marking this step successful"
              circleci step halt
            fi

  setup-executor:
    steps:
      - run:
          name: Setup executor
          command: |
            apt-get -qq update
            apt-get -q install -y git openssh-client curl ca-certificates make tar gzip
            bash <(curl -fsSL https://raw.githubusercontent.com/docker/docker-install/master/install.sh)
      - setup_remote_docker:
          version: 20.10.14
          docker_layer_caching: true

  checkout-all:
    steps:
      - checkout
      - run:
          name: Checkout submodules
          command: git submodule update --init --recursive

  setup-automation:
    steps:
      - run:
          name: Setup automation
          command: |
            git submodule update --init deps/readies
            if [[ $(uname -s) == Darwin ]]; then
              VERBOSE=1 PIP=0 FORCE=1 FIX=1 VENV=0 ./deps/readies/bin/getpy3
              VERBOSE=1 FORCE=1 VENV=$HOME/.venv ./deps/readies/bin/getpyenv
            else
              ./deps/readies/bin/getpy3
            fi
      - run:
          name: Setup automation (part 2)
          shell: /bin/bash -l -eo pipefail
          no_output_timeout: 30m
          command: |
            export HOMEBREW_NO_AUTO_UPDATE=1
            ./deps/readies/bin/getaws
            ls -l /usr/local/bin/python* || true
            echo "python3: $(command -v python3)"
            python3 --version
            python3 -m pip list

  install-prerequisites:
    parameters:
      redis_version:
        type: string
        default: "7"
      getredis_params:
        type: string
        default: ""
    steps:
      - setup-automation
      - run:
          name: System setup
          shell: /bin/bash -l -eo pipefail
          command: |
            ./sbin/system-setup.py
            python3 -m pip list
      - run:
          name: Install Redis
          shell: /bin/bash -l -eo pipefail
          command: |
            python3 ./deps/readies/bin/getredis -v '<<parameters.redis_version>>' --force <<parameters.getredis_params>>
            redis-server --version

  save-tests-logs:
    steps:
      - run:
          name: Pack logs
          shell: /bin/bash -l -eo pipefail
          command: ./sbin/circleci-pack-logs
          when: always
      - store_artifacts:
          path: logs/

  persist-artifacts:
    steps:
      - early-return-for-forked-pull-requests
      - run:
          name: List artifacts
          command: |
            cd bin/artifacts
            du -ah --apparent-size *
      - persist_to_workspace:
          root: bin/
          paths:
            - artifacts/*.zip
            - artifacts/*.tgz
            - artifacts/*.tar

  build-steps:
    parameters:
      redis_version:
        type: string
        default: "7"
      getredis_params:
        type: string
        default: ""
      build_params:
        type: string
        default: ""
      run_pack:
        type: boolean
        default: true
      mt_build:
        type: string
        default: "no"
    steps:
      - early-returns
      - checkout-all
      - install-prerequisites:
          redis_version: <<parameters.redis_version>>
          getredis_params: <<parameters.getredis_params>>
      - run:
          name: Prepare Conan dependencies
          shell: /bin/bash -l -eo pipefail
          command: |
            make conan <<parameters.build_params>> SHOW=1 NPROC=16
      - run:
          name: Build (Search)
          shell: /bin/bash -l -eo pipefail
          command: |
            if [[ "<<parameters.mt_build>>" == "yes" ]]; then
                export REDISEARCH_MT_BUILD=0
            fi
            make build <<parameters.build_params>> SHOW=1 NPROC=16
      - run:
          name: Build (Search Lite)
          shell: /bin/bash -l -eo pipefail
          command: |
            make build LITE=1 <<parameters.build_params>> SHOW=1 NPROC=16
      - run:
          name: Build (OSS Coordinator)
          shell: /bin/bash -l -eo pipefail
          command: make build COORD=oss <<parameters.build_params>> SHOW=1 NPROC=16
      - run:
          name: Build (RLEC Coordinator)
          shell: /bin/bash -l -eo pipefail
          command: make build COORD=rlec <<parameters.build_params>> SHOW=1 NPROC=16
      - when:
          condition: << parameters.run_pack >>
          steps:
            - run:
                name: Pack
                shell: /bin/bash -l -eo pipefail
                command: |
                  make pack SHOW=1
                  make pack COORD=rlec SHOW=1
                  make pack LITE=1 SHOW=1

  test-steps:
    parameters:
      test_params:
        type: string
        default: ""
      mt_build:
        type: string
        default: "no"
      run_step:
        type: string
        default: ""
    steps:
      - when:
          condition: 
            or:
              - equal : [ << parameters.run_step >>, ""]
              - equal : [ << parameters.run_step >>, "search"]
          steps:
            - run:
                name: Test (Search)
                shell: /bin/bash -l -eo pipefail
                no_output_timeout: 30m
                command: |
                  if [[ "<<parameters.mt_build>>" == "yes" ]]; then
                      export REDISEARCH_MT_BUILD=0
                  fi
                  make test TEST_PARALLEL=16 CLEAR_LOGS=0 SHOW=1 <<parameters.test_params>>
      - when:
          condition: 
            or:
              - equal : [ << parameters.run_step >>, ""]
              - equal : [ << parameters.run_step >>, "coordinator"]
          steps:
            - run:
                name: Test (OSS Coordinator)
                shell: /bin/bash -l -eo pipefail
                no_output_timeout: 30m
                command: make test COORD=oss TEST_PARALLEL=16 CLEAR_LOGS=0 SHOW=1 <<parameters.test_params>>
      - save-tests-logs

  build-platforms-steps:
    parameters:
      platform:
        type: string
      redis_version:
        type: string
        default: "7"
      getredis_params:
        type: string
        default: ""
    steps:
      - early-returns
      - setup-executor
      - checkout-all
      - setup-automation
      - run:
          name: Install Redis
          shell: /bin/bash -l -eo pipefail
          command: ./deps/readies/bin/getredis -v '<<parameters.redis_version>>' --force <<parameters.getredis_params>>
      - run:
          name: Build for platform
          shell: /bin/bash -l -eo pipefail
          command: |
            ROOT="$PWD"
            cd build/docker
            export REDISEARCH_MT_BUILD=0
            make build verify OSNICK=<<parameters.platform>> VERSION=$CIRCLE_TAG BRANCH=$CIRCLE_BRANCH TEST=1 OFFICIAL=1 SHOW=1 VERBOSE=1
            cd $ROOT
            if [[ -e bin/artifacts/tests/tests-pytests-logs*.tgz ]]; then
                mkdir -p tests/pytests/logs
                tar -xzf bin/artifacts/tests/tests-pytests-logs*.tgz
            fi
          no_output_timeout: 60m
      - save-tests-logs
      - early-return-for-forked-pull-requests
      - run:
          name: Upload artifacts to S3
          shell: /bin/bash -l -eo pipefail
          command: |
            if [[ -n $CIRCLE_BRANCH ]]; then
                make upload-artifacts OSNICK=<<parameters.platform>> SHOW=1
            fi

  vm-build-platforms-steps:
    parameters:
      platform:
        type: string
      redis_version:
        type: string
        default: "7"
      getredis_params:
        type: string
        default: ""
    steps:
      - early-returns
      - checkout-all
      - setup-automation
      - run:
          name: Install Docker
          shell: /bin/bash -l -eo pipefail
          command: ./deps/readies/bin/getdocker
      - run:
          name: Install Redis
          shell: /bin/bash -l -eo pipefail
          command: ./deps/readies/bin/getredis -v '<<parameters.redis_version>>' --force <<parameters.getredis_params>>
      - run:
          name: Build for platform
          command: |
            ROOT="$PWD"
            cd build/docker
            export REDISEARCH_MT_BUILD=0
            make build verify OSNICK=<<parameters.platform>> VERSION=$CIRCLE_TAG BRANCH=$CIRCLE_BRANCH TEST=1 OFFICIAL=1 SHOW=1 VERBOSE=1
            cd $ROOT
            if [[ -e bin/artifacts/tests/tests-pytests-logs*.tgz ]]; then
                mkdir -p tests/pytests/logs
                tar -xzf bin/artifacts/tests/tests-pytests-logs*.tgz
            fi
          no_output_timeout: 30m
      - save-tests-logs
      - early-return-for-forked-pull-requests
      - run:
          name: Upload artifacts to S3
          command: |
            if [[ -n $CIRCLE_BRANCH ]]; then
                make upload-artifacts OSNICK=<<parameters.platform>> SHOW=1
            fi

  benchmark-steps:
    parameters:
      github_actor:
        type: string
        default: $CIRCLE_USERNAME
      module_path:
        type: string
        default: bin/linux-x64-release/search/redisearch.so
      profile_env:
        type: string
        default: "0"
      benchmark_glob:
        type: string
        default: "*.yml"
      triggering_env:
        type: string
        default: "circleci"
      allowed_envs:
        type: string
        default: "oss-standalone"
      allowed_setups:
        type: string
        default: ""
      benchmark_runner_group_member_id:
        type: string
        default: "1"
      benchmark_runner_group_total:
        type: string
        default: "1"
    steps:
      - run:
          name: Prepare automation
          command: |
            ./deps/readies/bin/getpy3
            python3 -m pip install -r tests/benchmarks/requirements.txt
            VERSION=0.14.8 ./deps/readies/bin/getterraform
      - run:
          name: Prepare ReJSON Module
          command: MODULE_FILE=bin/REJSON_PATH ./sbin/get-redisjson
      - run:
          name: Run CI benchmarks on aws for envs << parameters.allowed_envs >>
          timeout: 60m
          no_output_timeout: 40m
          command: |
            ROOT="$PWD"
            cd tests/benchmarks
            export AWS_ACCESS_KEY_ID=$PERFORMANCE_EC2_ACCESS_KEY
            export AWS_SECRET_ACCESS_KEY=$PERFORMANCE_EC2_SECRET_KEY
            export AWS_DEFAULT_REGION=$PERFORMANCE_EC2_REGION
            export EC2_PRIVATE_PEM=$PERFORMANCE_EC2_PRIVATE_PEM
            export PROFILE=<< parameters.profile_env >>
            export BENCHMARK_GLOB=<< parameters.benchmark_glob >>
            export PERF_CALLGRAPH_MODE="dwarf"
            export BENCHMARK_RUNNER_GROUP_M_ID=<< parameters.benchmark_runner_group_member_id >>
            export BENCHMARK_RUNNER_GROUP_TOTAL=<< parameters.benchmark_runner_group_total >>
            export MAX_PROFILERS=3
            if [[ -n $CIRCLE_BRANCH ]]; then branch="$CIRCLE_BRANCH"; else branch="$CIRCLE_TAG"; fi
            redisbench-admin run-remote \
              --module_path $(cat $ROOT/bin/REJSON_PATH) \
              --module_path $ROOT/<< parameters.module_path >> \
              --github_actor << parameters.github_actor >> \
              --github_repo $CIRCLE_PROJECT_REPONAME \
              --github_org $CIRCLE_PROJECT_USERNAME \
              --required-module search \
              --github_sha $CIRCLE_SHA1 \
              --github_branch $branch \
              --upload_results_s3 \
              --triggering_env << parameters.triggering_env >> \
              --push_results_redistimeseries \
              --allowed-envs << parameters.allowed_envs >> \
              --allowed-setups << parameters.allowed_setups >> || true
      - run:
          name: Generate Pull Request Performance info
          command: |
            if [[ -n ${CIRCLE_PULL_REQUEST##*/} ]]; then
                redisbench-admin compare  \
                  --defaults_filename ./tests/benchmarks/defaults.yml \
                  --comparison-branch $CIRCLE_BRANCH \
                  --auto-approve \
                  --pull-request ${CIRCLE_PULL_REQUEST##*/}
            fi

#----------------------------------------------------------------------------------------------------------------------------------

jobs:
  build-linux-debian:
    docker:
      - image: redisfab/rmbuilder:6.2.7-x64-bullseye
    resource_class: large
    parameters:
      build_params:
        type: string
        default: ""
      test_params:
        type: string
        default: "QUICK=0"
      redis_version:
        type: string
        default: "7"
      upload:
        type: string
        default: "yes"
    steps:
      - build-steps:
          build_params: <<parameters.build_params>>
          redis_version: <<parameters.redis_version>>
      - test-steps:
          test_params: <<parameters.build_params>> <<parameters.test_params>>
      - run:
          name: Persist artifacts?
          command: |
            if [[ "<<parameters.upload>>" != "yes" ]]; then
              circleci step halt
            fi
      - persist-artifacts

  build-linux-arm-ubuntu:
    machine:
      image: ubuntu-2004:202101-01
    resource_class: arm.medium
    parameters:
      redis_version:
        type: string
        default: "7"
      persist:
        type: string
        default: "no"
    steps:
      - build-steps:
          redis_version: <<parameters.redis_version>>
      - test-steps:
          test_params: QUICK=0

  build-platforms:
    parameters:
      platform:
        type: string
    # docker:
    #   - image: debian:bullseye
    machine:
      enabled: true
      image: ubuntu-2004:202010-01
      resource_class: large
    steps:
      - vm-build-platforms-steps:
          platform: <<parameters.platform>>

  build-arm-platforms:
    parameters:
      platform:
        type: string
    machine:
      image: ubuntu-2004:202101-01
    resource_class: arm.medium
    steps:
      - vm-build-platforms-steps:
          platform: <<parameters.platform>>

  build-macos-x64-search:
    macos:
      xcode: 13.4.1
    resource_class: macos.x86.medium.gen2
    parameters:
      test_params:
        type: string
        default: "QUICK=0"
      upload:
        type: string
        default: "yes"
    steps:
      - early-returns
      - run:
          name: Brew update
          command: brew update
      - run:
          name: Set up workspace
          command: mkdir -p ~/workspace
      - build-steps:
          mt_build: <<parameters.upload>>
      - test-steps:
          test_params: <<parameters.test_params>>
          mt_build: <<parameters.upload>>
          run_step: "search"
      - run:
          name: Persist artifacts?
          command: |
            if [[ "<<parameters.upload>>" != "yes" ]]; then
              circleci step halt
            fi
      - run:
          name: Upload artifacts to S3
          command: |
            if [[ -n $CIRCLE_BRANCH && "<<parameters.upload>>" == "yes" ]]; then
                make upload-artifacts SHOW=1
            fi
      - persist-artifacts

  build-macos-x64-coordinator:
    macos:
      xcode: 13.4.1
    resource_class: macos.x86.medium.gen2
    parameters:
      test_params:
        type: string
        default: "QUICK=0"
      upload:
        type: string
        default: "yes"
    steps:
      - early-returns
      - run:
          name: Brew update
          command: brew update
      - run:
          name: Set up workspace
          command: mkdir -p ~/workspace
      - build-steps:
          mt_build: <<parameters.upload>>
      - test-steps:
          test_params: <<parameters.test_params>>
          mt_build: <<parameters.upload>>
          run_step: "coordinator"
      - run:
          name: Persist artifacts?
          command: |
            if [[ "<<parameters.upload>>" != "yes" ]]; then
              circleci step halt
            fi
      - run:
          name: Upload artifacts to S3
          command: |
            if [[ -n $CIRCLE_BRANCH && "<<parameters.upload>>" == "yes" ]]; then
                make upload-artifacts SHOW=1
            fi
      - persist-artifacts

  build-macos-m1-search:
    macos:
      xcode: 14.2.0
    resource_class: macos.m1.large.gen1
    parameters:
      test_params:
        type: string
        default: "QUICK=0"
      upload:
        type: string
        default: "yes"
    steps:
      - early-returns
      - run:
          name: Set up workspace
          command: mkdir -p ~/workspace
      - build-steps:
          mt_build: <<parameters.upload>>
      - test-steps:
          test_params: <<parameters.test_params>>
          mt_build: <<parameters.upload>>
          run_step: "search"
      - run:
          name: Persist artifacts?
          command: |
            if [[ "<<parameters.upload>>" != "yes" ]]; then
              circleci step halt
            fi
      - run:
          name: Upload artifacts to S3
          command: |
            if [[ -n $CIRCLE_BRANCH && "<<parameters.upload>>" == "yes" ]]; then
                make upload-artifacts SHOW=1
            fi
      - persist-artifacts
  
  build-macos-m1-coordinator:
    macos:
      xcode: 14.2.0
    resource_class: macos.m1.large.gen1
    parameters:
      test_params:
        type: string
        default: "QUICK=0"
      upload:
        type: string
        default: "yes"
    steps:
      - early-returns
      - run:
          name: Set up workspace
          command: mkdir -p ~/workspace
      - build-steps:
          mt_build: <<parameters.upload>>
      - test-steps:
          test_params: <<parameters.test_params>>
          mt_build: <<parameters.upload>>
          run_step: "coordinator"
      - run:
          name: Persist artifacts?
          command: |
            if [[ "<<parameters.upload>>" != "yes" ]]; then
              circleci step halt
            fi
      - run:
          name: Upload artifacts to S3
          command: |
            if [[ -n $CIRCLE_BRANCH && "<<parameters.upload>>" == "yes" ]]; then
                make upload-artifacts SHOW=1
            fi
      - persist-artifacts

  benchmark-search-oss-standalone-g1:
    docker:
      - image: redisfab/rmbuilder:6.2.7-x64-bullseye
    steps:
      - build-steps:
          run_pack: false
      - benchmark-steps:
          benchmark_glob: "search*.yml"
          benchmark_runner_group_member_id: "1"
          benchmark_runner_group_total: "3"
  benchmark-search-oss-standalone-g2:
    docker:
      - image: redisfab/rmbuilder:6.2.7-x64-bullseye
    steps:
      - build-steps:
          run_pack: false
      - benchmark-steps:
          benchmark_glob: "search*.yml"
          benchmark_runner_group_member_id: "2"
          benchmark_runner_group_total: "3"

  benchmark-search-oss-standalone-g3:
    docker:
      - image: redisfab/rmbuilder:6.2.7-x64-bullseye
    steps:
      - build-steps:
          run_pack: false
      - benchmark-steps:
          benchmark_glob: "search*.yml"
          benchmark_runner_group_member_id: "3"
          benchmark_runner_group_total: "3"

  benchmark-vecsim-oss-standalone-g1:
    docker:
      - image: redisfab/rmbuilder:6.2.7-x64-bullseye
    steps:
      - build-steps:
          run_pack: false
      - benchmark-steps:
          benchmark_glob: "vecsim*.yml"
          benchmark_runner_group_member_id: "1"
          benchmark_runner_group_total: "2"

  benchmark-vecsim-oss-standalone-g2:
    docker:
      - image: redisfab/rmbuilder:6.2.7-x64-bullseye
    steps:
      - build-steps:
          run_pack: false
      - benchmark-steps:
          benchmark_glob: "vecsim*.yml"
          benchmark_runner_group_member_id: "2"
          benchmark_runner_group_total: "2"

  benchmark-search-oss-cluster-g1:
    docker:
      - image: redisfab/rmbuilder:6.2.7-x64-bullseye
    steps:
      - build-steps:
          run_pack: false
      - benchmark-steps:
          benchmark_glob: "search*.yml"
          module_path: bin/linux-x64-release/coord-oss/module-oss.so
          allowed_envs: oss-cluster
          allowed_setups: oss-cluster-02-primaries
          benchmark_runner_group_member_id: "1"
          benchmark_runner_group_total: "2"

  benchmark-search-oss-cluster-g2:
    docker:
      - image: redisfab/rmbuilder:6.2.7-x64-bullseye
    steps:
      - build-steps:
          run_pack: false
      - benchmark-steps:
          benchmark_glob: "search*.yml"
          module_path: bin/linux-x64-release/coord-oss/module-oss.so
          allowed_envs: oss-cluster
          allowed_setups: oss-cluster-02-primaries
          benchmark_runner_group_member_id: "2"
          benchmark_runner_group_total: "2"

  benchmark-search-oss-cluster-g3:
    docker:
      - image: redisfab/rmbuilder:6.2.7-x64-bullseye
    steps:
      - build-steps:
          run_pack: false
      - benchmark-steps:
          benchmark_glob: "search*.yml"
          module_path: bin/linux-x64-release/coord-oss/module-oss.so
          allowed_envs: oss-cluster
          allowed_setups: oss-cluster-04-primaries
          benchmark_runner_group_member_id: "1"
          benchmark_runner_group_total: "2"

  benchmark-search-oss-cluster-g4:
    docker:
      - image: redisfab/rmbuilder:6.2.7-x64-bullseye
    steps:
      - build-steps:
          run_pack: false
      - benchmark-steps:
          benchmark_glob: "search*.yml"
          module_path: bin/linux-x64-release/coord-oss/module-oss.so
          allowed_envs: oss-cluster
          allowed_setups: oss-cluster-04-primaries
          benchmark_runner_group_member_id: "2"
          benchmark_runner_group_total: "2"

  benchmark-search-oss-cluster-g5:
    docker:
      - image: redisfab/rmbuilder:6.2.7-x64-bullseye
    steps:
      - build-steps:
          run_pack: false
      - benchmark-steps:
          benchmark_glob: "search*.yml"
          module_path: bin/linux-x64-release/coord-oss/module-oss.so
          allowed_envs: oss-cluster
          allowed_setups: oss-cluster-08-primaries
          benchmark_runner_group_member_id: "1"
          benchmark_runner_group_total: "3"

  benchmark-search-oss-cluster-g6:
    docker:
      - image: redisfab/rmbuilder:6.2.7-x64-bullseye
    steps:
      - build-steps:
          run_pack: false
      - benchmark-steps:
          benchmark_glob: "search*.yml"
          module_path: bin/linux-x64-release/coord-oss/module-oss.so
          allowed_envs: oss-cluster
          allowed_setups: oss-cluster-08-primaries
          benchmark_runner_group_member_id: "2"
          benchmark_runner_group_total: "3"

  benchmark-search-oss-cluster-g7:
    docker:
      - image: redisfab/rmbuilder:6.2.7-x64-bullseye
    steps:
      - build-steps:
          run_pack: false
      - benchmark-steps:
          benchmark_glob: "search*.yml"
          module_path: bin/linux-x64-release/coord-oss/module-oss.so
          allowed_envs: oss-cluster
          allowed_setups: oss-cluster-08-primaries
          benchmark_runner_group_member_id: "3"
          benchmark_runner_group_total: "3"

  benchmark-search-oss-cluster-g8:
    docker:
      - image: redisfab/rmbuilder:6.2.7-x64-bullseye
    steps:
      - build-steps:
          run_pack: false
      - benchmark-steps:
          benchmark_glob: "search*.yml"
          module_path: bin/linux-x64-release/coord-oss/module-oss.so
          allowed_envs: oss-cluster
          allowed_setups: oss-cluster-16-primaries
          benchmark_runner_group_member_id: "1"
          benchmark_runner_group_total: "3"

  benchmark-search-oss-cluster-g9:
    docker:
      - image: redisfab/rmbuilder:6.2.7-x64-bullseye
    steps:
      - build-steps:
          run_pack: false
      - benchmark-steps:
          benchmark_glob: "search*.yml"
          module_path: bin/linux-x64-release/coord-oss/module-oss.so
          allowed_envs: oss-cluster
          allowed_setups: oss-cluster-16-primaries
          benchmark_runner_group_member_id: "2"
          benchmark_runner_group_total: "3"

  benchmark-search-oss-cluster-g10:
    docker:
      - image: redisfab/rmbuilder:6.2.7-x64-bullseye
    steps:
      - build-steps:
          run_pack: false
      - benchmark-steps:
          benchmark_glob: "search*.yml"
          module_path: bin/linux-x64-release/coord-oss/module-oss.so
          allowed_envs: oss-cluster
          allowed_setups: oss-cluster-16-primaries
          benchmark_runner_group_member_id: "3"
          benchmark_runner_group_total: "3"

  benchmark-search-oss-cluster-g11:
    docker:
      - image: redisfab/rmbuilder:6.2.7-x64-bullseye
    steps:
      - build-steps:
          run_pack: false
      - benchmark-steps:
          benchmark_glob: "search*.yml"
          module_path: bin/linux-x64-release/coord-oss/module-oss.so
          allowed_envs: oss-cluster
          allowed_setups: oss-cluster-20-primaries
          benchmark_runner_group_member_id: "1"
          benchmark_runner_group_total: "1"

  benchmark-search-oss-cluster-g12:
    docker:
      - image: redisfab/rmbuilder:6.2.7-x64-bullseye
    steps:
      - build-steps:
          run_pack: false
      - benchmark-steps:
          benchmark_glob: "search*.yml"
          module_path: bin/linux-x64-release/coord-oss/module-oss.so
          allowed_envs: oss-cluster
          allowed_setups: oss-cluster-24-primaries
          benchmark_runner_group_member_id: "1"
          benchmark_runner_group_total: "1"

  benchmark-search-oss-standalone-profiler-g1:
    docker:
      - image: redisfab/rmbuilder:6.2.7-x64-bullseye
    steps:
      - build-steps:
          build_params: PROFILE=1
          run_pack: false
      - benchmark-steps:
          profile_env: "1"
          triggering_env: "circleci.profilers" # results generated with profilers attached are not mixed with the ones without it
          module_path: bin/linux-x64-release-profile/search/redisearch.so
          benchmark_glob: "search*.yml"
          benchmark_runner_group_member_id: "1"
          benchmark_runner_group_total: "3"

  benchmark-search-oss-standalone-profiler-g2:
    docker:
      - image: redisfab/rmbuilder:6.2.7-x64-bullseye
    steps:
      - build-steps:
          build_params: PROFILE=1
          run_pack: false
      - benchmark-steps:
          profile_env: "1"
          triggering_env: "circleci.profilers" # results generated with profilers attached are not mixed with the ones without it
          module_path: bin/linux-x64-release-profile/search/redisearch.so
          benchmark_glob: "search*.yml"
          benchmark_runner_group_member_id: "2"
          benchmark_runner_group_total: "3"

  benchmark-search-oss-standalone-profiler-g3:
    docker:
      - image: redisfab/rmbuilder:6.2.7-x64-bullseye
    steps:
      - build-steps:
          build_params: PROFILE=1
          run_pack: false
      - benchmark-steps:
          profile_env: "1"
          triggering_env: "circleci.profilers" # results generated with profilers attached are not mixed with the ones without it
          module_path: bin/linux-x64-release-profile/search/redisearch.so
          benchmark_glob: "search*.yml"
          benchmark_runner_group_member_id: "3"
          benchmark_runner_group_total: "3"

  benchmark-vecsim-oss-standalone-profiler-g1:
    docker:
      - image: redisfab/rmbuilder:6.2.7-x64-bullseye
    steps:
      - build-steps:
          build_params: PROFILE=1
          run_pack: false
      - benchmark-steps:
          profile_env: "1"
          triggering_env: "circleci.profilers" # results generated with profilers attached are not mixed with the ones without it
          module_path: bin/linux-x64-release-profile/search/redisearch.so
          benchmark_glob: "vecsim*.yml"
          benchmark_runner_group_member_id: "1"
          benchmark_runner_group_total: "2"

  benchmark-vecsim-oss-standalone-profiler-g2:
    docker:
      - image: redisfab/rmbuilder:6.2.7-x64-bullseye
    steps:
      - build-steps:
          build_params: PROFILE=1
          run_pack: false
      - benchmark-steps:
          profile_env: "1"
          triggering_env: "circleci.profilers" # results generated with profilers attached are not mixed with the ones without it
          module_path: bin/linux-x64-release-profile/search/redisearch.so
          benchmark_glob: "vecsim*.yml"
          benchmark_runner_group_member_id: "2"
          benchmark_runner_group_total: "2"

  coverage:
    docker:
      - image: redisfab/rmbuilder:6.2.7-x64-bullseye
    steps:
      - early-returns
      - checkout-all
      - install-prerequisites
      - run:
          name: Prepare Conan dependencies
          shell: /bin/bash -l -eo pipefail
          command: |
            make conan SHOW=1 NPROC=16
      - run:
          name: Build & Test
          shell: /bin/bash -l -eo pipefail
          command: |
            make coverage QUICK=1 TEST_PARALLEL=16 NPROC=16 SHOW=1
            make upload-cov SHOW=1
          no_output_timeout: 30m
      - save-tests-logs

  sanitize:
    docker:
      - image: redisfab/clang:16-x64-bullseye
    resource_class: large
    parameters:
      san-type:
        type: string
      test_params:
        type: string
        default: "QUICK=1"
    steps:
      - early-returns
      - checkout-all
      - install-prerequisites
      - run:
          name: Prepare Conan dependencies
          shell: /bin/bash -l -eo pipefail
          command: |
            make conan SAN=<<parameters.san-type>> SHOW=1
      - run:
          name: Build & test (Search)
          shell: /bin/bash -l -eo pipefail
          command: |
            make SAN=<<parameters.san-type>> build SHOW=1
            make SAN=<<parameters.san-type>> test TEST_PARALLEL=16 SHOW=1 NOFAIL=1 CLEAR_LOGS=0 <<parameters.test_params>>
          no_output_timeout: 30m
      - run:
          name: Build & test (OSS Coordinator)
          shell: /bin/bash -l -eo pipefail
          command: |
            make SAN=<<parameters.san-type>> COORD=oss build SHOW=1
            make SAN=<<parameters.san-type>> COORD=oss test TEST_PARALLEL=16 SHOW=1 NOFAIL=1 CLEAR_LOGS=0 <<parameters.test_params>>
          no_output_timeout: 30m
      - run:
          name: Check tests results
          command: ./sbin/check-tests
      - save-tests-logs

  valgrind-memcheck:
    docker:
      - image: redisfab/rmbuilder:6.2.7-x64-bullseye
    steps:
      - early-returns
      - checkout-all
      - run:
          name: Prepare Conan dependencies
          shell: /bin/bash -l -eo pipefail
          command: |
            make conan VG=1 SHOW=1 NPROC=16
      - run:
          name: Build & Test
          shell: /bin/bash -l -eo pipefail
          command: |
            make VG=1 build SHOW=1 NPROC=16
            make VG=1 test SHOW=1
          no_output_timeout: 30m
      - save-tests-logs

  upload-artifacts:
    parameters:
      staging-lab:
        type: string
        default: "0"
    docker:
      - image: redisfab/rmbuilder:6.2.7-x64-bullseye
    steps:
      - early-returns
      - early-return-for-forked-pull-requests
      - checkout
      - setup-automation
      - attach_workspace:
          at: ~/workspace
      - run:
          name: Upload artifacts to S3
          command: |
            mkdir -p bin
            ln -s ~/workspace/artifacts bin/artifacts
            if [[ -n $CIRCLE_TAG && "<<parameters.staging-lab>>" != 1 ]]; then
                make upload-release SHOW=1
            else
                make upload-release SHOW=1 STAGING=1
            fi


#----------------------------------------------------------------------------------------------------------------------------------

on-any-branch: &on-any-branch
  filters:
    branches:
      only: /.*/
    tags:
      only: /.*/

always: &always
  filters:
    branches:
      only: /.*/
    tags:
      only: /.*/

never: &never
  filters:
    branches:
      ignore: /.*/
    tags:
      ignore: /.*/

on-master: &on-master
  filters:
    branches:
      only: master
    tags:
      ignore: /.*/

on-integ-branch: &on-integ-branch
  filters:
    branches:
      only:
        - master
        - /^\d+\.\d+.*$/
        - /^feature.*$/
    tags:
      ignore: /.*/

on-integ-branch-cron: &on-integ-branch-cron
  filters:
    branches:
      only:
        - master
        - /^\d+\.\d+.*$/
        - /^feature.*$/

not-on-integ-branch: &not-on-integ-branch
  filters:
    branches:
      ignore:
        - master
        - /^\d+\.\d+.*$/
        - /^feature.*$/
    tags:
      ignore: /.*/

on-version-tags: &on-version-tags
  filters:
    branches:
      ignore: /.*/
    tags:
      only: /^v[0-9].*/

on-integ-and-version-tags: &on-integ-and-version-tags
  filters:
    branches:
      only:
        - master
        - /^\d+\.\d+.*$/
        - /^feature.*$/
    tags:
      only: /^v[0-9].*/

#----------------------------------------------------------------------------------------------------------------------------------

workflows:
  version: 2
  default-flow:
    when:
      << pipeline.parameters.run_default_flow >>
    jobs:
      - build-linux-debian:
          <<: *never
      - build-linux-arm-ubuntu:
          <<: *never
      - build-platforms:
          <<: *never
          context: common
          matrix:
            parameters:
              platform: [jammy, focal, bionic, centos7, rocky8, bullseye, amzn2]
      - build-arm-platforms:
          <<: *never
          context: common
          matrix:
            parameters:
              platform: [jammy, focal, bionic]
<<<<<<< HEAD
      - build-macos-x64:
          <<: *never
=======
      - build-macos-x64-search:
          <<: *on-version-tags
          context: common
          # Avoid persist conflict with build-macos-x64-coordinator
          upload: "no"
      - build-macos-x64-coordinator:
          <<: *on-version-tags
>>>>>>> e9fc983d
          context: common
      - build-macos-m1-search:
          context: common
          <<: *on-version-tags
          # Avoid persist conflict with build-macos-m1-coordinator
          upload: "no"
      - build-macos-m1-coordinator:
          context: common
          <<: *never
      - coverage:
          <<: *never
      - sanitize:
          name: sanitize-<< matrix.san-type >>
          <<: *never
          test_params: QUICK=1
          matrix:
            parameters:
              san-type: [address]
      - valgrind-memcheck:
          <<: *never
      - benchmark-search-oss-standalone-g1:
          context: common
          <<: *never
      - benchmark-search-oss-standalone-g2:
          context: common
          <<: *never
      - benchmark-search-oss-standalone-g3:
          context: common
          <<: *never
      - benchmark-vecsim-oss-standalone-g1:
          context: common
          <<: *never
      - benchmark-vecsim-oss-standalone-g2:
          context: common
          <<: *never
      - benchmark-search-oss-cluster-g1:
          context: common
          <<: *never
      - benchmark-search-oss-cluster-g2:
          context: common
          <<: *never
      - benchmark-search-oss-cluster-g3:
          context: common
          <<: *never
      - benchmark-search-oss-cluster-g4:
          context: common
          <<: *never
      - benchmark-search-oss-cluster-g5:
          context: common
          <<: *never
      - benchmark-search-oss-cluster-g6:
          context: common
          <<: *never
      - benchmark-search-oss-cluster-g7:
          context: common
          <<: *never
      - benchmark-search-oss-cluster-g8:
          context: common
          <<: *never
      - benchmark-search-oss-cluster-g9:
          context: common
          <<: *never
      - benchmark-search-oss-cluster-g10:
          context: common
          <<: *never
      - benchmark-search-oss-standalone-profiler-g1:
          context: common
          <<: *never
      - benchmark-search-oss-standalone-profiler-g2:
          context: common
          <<: *never
      - benchmark-search-oss-standalone-profiler-g3:
          context: common
          <<: *never
      - benchmark-vecsim-oss-standalone-profiler-g1:
          context: common
          <<: *never
      - benchmark-vecsim-oss-standalone-profiler-g2:
          context: common
          <<: *never
      - upload-artifacts:
          name: upload-artifacts-to-staging-lab
          staging-lab: "1"
          context: common
          <<: *never
          requires:
            - build-platforms
            - build-arm-platforms
            # - build-macos-x64
            # - build-macos-m1
      - upload-artifacts:
          name: upload-release-artifacts
          context: common
          <<: *never
          requires:
            - build-platforms
            - build-arm-platforms
<<<<<<< HEAD
            - build-macos-x64
            - build-macos-m1
      - release-qa-tests:
          context: common
          <<: *never
          requires:
            - upload-release-artifacts
=======
            - build-macos-x64-search
            - build-macos-x64-coordinator
            - build-macos-m1-search
            - build-macos-m1-coordinator
>>>>>>> e9fc983d
      - build-linux-debian:
          name: full-with-redis-<<matrix.redis_version>>
          <<: *never
          test_params: ""
          matrix:
            parameters:
              redis_version: ["7.2"]
      - sanitize:
          name: full-sanitize-<< matrix.san-type >>
          <<: *never
          test_params: ""
          matrix:
            parameters:
              san-type: [address]

  benchmark_flow_label:
    when:
      << pipeline.parameters.run_benchmark_flow_label >>
    jobs:
      - benchmark-search-oss-standalone-g1:
          context: common
          <<: *always
      - benchmark-search-oss-standalone-g2:
          context: common
          <<: *always
      - benchmark-search-oss-standalone-g3:
          context: common
          <<: *always
      - benchmark-vecsim-oss-standalone-g1:
          context: common
          <<: *always
      - benchmark-vecsim-oss-standalone-g2:
          context: common
          <<: *always
      - benchmark-vecsim-oss-standalone-profiler-g1:
          context: common
          <<: *always
      - benchmark-vecsim-oss-standalone-profiler-g2:
          context: common
          <<: *always
      - benchmark-search-oss-standalone-profiler-g1:
          context: common
          <<: *always
      - benchmark-search-oss-standalone-profiler-g2:
          context: common
          <<: *always
      - benchmark-search-oss-standalone-profiler-g3:
          context: common
          <<: *always
      - benchmark-search-oss-cluster-g1:
          context: common
          <<: *always
      - benchmark-search-oss-cluster-g2:
          context: common
          <<: *always
      - benchmark-search-oss-cluster-g3:
          context: common
          <<: *always
      - benchmark-search-oss-cluster-g4:
          context: common
          <<: *always
      - benchmark-search-oss-cluster-g5:
          context: common
          <<: *always
      - benchmark-search-oss-cluster-g6:
          context: common
          <<: *always
      - benchmark-search-oss-cluster-g7:
          context: common
          <<: *always
      - benchmark-search-oss-cluster-g8:
          context: common
          <<: *always
      - benchmark-search-oss-cluster-g9:
          context: common
          <<: *always
      - benchmark-search-oss-cluster-g10:
          context: common
          <<: *always

  nightly:
    triggers:
      - schedule:
          cron: "20 17 * * 0,3"
          <<: *on-integ-branch-cron
    jobs:
      - build-linux-debian:
          name: build-with-redis-<<matrix.redis_version>>
          test_params: ""
          matrix:
            parameters:
              redis_version: ["7.2", "unstable"]
      - sanitize:
          name: nightly-sanitize-<< matrix.san-type >>
          test_params: ""
          matrix:
            parameters:
              san-type: [address]

  nightly-by-param:
    when:
      << pipeline.parameters.run_nightly_flow_label >>
    jobs:
      - build-linux-debian:
          name: build-with-redis-<<matrix.redis_version>>
          test_params: ""
          matrix:
            parameters:
              redis_version: ["7.2", "unstable"]
      - sanitize:
          name: nightly-sanitize-<< matrix.san-type >>
          test_params: ""
          matrix:
            parameters:
              san-type: [address]

  nightly-twice-a-week:
    triggers:
      - schedule:
          cron: "20 17 * * 0,3"
          <<: *on-integ-branch-cron
    jobs:
      - build-macos-x64-search:
          context: common
          # Avoid persist conflict with build-macos-x64-coordinator
          upload: "no"
          test_params: ""
      - build-macos-x64-coordinator:
          context: common
          # upload: "no"
          test_params: ""
      - build-macos-m1-search:
          context: common
          # Avoid persist conflict with build-macos-m1-coordinator
          upload: "no"
          test_params: ""
      - build-macos-m1-coordinator:
          context: common
          # upload: "no"
          test_params: ""
  
  nightly-twice-a-week-by-param:
    when:
      << pipeline.parameters.run_nightly_twice_a_week_flow_label >>
    jobs:
      - build-macos-x64-search:
          context: common
          # Avoid persist conflict with build-macos-x64-coordinator
          upload: "no"
          test_params: ""
      - build-macos-x64-coordinator:
          context: common
          # upload: "no"
          test_params: ""
      - build-macos-m1-search:
          context: common
          # Avoid persist conflict with build-macos-m1-coordinator
          upload: "no"
          test_params: ""
      - build-macos-m1-coordinator:
          context: common
          # upload: "no"
          test_params: ""

  nightly-benchmarks:
    triggers:
      - schedule:
          cron: "0 7 * * 1"
          filters:
            branches:
              only: master
    jobs:
      - benchmark-search-oss-standalone-g1:
          context: common
      - benchmark-search-oss-standalone-g2:
          context: common
      - benchmark-search-oss-standalone-g3:
          context: common
      - benchmark-search-oss-cluster-g1:
          context: common
      - benchmark-search-oss-cluster-g2:
          context: common
      - benchmark-search-oss-cluster-g3:
          context: common
      - benchmark-search-oss-cluster-g4:
          context: common
      # We only run g11 and g12 of oss cluster
      # (oss-cluster-20-primaries, and oss-cluster-24-primaries) once a week
      - benchmark-search-oss-cluster-g5:
          context: common
      - benchmark-search-oss-cluster-g6:
          context: common
      - benchmark-search-oss-cluster-g7:
          context: common
          <<: *on-integ-and-version-tags
      - benchmark-search-oss-cluster-g8:
          context: common
          <<: *on-integ-and-version-tags
      - benchmark-search-oss-cluster-g9:
          context: common
          <<: *on-integ-and-version-tags
      - benchmark-search-oss-cluster-g10:
          context: common
          <<: *on-integ-and-version-tags
      - benchmark-search-oss-cluster-g11:
          context: common
          <<: *on-integ-and-version-tags
      - benchmark-search-oss-cluster-g12:
          context: common
          <<: *on-integ-and-version-tags
      - benchmark-vecsim-oss-standalone-g1:
          context: common
      - benchmark-vecsim-oss-standalone-g2:
          context: common
      - benchmark-vecsim-oss-standalone-profiler-g1:
          context: common
      - benchmark-vecsim-oss-standalone-profiler-g2:
          context: common
      - benchmark-search-oss-standalone-profiler-g1:
          context: common
      - benchmark-search-oss-standalone-profiler-g2:
          context: common
      - benchmark-search-oss-standalone-profiler-g3:
          context: common<|MERGE_RESOLUTION|>--- conflicted
+++ resolved
@@ -1132,18 +1132,13 @@
           matrix:
             parameters:
               platform: [jammy, focal, bionic]
-<<<<<<< HEAD
-      - build-macos-x64:
-          <<: *never
-=======
       - build-macos-x64-search:
-          <<: *on-version-tags
+          <<: *never
           context: common
           # Avoid persist conflict with build-macos-x64-coordinator
           upload: "no"
       - build-macos-x64-coordinator:
-          <<: *on-version-tags
->>>>>>> e9fc983d
+          <<: *never
           context: common
       - build-macos-m1-search:
           context: common
@@ -1241,20 +1236,10 @@
           requires:
             - build-platforms
             - build-arm-platforms
-<<<<<<< HEAD
-            - build-macos-x64
-            - build-macos-m1
-      - release-qa-tests:
-          context: common
-          <<: *never
-          requires:
-            - upload-release-artifacts
-=======
             - build-macos-x64-search
             - build-macos-x64-coordinator
             - build-macos-m1-search
             - build-macos-m1-coordinator
->>>>>>> e9fc983d
       - build-linux-debian:
           name: full-with-redis-<<matrix.redis_version>>
           <<: *never
