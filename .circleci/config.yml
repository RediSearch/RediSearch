version: 2.1

commands:
  early-returns:
    steps:
      - run:
          name: Early return if this is a docs build
          command: |
            if [[ $CIRCLE_BRANCH == *docs ]]; then
              echo "Identifies as documents PR, no testing required."
              circleci step halt
            fi
      - run:
          name: Early return if this branch should ignore CI
          command: |
            if [[ $CIRCLE_BRANCH == *noci ]]; then
              echo "Identifies as actively ignoring CI, no testing required."
              circleci step halt
            fi

  early-return-for-forked-pull-requests:
    description: >-
      If this build is from a fork, stop executing the current job and return success.
      This is useful to avoid steps that will fail due to missing credentials.
    steps:
      - run:
          name: Early return if this build is from a forked PR
          command: |
            if [[ -n "$CIRCLE_PR_NUMBER" ]]; then
              echo "Nothing to do for forked PRs, so marking this step successful"
              circleci step halt
            fi

  setup-executor:
    steps:
      - run:
          name: Setup executor
          command: |
            apt-get -qq update
            apt-get -q install -y git openssh-client curl ca-certificates make tar gzip
            bash <(curl -fsSL https://raw.githubusercontent.com/docker/docker-install/master/install.sh)
      - setup_remote_docker:
          version: 20.10.14
          docker_layer_caching: true

  checkout-all:
    steps:
      - checkout
      - run:
          name: Checkout submodules
          command: git submodule update --init --recursive

  setup-automation:
    steps:
      - run:
          name: Setup automation
          command: |
            git submodule update --init deps/readies
            ./deps/readies/bin/getpy3
            python3 -m pip install -q awscli

  install-prerequisites:
    parameters:
      redis_version:
        type: string
        default: "6"
      getredis_params:
        type: string
        default: ""
    steps:
      - setup-automation
      - run:
          name: System setup
          shell: /bin/bash -l -eo pipefail
          command: |
            ./sbin/system-setup.py
            python3 -m pip list
      - run:
          name: Install Redis
          shell: /bin/bash -l -eo pipefail
          command: |
            python3 ./deps/readies/bin/getredis -v '<<parameters.redis_version>>' --force <<parameters.getredis_params>>
            redis-server --version

  save-tests-logs:
    steps:
      - run:
          name: Cleanup test log dir
          command: |
            rm -f tests/pytests/logs/*.{aof,rdb}
          when: always
      - store_artifacts:
          path: tests/pytests/logs

  persist-artifacts:
    steps:
      - early-return-for-forked-pull-requests
      - run:
          name: List artifacts
          command: |
            cd bin/artifacts
            du -ah --apparent-size *
      - persist_to_workspace:
          root: bin/
          paths:
            - artifacts/*.zip
            - artifacts/*.tgz
            - artifacts/*.tar

  build-steps:
    parameters:
      platform:
        type: string
      redis_version:
        type: string
        default: "6"
      getredis_params:
        type: string
        default: ""
      build_params:
        type: string
        default: ""
      run_pack:
        type: boolean
        default: true
    steps:
      - early-returns
      - checkout-all
      - install-prerequisites:
          redis_version: <<parameters.redis_version>>
          getredis_params: <<parameters.getredis_params>>
      - run:
          name: Build (Search)
          shell: /bin/bash -l -eo pipefail
          command: |
            make build <<parameters.build_params>> SHOW=1
      - run:
          name: Build (Search Lite)
          shell: /bin/bash -l -eo pipefail
          command: |
            make build LITE=1 <<parameters.build_params>> SHOW=1
      - run:
          name: Build (OSS Coordinator)
          shell: /bin/bash -l -eo pipefail
          command: make build COORD=oss <<parameters.build_params>> SHOW=1
      - run:
          name: Build (RLEC Coordinator)
          shell: /bin/bash -l -eo pipefail
          command: make build COORD=rlec <<parameters.build_params>> SHOW=1
      - when:
          condition: << parameters.run_pack >>
          steps:
            - run:
                name: Pack
                shell: /bin/bash -l -eo pipefail
                command: |
                  make pack SHOW=1
                  make pack COORD=rlec SHOW=1
                  make pack LITE=1 SHOW=1

  test-steps:
    parameters:
      test_params:
        type: string
        default: ""
    steps:
      - run:
          name: Test (Search)
          shell: /bin/bash -l -eo pipefail
          no_output_timeout: 30m
          command: make test SHOW=1
      - run:
          name: Test (OSS Coordinator)
          shell: /bin/bash -l -eo pipefail
          no_output_timeout: 30m
          command: make test COORD=oss SHOW=1
      - save-tests-logs

  build-platforms-steps:
    parameters:
      platform:
        type: string
    steps:
      - early-returns
      - setup-executor
      - checkout-all
      - setup-automation
      - run:
          name: Build for platform
          command: |
            ROOT=$PWD
            cd build/docker
            make build OSNICK=<<parameters.platform>> VERSION=$CIRCLE_TAG BRANCH=$CIRCLE_BRANCH TEST=1 OFFICIAL=1 SHOW=1
            cd $ROOT
            mkdir -p tests/pytests/logs
            tar -C tests/pytests/logs -xzf bin/artifacts/tests-pytests-logs*.tgz
          no_output_timeout: 30m
      - save-tests-logs
      - early-return-for-forked-pull-requests
      - run:
          name: Upload artifacts to S3
          command: |
            if [[ -n $CIRCLE_BRANCH ]]; then
                make upload-artifacts OSNICK=<<parameters.platform>> SHOW=1
            fi
      - run:
          name: Publish container
          command: |
            docker login -u redisfab -p $DOCKER_REDISFAB_PWD
            cd build/docker
            make publish OSNICK=<<parameters.platform>> VERSION=$CIRCLE_TAG BRANCH=$CIRCLE_BRANCH OFFICIAL=1 SHOW=1
      - persist-artifacts

  vm-build-platforms-steps:
    parameters:
      platform:
        type: string
    steps:
      - early-returns
      - checkout-all
      - setup-automation
      - run:
          name: Install Docker
          shell: /bin/bash -l -eo pipefail
          command: ./deps/readies/bin/getdocker
      - run:
          name: Build for platform
          command: |
            ROOT=$PWD
            cd build/docker
            make build OSNICK=<<parameters.platform>> VERSION=$CIRCLE_TAG BRANCH=$CIRCLE_BRANCH TEST=1 OFFICIAL=1 SHOW=1
            cd $ROOT
            mkdir -p tests/pytests/logs
            tar -C tests/pytests/logs -xzf bin/artifacts/tests-pytests-logs*.tgz
          no_output_timeout: 30m
      - save-tests-logs
      - early-return-for-forked-pull-requests
      - run:
          name: Upload artifacts to S3
          command: |
            if [[ -n $CIRCLE_BRANCH ]]; then
                make upload-artifacts OSNICK=<<parameters.platform>> SHOW=1
            fi
      - run:
          name: Publish container
          command: |
            docker login -u redisfab -p $DOCKER_REDISFAB_PWD
            cd build/docker
            make publish OSNICK=<<parameters.platform>> VERSION=$CIRCLE_TAG BRANCH=$CIRCLE_BRANCH OFFICIAL=1 SHOW=1
      - persist-artifacts

  benchmark-automation:
    parameters:
      platform:
        type: string
      github_actor:
        type: string
        default: $CIRCLE_USERNAME
      module_path:
        type: string
        default: bin/linux-x64-release/search/redisearch.so
      profile_env:
        type: string
        default: "0"
      benchmark_glob:
        type: string
        default: "*.yml"
      triggering_env:
        type: string
        default: "circleci"
      allowed_envs:
        type: string
        default: "oss-standalone"
    steps:
      - run:
          name: Prepare automation
          command: |
            ./deps/readies/bin/getpy3
            python3 -m pip install -r tests/benchmarks/requirements.txt
            VERSION=0.14.8 ./deps/readies/bin/getterraform
      - run:
          name: Prepare ReJSON Module
          command: MODULE_FILE=bin/REJSON_PATH ./sbin/get-redisjson
      - run:
          name: Run CI benchmarks on aws for envs << parameters.allowed_envs >>
          timeout: 60m
          no_output_timeout: 40m
          command: |
            ROOT="$PWD"
            cd tests/benchmarks
            export AWS_ACCESS_KEY_ID=$PERFORMANCE_EC2_ACCESS_KEY
            export AWS_SECRET_ACCESS_KEY=$PERFORMANCE_EC2_SECRET_KEY
            export AWS_DEFAULT_REGION=$PERFORMANCE_EC2_REGION
            export EC2_PRIVATE_PEM=$PERFORMANCE_EC2_PRIVATE_PEM
            export PROFILE=<< parameters.profile_env >>
            export BENCHMARK_GLOB=<< parameters.benchmark_glob >>
            export PERF_CALLGRAPH_MODE="dwarf"
            export MAX_PROFILERS=3
            redisbench-admin run-remote \
              --module_path $(cat $ROOT/bin/REJSON_PATH) \
              --module_path $ROOT/<< parameters.module_path >> \
              --github_actor << parameters.github_actor >> \
              --github_repo $CIRCLE_PROJECT_REPONAME \
              --github_org $CIRCLE_PROJECT_USERNAME \
              --required-module search \
              --github_sha $CIRCLE_SHA1 \
              --github_branch $CIRCLE_BRANCH \
              --upload_results_s3 \
              --fail_fast \
              --triggering_env << parameters.triggering_env >> \
              --push_results_redistimeseries \
              --allowed-envs << parameters.allowed_envs >>

#----------------------------------------------------------------------------------------------------------------------------------

jobs:
  build-linux-debian:
    docker:
      - image: redisfab/rmbuilder:6.2.7-x64-bullseye
    parameters:
      redis_version:
        type: string
        default: "6"
      persist:
        type: string
        default: "yes"
    steps:
      - build-steps:
          platform: bullseye
          redis_version: <<parameters.redis_version>>
      - test-steps
      - run:
          name: Persist artifacts?
          command: |
            if [[ "<<parameters.persist>>" != "yes" ]]; then
              circleci step halt
            fi
      - persist-artifacts

  build-platforms:
    parameters:
      platform:
        type: string
    # docker:
    #   - image: debian:bullseye
    machine:
      enabled: true
      image: ubuntu-2004:202010-01
      resource_class: large
    steps:
      - vm-build-platforms-steps:
          platform: <<parameters.platform>>

  build-arm-platforms:
    parameters:
      platform:
        type: string
    machine:
      image: ubuntu-2004:202101-01
    resource_class: arm.medium
    steps:
      - vm-build-platforms-steps:
          platform: <<parameters.platform>>

  build-macos:
    macos:
      xcode: 11.7.0
    resource_class: macos.x86.medium.gen2
    parameters:
      upload:
        type: string
        default: "yes"
    steps:
      - early-returns
      # - run:
      #     name: Brew upgrade
      #     command: brew upgrade
      - run:
          name: Set up workspace
          command: mkdir -p ~/workspace
      - build-steps:
          platform: catalina
      - test-steps
      - run:
          name: Upload artifacts to S3
          command: |
            if [[ -n $CIRCLE_BRANCH && "<<parameters.upload>>" == "yes" ]]; then
                make upload-artifacts SHOW=1
            fi
      - persist-artifacts

  benchmark-search-oss-standalone:
    docker:
      - image: redisfab/rmbuilder:6.2.7-x64-bullseye
    steps:
      - build-steps:
          platform: bionic
          run_pack: false
      - benchmark-automation:
          platform: bionic
          benchmark_glob: "search*.yml"
  
  benchmark-vecsim-oss-standalone:
    docker:
      - image: redisfab/rmbuilder:6.2.7-x64-bullseye
    steps:
      - build-steps:
          platform: bionic
          run_pack: false
      - benchmark-automation:
          platform: bionic
          benchmark_glob: "vecsim*.yml"

  benchmark-search-oss-cluster:
    docker:
      - image: redisfab/rmbuilder:6.2.7-x64-bullseye
    steps:
      - build-steps:
          platform: bionic
          run_pack: false
      - benchmark-automation:
          platform: bionic
          benchmark_glob: "search*.yml"
          module_path: bin/linux-x64-release/coord-oss/module-oss.so
          allowed_envs: oss-cluster

  benchmark-search-oss-standalone-profiler:
    docker:
      - image: redisfab/rmbuilder:6.2.7-x64-bullseye
    steps:
      - build-steps:
          platform: bionic
          build_params: PROFILE=1
          run_pack: false
      - benchmark-automation:
          profile_env: "1"
          platform: bionic
          triggering_env: "circleci.profilers" # results generated with profilers attached are not mixed with the ones without it
          module_path: bin/linux-x64-release-profile/search/redisearch.so
          benchmark_glob: "search*.yml"

  benchmark-vecsim-oss-standalone-profiler:
    docker:
      - image: redisfab/rmbuilder:6.2.7-x64-bullseye
    steps:
      - build-steps:
          platform: bionic
          build_params: PROFILE=1
          run_pack: false
      - benchmark-automation:
          profile_env: "1"
          platform: bionic
          triggering_env: "circleci.profilers" # results generated with profilers attached are not mixed with the ones without it
          module_path: bin/linux-x64-release-profile/search/redisearch.so
          benchmark_glob: "vecsim*.yml"

  coverage:
    docker:
      - image: redisfab/rmbuilder:6.2.7-x64-bullseye
    steps:
      - early-returns
      - checkout-all
      - install-prerequisites
      - run:
          name: Build & Test
          shell: /bin/bash -l -eo pipefail
          command: |
            make coverage SHOW=1
            make upload-cov SHOW=1
          no_output_timeout: 30m
      - save-tests-logs

  sanitize:
    docker:
      - image: redisfab/clang:13-x64-bullseye
    parameters:
      san-type:
        type: string
    steps:
      - early-returns
      - checkout-all
      - install-prerequisites
      - run:
          name: Build & test (Search)
          shell: /bin/bash -l -eo pipefail
          command: make SAN=<<parameters.san-type>> build test SHOW=1
          no_output_timeout: 30m
#      - run:
#          name: Build & test (OSS Coordinator)
#          shell: /bin/bash -l -eo pipefail
#          command: make SAN=<<parameters.san-type>> COORD=oss build test SHOW=1
#          no_output_timeout: 30m
      - save-tests-logs

  valgrind-memcheck:
    docker:
      - image: redisfab/rmbuilder:6.2.7-x64-bullseye
    steps:
      - early-returns
      - checkout-all
      - run:
          name: Build & Test
          shell: /bin/bash -l -eo pipefail
          command: make VG=1 build test SHOW=1
          no_output_timeout: 30m
      - save-tests-logs

  test-rlec:
    machine:
      enabled: true
      image: ubuntu-2004:202010-01
      resource_class: large
    working_directory: ~/RediSearch
    steps:
      - early-returns
      - checkout-all
      - setup-automation
      - run:
          name: Install prerequisites
          shell: /bin/bash -l -eo pipefail
          command: |
            ./sbin/system-setup.py
            ./deps/readies/bin/getredis
            ./deps/readies/bin/getdocker --just-enable-exp
            docker version
      - run:
          name: Install Arlecchino
          command: |
            FORCE=1 ./deps/readies/bin/getrlec
      - run:
          name: Build
          shell: /bin/bash -l -eo pipefail
          command: |
            make -C build/docker build OSNICK=bionic VERSION=$CIRCLE_TAG BRANCH=$CIRCLE_BRANCH SHOW=1
          no_output_timeout: 30m
      - run:
          name: Start RLEC
          shell: /bin/bash -l -eo pipefail
          command: |
            cd
            mkdir -p rlec
            cp RediSearch/tests/rlec/redis-modules.yaml rlec/
            rlec start --os bionic
      - run:
          name: Flow Test
          shell: /bin/bash -l -eo pipefail
          no_output_timeout: 30m
          command: |
            python3 -m pip list
            mkdir -p ~/workspace/tests
            make test COORD=1 SHOW=1
      - save-tests-logs

  upload-artifacts:
    parameters:
      staging-lab:
        type: string
        default: "0"
    docker:
      - image: redisfab/rmbuilder:6.2.7-x64-bullseye
    steps:
      - early-returns
      - early-return-for-forked-pull-requests
      - checkout
      - setup-automation
      - attach_workspace:
          at: ~/workspace
      - run:
          name: Upload artifacts to S3
          command: |
            mkdir -p bin
            ln -s ~/workspace/artifacts bin/artifacts
            if [[ -n $CIRCLE_TAG && "<<parameters.staging-lab>>" != 1 ]]; then
                make upload-release SHOW=1
            else
                make upload-release SHOW=1 STAGING=1
            fi

  release-automation:
    docker:
      - image: redisfab/rmbuilder:6.2.7-x64-bullseye
    steps:
      - early-returns
      - early-return-for-forked-pull-requests
      - checkout
      - setup-automation
      - run:
          name: Run QA Automation (RediSearch)
          command: ./tests/qa/qatests -m "$CIRCLE_TAG"
      - run:
          name: Run QA Automation (RediSearch Light)
          command: ./tests/qa/qatests -m "$CIRCLE_TAG" --light
      - run:
          name: Run QA Automation (RediSearch/VecSim)
          command: ./tests/qa/qatests -m "$CIRCLE_TAG" --vecsim
      - run:
          name: Run QA Automation (RediSearch Light/VecSim)
          command: ./tests/qa/qatests -m "$CIRCLE_TAG" --vecsim --light


#----------------------------------------------------------------------------------------------------------------------------------

on-any-branch: &on-any-branch
  filters:
    branches:
      only: /.*/
    tags:
      only: /.*/

never: &never
  filters:
    branches:
      ignore: /.*/
    tags:
      ignore: /.*/

on-master: &on-master
  filters:
    branches:
      only: master
    tags:
      ignore: /.*/

on-integ-branch: &on-integ-branch
  filters:
    branches:
      only:
        - master
        - /^\d+\.\d+.*$/
        - /^feature-.*$/
        - /^perf-.*$/
    tags:
      ignore: /.*/

not-on-integ-branch: &not-on-integ-branch
  filters:
    branches:
      ignore:
        - master
        - /^\d+\.\d+.*$/
        - /^feature-.*$/
        - /^perf-.*$/
    tags:
      ignore: /.*/

on-version-tags: &on-version-tags
  filters:
    branches:
      ignore: /.*/
    tags:
      only: /^v[0-9].*/

on-integ-and-version-tags: &on-integ-and-version-tags
  filters:
    branches:
      only:
        - master
        - /^\d+\.\d+.*$/
        - /^feature-.*$/
    tags:
      only: /^v[0-9].*/

on-perf-and-version-tags: &on-perf-and-version-tags
  filters:
    branches:
      only:
        - master
        - /^\d+\.\d+.*$/
        - /^perf.*$/
    tags:
      only: /^v[0-9].*/

#----------------------------------------------------------------------------------------------------------------------------------

workflows:
  version: 2
  default-flow:
    jobs:
      - build-linux-debian:
          name: build
          <<: *not-on-integ-branch
      - build-platforms:
          <<: *on-integ-and-version-tags
          context: common
          matrix:
            parameters:
              platform: [focal, bionic, xenial, centos7, rocky8, bullseye, jammy]
      - build-arm-platforms:
          <<: *on-integ-and-version-tags
          context: common
          matrix:
            parameters:
              platform: [bionic]
      - build-macos:
          context: common
          <<: *on-integ-and-version-tags
      - coverage:
          <<: *on-any-branch
      - sanitize:
          name: sanitize-<< matrix.san-type >>
          matrix:
            parameters:
              san-type: [address] # [address, memory]
          <<: *on-any-branch
      - valgrind-memcheck:
          <<: *never
      - benchmark-search-oss-standalone:
          context: common
<<<<<<< HEAD
          <<: *on-any-branch # TODO: don't merge to master with this change!!
=======
          <<: *on-perf-and-version-tags
      - benchmark-vecsim-oss-standalone:
          context: common
          <<: *on-perf-and-version-tags
>>>>>>> 26429d45
      - benchmark-search-oss-cluster:
          context: common
          <<: *on-perf-and-version-tags
      - benchmark-search-oss-standalone-profiler:
          context: common
          <<: *on-perf-and-version-tags
      - benchmark-vecsim-oss-standalone-profiler:
          context: common
          <<: *on-perf-and-version-tags
      - upload-artifacts:
          name: upload-artifacts-to-staging-lab
          staging-lab: "1"
          context: common
          <<: *on-integ-branch
          requires:
            - build-platforms
            - build-arm-platforms
            - build-macos
      - upload-artifacts:
          name: upload-release-artifacts
          context: common
          <<: *on-version-tags
          requires:
            - build-platforms
            - build-arm-platforms
            - build-macos
      - release-automation:
          <<: *on-version-tags
          context: common
          requires:
            - upload-release-artifacts

  nightly:
    triggers:
      - schedule:
          cron: "20 17 * * 0,3"
          filters:
            branches:
              only: master
    jobs:
      - build-macos:
          upload: "no"
      - build-linux-debian:
          name: build-with-redis-<<matrix.redis_version>>
          matrix:
            parameters:
              redis_version: ["6.0", "7", "unstable"]

  nightly-performance:
    triggers:
      - schedule:
          cron: "20 17 * * *"
          filters:
            branches:
              only:
                - master
                - /^\d+\.\d+.*$/
                - /^feature-.*$/

    jobs:
      - benchmark-search-oss-standalone:
          context: common
      - benchmark-vecsim-oss-standalone:
          context: common
      - benchmark-vecsim-oss-standalone-profiler:
          context: common
      - benchmark-search-oss-standalone-profiler:
          context: common<|MERGE_RESOLUTION|>--- conflicted
+++ resolved
@@ -706,14 +706,10 @@
           <<: *never
       - benchmark-search-oss-standalone:
           context: common
-<<<<<<< HEAD
           <<: *on-any-branch # TODO: don't merge to master with this change!!
-=======
+      - benchmark-vecsim-oss-standalone:
+          context: common
           <<: *on-perf-and-version-tags
-      - benchmark-vecsim-oss-standalone:
-          context: common
-          <<: *on-perf-and-version-tags
->>>>>>> 26429d45
       - benchmark-search-oss-cluster:
           context: common
           <<: *on-perf-and-version-tags
