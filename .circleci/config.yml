version: 2.1

parameters:
  run_default_flow:
    default: true
    type: boolean
  run_benchmark_flow_label:
    default: false
    type: boolean

commands:
  early-returns:
    steps:
      - run:
          name: Early return if this is a docs build
          command: |
            if [[ $CIRCLE_BRANCH == *docs ]]; then
              echo "Identifies as documents PR, no testing required."
              circleci step halt
            fi
      - run:
          name: Early return if this branch should ignore CI
          command: |
            if [[ $CIRCLE_BRANCH == *noci ]]; then
              echo "Identifies as actively ignoring CI, no testing required."
              circleci step halt
            fi

  early-return-for-forked-pull-requests:
    description: >-
      If this build is from a fork, stop executing the current job and return success.
      This is useful to avoid steps that will fail due to missing credentials.
    steps:
      - run:
          name: Early return if this build is from a forked PR
          command: |
            if [[ -n "$CIRCLE_PR_NUMBER" ]]; then
              echo "Nothing to do for forked PRs, so marking this step successful"
              circleci step halt
            fi

  setup-executor:
    steps:
      - run:
          name: Setup executor
          command: |
            apt-get -qq update
            apt-get -q install -y git openssh-client curl ca-certificates make tar gzip
            bash <(curl -fsSL https://raw.githubusercontent.com/docker/docker-install/master/install.sh)
      - setup_remote_docker:
          version: 20.10.14
          docker_layer_caching: true

  checkout-all:
    steps:
      - checkout
      - run:
          name: Checkout submodules
          command: git submodule update --init --recursive

  setup-automation:
    steps:
      - run:
          name: Setup automation
          command: |
            git submodule update --init deps/readies
            if [[ $(uname -s) == Darwin ]]; then rm -f /usr/local/bin/python3; fi
            ./deps/readies/bin/getpy3
      - run:
          name: Setup automation (part 2)
          shell: /bin/bash -l -eo pipefail
          no_output_timeout: 30m
          command: |
            export HOMEBREW_NO_AUTO_UPDATE=1
            ./deps/readies/bin/getaws
            ls -l /usr/local/bin/python* || true
            echo "python3: $(command -v python3)"
            python3 --version
            python3 -m pip list

  install-prerequisites:
    parameters:
      redis_version:
        type: string
        default: "6"
      getredis_params:
        type: string
        default: ""
    steps:
      - setup-automation
      - run:
          name: System setup
          shell: /bin/bash -l -eo pipefail
          command: |
            ./sbin/system-setup.py
            python3 -m pip list
      - run:
          name: Install Redis
          shell: /bin/bash -l -eo pipefail
          command: |
            python3 ./deps/readies/bin/getredis -v '<<parameters.redis_version>>' --force <<parameters.getredis_params>>
            redis-server --version

  save-tests-logs:
    steps:
      - run:
          name: Pack logs
          shell: /bin/bash -l -eo pipefail
          command: ./sbin/circleci-pack-logs
          when: always
      - store_artifacts:
          path: logs/

  persist-artifacts:
    steps:
      - early-return-for-forked-pull-requests
      - run:
          name: List artifacts
          command: |
            cd bin/artifacts
            du -ah --apparent-size *
      - persist_to_workspace:
          root: bin/
          paths:
            - artifacts/*.zip
            - artifacts/*.tgz
            - artifacts/*.tar

  build-steps:
    parameters:
      redis_version:
        type: string
        default: "6"
      getredis_params:
        type: string
        default: ""
      build_params:
        type: string
        default: ""
      run_pack:
        type: boolean
        default: true
      no_power:
        type: string
        default: "no"
    steps:
      - early-returns
      - checkout-all
      - install-prerequisites:
          redis_version: <<parameters.redis_version>>
          getredis_params: <<parameters.getredis_params>>
      - run:
          name: Prepare Conan dependencies
          shell: /bin/bash -l -eo pipefail
          command: |
            make conan <<parameters.build_params>> SHOW=1 NPROC=16
      - run:
          name: Build (Search)
          shell: /bin/bash -l -eo pipefail
          command: |
<<<<<<< HEAD
            make build <<parameters.build_params>> SHOW=1 NPROC=16
=======
            if [[ "<<parameters.no_power>>" == "yes" ]]; then
                export REDISEARCH_POWER_TO_THE_WORKERS=0
            fi
            make build <<parameters.build_params>> SHOW=1
>>>>>>> 79a8578d
      - run:
          name: Build (Search Lite)
          shell: /bin/bash -l -eo pipefail
          command: |
            make build LITE=1 <<parameters.build_params>> SHOW=1 NPROC=16
      - run:
          name: Build (OSS Coordinator)
          shell: /bin/bash -l -eo pipefail
          command: make build COORD=oss <<parameters.build_params>> SHOW=1 NPROC=16
      - run:
          name: Build (RLEC Coordinator)
          shell: /bin/bash -l -eo pipefail
          command: make build COORD=rlec <<parameters.build_params>> SHOW=1 NPROC=16
      - when:
          condition: << parameters.run_pack >>
          steps:
            - run:
                name: Pack
                shell: /bin/bash -l -eo pipefail
                command: |
                  make pack SHOW=1
                  make pack COORD=rlec SHOW=1
                  make pack LITE=1 SHOW=1

  test-steps:
    parameters:
      test_params:
        type: string
        default: ""
      no_power:
        type: string
        default: "no"
    steps:
      - run:
          name: Test (Search)
          shell: /bin/bash -l -eo pipefail
          no_output_timeout: 30m
          command: |
            if [[ "<<parameters.no_power>>" == "yes" ]]; then
                export REDISEARCH_POWER_TO_THE_WORKERS=0
            fi
            make test TEST_PARALLEL=16 CLEAR_LOGS=0 SHOW=1 <<parameters.test_params>>
      - run:
          name: Test (OSS Coordinator)
          shell: /bin/bash -l -eo pipefail
          no_output_timeout: 30m
          command: make test COORD=oss TEST_PARALLEL=16 CLEAR_LOGS=0 SHOW=1 <<parameters.test_params>>
      - save-tests-logs

  build-platforms-steps:
    parameters:
      platform:
        type: string
    steps:
      - early-returns
      - setup-executor
      - checkout-all
      - setup-automation
      - run:
          name: Build for platform
          shell: /bin/bash -l -eo pipefail
          command: |
            ROOT="$PWD"
            cd build/docker
            export REDISEARCH_POWER_TO_THE_WORKERS=0
            make build OSNICK=<<parameters.platform>> VERSION=$CIRCLE_TAG BRANCH=$CIRCLE_BRANCH TEST=1 OFFICIAL=1 SHOW=1 VERBOSE=1
            cd $ROOT
            mkdir -p tests/pytests/logs
            tar -xzf bin/artifacts/tests/tests-pytests-logs*.tgz
          no_output_timeout: 60m
      - save-tests-logs
      - early-return-for-forked-pull-requests
      - run:
          name: Upload artifacts to S3
          shell: /bin/bash -l -eo pipefail
          command: |
            if [[ -n $CIRCLE_BRANCH ]]; then
                make upload-artifacts OSNICK=<<parameters.platform>> SHOW=1
            fi
      - run:
          name: Publish container
          shell: /bin/bash -l -eo pipefail
          command: |
            docker login -u redisfab -p $DOCKER_REDISFAB_PWD
            cd build/docker
            make publish OSNICK=<<parameters.platform>> VERSION=$CIRCLE_TAG BRANCH=$CIRCLE_BRANCH OFFICIAL=1 SHOW=1 VERBOSE=1
      - persist-artifacts

  vm-build-platforms-steps:
    parameters:
      platform:
        type: string
    steps:
      - early-returns
      - checkout-all
      - setup-automation
      - run:
          name: Install Docker
          shell: /bin/bash -l -eo pipefail
          command: ./deps/readies/bin/getdocker
      - run:
          name: Build for platform
          command: |
            ROOT="$PWD"
            cd build/docker
            export REDISEARCH_POWER_TO_THE_WORKERS=0
            make build OSNICK=<<parameters.platform>> VERSION=$CIRCLE_TAG BRANCH=$CIRCLE_BRANCH TEST=1 OFFICIAL=1 SHOW=1 VERBOSE=1
            cd $ROOT
            mkdir -p tests/pytests/logs
            tar -xzf bin/artifacts/tests/tests-pytests-logs*.tgz
          no_output_timeout: 30m
      - save-tests-logs
      - early-return-for-forked-pull-requests
      - run:
          name: Upload artifacts to S3
          command: |
            if [[ -n $CIRCLE_BRANCH ]]; then
                make upload-artifacts OSNICK=<<parameters.platform>> SHOW=1
            fi
      - run:
          name: Publish container
          command: |
            docker login -u redisfab -p $DOCKER_REDISFAB_PWD
            cd build/docker
            make publish OSNICK=<<parameters.platform>> VERSION=$CIRCLE_TAG BRANCH=$CIRCLE_BRANCH OFFICIAL=1 SHOW=1 VERBOSE=1
      - persist-artifacts

  benchmark-steps:
    parameters:
      github_actor:
        type: string
        default: $CIRCLE_USERNAME
      module_path:
        type: string
        default: bin/linux-x64-release/search/redisearch.so
      profile_env:
        type: string
        default: "0"
      benchmark_glob:
        type: string
        default: "*.yml"
      triggering_env:
        type: string
        default: "circleci"
      allowed_envs:
        type: string
        default: "oss-standalone"
      allowed_setups:
        type: string
        default: ""
      benchmark_runner_group_member_id:
        type: string
        default: "1"
      benchmark_runner_group_total:
        type: string
        default: "1"
    steps:
      - run:
          name: Prepare automation
          command: |
            ./deps/readies/bin/getpy3
            python3 -m pip install -r tests/benchmarks/requirements.txt
            VERSION=0.14.8 ./deps/readies/bin/getterraform
      - run:
          name: Prepare ReJSON Module
          command: MODULE_FILE=bin/REJSON_PATH ./sbin/get-redisjson
      - run:
          name: Run CI benchmarks on aws for envs << parameters.allowed_envs >>
          timeout: 60m
          no_output_timeout: 40m
          command: |
            ROOT="$PWD"
            cd tests/benchmarks
            export AWS_ACCESS_KEY_ID=$PERFORMANCE_EC2_ACCESS_KEY
            export AWS_SECRET_ACCESS_KEY=$PERFORMANCE_EC2_SECRET_KEY
            export AWS_DEFAULT_REGION=$PERFORMANCE_EC2_REGION
            export EC2_PRIVATE_PEM=$PERFORMANCE_EC2_PRIVATE_PEM
            export PROFILE=<< parameters.profile_env >>
            export BENCHMARK_GLOB=<< parameters.benchmark_glob >>
            export PERF_CALLGRAPH_MODE="dwarf"
            export BENCHMARK_RUNNER_GROUP_M_ID=<< parameters.benchmark_runner_group_member_id >>
            export BENCHMARK_RUNNER_GROUP_TOTAL=<< parameters.benchmark_runner_group_total >>
            export MAX_PROFILERS=3
            if [[ -n $CIRCLE_BRANCH ]]; then branch="$CIRCLE_BRANCH"; else branch="$CIRCLE_TAG"; fi
            redisbench-admin run-remote \
              --module_path $(cat $ROOT/bin/REJSON_PATH) \
              --module_path $ROOT/<< parameters.module_path >> \
              --github_actor << parameters.github_actor >> \
              --github_repo $CIRCLE_PROJECT_REPONAME \
              --github_org $CIRCLE_PROJECT_USERNAME \
              --required-module search \
              --github_sha $CIRCLE_SHA1 \
              --github_branch $branch \
              --upload_results_s3 \
              --triggering_env << parameters.triggering_env >> \
              --push_results_redistimeseries \
              --allowed-envs << parameters.allowed_envs >> \
              --allowed-setups << parameters.allowed_setups >> || true
      - run:
          name: Generate Pull Request Performance info
          command: |
            if [[ -n ${CIRCLE_PULL_REQUEST##*/} ]]; then
                redisbench-admin compare  \
                  --defaults_filename ./tests/benchmarks/defaults.yml \
                  --comparison-branch $CIRCLE_BRANCH \
                  --auto-approve \
                  --pull-request ${CIRCLE_PULL_REQUEST##*/}
            fi

#----------------------------------------------------------------------------------------------------------------------------------

jobs:
  build-linux-debian:
    docker:
      - image: redisfab/rmbuilder:6.2.7-x64-bullseye
    resource_class: large
    parameters:
      build_params:
        type: string
        default: ""
      test_params:
        type: string
        default: "QUICK=1"
      redis_version:
        type: string
        default: "6"
      upload:
        type: string
        default: "yes"
    steps:
      - build-steps:
          build_params: <<parameters.build_params>>
          redis_version: <<parameters.redis_version>>
      - test-steps:
          test_params: <<parameters.build_params>> <<parameters.test_params>>
      - run:
          name: Persist artifacts?
          command: |
            if [[ "<<parameters.upload>>" != "yes" ]]; then
              circleci step halt
            fi
      - persist-artifacts

  build-linux-arm-ubuntu:
    machine:
      image: ubuntu-2004:202101-01
    resource_class: arm.medium
    parameters:
      redis_version:
        type: string
        default: "6"
      persist:
        type: string
        default: "no"
    steps:
      - build-steps:
          redis_version: <<parameters.redis_version>>
      - test-steps:
          test_params: QUICK=1

  build-platforms:
    parameters:
      platform:
        type: string
    # docker:
    #   - image: debian:bullseye
    machine:
      enabled: true
      image: ubuntu-2004:202010-01
      resource_class: large
    steps:
      - vm-build-platforms-steps:
          platform: <<parameters.platform>>

  build-arm-platforms:
    parameters:
      platform:
        type: string
    machine:
      image: ubuntu-2004:202101-01
    resource_class: arm.medium
    steps:
      - vm-build-platforms-steps:
          platform: <<parameters.platform>>

  build-macos-x64:
    macos:
      xcode: 13.2.1
    resource_class: macos.x86.medium.gen2
    parameters:
      test_params:
        type: string
        default: "QUICK=1"
      upload:
        type: string
        default: "yes"
    steps:
      - early-returns
      - run:
          name: Brew update
          command: brew update
      - run:
          name: Set up workspace
          command: mkdir -p ~/workspace
      - build-steps:
          no_power: <<parameters.upload>>
      - test-steps:
          test_params: <<parameters.test_params>>
          no_power: <<parameters.upload>>
      - run:
          name: Persist artifacts?
          command: |
            if [[ "<<parameters.upload>>" != "yes" ]]; then
              circleci step halt
            fi
      - run:
          name: Upload artifacts to S3
          command: |
            if [[ -n $CIRCLE_BRANCH && "<<parameters.upload>>" == "yes" ]]; then
                make upload-artifacts SHOW=1
            fi
      - persist-artifacts

  build-macos-m1:
    macos:
      xcode: 14.2.0
    resource_class: macos.m1.large.gen1
    parameters:
      test_params:
        type: string
        default: "QUICK=1"
      upload:
        type: string
        default: "yes"
    steps:
      - early-returns
      - run:
          name: Set up workspace
          command: mkdir -p ~/workspace
      - build-steps:
          no_power: <<parameters.upload>>
      - test-steps:
          test_params: <<parameters.test_params>>
          no_power: <<parameters.upload>>
      - run:
          name: Persist artifacts?
          command: |
            if [[ "<<parameters.upload>>" != "yes" ]]; then
              circleci step halt
            fi
      - run:
          name: Upload artifacts to S3
          command: |
            if [[ -n $CIRCLE_BRANCH && "<<parameters.upload>>" == "yes" ]]; then
                make upload-artifacts SHOW=1
            fi
      - persist-artifacts

  benchmark-search-oss-standalone-g1:
    docker:
      - image: redisfab/rmbuilder:6.2.7-x64-bullseye
    steps:
      - build-steps:
          run_pack: false
      - benchmark-steps:
          benchmark_glob: "search*.yml"
          benchmark_runner_group_member_id: "1"
          benchmark_runner_group_total: "3"
  benchmark-search-oss-standalone-g2:
    docker:
      - image: redisfab/rmbuilder:6.2.7-x64-bullseye
    steps:
      - build-steps:
          run_pack: false
      - benchmark-steps:
          benchmark_glob: "search*.yml"
          benchmark_runner_group_member_id: "2"
          benchmark_runner_group_total: "3"

  benchmark-search-oss-standalone-g3:
    docker:
      - image: redisfab/rmbuilder:6.2.7-x64-bullseye
    steps:
      - build-steps:
          run_pack: false
      - benchmark-steps:
          benchmark_glob: "search*.yml"
          benchmark_runner_group_member_id: "3"
          benchmark_runner_group_total: "3"

  benchmark-vecsim-oss-standalone-g1:
    docker:
      - image: redisfab/rmbuilder:6.2.7-x64-bullseye
    steps:
      - build-steps:
          run_pack: false
      - benchmark-steps:
          benchmark_glob: "vecsim*.yml"
          benchmark_runner_group_member_id: "1"
          benchmark_runner_group_total: "2"

  benchmark-vecsim-oss-standalone-g2:
    docker:
      - image: redisfab/rmbuilder:6.2.7-x64-bullseye
    steps:
      - build-steps:
          run_pack: false
      - benchmark-steps:
          benchmark_glob: "vecsim*.yml"
          benchmark_runner_group_member_id: "2"
          benchmark_runner_group_total: "2"

  benchmark-search-oss-cluster-g1:
    docker:
      - image: redisfab/rmbuilder:6.2.7-x64-bullseye
    steps:
      - build-steps:
          run_pack: false
      - benchmark-steps:
          benchmark_glob: "search*.yml"
          module_path: bin/linux-x64-release/coord-oss/module-oss.so
          allowed_envs: oss-cluster
          allowed_setups: oss-cluster-02-primaries,oss-cluster-04-primaries,oss-cluster-08-primaries
          benchmark_runner_group_member_id: "1"
          benchmark_runner_group_total: "2"

  benchmark-search-oss-cluster-g2:
    docker:
      - image: redisfab/rmbuilder:6.2.7-x64-bullseye
    steps:
      - build-steps:
          run_pack: false
      - benchmark-steps:
          benchmark_glob: "search*.yml"
          module_path: bin/linux-x64-release/coord-oss/module-oss.so
          allowed_envs: oss-cluster
          allowed_setups: oss-cluster-02-primaries,oss-cluster-04-primaries,oss-cluster-08-primaries
          benchmark_runner_group_member_id: "2"
          benchmark_runner_group_total: "2"

  benchmark-search-oss-cluster-g3:
    docker:
      - image: redisfab/rmbuilder:6.2.7-x64-bullseye
    steps:
      - build-steps:
          run_pack: false
      - benchmark-steps:
          benchmark_glob: "search*.yml"
          module_path: bin/linux-x64-release/coord-oss/module-oss.so
          allowed_envs: oss-cluster
          allowed_setups: oss-cluster-16-primaries,oss-cluster-20-primaries
          benchmark_runner_group_member_id: "1"
          benchmark_runner_group_total: "2"

  benchmark-search-oss-cluster-g4:
    docker:
      - image: redisfab/rmbuilder:6.2.7-x64-bullseye
    steps:
      - build-steps:
          run_pack: false
      - benchmark-steps:
          benchmark_glob: "search*.yml"
          module_path: bin/linux-x64-release/coord-oss/module-oss.so
          allowed_envs: oss-cluster
          allowed_setups: oss-cluster-16-primaries,oss-cluster-20-primaries
          benchmark_runner_group_member_id: "2"
          benchmark_runner_group_total: "2"

  benchmark-search-oss-cluster-g5:
    docker:
      - image: redisfab/rmbuilder:6.2.7-x64-bullseye
    steps:
      - build-steps:
          run_pack: false
      - benchmark-steps:
          benchmark_glob: "search*.yml"
          module_path: bin/linux-x64-release/coord-oss/module-oss.so
          allowed_envs: oss-cluster
          allowed_setups: oss-cluster-24-primaries,oss-cluster-32-primaries
          benchmark_runner_group_member_id: "1"
          benchmark_runner_group_total: "2"

  benchmark-search-oss-cluster-g6:
    docker:
      - image: redisfab/rmbuilder:6.2.7-x64-bullseye
    steps:
      - build-steps:
          run_pack: false
      - benchmark-steps:
          benchmark_glob: "search*.yml"
          module_path: bin/linux-x64-release/coord-oss/module-oss.so
          allowed_envs: oss-cluster
          allowed_setups: oss-cluster-24-primaries,oss-cluster-32-primaries
          benchmark_runner_group_member_id: "2"
          benchmark_runner_group_total: "2"

  benchmark-search-oss-standalone-profiler-g1:
    docker:
      - image: redisfab/rmbuilder:6.2.7-x64-bullseye
    steps:
      - build-steps:
          build_params: PROFILE=1
          run_pack: false
      - benchmark-steps:
          profile_env: "1"
          triggering_env: "circleci.profilers" # results generated with profilers attached are not mixed with the ones without it
          module_path: bin/linux-x64-release-profile/search/redisearch.so
          benchmark_glob: "search*.yml"
          benchmark_runner_group_member_id: "1"
          benchmark_runner_group_total: "3"

  benchmark-search-oss-standalone-profiler-g2:
    docker:
      - image: redisfab/rmbuilder:6.2.7-x64-bullseye
    steps:
      - build-steps:
          build_params: PROFILE=1
          run_pack: false
      - benchmark-steps:
          profile_env: "1"
          triggering_env: "circleci.profilers" # results generated with profilers attached are not mixed with the ones without it
          module_path: bin/linux-x64-release-profile/search/redisearch.so
          benchmark_glob: "search*.yml"
          benchmark_runner_group_member_id: "2"
          benchmark_runner_group_total: "3"

  benchmark-search-oss-standalone-profiler-g3:
    docker:
      - image: redisfab/rmbuilder:6.2.7-x64-bullseye
    steps:
      - build-steps:
          build_params: PROFILE=1
          run_pack: false
      - benchmark-steps:
          profile_env: "1"
          triggering_env: "circleci.profilers" # results generated with profilers attached are not mixed with the ones without it
          module_path: bin/linux-x64-release-profile/search/redisearch.so
          benchmark_glob: "search*.yml"
          benchmark_runner_group_member_id: "3"
          benchmark_runner_group_total: "3"

  benchmark-vecsim-oss-standalone-profiler-g1:
    docker:
      - image: redisfab/rmbuilder:6.2.7-x64-bullseye
    steps:
      - build-steps:
          build_params: PROFILE=1
          run_pack: false
      - benchmark-steps:
          profile_env: "1"
          triggering_env: "circleci.profilers" # results generated with profilers attached are not mixed with the ones without it
          module_path: bin/linux-x64-release-profile/search/redisearch.so
          benchmark_glob: "vecsim*.yml"
          benchmark_runner_group_member_id: "1"
          benchmark_runner_group_total: "2"

  benchmark-vecsim-oss-standalone-profiler-g2:
    docker:
      - image: redisfab/rmbuilder:6.2.7-x64-bullseye
    steps:
      - build-steps:
          build_params: PROFILE=1
          run_pack: false
      - benchmark-steps:
          profile_env: "1"
          triggering_env: "circleci.profilers" # results generated with profilers attached are not mixed with the ones without it
          module_path: bin/linux-x64-release-profile/search/redisearch.so
          benchmark_glob: "vecsim*.yml"
          benchmark_runner_group_member_id: "2"
          benchmark_runner_group_total: "2"

  coverage:
    docker:
      - image: redisfab/rmbuilder:6.2.7-x64-bullseye
    steps:
      - early-returns
      - checkout-all
      - install-prerequisites
      - run:
          name: Prepare Conan dependencies
          shell: /bin/bash -l -eo pipefail
          command: |
            make conan SHOW=1 NPROC=16
      - run:
          name: Build & Test
          shell: /bin/bash -l -eo pipefail
          command: |
            make coverage QUICK=1 TEST_PARALLEL=16 NPROC=16 SHOW=1
            make upload-cov SHOW=1
          no_output_timeout: 30m
      - save-tests-logs

  sanitize:
    docker:
      - image: redisfab/clang:16-x64-bullseye
    resource_class: large
    parameters:
      san-type:
        type: string
      test_params:
        type: string
        default: "QUICK=1"
    steps:
      - early-returns
      - checkout-all
      - install-prerequisites
      - run:
          name: Prepare Conan dependencies
          shell: /bin/bash -l -eo pipefail
          command: |
            make conan SAN=<<parameters.san-type>> SHOW=1
      - run:
          name: Build & test (Search)
          shell: /bin/bash -l -eo pipefail
          command: |
            make SAN=<<parameters.san-type>> build SHOW=1
            make SAN=<<parameters.san-type>> test TEST_PARALLEL=16 SHOW=1 NOFAIL=1 CLEAR_LOGS=0 <<parameters.test_params>>
          no_output_timeout: 30m
      - run:
          name: Build & test (OSS Coordinator)
          shell: /bin/bash -l -eo pipefail
          command: |
            make SAN=<<parameters.san-type>> COORD=oss build SHOW=1
            make SAN=<<parameters.san-type>> COORD=oss test TEST_PARALLEL=16 SHOW=1 NOFAIL=1 CLEAR_LOGS=0 <<parameters.test_params>>
          no_output_timeout: 30m
      - run:
          name: Check tests results
          command: ./sbin/check-tests
      - save-tests-logs

  valgrind-memcheck:
    docker:
      - image: redisfab/rmbuilder:6.2.7-x64-bullseye
    steps:
      - early-returns
      - checkout-all
      - run:
          name: Prepare Conan dependencies
          shell: /bin/bash -l -eo pipefail
          command: |
            make conan VG=1 SHOW=1 NPROC=16
      - run:
          name: Build & Test
          shell: /bin/bash -l -eo pipefail
          command: |
            make VG=1 build SHOW=1 NPROC=16
            make VG=1 test SHOW=1
          no_output_timeout: 30m
      - save-tests-logs

  test-rlec:
    machine:
      enabled: true
      image: ubuntu-2004:202010-01
      resource_class: large
    working_directory: ~/RediSearch
    steps:
      - early-returns
      - checkout-all
      - setup-automation
      - run:
          name: Install prerequisites
          shell: /bin/bash -l -eo pipefail
          command: |
            ./sbin/system-setup.py
            ./deps/readies/bin/getredis
            ./deps/readies/bin/getdocker --just-enable-exp
            docker version
      - run:
          name: Install Arlecchino
          command: |
            FORCE=1 ./deps/readies/bin/getrlec
      - run:
          name: Build
          shell: /bin/bash -l -eo pipefail
          command: |
            make -C build/docker build OSNICK=bionic VERSION=$CIRCLE_TAG BRANCH=$CIRCLE_BRANCH SHOW=1
          no_output_timeout: 30m
      - run:
          name: Start RLEC
          shell: /bin/bash -l -eo pipefail
          command: |
            cd
            mkdir -p rlec
            cp RediSearch/tests/rlec/redis-modules.yaml rlec/
            rlec start --os bionic
      - run:
          name: Flow Test
          shell: /bin/bash -l -eo pipefail
          no_output_timeout: 30m
          command: |
            python3 -m pip list
            mkdir -p ~/workspace/tests
            make test COORD=1 SHOW=1
      - save-tests-logs

  upload-artifacts:
    parameters:
      staging-lab:
        type: string
        default: "0"
    docker:
      - image: redisfab/rmbuilder:6.2.7-x64-bullseye
    steps:
      - early-returns
      - early-return-for-forked-pull-requests
      - checkout
      - setup-automation
      - attach_workspace:
          at: ~/workspace
      - run:
          name: Upload artifacts to S3
          command: |
            mkdir -p bin
            ln -s ~/workspace/artifacts bin/artifacts
            if [[ -n $CIRCLE_TAG && "<<parameters.staging-lab>>" != 1 ]]; then
                make upload-release SHOW=1
            else
                make upload-release SHOW=1 STAGING=1
            fi

  release-qa-tests:
    docker:
      - image: redisfab/rmbuilder:6.2.7-x64-bullseye
    steps:
      - early-returns
      - early-return-for-forked-pull-requests
      - checkout
      - setup-automation
      - run:
          name: Run QA Automation (RediSearch)
          command: ./tests/qa/qatests -m "$CIRCLE_TAG"
      - run:
          name: Run QA Automation (RediSearch Light)
          command: ./tests/qa/qatests -m "$CIRCLE_TAG" --light
      - run:
          name: Run QA Automation (RediSearch/VecSim)
          command: ./tests/qa/qatests -m "$CIRCLE_TAG" --vecsim
      - run:
          name: Run QA Automation (RediSearch Light/VecSim)
          command: ./tests/qa/qatests -m "$CIRCLE_TAG" --vecsim --light


#----------------------------------------------------------------------------------------------------------------------------------

on-any-branch: &on-any-branch
  filters:
    branches:
      only: /.*/
    tags:
      only: /.*/

always: &always
  filters:
    branches:
      only: /.*/
    tags:
      only: /.*/

never: &never
  filters:
    branches:
      ignore: /.*/
    tags:
      ignore: /.*/

on-master: &on-master
  filters:
    branches:
      only: master
    tags:
      ignore: /.*/

on-integ-branch: &on-integ-branch
  filters:
    branches:
      only:
        - master
        - /^\d+\.\d+.*$/
        - /^feature.*$/
    tags:
      ignore: /.*/

on-integ-branch-cron: &on-integ-branch-cron
  filters:
    branches:
      only:
        - master
        - /^\d+\.\d+.*$/
        - /^feature.*$/

not-on-integ-branch: &not-on-integ-branch
  filters:
    branches:
      ignore:
        - master
        - /^\d+\.\d+.*$/
        - /^feature.*$/
    tags:
      ignore: /.*/

on-version-tags: &on-version-tags
  filters:
    branches:
      ignore: /.*/
    tags:
      only: /^v[0-9].*/

on-integ-and-version-tags: &on-integ-and-version-tags
  filters:
    branches:
      only:
        - master
        - /^\d+\.\d+.*$/
        - /^feature.*$/
    tags:
      only: /^v[0-9].*/

#----------------------------------------------------------------------------------------------------------------------------------

workflows:
  version: 2
  default-flow:
    when:
      << pipeline.parameters.run_default_flow >>
    jobs:
      - build-linux-debian:
          <<: *not-on-integ-branch
      - build-linux-arm-ubuntu:
          <<: *never
      - build-platforms:
          #@@<<: *on-integ-and-version-tags
          <<: *always
          context: common
          matrix:
            parameters:
              platform: [jammy, focal, bionic, centos7, rocky8, bullseye, amzn2]
      - build-arm-platforms:
          #@@<<: *on-integ-and-version-tags
          <<: *always
          context: common
          matrix:
            parameters:
              platform: [jammy, focal, bionic]
      - build-macos-x64:
          #@@<<: *on-integ-and-version-tags
          <<: *always
          context: common
      - build-macos-m1:
          context: common
          #@@<<: *on-integ-and-version-tags
          <<: *always
      - coverage:
          <<: *always
      - sanitize:
          name: sanitize-<< matrix.san-type >>
          <<: *always
          test_params: QUICK=1
          matrix:
            parameters:
              san-type: [address]
      - valgrind-memcheck:
          <<: *never
      - benchmark-search-oss-standalone-g1:
          context: common
          <<: *on-integ-and-version-tags
      - benchmark-search-oss-standalone-g2:
          context: common
          <<: *on-integ-and-version-tags
      - benchmark-search-oss-standalone-g3:
          context: common
          <<: *on-integ-and-version-tags
      - benchmark-vecsim-oss-standalone-g1:
          context: common
          <<: *on-integ-and-version-tags
      - benchmark-vecsim-oss-standalone-g2:
          context: common
          <<: *on-integ-and-version-tags
      - benchmark-search-oss-cluster-g1:
          context: common
          <<: *on-integ-and-version-tags
      - benchmark-search-oss-cluster-g2:
          context: common
          <<: *on-integ-and-version-tags
      - benchmark-search-oss-cluster-g3:
          context: common
          <<: *on-integ-and-version-tags
      - benchmark-search-oss-cluster-g4:
          context: common
          <<: *on-integ-and-version-tags
      - benchmark-search-oss-cluster-g5:
          context: common
          <<: *on-integ-and-version-tags
      - benchmark-search-oss-cluster-g6:
          context: common
          <<: *on-integ-and-version-tags
      - benchmark-search-oss-standalone-profiler-g1:
          context: common
          <<: *on-integ-and-version-tags
      - benchmark-search-oss-standalone-profiler-g2:
          context: common
          <<: *on-integ-and-version-tags
      - benchmark-search-oss-standalone-profiler-g3:
          context: common
          <<: *on-integ-and-version-tags
      - benchmark-vecsim-oss-standalone-profiler-g1:
          context: common
          <<: *on-integ-and-version-tags
      - benchmark-vecsim-oss-standalone-profiler-g2:
          context: common
          <<: *on-integ-and-version-tags
      - upload-artifacts:
          name: upload-artifacts-to-staging-lab
          staging-lab: "1"
          context: common
          <<: *on-integ-branch
          requires:
            - build-platforms
            - build-arm-platforms
            - build-macos-x64
            - build-macos-m1
      - upload-artifacts:
          name: upload-release-artifacts
          context: common
          <<: *on-version-tags
          requires:
            - build-platforms
            - build-arm-platforms
            - build-macos-x64
            - build-macos-m1
      - release-qa-tests:
          context: common
          <<: *on-version-tags
          requires:
            - upload-release-artifacts
      - build-linux-debian:
          name: full-with-redis-<<matrix.redis_version>>
          <<: *never
          test_params: ""
          matrix:
            parameters:
              redis_version: ["6.2", "7.0", "7.2-rc1"]
      - sanitize:
          name: full-sanitize-<< matrix.san-type >>
          <<: *never
          test_params: ""
          matrix:
            parameters:
              san-type: [address]

  benchmark_flow_label:
    when:
      << pipeline.parameters.run_benchmark_flow_label >>
    jobs:
      - benchmark-search-oss-standalone-g1:
          context: common
          <<: *always
      - benchmark-search-oss-standalone-g2:
          context: common
          <<: *always
      - benchmark-search-oss-standalone-g3:
          context: common
          <<: *always
      - benchmark-vecsim-oss-standalone-g1:
          context: common
          <<: *always
      - benchmark-vecsim-oss-standalone-g2:
          context: common
          <<: *always
      - benchmark-vecsim-oss-standalone-profiler-g1:
          context: common
          <<: *always
      - benchmark-vecsim-oss-standalone-profiler-g2:
          context: common
          <<: *always
      - benchmark-search-oss-standalone-profiler-g1:
          context: common
          <<: *always
      - benchmark-search-oss-standalone-profiler-g2:
          context: common
          <<: *always
      - benchmark-search-oss-standalone-profiler-g3:
          context: common
          <<: *always
      - benchmark-search-oss-cluster-g1:
          context: common
          <<: *always
      - benchmark-search-oss-cluster-g2:
          context: common
          <<: *always
      - benchmark-search-oss-cluster-g3:
          context: common
          <<: *always
      - benchmark-search-oss-cluster-g4:
          context: common
          <<: *always
      - benchmark-search-oss-cluster-g5:
          context: common
          <<: *always
      - benchmark-search-oss-cluster-g6:
          context: common
          <<: *always

  nightly:
    triggers:
      - schedule:
          cron: "20 17 * * 0,3"
          <<: *on-integ-branch-cron
    jobs:
      - build-macos-x64:
          upload: "no"
          test_params: ""
      - build-macos-m1:
          upload: "no"
          test_params: ""
      - build-linux-debian:
          name: build-with-redis-<<matrix.redis_version>>
          test_params: ""
          matrix:
            parameters:
              redis_version: ["6.0", "6.2", "7.0", "7.2-rc1", "unstable"]
      - sanitize:
          name: nightly-sanitize-<< matrix.san-type >>
          test_params: ""
          matrix:
            parameters:
              san-type: [address]

  nightly-benchmarks:
    triggers:
      - schedule:
          cron: "0 7 * * 1"
          filters:
            branches:
              only: master
    jobs:
      - benchmark-search-oss-standalone-g1:
          context: common
      - benchmark-search-oss-standalone-g2:
          context: common
      - benchmark-search-oss-standalone-g3:
          context: common
      - benchmark-search-oss-cluster-g1:
          context: common
      - benchmark-search-oss-cluster-g2:
          context: common
      - benchmark-search-oss-cluster-g3:
          context: common
      - benchmark-search-oss-cluster-g4:
          context: common
      # We only run g5 and g6 of oss cluster
      # (oss-cluster-24-primaries, and oss-cluster-32-primaries) once a week
      - benchmark-search-oss-cluster-g5:
          context: common
      - benchmark-search-oss-cluster-g6:
          context: common
      - benchmark-vecsim-oss-standalone-g1:
          context: common
      - benchmark-vecsim-oss-standalone-g2:
          context: common
      - benchmark-vecsim-oss-standalone-profiler-g1:
          context: common
      - benchmark-vecsim-oss-standalone-profiler-g2:
          context: common
      - benchmark-search-oss-standalone-profiler-g1:
          context: common
      - benchmark-search-oss-standalone-profiler-g2:
          context: common
      - benchmark-search-oss-standalone-profiler-g3:
          context: common<|MERGE_RESOLUTION|>--- conflicted
+++ resolved
@@ -158,14 +158,10 @@
           name: Build (Search)
           shell: /bin/bash -l -eo pipefail
           command: |
-<<<<<<< HEAD
-            make build <<parameters.build_params>> SHOW=1 NPROC=16
-=======
             if [[ "<<parameters.no_power>>" == "yes" ]]; then
                 export REDISEARCH_POWER_TO_THE_WORKERS=0
             fi
-            make build <<parameters.build_params>> SHOW=1
->>>>>>> 79a8578d
+            make build <<parameters.build_params>> SHOW=1 NPROC=16
       - run:
           name: Build (Search Lite)
           shell: /bin/bash -l -eo pipefail
