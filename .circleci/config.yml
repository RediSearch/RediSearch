version: 2.1

parameters:
  run_default_flow:
    default: true
    type: boolean
  run_benchmark_flow_label:
    default: false
    type: boolean

commands:
  early-returns:
    steps:
      - run:
          name: Early return if this is a docs build
          command: |
            if [[ $CIRCLE_BRANCH == *docs ]]; then
              echo "Identifies as documents PR, no testing required."
              circleci step halt
            fi
      - run:
          name: Early return if this branch should ignore CI
          command: |
            if [[ $CIRCLE_BRANCH == *noci ]]; then
              echo "Identifies as actively ignoring CI, no testing required."
              circleci step halt
            fi

  early-return-for-forked-pull-requests:
    description: >-
      If this build is from a fork, stop executing the current job and return success.
      This is useful to avoid steps that will fail due to missing credentials.
    steps:
      - run:
          name: Early return if this build is from a forked PR
          command: |
            if [[ -n "$CIRCLE_PR_NUMBER" ]]; then
              echo "Nothing to do for forked PRs, so marking this step successful"
              circleci step halt
            fi

  setup-executor:
    steps:
      - run:
          name: Setup executor
          command: |
            apt-get -qq update
            apt-get -q install -y git openssh-client curl ca-certificates make tar gzip
            bash <(curl -fsSL https://raw.githubusercontent.com/docker/docker-install/master/install.sh)
      - setup_remote_docker:
          version: 20.10.14
          docker_layer_caching: true

  checkout-all:
    steps:
      - checkout
      - run:
          name: Checkout submodules
          command: git submodule update --init --recursive

  setup-automation:
    steps:
      - run:
          name: Setup automation
          command: |
            git submodule update --init deps/readies
            if [[ $(uname -s) == Darwin ]]; then rm -f /usr/local/bin/python3; fi
            ./deps/readies/bin/getpy3
      - run:
          name: Setup automation (2)
          shell: /bin/bash -l -eo pipefail
          no_output_timeout: 30m
          command: |
            export HOMEBREW_NO_AUTO_UPDATE=1
            ./deps/readies/bin/getaws
            ls -l /usr/local/bin/python* || true
            echo "python3: $(command -v python3)"
            python3 --version
            python3 -m pip list

  install-prerequisites:
    parameters:
      redis_version:
        type: string
        default: "6"
      getredis_params:
        type: string
        default: ""
    steps:
      - setup-automation
      - run:
          name: System setup
          shell: /bin/bash -l -eo pipefail
          command: |
            ./sbin/system-setup.py
            python3 -m pip list
      - run:
          name: Install Redis
          shell: /bin/bash -l -eo pipefail
          command: |
            python3 ./deps/readies/bin/getredis -v '<<parameters.redis_version>>' --force <<parameters.getredis_params>>
            redis-server --version

  save-tests-logs:
    steps:
      - run:
          name: Pack logs
          shell: /bin/bash -l -eo pipefail
          command: ./sbin/circleci-pack-logs
          when: always
      - store_artifacts:
          path: logs/

  persist-artifacts:
    steps:
      - early-return-for-forked-pull-requests
      - run:
          name: List artifacts
          command: |
            cd bin/artifacts
            du -ah --apparent-size *
      - persist_to_workspace:
          root: bin/
          paths:
            - artifacts/*.zip
            - artifacts/*.tgz
            - artifacts/*.tar

  build-steps:
    parameters:
      redis_version:
        type: string
        default: "6"
      getredis_params:
        type: string
        default: ""
      build_params:
        type: string
        default: ""
      run_pack:
        type: boolean
        default: true
    steps:
      - early-returns
      - checkout-all
      - install-prerequisites:
          redis_version: <<parameters.redis_version>>
          getredis_params: <<parameters.getredis_params>>
      - run:
          name: Build (Search)
          shell: /bin/bash -l -eo pipefail
          command: |
            make build <<parameters.build_params>> SHOW=1
      - run:
          name: Build (Search Lite)
          shell: /bin/bash -l -eo pipefail
          command: |
            make build LITE=1 <<parameters.build_params>> SHOW=1
      - run:
          name: Build (OSS Coordinator)
          shell: /bin/bash -l -eo pipefail
          command: make build COORD=oss <<parameters.build_params>> SHOW=1
      - run:
          name: Build (RLEC Coordinator)
          shell: /bin/bash -l -eo pipefail
          command: make build COORD=rlec <<parameters.build_params>> SHOW=1
      - when:
          condition: << parameters.run_pack >>
          steps:
            - run:
                name: Pack
                shell: /bin/bash -l -eo pipefail
                command: |
                  make pack SHOW=1
                  make pack COORD=rlec SHOW=1
                  make pack LITE=1 SHOW=1

  test-steps:
    parameters:
      test_params:
        type: string
        default: ""
    steps:
      - run:
          name: Test (Search)
          shell: /bin/bash -l -eo pipefail
          no_output_timeout: 30m
          command: make test TEST_PARALLEL=16 CLEAR_LOGS=0 SHOW=1 <<parameters.test_params>>
      - run:
          name: Test (OSS Coordinator)
          shell: /bin/bash -l -eo pipefail
          no_output_timeout: 30m
          command: make test COORD=oss TEST_PARALLEL=16 CLEAR_LOGS=0 SHOW=1 <<parameters.test_params>>
      - save-tests-logs

  build-platforms-steps:
    parameters:
      platform:
        type: string
    steps:
      - early-returns
      - setup-executor
      - checkout-all
      - setup-automation
      - run:
          name: Build for platform
          shell: /bin/bash -l -eo pipefail
          command: |
            ROOT="$PWD"
            cd build/docker
            make build OSNICK=<<parameters.platform>> VERSION=$CIRCLE_TAG BRANCH=$CIRCLE_BRANCH TEST=1 OFFICIAL=1 SHOW=1 VERBOSE=1
            cd $ROOT
            mkdir -p tests/pytests/logs
            tar -xzf bin/artifacts/tests/tests-pytests-logs*.tgz
          no_output_timeout: 60m
      - save-tests-logs
      - early-return-for-forked-pull-requests
      - run:
          name: Upload artifacts to S3
          shell: /bin/bash -l -eo pipefail
          command: |
            if [[ -n $CIRCLE_BRANCH ]]; then
                make upload-artifacts OSNICK=<<parameters.platform>> SHOW=1
            fi
      - run:
          name: Publish container
          shell: /bin/bash -l -eo pipefail
          command: |
            docker login -u redisfab -p $DOCKER_REDISFAB_PWD
            cd build/docker
            make publish OSNICK=<<parameters.platform>> VERSION=$CIRCLE_TAG BRANCH=$CIRCLE_BRANCH OFFICIAL=1 SHOW=1 VERBOSE=1
      - persist-artifacts

  vm-build-platforms-steps:
    parameters:
      platform:
        type: string
    steps:
      - early-returns
      - checkout-all
      - setup-automation
      - run:
          name: Install Docker
          shell: /bin/bash -l -eo pipefail
          command: ./deps/readies/bin/getdocker
      - run:
          name: Build for platform
          command: |
            ROOT="$PWD"
            cd build/docker
            make build OSNICK=<<parameters.platform>> VERSION=$CIRCLE_TAG BRANCH=$CIRCLE_BRANCH TEST=1 OFFICIAL=1 SHOW=1 VERBOSE=1
            cd $ROOT
            mkdir -p tests/pytests/logs
            tar -xzf bin/artifacts/tests/tests-pytests-logs*.tgz
          no_output_timeout: 30m
      - save-tests-logs
      - early-return-for-forked-pull-requests
      - run:
          name: Upload artifacts to S3
          command: |
            if [[ -n $CIRCLE_BRANCH ]]; then
                make upload-artifacts OSNICK=<<parameters.platform>> SHOW=1
            fi
      - run:
          name: Publish container
          command: |
            docker login -u redisfab -p $DOCKER_REDISFAB_PWD
            cd build/docker
            make publish OSNICK=<<parameters.platform>> VERSION=$CIRCLE_TAG BRANCH=$CIRCLE_BRANCH OFFICIAL=1 SHOW=1 VERBOSE=1
      - persist-artifacts

  benchmark-steps:
    parameters:
      github_actor:
        type: string
        default: $CIRCLE_USERNAME
      module_path:
        type: string
        default: bin/linux-x64-release/search/redisearch.so
      profile_env:
        type: string
        default: "0"
      benchmark_glob:
        type: string
        default: "*.yml"
      triggering_env:
        type: string
        default: "circleci"
      allowed_envs:
        type: string
        default: "oss-standalone"
    steps:
      - run:
          name: Prepare automation
          command: |
            ./deps/readies/bin/getpy3
            python3 -m pip install -r tests/benchmarks/requirements.txt
            VERSION=0.14.8 ./deps/readies/bin/getterraform
      - run:
          name: Prepare ReJSON Module
          command: MODULE_FILE=bin/REJSON_PATH ./sbin/get-redisjson
      - run:
          name: Run CI benchmarks on aws for envs << parameters.allowed_envs >>
          timeout: 60m
          no_output_timeout: 40m
          command: |
            ROOT="$PWD"
            cd tests/benchmarks
            export AWS_ACCESS_KEY_ID=$PERFORMANCE_EC2_ACCESS_KEY
            export AWS_SECRET_ACCESS_KEY=$PERFORMANCE_EC2_SECRET_KEY
            export AWS_DEFAULT_REGION=$PERFORMANCE_EC2_REGION
            export EC2_PRIVATE_PEM=$PERFORMANCE_EC2_PRIVATE_PEM
            export PROFILE=<< parameters.profile_env >>
            export BENCHMARK_GLOB=<< parameters.benchmark_glob >>
            export PERF_CALLGRAPH_MODE="dwarf"
            export MAX_PROFILERS=3
            if [[ -n $CIRCLE_BRANCH ]]; then branch="$CIRCLE_BRANCH"; else branch="$CIRCLE_TAG"; fi
            redisbench-admin run-remote \
              --module_path $(cat $ROOT/bin/REJSON_PATH) \
              --module_path $ROOT/<< parameters.module_path >> \
              --github_actor << parameters.github_actor >> \
              --github_repo $CIRCLE_PROJECT_REPONAME \
              --github_org $CIRCLE_PROJECT_USERNAME \
              --required-module search \
              --github_sha $CIRCLE_SHA1 \
              --github_branch $branch \
              --upload_results_s3 \
              --fail_fast \
              --triggering_env << parameters.triggering_env >> \
              --push_results_redistimeseries \
              --allowed-envs << parameters.allowed_envs >> || true
      - run:
          name: Generate Pull Request Performance info
          command: |
            if [[ -n ${CIRCLE_PULL_REQUEST##*/} ]]; then
                redisbench-admin compare  \
                  --defaults_filename ./tests/benchmarks/defaults.yml \
                  --comparison-branch $CIRCLE_BRANCH \
                  --auto-approve \
                  --pull-request ${CIRCLE_PULL_REQUEST##*/}
            fi

#----------------------------------------------------------------------------------------------------------------------------------

jobs:
  build-linux-debian:
    docker:
      - image: redisfab/rmbuilder:6.2.7-x64-bullseye
    parameters:
      build_params:
        type: string
        default: ""
      test_params:
        type: string
        default: ""
      redis_version:
        type: string
        default: "6"
      upload:
        type: string
        default: "yes"
    steps:
      - build-steps:
          build_params: <<parameters.build_params>>
          redis_version: <<parameters.redis_version>>
      - test-steps:
          test_params: <<parameters.build_params>> <<parameters.test_params>> QUICK=1
      - run:
          name: Persist artifacts?
          command: |
            if [[ "<<parameters.upload>>" != "yes" ]]; then
              circleci step halt
            fi
      - persist-artifacts

  build-linux-arm-ubuntu:
    machine:
      image: ubuntu-2004:202101-01
    resource_class: arm.medium
    parameters:
      redis_version:
        type: string
        default: "6"
      persist:
        type: string
        default: "no"
    steps:
      - build-steps:
          redis_version: <<parameters.redis_version>>
      - test-steps:
          test_params: QUICK=1

  build-platforms:
    parameters:
      platform:
        type: string
    # docker:
    #   - image: debian:bullseye
    machine:
      enabled: true
      image: ubuntu-2004:202010-01
      resource_class: large
    steps:
      - vm-build-platforms-steps:
          platform: <<parameters.platform>>

  build-arm-platforms:
    parameters:
      platform:
        type: string
    machine:
      image: ubuntu-2004:202101-01
    resource_class: arm.medium
    steps:
      - vm-build-platforms-steps:
          platform: <<parameters.platform>>

  build-macos:
    macos:
      xcode: 12.5.1
    resource_class: macos.x86.medium.gen2
    parameters:
      upload:
        type: string
        default: "yes"
    steps:
      - early-returns
      # - run:
      #     name: Brew upgrade
      #     command: brew upgrade
      - run:
          name: Set up workspace
          command: mkdir -p ~/workspace
      - build-steps
      - test-steps:
          test_params: QUICK=1
      - run:
          name: Persist artifacts?
          command: |
            if [[ "<<parameters.upload>>" != "yes" ]]; then
              circleci step halt
            fi
      - run:
          name: Upload artifacts to S3
          command: |
            if [[ -n $CIRCLE_BRANCH && "<<parameters.upload>>" == "yes" ]]; then
                make upload-artifacts SHOW=1
            fi
      - persist-artifacts

  benchmark-search-oss-standalone:
    docker:
      - image: redisfab/rmbuilder:6.2.7-x64-bullseye
    steps:
      - build-steps:
          run_pack: false
      - benchmark-steps:
          benchmark_glob: "search*.yml"
  
  benchmark-vecsim-oss-standalone:
    docker:
      - image: redisfab/rmbuilder:6.2.7-x64-bullseye
    steps:
      - build-steps:
          run_pack: false
      - benchmark-steps:
          benchmark_glob: "vecsim*.yml"

  benchmark-search-oss-cluster:
    docker:
      - image: redisfab/rmbuilder:6.2.7-x64-bullseye
    steps:
      - build-steps:
          run_pack: false
      - benchmark-steps:
          benchmark_glob: "search*.yml"
          module_path: bin/linux-x64-release/coord-oss/module-oss.so
          allowed_envs: oss-cluster

  benchmark-search-oss-standalone-profiler:
    docker:
      - image: redisfab/rmbuilder:6.2.7-x64-bullseye
    steps:
      - build-steps:
          build_params: PROFILE=1
          run_pack: false
      - benchmark-steps:
          profile_env: "1"
          triggering_env: "circleci.profilers" # results generated with profilers attached are not mixed with the ones without it
          module_path: bin/linux-x64-release-profile/search/redisearch.so
          benchmark_glob: "search*.yml"

  benchmark-vecsim-oss-standalone-profiler:
    docker:
      - image: redisfab/rmbuilder:6.2.7-x64-bullseye
    steps:
      - build-steps:
          build_params: PROFILE=1
          run_pack: false
      - benchmark-steps:
          profile_env: "1"
          triggering_env: "circleci.profilers" # results generated with profilers attached are not mixed with the ones without it
          module_path: bin/linux-x64-release-profile/search/redisearch.so
          benchmark_glob: "vecsim*.yml"

  coverage:
    docker:
      - image: redisfab/rmbuilder:6.2.7-x64-bullseye
    steps:
      - early-returns
      - checkout-all
      - install-prerequisites
      - run:
          name: Build & Test
          shell: /bin/bash -l -eo pipefail
          command: |
            make coverage QUICK=1 TEST_PARALLEL=16 SHOW=1
            make upload-cov SHOW=1
          no_output_timeout: 30m
      - save-tests-logs

  sanitize:
    docker:
      - image: redisfab/clang:13-x64-bullseye
    resource_class: large
    parameters:
      san-type:
        type: string
      args:
        type: string
    steps:
      - early-returns
      - checkout-all
      - install-prerequisites
      - run:
          name: Build & test (Search)
          shell: /bin/bash -l -eo pipefail
          command: |
            make SAN=<<parameters.san-type>> build SHOW=1
            make SAN=<<parameters.san-type>> test TEST_PARALLEL=16 SHOW=1 NOFAIL=1 CLEAR_LOGS=0 <<parameters.args>>
          no_output_timeout: 30m
      - run:
          name: Build & test (OSS Coordinator)
          shell: /bin/bash -l -eo pipefail
          command: |
            make SAN=<<parameters.san-type>> COORD=oss build SHOW=1
            make SAN=<<parameters.san-type>> COORD=oss test TEST_PARALLEL=16 SHOW=1 NOFAIL=1 CLEAR_LOGS=0 <<parameters.args>>
          no_output_timeout: 30m
      - run:
          name: Check tests results
          command: ./sbin/check-tests
      - save-tests-logs

  valgrind-memcheck:
    docker:
      - image: redisfab/rmbuilder:6.2.7-x64-bullseye
    steps:
      - early-returns
      - checkout-all
      - run:
          name: Build & Test
          shell: /bin/bash -l -eo pipefail
          command: make VG=1 build test SHOW=1
          no_output_timeout: 30m
      - save-tests-logs

  test-rlec:
    machine:
      enabled: true
      image: ubuntu-2004:202010-01
      resource_class: large
    working_directory: ~/RediSearch
    steps:
      - early-returns
      - checkout-all
      - setup-automation
      - run:
          name: Install prerequisites
          shell: /bin/bash -l -eo pipefail
          command: |
            ./sbin/system-setup.py
            ./deps/readies/bin/getredis
            ./deps/readies/bin/getdocker --just-enable-exp
            docker version
      - run:
          name: Install Arlecchino
          command: |
            FORCE=1 ./deps/readies/bin/getrlec
      - run:
          name: Build
          shell: /bin/bash -l -eo pipefail
          command: |
            make -C build/docker build OSNICK=bionic VERSION=$CIRCLE_TAG BRANCH=$CIRCLE_BRANCH SHOW=1
          no_output_timeout: 30m
      - run:
          name: Start RLEC
          shell: /bin/bash -l -eo pipefail
          command: |
            cd
            mkdir -p rlec
            cp RediSearch/tests/rlec/redis-modules.yaml rlec/
            rlec start --os bionic
      - run:
          name: Flow Test
          shell: /bin/bash -l -eo pipefail
          no_output_timeout: 30m
          command: |
            python3 -m pip list
            mkdir -p ~/workspace/tests
            make test COORD=1 SHOW=1
      - save-tests-logs

  upload-artifacts:
    parameters:
      staging-lab:
        type: string
        default: "0"
    docker:
      - image: redisfab/rmbuilder:6.2.7-x64-bullseye
    steps:
      - early-returns
      - early-return-for-forked-pull-requests
      - checkout
      - setup-automation
      - attach_workspace:
          at: ~/workspace
      - run:
          name: Upload artifacts to S3
          command: |
            mkdir -p bin
            ln -s ~/workspace/artifacts bin/artifacts
            if [[ -n $CIRCLE_TAG && "<<parameters.staging-lab>>" != 1 ]]; then
                make upload-release SHOW=1
            else
                make upload-release SHOW=1 STAGING=1
            fi

  release-qa-tests:
    docker:
      - image: redisfab/rmbuilder:6.2.7-x64-bullseye
    steps:
      - early-returns
      - early-return-for-forked-pull-requests
      - checkout
      - setup-automation
      - run:
          name: Run QA Automation (RediSearch)
          command: ./tests/qa/qatests -m "$CIRCLE_TAG"
      - run:
          name: Run QA Automation (RediSearch Light)
          command: ./tests/qa/qatests -m "$CIRCLE_TAG" --light
      - run:
          name: Run QA Automation (RediSearch/VecSim)
          command: ./tests/qa/qatests -m "$CIRCLE_TAG" --vecsim
      - run:
          name: Run QA Automation (RediSearch Light/VecSim)
          command: ./tests/qa/qatests -m "$CIRCLE_TAG" --vecsim --light


#----------------------------------------------------------------------------------------------------------------------------------

on-any-branch: &on-any-branch
  filters:
    branches:
      only: /.*/
    tags:
      only: /.*/

always: &always
  filters:
    branches:
      only: /.*/
    tags:
      only: /.*/

never: &never
  filters:
    branches:
      ignore: /.*/
    tags:
      ignore: /.*/

on-master: &on-master
  filters:
    branches:
      only: master
    tags:
      ignore: /.*/

on-integ-branch: &on-integ-branch
  filters:
    branches:
      only:
        - master
        - /^\d+\.\d+.*$/
        - /^feature-.*$/
    tags:
      ignore: /.*/

on-integ-branch-cron: &on-integ-branch-cron
  filters:
    branches:
      only:
        - master
        - /^\d+\.\d+.*$/
        - /^feature-.*$/

not-on-integ-branch: &not-on-integ-branch
  filters:
    branches:
      ignore:
        - master
        - /^\d+\.\d+.*$/
        - /^feature-.*$/
    tags:
      ignore: /.*/

on-version-tags: &on-version-tags
  filters:
    branches:
      ignore: /.*/
    tags:
      only: /^v[0-9].*/

on-integ-and-version-tags: &on-integ-and-version-tags
  filters:
    branches:
      only:
        - master
        - /^\d+\.\d+.*$/
        - /^feature-.*$/
        - /^perf-.*$/
    tags:
      only: /^v[0-9].*/

#----------------------------------------------------------------------------------------------------------------------------------

workflows:
  version: 2
  default-flow:
    when:
      << pipeline.parameters.run_default_flow >>
    jobs:
      - build-linux-debian:
          <<: *not-on-integ-branch
      - build-linux-arm-ubuntu:
          <<: *never
      - build-platforms:
          <<: *on-integ-and-version-tags
          context: common
          matrix:
            parameters:
              platform: [jammy, focal, bionic, xenial, centos7, rocky8, bullseye, amzn2]
      - build-arm-platforms:
          <<: *on-integ-and-version-tags
          context: common
          matrix:
            parameters:
              platform: [jammy, focal, bionic]
      - build-macos:
          <<: *on-integ-and-version-tags
          context: common
      - coverage:
          <<: *on-any-branch
      - sanitize:
          name: sanitize-<< matrix.san-type >>
          <<: *on-any-branch
          args: QUICK=1
          matrix:
            parameters:
              san-type: [address]
      - valgrind-memcheck:
          <<: *never
      - benchmark-search-oss-standalone:
          context: common
<<<<<<< HEAD
          <<: *on-any-branch
=======
          <<: *on-integ-and-version-tags
>>>>>>> 720507ad
      - benchmark-vecsim-oss-standalone:
          context: common
          <<: *on-integ-and-version-tags
      - benchmark-search-oss-cluster:
          context: common
<<<<<<< HEAD
          <<: *on-any-branch
      - benchmark-search-oss-standalone-profiler:
          context: common
          <<: *on-any-branch
=======
          <<: *on-integ-and-version-tags
      - benchmark-search-oss-standalone-profiler:
          context: common
          <<: *on-integ-and-version-tags
>>>>>>> 720507ad
      - benchmark-vecsim-oss-standalone-profiler:
          context: common
          <<: *on-integ-and-version-tags
      - upload-artifacts:
          name: upload-artifacts-to-staging-lab
          staging-lab: "1"
          context: common
          <<: *on-integ-branch
          requires:
            - build-platforms
            - build-arm-platforms
            - build-macos
      - upload-artifacts:
          name: upload-release-artifacts
          context: common
          <<: *on-version-tags
          requires:
            - build-platforms
            - build-arm-platforms
            - build-macos
      - release-qa-tests:
          context: common
          <<: *on-version-tags
          requires:
            - upload-release-artifacts

  benchmark_flow_label:
    when:
      << pipeline.parameters.run_benchmark_flow_label >>
    jobs:
      - benchmark-search-oss-standalone:
          context: common
          <<: *on-any-branch
      - benchmark-vecsim-oss-standalone:
          context: common
          <<: *on-any-branch
      - benchmark-vecsim-oss-standalone-profiler:
          context: common
          <<: *on-any-branch
      - benchmark-search-oss-standalone-profiler:
          context: common
          <<: *on-any-branch

  nightly:
    triggers:
      - schedule:
          cron: "20 17 * * 0,3"
          <<: *on-integ-branch-cron
    jobs:
      - build-macos:
          upload: "no"
      - build-linux-debian:
          name: build-with-redis-<<matrix.redis_version>>
          matrix:
            parameters:
              redis_version: ["6.0", "6.2", "7", "unstable"]
      - sanitize:
          name: nightly-sanitize-<< matrix.san-type >>
          args: ""
          matrix:
            parameters:
              san-type: [address]

  nightly-benchmarks:
    triggers:
      - schedule:
          cron: "0 7 * * 1"
          filters:
            branches:
              only: master
    jobs:
      - benchmark-search-oss-standalone:
          context: common
      - benchmark-vecsim-oss-standalone:
          context: common
      - benchmark-vecsim-oss-standalone-profiler:
          context: common
      - benchmark-search-oss-standalone-profiler:
          context: common<|MERGE_RESOLUTION|>--- conflicted
+++ resolved
@@ -773,27 +773,16 @@
           <<: *never
       - benchmark-search-oss-standalone:
           context: common
-<<<<<<< HEAD
-          <<: *on-any-branch
-=======
           <<: *on-integ-and-version-tags
->>>>>>> 720507ad
       - benchmark-vecsim-oss-standalone:
           context: common
           <<: *on-integ-and-version-tags
       - benchmark-search-oss-cluster:
           context: common
-<<<<<<< HEAD
-          <<: *on-any-branch
-      - benchmark-search-oss-standalone-profiler:
-          context: common
-          <<: *on-any-branch
-=======
           <<: *on-integ-and-version-tags
       - benchmark-search-oss-standalone-profiler:
           context: common
           <<: *on-integ-and-version-tags
->>>>>>> 720507ad
       - benchmark-vecsim-oss-standalone-profiler:
           context: common
           <<: *on-integ-and-version-tags
