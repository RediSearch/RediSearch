--- conflicted
+++ resolved
@@ -696,12 +696,8 @@
           context: common
           matrix:
             parameters:
-<<<<<<< HEAD
               #@@ platform: [jammy, focal, bionic, xenial, centos7, rocky8, bullseye]
               platform: [bionic, centos7]
-=======
-              platform: [jammy, focal, bionic, xenial, centos7, rocky8, bullseye]
->>>>>>> ba041f44
       - build-arm-platforms:
           <<: *on-integ-and-version-tags
           context: common
