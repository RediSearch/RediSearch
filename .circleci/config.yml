--- conflicted
+++ resolved
@@ -714,23 +714,13 @@
     tags:
       only: /^v[0-9].*/
 
-<<<<<<< HEAD
-
 on-perf-and-version-tags: &on-perf-and-version-tags
-=======
-on-perf-tags: &on-perf-tags
->>>>>>> 1f7a549a
   filters:
     branches:
       only:
         - master
         - /^\d+\.\d+.*$/
-<<<<<<< HEAD
-        - /^feature.*$/
         - /^perf.*$/
-=======
-        - /^perf-.*$/
->>>>>>> 1f7a549a
     tags:
       only: /^v[0-9].*/
 
