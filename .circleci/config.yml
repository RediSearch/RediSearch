version: 2.1

commands:
  early-returns:
    steps:
      - run:
          name: Early return if this is a docs build
          command: |
            if [[ $CIRCLE_BRANCH == *docs ]]; then
              echo "Identifies as documents PR, no testing required."
              circleci step halt
            fi
      - run:
          name: Early return if this branch should ignore CI
          command: |
            if [[ $CIRCLE_BRANCH == *noci ]]; then
              echo "Identifies as actively ignoring CI, no testing required."
              circleci step halt
            fi

  early-return-for-forked-pull-requests:
    description: >-
      If this build is from a fork, stop executing the current job and return success.
      This is useful to avoid steps that will fail due to missing credentials.
    steps:
      - run:
          name: Early return if this build is from a forked PR
          command: |
            if [[ -n "$CIRCLE_PR_NUMBER" ]]; then
              echo "Nothing to do for forked PRs, so marking this step successful"
              circleci step halt
            fi

  setup-executor:
    steps:
      - run:
          name: Setup executor
          command: |
            apt-get -qq update
            apt-get -q install -y git openssh-client curl ca-certificates make tar gzip
            bash <(curl -fsSL https://raw.githubusercontent.com/docker/docker-install/master/install.sh)
      - setup_remote_docker:
          version: 20.10.7
          docker_layer_caching: true

  checkout-all:
    steps:
      - checkout
      - run:
          name: Checkout submodules
          command: git submodule update --init --recursive

  setup-automation:
    steps:
      - run:
          name: Setup automation
          command: |
            git submodule update --init deps/readies
            ./deps/readies/bin/getpy3
            python3 -m pip install -q awscli

  install-prerequisites:
    parameters:
      redis_version:
        type: string
        default: "6"
      getredis_params:
        type: string
        default: ""
    steps:
      - setup-automation
      - run:
          name: System setup
          shell: /bin/bash -l -eo pipefail
          command: |
            ./sbin/system-setup.py
            python3 -m pip list
      - run:
          name: Install Redis
          shell: /bin/bash -l -eo pipefail
          command: |
            python3 ./deps/readies/bin/getredis -v '<<parameters.redis_version>>' --force <<parameters.getredis_params>>
            redis-server --version

  save-tests-logs:
    steps:
      - run:
          name: Cleanup test log dir
          command: |
            rm -f tests/pytests/logs/*.{aof,rdb}
          when: always
      - store_artifacts:
          path: tests/pytests/logs

  persist-artifacts:
    steps:
      - early-return-for-forked-pull-requests
      - run:
          name: List artifacts
          command: |
            cd bin/artifacts
            du -ah --apparent-size *
      - persist_to_workspace:
          root: bin/
          paths:
            - artifacts/*.zip
            - artifacts/*.tgz
            - artifacts/*.tar

  build-steps:
    parameters:
      redis_version:
        type: string
        default: "6"
      getredis_params:
        type: string
        default: ""
      build_params:
        type: string
        default: ""
    steps:
      - early-returns
      - checkout-all
      - install-prerequisites:
          redis_version: <<parameters.redis_version>>
          getredis_params: <<parameters.getredis_params>>
      - run:
          name: Build (Search)
          shell: /bin/bash -l -eo pipefail
          command: |
            make build <<parameters.build_params>> SHOW=1
      - run:
          name: Build (Search Lite)
          shell: /bin/bash -l -eo pipefail
          command: |
            make build LITE=1 <<parameters.build_params>> SHOW=1
      - run:
          name: Build (OSS Coordinator)
          shell: /bin/bash -l -eo pipefail
          command: make build COORD=oss <<parameters.build_params>> SHOW=1
      - run:
          name: Build (RLEC Coordinator)
          shell: /bin/bash -l -eo pipefail
          command: make build COORD=rlec <<parameters.build_params>> SHOW=1
      - run:
          name: Pack
          shell: /bin/bash -l -eo pipefail
          command: |
            make pack SHOW=1
            make pack COORD=rlec SHOW=1
            make pack LITE=1 SHOW=1

  test-steps:
    parameters:
      test_params:
        type: string
        default: ""
    steps:
      - run:
          name: Test (Search)
          shell: /bin/bash -l -eo pipefail
          no_output_timeout: 30m
          command: make test SHOW=1
      - run:
          name: Test (OSS Coordinator)
          shell: /bin/bash -l -eo pipefail
          no_output_timeout: 30m
          command: make test COORD=oss SHOW=1
      - save-tests-logs

  build-platforms-steps:
    parameters:
      platform:
        type: string
    steps:
      - early-returns
      - setup-executor
      - checkout-all
      - setup-automation
      - run:
          name: Build for platform
          shell: /bin/bash -l -eo pipefail
          command: |
            cd build/docker
            make build OSNICK=<<parameters.platform>> VERSION=$CIRCLE_TAG BRANCH=$CIRCLE_BRANCH TEST=1 OFFICIAL=1 SHOW=1 VERBOSE=1
          no_output_timeout: 30m
      - save-tests-logs
      - early-return-for-forked-pull-requests
      - run:
          name: Upload artifacts to S3
          shell: /bin/bash -l -eo pipefail
          command: |
            if [[ -n $CIRCLE_BRANCH ]]; then
                make upload-artifacts OSNICK=<<parameters.platform>> SHOW=1
            fi
      - run:
          name: Publish container
          shell: /bin/bash -l -eo pipefail
          command: |
            docker login -u redisfab -p $DOCKER_REDISFAB_PWD
            cd build/docker
            make publish OSNICK=<<parameters.platform>> VERSION=$CIRCLE_TAG BRANCH=$CIRCLE_BRANCH OFFICIAL=1 SHOW=1 VERBOSE=1
      - persist-artifacts

  vm-build-platforms-steps:
    parameters:
      platform:
        type: string
    steps:
      - early-returns
      - checkout-all
      - setup-automation
      - run:
          name: Install Docker
          shell: /bin/bash -l -eo pipefail
          command: ./deps/readies/bin/getdocker
      - run:
          name: Build for platform
          command: |
            cd build/docker
            make build OSNICK=<<parameters.platform>> VERSION=$CIRCLE_TAG BRANCH=$CIRCLE_BRANCH TEST=1 OFFICIAL=1 SHOW=1 VERBOSE=1
          no_output_timeout: 30m
      - save-tests-logs
      - early-return-for-forked-pull-requests
      - run:
          name: Upload artifacts to S3
          command: |
            if [[ -n $CIRCLE_BRANCH ]]; then
                make upload-artifacts OSNICK=<<parameters.platform>> SHOW=1
            fi
      - run:
          name: Publish container
          command: |
            docker login -u redisfab -p $DOCKER_REDISFAB_PWD
            cd build/docker
            make publish OSNICK=<<parameters.platform>> VERSION=$CIRCLE_TAG BRANCH=$CIRCLE_BRANCH OFFICIAL=1 SHOW=1 VERBOSE=1
      - persist-artifacts

  benchmark-steps:
    parameters:
      github_actor:
        type: string
        default: $CIRCLE_USERNAME
      module_path:
        type: string
        default: bin/linux-x64-release/search/redisearch.so
    steps:
      - run:
          name: Prepare automation
          command: |
            ./deps/readies/bin/getpy3
            python3 -m pip install -r tests/benchmarks/requirements.txt
            VERSION=0.14.8 ./deps/readies/bin/getterraform
      - run:
          name: Prepare ReJSON Module
          command: MODULE_FILE=bin/REJSON_PATH ./sbin/get-redisjson
      - run:
          name: Run CI benchmarks on aws
          timeout: 60m
          no_output_timeout: 20m
          command: |
            ROOT="$PWD"
            cd tests/benchmarks
            export AWS_ACCESS_KEY_ID=$PERFORMANCE_EC2_ACCESS_KEY
            export AWS_SECRET_ACCESS_KEY=$PERFORMANCE_EC2_SECRET_KEY
            export AWS_DEFAULT_REGION=$PERFORMANCE_EC2_REGION
            export EC2_PRIVATE_PEM=$PERFORMANCE_EC2_PRIVATE_PEM

            redisbench-admin run-remote \
              --module_path $(cat $ROOT/bin/REJSON_PATH) \
              --required-module ReJSON \
              --module_path $ROOT/<< parameters.module_path >> \
              --github_actor << parameters.github_actor >> \
              --github_repo $CIRCLE_PROJECT_REPONAME \
              --github_org $CIRCLE_PROJECT_USERNAME \
              --required-module search \
              --github_sha $CIRCLE_SHA1 \
              --github_branch $CIRCLE_BRANCH \
              --upload_results_s3 \
              --triggering_env circleci \
              --push_results_redistimeseries

#----------------------------------------------------------------------------------------------------------------------------------

jobs:
  build-linux-debian:
    docker:
      - image: redisfab/rmbuilder:6.2.5-x64-bullseye
    parameters:
      redis_version:
        type: string
        default: "6"
      persist:
        type: string
        default: "yes"
    steps:
      - build-steps:
          redis_version: <<parameters.redis_version>>
      - test-steps
      - run:
          name: Persist artifacts?
          command: |
            if [[ "<<parameters.persist>>" != "yes" ]]; then
              circleci step halt
            fi
      - persist-artifacts

  build-platforms:
    parameters:
      platform:
        type: string
    # docker:
    #   - image: debian:bullseye
    machine:
      enabled: true
      image: ubuntu-2004:202010-01
      resource_class: large
    steps:
      - vm-build-platforms-steps:
          platform: <<parameters.platform>>

  build-arm-platforms:
    parameters:
      platform:
        type: string
    machine:
      image: ubuntu-2004:202101-01
    resource_class: arm.medium
    steps:
      - vm-build-platforms-steps:
          platform: <<parameters.platform>>

  build-macos:
    macos:
      xcode: 12.4.0
    resource_class: macos.x86.medium.gen2
    parameters:
      upload:
        type: string
        default: "yes"
    steps:
      - early-returns
      # - run:
      #     name: Brew upgrade
      #     command: brew upgrade
      - run:
          name: Set up workspace
          command: mkdir -p ~/workspace
      - build-steps
      - test-steps
      - run:
          name: Persist artifacts?
          command: |
            if [[ "<<parameters.persist>>" != "yes" ]]; then
              circleci step halt
            fi
      - run:
          name: Upload artifacts to S3
          command: |
            if [[ -n $CIRCLE_BRANCH && "<<parameters.upload>>" == "yes" ]]; then
                make upload-artifacts SHOW=1
            fi
      - persist-artifacts

  coverage:
    docker:
      - image: redisfab/rmbuilder:6.2.5-x64-bullseye
    steps:
      - early-returns
      - checkout-all
      - install-prerequisites
      - run:
          name: Build & Test
          shell: /bin/bash -l -eo pipefail
          command: |
            make coverage SHOW=1
            make upload-cov SHOW=1
          no_output_timeout: 30m
      - save-tests-logs

  sanitize:
    docker:
      - image: redisfab/clang:13-x64-bullseye
    parameters:
      san-type:
        type: string
    steps:
      - early-returns
      - checkout-all
      - install-prerequisites
      - run:
          name: Build & test (Search)
          shell: /bin/bash -l -eo pipefail
          command: make SAN=<<parameters.san-type>> build test SHOW=1
          no_output_timeout: 30m
#      - run:
#          name: Build & test (OSS Coordinator)
#          shell: /bin/bash -l -eo pipefail
#          command: make SAN=<<parameters.san-type>> COORD=oss build test SHOW=1
#          no_output_timeout: 30m
      - save-tests-logs

  valgrind-memcheck:
    docker:
      - image: redisfab/rmbuilder:6.2.5-x64-bullseye
    steps:
      - early-returns
      - checkout-all
      - run:
          name: Build & Test
          shell: /bin/bash -l -eo pipefail
          command: make VG=1 build test SHOW=1
          no_output_timeout: 30m
      - save-tests-logs

  test-rlec:
    machine:
      enabled: true
      image: ubuntu-2004:202010-01
      resource_class: large
    working_directory: ~/RediSearch
    steps:
      - early-returns
      - checkout-all
      - setup-automation
      - run:
          name: Install prerequisites
          shell: /bin/bash -l -eo pipefail
          command: |
            ./sbin/system-setup.py
            ./deps/readies/bin/getredis
            ./deps/readies/bin/getdocker --just-enable-exp
            docker version
      - run:
          name: Install Arlecchino
          command: |
            FORCE=1 ./deps/readies/bin/getrlec
      - run:
          name: Build
          shell: /bin/bash -l -eo pipefail
          command: |
            make -C build/docker build OSNICK=bionic VERSION=$CIRCLE_TAG BRANCH=$CIRCLE_BRANCH SHOW=1
          no_output_timeout: 30m
      - run:
          name: Start RLEC
          shell: /bin/bash -l -eo pipefail
          command: |
            cd
            mkdir -p rlec
            cp RediSearch/tests/rlec/redis-modules.yaml rlec/
            rlec start --os bionic
      - run:
          name: Flow Test
          shell: /bin/bash -l -eo pipefail
          no_output_timeout: 30m
          command: |
            python3 -m pip list
            mkdir -p ~/workspace/tests
            make test COORD=1 SHOW=1
      - save-tests-logs

  upload-artifacts:
    parameters:
      staging-lab:
        type: string
        default: "0"
    docker:
      - image: redisfab/rmbuilder:6.2.5-x64-bullseye
    steps:
      - early-returns
      - early-return-for-forked-pull-requests
      - checkout
      - setup-automation
      - attach_workspace:
          at: ~/workspace
      - run:
          name: Upload artifacts to S3
          command: |
            mkdir -p bin
            ln -s ~/workspace/artifacts bin/artifacts
            if [[ -n $CIRCLE_TAG && "<<parameters.staging-lab>>" != 1 ]]; then
                make upload-release SHOW=1
            else
                make upload-release SHOW=1 STAGING=1
            fi

  release-qa-tests:
    docker:
      - image: redisfab/rmbuilder:6.2.5-x64-bullseye
    steps:
      - early-returns
      - early-return-for-forked-pull-requests
      - checkout
      - setup-automation
      - run:
          name: Run QA Automation (RediSearch)
          command: ./tests/qa/qatests -m "$CIRCLE_TAG"
      - run:
          name: Run QA Automation (RediSearch Light)
          command: ./tests/qa/qatests -m "$CIRCLE_TAG" --light
      - run:
          name: Run QA Automation (RediSearch/VecSim)
          command: ./tests/qa/qatests -m "$CIRCLE_TAG" --vecsim
      - run:
          name: Run QA Automation (RediSearch Light/VecSim)
          command: ./tests/qa/qatests -m "$CIRCLE_TAG" --vecsim --light

  benchmarks:
    docker:
      - image: redisfab/rmbuilder:6.2.5-x64-bionic
    steps:
      - build-steps
      - benchmark-steps

#----------------------------------------------------------------------------------------------------------------------------------

on-any-branch: &on-any-branch
  filters:
    branches:
      only: /.*/
    tags:
      only: /.*/

never: &never
  filters:
    branches:
      ignore: /.*/
    tags:
      ignore: /.*/

on-master: &on-master
  filters:
    branches:
      only: master
    tags:
      ignore: /.*/

on-integ-branch: &on-integ-branch
  filters:
    branches:
      only:
        - master
        - /^\d+\.\d+.*$/
        - /^feature-.*$/
        - /^perf-.*$/
    tags:
      ignore: /.*/

not-on-integ-branch: &not-on-integ-branch
  filters:
    branches:
      ignore:
        - master
        - /^\d+\.\d+.*$/
        - /^feature-.*$/
        - /^perf-.*$/
    tags:
      ignore: /.*/

on-version-tags: &on-version-tags
  filters:
    branches:
      ignore: /.*/
    tags:
      only: /^v[0-9].*/

on-integ-and-version-tags: &on-integ-and-version-tags
  filters:
    branches:
      only:
        - master
        - /^\d+\.\d+.*$/
        - /^feature-.*$/
        - /^perf-.*$/
    tags:
      only: /^v[0-9].*/

on-perf-tags: &on-perf-tags
  filters:
    branches:
      only:
        - master
        - /^\d+\.\d+.*$/
        - /^perf-.*$/
    tags:
      only: /^v[0-9].*/

#----------------------------------------------------------------------------------------------------------------------------------

workflows:
  version: 2
  default-flow:
    jobs:
      - build-linux-debian:
          name: build
          <<: *not-on-integ-branch
<<<<<<< HEAD
      - build-linux-debian:
          name: build-with-redis-<<matrix.redis_version>>
          #@@<<: *on-integ-and-version-tags
          <<: *on-any-branch
          matrix:
            parameters:
              #@@redis_version: ["6.0", "6.2", "7", "unstable"]
              redis_version: ["7"]
=======
>>>>>>> febbcd03
      - build-platforms:
          #@@<<: *on-integ-and-version-tags
          <<: *on-any-branch
          context: common
          matrix:
            parameters:
<<<<<<< HEAD
              #@@ platform: [focal, bionic, xenial, centos7, rocky8, bullseye]
              platform: [bionic, centos7]
=======
              platform: [focal, bionic, xenial, centos7, rocky8, bullseye, jammy]
>>>>>>> febbcd03
      - build-arm-platforms:
          <<: *on-integ-and-version-tags
          context: common
          matrix:
            parameters:
              platform: [bionic]
      - build-macos:
          <<: *on-integ-and-version-tags
          context: common
      - coverage:
          <<: *on-any-branch
      - sanitize:
          name: sanitize-<< matrix.san-type >>
          <<: *on-any-branch
          matrix:
            parameters:
              san-type: [address] # [address, memory]
      - valgrind-memcheck:
          <<: *never
      - benchmarks:
          context: common
          <<: *on-integ-and-version-tags
      - upload-artifacts:
          name: upload-artifacts-to-staging-lab
          staging-lab: "1"
          context: common
          <<: *on-integ-branch
          requires:
            - build-platforms
            - build-arm-platforms
            - build-macos
      - upload-artifacts:
          name: upload-release-artifacts
          context: common
          <<: *on-version-tags
          requires:
            - build-platforms
            - build-arm-platforms
            - build-macos
<<<<<<< HEAD
      - release-qa-tests:
=======
      - release-automation:
          <<: *on-version-tags
>>>>>>> febbcd03
          context: common
          <<: *on-version-tags
          requires:
            - upload-release-artifacts

  nightly:
    triggers:
      - schedule:
          cron: "20 17 * * 0,3"
          filters:
            branches:
              only:
                - master
                - /^\d+\.\d+.*$/
                - /^feature-.*$/
    jobs:
      - build-macos:
<<<<<<< HEAD
          persist: "no"
=======
          upload: "no"
>>>>>>> febbcd03
      - build-linux-debian:
          name: build-with-redis-<<matrix.redis_version>>
          matrix:
            parameters:
              redis_version: ["6.0", "7", "unstable"]

  nightly-benchmarks:
    triggers:
      - schedule:
          cron: "20 17 * * *"
          filters:
            branches:
              only:
                - master
                - /^\d+\.\d+.*$/
                - /^feature-.*$/

    jobs:
      - benchmarks:
          context: common<|MERGE_RESOLUTION|>--- conflicted
+++ resolved
@@ -594,29 +594,14 @@
       - build-linux-debian:
           name: build
           <<: *not-on-integ-branch
-<<<<<<< HEAD
-      - build-linux-debian:
-          name: build-with-redis-<<matrix.redis_version>>
-          #@@<<: *on-integ-and-version-tags
-          <<: *on-any-branch
-          matrix:
-            parameters:
-              #@@redis_version: ["6.0", "6.2", "7", "unstable"]
-              redis_version: ["7"]
-=======
->>>>>>> febbcd03
       - build-platforms:
           #@@<<: *on-integ-and-version-tags
           <<: *on-any-branch
           context: common
           matrix:
             parameters:
-<<<<<<< HEAD
-              #@@ platform: [focal, bionic, xenial, centos7, rocky8, bullseye]
+              #@@ platform: [jammy, focal, bionic, xenial, centos7, rocky8, bullseye]
               platform: [bionic, centos7]
-=======
-              platform: [focal, bionic, xenial, centos7, rocky8, bullseye, jammy]
->>>>>>> febbcd03
       - build-arm-platforms:
           <<: *on-integ-and-version-tags
           context: common
@@ -656,12 +641,7 @@
             - build-platforms
             - build-arm-platforms
             - build-macos
-<<<<<<< HEAD
       - release-qa-tests:
-=======
-      - release-automation:
-          <<: *on-version-tags
->>>>>>> febbcd03
           context: common
           <<: *on-version-tags
           requires:
@@ -679,11 +659,7 @@
                 - /^feature-.*$/
     jobs:
       - build-macos:
-<<<<<<< HEAD
-          persist: "no"
-=======
           upload: "no"
->>>>>>> febbcd03
       - build-linux-debian:
           name: build-with-redis-<<matrix.redis_version>>
           matrix:
