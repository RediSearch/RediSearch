version: 2.1

parameters:
  run_default_flow:
    default: true
    type: boolean
  run_benchmark_flow_label:
    default: false
    type: boolean

commands:
  early-returns:
    steps:
      - run:
          name: Early return if this is a docs build
          command: |
            if [[ $CIRCLE_BRANCH == *docs ]]; then
              echo "Identifies as documents PR, no testing required."
              circleci step halt
            fi
      - run:
          name: Early return if this branch should ignore CI
          command: |
            if [[ $CIRCLE_BRANCH == *noci ]]; then
              echo "Identifies as actively ignoring CI, no testing required."
              circleci step halt
            fi

  early-return-for-forked-pull-requests:
    description: >-
      If this build is from a fork, stop executing the current job and return success.
      This is useful to avoid steps that will fail due to missing credentials.
    steps:
      - run:
          name: Early return if this build is from a forked PR
          command: |
            if [[ -n "$CIRCLE_PR_NUMBER" ]]; then
              echo "Nothing to do for forked PRs, so marking this step successful"
              circleci step halt
            fi

  setup-executor:
    steps:
      - run:
          name: Setup executor
          command: |
            apt-get -qq update
            apt-get -q install -y git openssh-client curl ca-certificates make tar gzip
            bash <(curl -fsSL https://raw.githubusercontent.com/docker/docker-install/master/install.sh)
      - setup_remote_docker:
          version: 20.10.14
          docker_layer_caching: true

  checkout-all:
    steps:
      - checkout
      - run:
          name: Checkout submodules
          command: git submodule update --init --recursive

  setup-automation:
    steps:
      - run:
          name: Setup automation
          command: |
            git submodule update --init deps/readies
            if [[ $(uname -s) == Darwin ]]; then rm -f /usr/local/bin/python3; fi
            ./deps/readies/bin/getpy3
      - run:
          name: Setup automation (part 2)
          shell: /bin/bash -l -eo pipefail
          no_output_timeout: 30m
          command: |
            export HOMEBREW_NO_AUTO_UPDATE=1
            ./deps/readies/bin/getaws
            ls -l /usr/local/bin/python* || true
            echo "python3: $(command -v python3)"
            python3 --version
            python3 -m pip list

  install-prerequisites:
    parameters:
      redis_version:
        type: string
        default: "6"
      getredis_params:
        type: string
        default: ""
    steps:
      - setup-automation
      - run:
          name: System setup
          shell: /bin/bash -l -eo pipefail
          command: |
            ./sbin/system-setup.py
            python3 -m pip list
      - run:
          name: Install Redis
          shell: /bin/bash -l -eo pipefail
          command: |
            python3 ./deps/readies/bin/getredis -v '<<parameters.redis_version>>' --force <<parameters.getredis_params>>
            redis-server --version

  save-tests-logs:
    steps:
      - run:
          name: Pack logs
          shell: /bin/bash -l -eo pipefail
          command: ./sbin/circleci-pack-logs
          when: always
      - store_artifacts:
          path: logs/

  persist-artifacts:
    steps:
      - early-return-for-forked-pull-requests
      - run:
          name: List artifacts
          command: |
            cd bin/artifacts
            du -ah --apparent-size *
      - persist_to_workspace:
          root: bin/
          paths:
            - artifacts/*.zip
            - artifacts/*.tgz
            - artifacts/*.tar

  build-steps:
    parameters:
      redis_version:
        type: string
        default: "6"
      getredis_params:
        type: string
        default: ""
      build_params:
        type: string
        default: ""
      run_pack:
        type: boolean
        default: true
      no_power:
        type: string
        default: "no"
    steps:
      - early-returns
      - checkout-all
      - install-prerequisites:
          redis_version: <<parameters.redis_version>>
          getredis_params: <<parameters.getredis_params>>
      - run:
          name: Build (Search)
          shell: /bin/bash -l -eo pipefail
          command: |
            if [[ "<<parameters.no_power>>" == "yes" ]]; then
                export REDISEARCH_POWER_TO_THE_WORKERS=0
            fi
            make build <<parameters.build_params>> SHOW=1
      - run:
          name: Build (Search Lite)
          shell: /bin/bash -l -eo pipefail
          command: |
            make build LITE=1 <<parameters.build_params>> SHOW=1
      - run:
          name: Build (OSS Coordinator)
          shell: /bin/bash -l -eo pipefail
          command: make build COORD=oss <<parameters.build_params>> SHOW=1
      - run:
          name: Build (RLEC Coordinator)
          shell: /bin/bash -l -eo pipefail
          command: make build COORD=rlec <<parameters.build_params>> SHOW=1
      - when:
          condition: << parameters.run_pack >>
          steps:
            - run:
                name: Pack
                shell: /bin/bash -l -eo pipefail
                command: |
                  make pack SHOW=1
                  make pack COORD=rlec SHOW=1
                  make pack LITE=1 SHOW=1

  test-steps:
    parameters:
      test_params:
        type: string
        default: ""
      no_power:
        type: string
        default: "no"
    steps:
      - run:
          name: Test (Search)
          shell: /bin/bash -l -eo pipefail
          no_output_timeout: 30m
          command: |
            if [[ "<<parameters.no_power>>" == "yes" ]]; then
                export REDISEARCH_POWER_TO_THE_WORKERS=0
            fi
            make test TEST_PARALLEL=16 CLEAR_LOGS=0 SHOW=1 <<parameters.test_params>>
      - run:
          name: Test (OSS Coordinator)
          shell: /bin/bash -l -eo pipefail
          no_output_timeout: 30m
          command: make test COORD=oss TEST_PARALLEL=16 CLEAR_LOGS=0 SHOW=1 <<parameters.test_params>>
      - save-tests-logs

  build-platforms-steps:
    parameters:
      platform:
        type: string
    steps:
      - early-returns
      - setup-executor
      - checkout-all
      - setup-automation
      - run:
          name: Build for platform
          shell: /bin/bash -l -eo pipefail
          command: |
            ROOT="$PWD"
            cd build/docker
            export REDISEARCH_POWER_TO_THE_WORKERS=0
            make build OSNICK=<<parameters.platform>> VERSION=$CIRCLE_TAG BRANCH=$CIRCLE_BRANCH TEST=1 OFFICIAL=1 SHOW=1 VERBOSE=1
            cd $ROOT
            mkdir -p tests/pytests/logs
            tar -xzf bin/artifacts/tests/tests-pytests-logs*.tgz
          no_output_timeout: 60m
      - save-tests-logs
      - early-return-for-forked-pull-requests
      - run:
          name: Upload artifacts to S3
          shell: /bin/bash -l -eo pipefail
          command: |
            if [[ -n $CIRCLE_BRANCH ]]; then
                make upload-artifacts OSNICK=<<parameters.platform>> SHOW=1
            fi
      - run:
          name: Publish container
          shell: /bin/bash -l -eo pipefail
          command: |
            docker login -u redisfab -p $DOCKER_REDISFAB_PWD
            cd build/docker
            make publish OSNICK=<<parameters.platform>> VERSION=$CIRCLE_TAG BRANCH=$CIRCLE_BRANCH OFFICIAL=1 SHOW=1 VERBOSE=1
      - persist-artifacts

  vm-build-platforms-steps:
    parameters:
      platform:
        type: string
    steps:
      - early-returns
      - checkout-all
      - setup-automation
      - run:
          name: Install Docker
          shell: /bin/bash -l -eo pipefail
          command: ./deps/readies/bin/getdocker
      - run:
          name: Build for platform
          command: |
            ROOT="$PWD"
            cd build/docker
            export REDISEARCH_POWER_TO_THE_WORKERS=0
            make build OSNICK=<<parameters.platform>> VERSION=$CIRCLE_TAG BRANCH=$CIRCLE_BRANCH TEST=1 OFFICIAL=1 SHOW=1 VERBOSE=1
            cd $ROOT
            mkdir -p tests/pytests/logs
            tar -xzf bin/artifacts/tests/tests-pytests-logs*.tgz
          no_output_timeout: 30m
      - save-tests-logs
      - early-return-for-forked-pull-requests
      - run:
          name: Upload artifacts to S3
          command: |
            if [[ -n $CIRCLE_BRANCH ]]; then
                make upload-artifacts OSNICK=<<parameters.platform>> SHOW=1
            fi
      - run:
          name: Publish container
          command: |
            docker login -u redisfab -p $DOCKER_REDISFAB_PWD
            cd build/docker
            make publish OSNICK=<<parameters.platform>> VERSION=$CIRCLE_TAG BRANCH=$CIRCLE_BRANCH OFFICIAL=1 SHOW=1 VERBOSE=1
      - persist-artifacts

  benchmark-steps:
    parameters:
      github_actor:
        type: string
        default: $CIRCLE_USERNAME
      module_path:
        type: string
        default: bin/linux-x64-release/search/redisearch.so
      profile_env:
        type: string
        default: "0"
      benchmark_glob:
        type: string
        default: "*.yml"
      triggering_env:
        type: string
        default: "circleci"
      allowed_envs:
        type: string
        default: "oss-standalone"
      allowed_setups:
        type: string
        default: ""
      benchmark_runner_group_member_id:
        type: string
        default: "1"
      benchmark_runner_group_total:
        type: string
        default: "1"
    steps:
      - run:
          name: Prepare automation
          command: |
            ./deps/readies/bin/getpy3
            python3 -m pip install -r tests/benchmarks/requirements.txt
            VERSION=0.14.8 ./deps/readies/bin/getterraform
      - run:
          name: Prepare ReJSON Module
          command: MODULE_FILE=bin/REJSON_PATH ./sbin/get-redisjson
      - run:
          name: Run CI benchmarks on aws for envs << parameters.allowed_envs >>
          timeout: 60m
          no_output_timeout: 40m
          command: |
            ROOT="$PWD"
            cd tests/benchmarks
            export AWS_ACCESS_KEY_ID=$PERFORMANCE_EC2_ACCESS_KEY
            export AWS_SECRET_ACCESS_KEY=$PERFORMANCE_EC2_SECRET_KEY
            export AWS_DEFAULT_REGION=$PERFORMANCE_EC2_REGION
            export EC2_PRIVATE_PEM=$PERFORMANCE_EC2_PRIVATE_PEM
            export PROFILE=<< parameters.profile_env >>
            export BENCHMARK_GLOB=<< parameters.benchmark_glob >>
            export PERF_CALLGRAPH_MODE="dwarf"
            export BENCHMARK_RUNNER_GROUP_M_ID=<< parameters.benchmark_runner_group_member_id >>
            export BENCHMARK_RUNNER_GROUP_TOTAL=<< parameters.benchmark_runner_group_total >>
            export MAX_PROFILERS=3
            if [[ -n $CIRCLE_BRANCH ]]; then branch="$CIRCLE_BRANCH"; else branch="$CIRCLE_TAG"; fi
            redisbench-admin run-remote \
              --module_path $(cat $ROOT/bin/REJSON_PATH) \
              --module_path $ROOT/<< parameters.module_path >> \
              --github_actor << parameters.github_actor >> \
              --github_repo $CIRCLE_PROJECT_REPONAME \
              --github_org $CIRCLE_PROJECT_USERNAME \
              --required-module search \
              --github_sha $CIRCLE_SHA1 \
              --github_branch $branch \
              --upload_results_s3 \
              --triggering_env << parameters.triggering_env >> \
              --push_results_redistimeseries \
              --allowed-envs << parameters.allowed_envs >> \
              --allowed-setups << parameters.allowed_setups >> || true
      - run:
          name: Generate Pull Request Performance info
          command: |
            if [[ -n ${CIRCLE_PULL_REQUEST##*/} ]]; then
                redisbench-admin compare  \
                  --defaults_filename ./tests/benchmarks/defaults.yml \
                  --comparison-branch $CIRCLE_BRANCH \
                  --auto-approve \
                  --pull-request ${CIRCLE_PULL_REQUEST##*/}
            fi

#----------------------------------------------------------------------------------------------------------------------------------

jobs:
  build-linux-debian:
    docker:
      - image: redisfab/rmbuilder:6.2.7-x64-bullseye
    parameters:
      build_params:
        type: string
        default: ""
      test_params:
        type: string
        default: "QUICK=1"
      redis_version:
        type: string
        default: "6"
      upload:
        type: string
        default: "yes"
    steps:
      - build-steps:
          build_params: <<parameters.build_params>>
          redis_version: <<parameters.redis_version>>
      - test-steps:
          test_params: <<parameters.build_params>> <<parameters.test_params>>
      - run:
          name: Persist artifacts?
          command: |
            if [[ "<<parameters.upload>>" != "yes" ]]; then
              circleci step halt
            fi
      - persist-artifacts

  build-linux-arm-ubuntu:
    machine:
      image: ubuntu-2004:202101-01
    resource_class: arm.medium
    parameters:
      redis_version:
        type: string
        default: "6"
      persist:
        type: string
        default: "no"
    steps:
      - build-steps:
          redis_version: <<parameters.redis_version>>
      - test-steps:
          test_params: QUICK=1

  build-platforms:
    parameters:
      platform:
        type: string
    # docker:
    #   - image: debian:bullseye
    machine:
      enabled: true
      image: ubuntu-2004:202010-01
      resource_class: large
    steps:
      - vm-build-platforms-steps:
          platform: <<parameters.platform>>

  build-arm-platforms:
    parameters:
      platform:
        type: string
    machine:
      image: ubuntu-2004:202101-01
    resource_class: arm.medium
    steps:
      - vm-build-platforms-steps:
          platform: <<parameters.platform>>

  build-macos-x64:
    macos:
      xcode: 12.5.1
    resource_class: macos.x86.medium.gen2
    parameters:
      test_params:
        type: string
        default: "QUICK=1"
      upload:
        type: string
        default: "yes"
    steps:
      - early-returns
      - run:
          name: Set up workspace
          command: mkdir -p ~/workspace
      - build-steps:
          no_power: <<parameters.upload>>
      - test-steps:
          test_params: <<parameters.test_params>>
          no_power: <<parameters.upload>>
      - run:
          name: Persist artifacts?
          command: |
            if [[ "<<parameters.upload>>" != "yes" ]]; then
              circleci step halt
            fi
      - run:
          name: Upload artifacts to S3
          command: |
            if [[ -n $CIRCLE_BRANCH && "<<parameters.upload>>" == "yes" ]]; then
                make upload-artifacts SHOW=1
            fi
      - persist-artifacts

  build-macos-m1:
    macos:
      xcode: 14.2.0
    resource_class: macos.m1.large.gen1
    parameters:
      test_params:
        type: string
        default: "QUICK=1"
      upload:
        type: string
        default: "yes"
    steps:
      - early-returns
      - run:
          name: Set up workspace
          command: mkdir -p ~/workspace
      - build-steps:
          no_power: <<parameters.upload>>
      - test-steps:
          test_params: <<parameters.test_params>>
          no_power: <<parameters.upload>>
      - run:
          name: Persist artifacts?
          command: |
            if [[ "<<parameters.upload>>" != "yes" ]]; then
              circleci step halt
            fi
      - run:
          name: Upload artifacts to S3
          command: |
            if [[ -n $CIRCLE_BRANCH && "<<parameters.upload>>" == "yes" ]]; then
                make upload-artifacts SHOW=1
            fi
      - persist-artifacts

  benchmark-search-oss-standalone-g1:
    docker:
      - image: redisfab/rmbuilder:6.2.7-x64-bullseye
    steps:
      - build-steps:
          run_pack: false
      - benchmark-steps:
          benchmark_glob: "search*.yml"
          benchmark_runner_group_member_id: "1"
          benchmark_runner_group_total: "3"
  benchmark-search-oss-standalone-g2:
    docker:
      - image: redisfab/rmbuilder:6.2.7-x64-bullseye
    steps:
      - build-steps:
          run_pack: false
      - benchmark-steps:
          benchmark_glob: "search*.yml"
          benchmark_runner_group_member_id: "2"
          benchmark_runner_group_total: "3"

  benchmark-search-oss-standalone-g3:
    docker:
      - image: redisfab/rmbuilder:6.2.7-x64-bullseye
    steps:
      - build-steps:
          run_pack: false
      - benchmark-steps:
          benchmark_glob: "search*.yml"
          benchmark_runner_group_member_id: "3"
          benchmark_runner_group_total: "3"

  benchmark-vecsim-oss-standalone-g1:
    docker:
      - image: redisfab/rmbuilder:6.2.7-x64-bullseye
    steps:
      - build-steps:
          run_pack: false
      - benchmark-steps:
          benchmark_glob: "vecsim*.yml"
          benchmark_runner_group_member_id: "1"
          benchmark_runner_group_total: "2"

  benchmark-vecsim-oss-standalone-g2:
    docker:
      - image: redisfab/rmbuilder:6.2.7-x64-bullseye
    steps:
      - build-steps:
          run_pack: false
      - benchmark-steps:
          benchmark_glob: "vecsim*.yml"
          benchmark_runner_group_member_id: "2"
          benchmark_runner_group_total: "2"

  benchmark-search-oss-cluster-g1:
    docker:
      - image: redisfab/rmbuilder:6.2.7-x64-bullseye
    steps:
      - build-steps:
          run_pack: false
      - benchmark-steps:
          benchmark_glob: "search*.yml"
          module_path: bin/linux-x64-release/coord-oss/module-oss.so
          allowed_envs: oss-cluster
          allowed_setups: oss-cluster-02-primaries,oss-cluster-04-primaries,oss-cluster-08-primaries
          benchmark_runner_group_member_id: "1"
          benchmark_runner_group_total: "2"

  benchmark-search-oss-cluster-g2:
    docker:
      - image: redisfab/rmbuilder:6.2.7-x64-bullseye
    steps:
      - build-steps:
          run_pack: false
      - benchmark-steps:
          benchmark_glob: "search*.yml"
          module_path: bin/linux-x64-release/coord-oss/module-oss.so
          allowed_envs: oss-cluster
          allowed_setups: oss-cluster-02-primaries,oss-cluster-04-primaries,oss-cluster-08-primaries
          benchmark_runner_group_member_id: "2"
          benchmark_runner_group_total: "2"

  benchmark-search-oss-cluster-g3:
    docker:
      - image: redisfab/rmbuilder:6.2.7-x64-bullseye
    steps:
      - build-steps:
          run_pack: false
      - benchmark-steps:
          benchmark_glob: "search*.yml"
          module_path: bin/linux-x64-release/coord-oss/module-oss.so
          allowed_envs: oss-cluster
          allowed_setups: oss-cluster-16-primaries,oss-cluster-20-primaries
          benchmark_runner_group_member_id: "1"
          benchmark_runner_group_total: "2"

  benchmark-search-oss-cluster-g4:
    docker:
      - image: redisfab/rmbuilder:6.2.7-x64-bullseye
    steps:
      - build-steps:
          run_pack: false
      - benchmark-steps:
          benchmark_glob: "search*.yml"
          module_path: bin/linux-x64-release/coord-oss/module-oss.so
          allowed_envs: oss-cluster
          allowed_setups: oss-cluster-16-primaries,oss-cluster-20-primaries
          benchmark_runner_group_member_id: "2"
          benchmark_runner_group_total: "2"

  benchmark-search-oss-cluster-g5:
    docker:
      - image: redisfab/rmbuilder:6.2.7-x64-bullseye
    steps:
      - build-steps:
          run_pack: false
      - benchmark-steps:
          benchmark_glob: "search*.yml"
          module_path: bin/linux-x64-release/coord-oss/module-oss.so
          allowed_envs: oss-cluster
          allowed_setups: oss-cluster-24-primaries,oss-cluster-32-primaries
          benchmark_runner_group_member_id: "1"
          benchmark_runner_group_total: "2"

  benchmark-search-oss-cluster-g6:
    docker:
      - image: redisfab/rmbuilder:6.2.7-x64-bullseye
    steps:
      - build-steps:
          run_pack: false
      - benchmark-steps:
          benchmark_glob: "search*.yml"
          module_path: bin/linux-x64-release/coord-oss/module-oss.so
          allowed_envs: oss-cluster
          allowed_setups: oss-cluster-24-primaries,oss-cluster-32-primaries
          benchmark_runner_group_member_id: "2"
          benchmark_runner_group_total: "2"

  benchmark-search-oss-standalone-profiler-g1:
    docker:
      - image: redisfab/rmbuilder:6.2.7-x64-bullseye
    steps:
      - build-steps:
          build_params: PROFILE=1
          run_pack: false
      - benchmark-steps:
          profile_env: "1"
          triggering_env: "circleci.profilers" # results generated with profilers attached are not mixed with the ones without it
          module_path: bin/linux-x64-release-profile/search/redisearch.so
          benchmark_glob: "search*.yml"
          benchmark_runner_group_member_id: "1"
          benchmark_runner_group_total: "3"

  benchmark-search-oss-standalone-profiler-g2:
    docker:
      - image: redisfab/rmbuilder:6.2.7-x64-bullseye
    steps:
      - build-steps:
          build_params: PROFILE=1
          run_pack: false
      - benchmark-steps:
          profile_env: "1"
          triggering_env: "circleci.profilers" # results generated with profilers attached are not mixed with the ones without it
          module_path: bin/linux-x64-release-profile/search/redisearch.so
          benchmark_glob: "search*.yml"
          benchmark_runner_group_member_id: "2"
          benchmark_runner_group_total: "3"

  benchmark-search-oss-standalone-profiler-g3:
    docker:
      - image: redisfab/rmbuilder:6.2.7-x64-bullseye
    steps:
      - build-steps:
          build_params: PROFILE=1
          run_pack: false
      - benchmark-steps:
          profile_env: "1"
          triggering_env: "circleci.profilers" # results generated with profilers attached are not mixed with the ones without it
          module_path: bin/linux-x64-release-profile/search/redisearch.so
          benchmark_glob: "search*.yml"
          benchmark_runner_group_member_id: "3"
          benchmark_runner_group_total: "3"

  benchmark-vecsim-oss-standalone-profiler-g1:
    docker:
      - image: redisfab/rmbuilder:6.2.7-x64-bullseye
    steps:
      - build-steps:
          build_params: PROFILE=1
          run_pack: false
      - benchmark-steps:
          profile_env: "1"
          triggering_env: "circleci.profilers" # results generated with profilers attached are not mixed with the ones without it
          module_path: bin/linux-x64-release-profile/search/redisearch.so
          benchmark_glob: "vecsim*.yml"
          benchmark_runner_group_member_id: "1"
          benchmark_runner_group_total: "2"

  benchmark-vecsim-oss-standalone-profiler-g2:
    docker:
      - image: redisfab/rmbuilder:6.2.7-x64-bullseye
    steps:
      - build-steps:
          build_params: PROFILE=1
          run_pack: false
      - benchmark-steps:
          profile_env: "1"
          triggering_env: "circleci.profilers" # results generated with profilers attached are not mixed with the ones without it
          module_path: bin/linux-x64-release-profile/search/redisearch.so
          benchmark_glob: "vecsim*.yml"
          benchmark_runner_group_member_id: "2"
          benchmark_runner_group_total: "2"

  coverage:
    docker:
      - image: redisfab/rmbuilder:6.2.7-x64-bullseye
    steps:
      - early-returns
      - checkout-all
      - install-prerequisites
      - run:
          name: Build & Test
          shell: /bin/bash -l -eo pipefail
          command: |
            make coverage QUICK=1 TEST_PARALLEL=16 SHOW=1
            make upload-cov SHOW=1
          no_output_timeout: 30m
      - save-tests-logs

  sanitize:
    docker:
      - image: redisfab/clang:13-x64-bullseye
    resource_class: large
    parameters:
      san-type:
        type: string
      test_params:
        type: string
        default: "QUICK=1"
    steps:
      - early-returns
      - checkout-all
      - install-prerequisites
      - run:
          name: Build & test (Search)
          shell: /bin/bash -l -eo pipefail
          command: |
            make SAN=<<parameters.san-type>> build SHOW=1
            make SAN=<<parameters.san-type>> test TEST_PARALLEL=16 SHOW=1 NOFAIL=1 CLEAR_LOGS=0 <<parameters.test_params>>
          no_output_timeout: 30m
      - run:
          name: Build & test (OSS Coordinator)
          shell: /bin/bash -l -eo pipefail
          command: |
            make SAN=<<parameters.san-type>> COORD=oss build SHOW=1
            make SAN=<<parameters.san-type>> COORD=oss test TEST_PARALLEL=16 SHOW=1 NOFAIL=1 CLEAR_LOGS=0 <<parameters.test_params>>
          no_output_timeout: 30m
      - run:
          name: Check tests results
          command: ./sbin/check-tests
      - save-tests-logs

  valgrind-memcheck:
    docker:
      - image: redisfab/rmbuilder:6.2.7-x64-bullseye
    steps:
      - early-returns
      - checkout-all
      - run:
          name: Build & Test
          shell: /bin/bash -l -eo pipefail
          command: make VG=1 build test SHOW=1
          no_output_timeout: 30m
      - save-tests-logs

  test-rlec:
    machine:
      enabled: true
      image: ubuntu-2004:202010-01
      resource_class: large
    working_directory: ~/RediSearch
    steps:
      - early-returns
      - checkout-all
      - setup-automation
      - run:
          name: Install prerequisites
          shell: /bin/bash -l -eo pipefail
          command: |
            ./sbin/system-setup.py
            ./deps/readies/bin/getredis
            ./deps/readies/bin/getdocker --just-enable-exp
            docker version
      - run:
          name: Install Arlecchino
          command: |
            FORCE=1 ./deps/readies/bin/getrlec
      - run:
          name: Build
          shell: /bin/bash -l -eo pipefail
          command: |
            make -C build/docker build OSNICK=bionic VERSION=$CIRCLE_TAG BRANCH=$CIRCLE_BRANCH SHOW=1
          no_output_timeout: 30m
      - run:
          name: Start RLEC
          shell: /bin/bash -l -eo pipefail
          command: |
            cd
            mkdir -p rlec
            cp RediSearch/tests/rlec/redis-modules.yaml rlec/
            rlec start --os bionic
      - run:
          name: Flow Test
          shell: /bin/bash -l -eo pipefail
          no_output_timeout: 30m
          command: |
            python3 -m pip list
            mkdir -p ~/workspace/tests
            make test COORD=1 SHOW=1
      - save-tests-logs

  upload-artifacts:
    parameters:
      staging-lab:
        type: string
        default: "0"
    docker:
      - image: redisfab/rmbuilder:6.2.7-x64-bullseye
    steps:
      - early-returns
      - early-return-for-forked-pull-requests
      - checkout
      - setup-automation
      - attach_workspace:
          at: ~/workspace
      - run:
          name: Upload artifacts to S3
          command: |
            mkdir -p bin
            ln -s ~/workspace/artifacts bin/artifacts
            if [[ -n $CIRCLE_TAG && "<<parameters.staging-lab>>" != 1 ]]; then
                make upload-release SHOW=1
            else
                make upload-release SHOW=1 STAGING=1
            fi

  release-qa-tests:
    docker:
      - image: redisfab/rmbuilder:6.2.7-x64-bullseye
    steps:
      - early-returns
      - early-return-for-forked-pull-requests
      - checkout
      - setup-automation
      - run:
          name: Run QA Automation (RediSearch)
          command: ./tests/qa/qatests -m "$CIRCLE_TAG"
      - run:
          name: Run QA Automation (RediSearch Light)
          command: ./tests/qa/qatests -m "$CIRCLE_TAG" --light
      - run:
          name: Run QA Automation (RediSearch/VecSim)
          command: ./tests/qa/qatests -m "$CIRCLE_TAG" --vecsim
      - run:
          name: Run QA Automation (RediSearch Light/VecSim)
          command: ./tests/qa/qatests -m "$CIRCLE_TAG" --vecsim --light


#----------------------------------------------------------------------------------------------------------------------------------

on-any-branch: &on-any-branch
  filters:
    branches:
      only: /.*/
    tags:
      only: /.*/

always: &always
  filters:
    branches:
      only: /.*/
    tags:
      only: /.*/

never: &never
  filters:
    branches:
      ignore: /.*/
    tags:
      ignore: /.*/

on-master: &on-master
  filters:
    branches:
      only: master
    tags:
      ignore: /.*/

on-integ-branch: &on-integ-branch
  filters:
    branches:
      only:
        - master
        - /^\d+\.\d+.*$/
<<<<<<< HEAD
        - /^feature-.*$/
        - /^feature_.*$/
=======
        - /^feature.*$/
>>>>>>> cdf27eeb
    tags:
      ignore: /.*/

on-integ-branch-cron: &on-integ-branch-cron
  filters:
    branches:
      only:
        - master
        - /^\d+\.\d+.*$/
<<<<<<< HEAD
        - /^feature-.*$/
        - /^feature_.*$/
=======
        - /^feature.*$/
>>>>>>> cdf27eeb

not-on-integ-branch: &not-on-integ-branch
  filters:
    branches:
      ignore:
        - master
        - /^\d+\.\d+.*$/
<<<<<<< HEAD
        - /^feature-.*$/
        - /^feature_.*$/
=======
        - /^feature.*$/
>>>>>>> cdf27eeb
    tags:
      ignore: /.*/

on-version-tags: &on-version-tags
  filters:
    branches:
      ignore: /.*/
    tags:
      only: /^v[0-9].*/

on-integ-and-version-tags: &on-integ-and-version-tags
  filters:
    branches:
      only:
        - master
        - /^\d+\.\d+.*$/
<<<<<<< HEAD
        - /^feature-.*$/
        - /^feature_.*$/
=======
        - /^feature.*$/
>>>>>>> cdf27eeb
    tags:
      only: /^v[0-9].*/

#----------------------------------------------------------------------------------------------------------------------------------

workflows:
  version: 2
  default-flow:
    when:
      << pipeline.parameters.run_default_flow >>
    jobs:
      - build-linux-debian:
          <<: *not-on-integ-branch
      - build-linux-arm-ubuntu:
          <<: *never
      - build-platforms:
          <<: *on-integ-and-version-tags
          context: common
          matrix:
            parameters:
              platform: [jammy, focal, bionic, xenial, centos7, rocky8, bullseye, amzn2]
      - build-arm-platforms:
          <<: *on-integ-and-version-tags
          context: common
          matrix:
            parameters:
              platform: [jammy, focal, bionic]
      - build-macos-x64:
          <<: *on-integ-and-version-tags
          context: common
      - build-macos-m1:
          context: common
          <<: *on-integ-and-version-tags
      - coverage:
          <<: *always
      - sanitize:
          name: sanitize-<< matrix.san-type >>
          <<: *always
          test_params: QUICK=1
          matrix:
            parameters:
              san-type: [address]
      - valgrind-memcheck:
          <<: *never
      - benchmark-search-oss-standalone-g1:
          context: common
          <<: *on-integ-and-version-tags
      - benchmark-search-oss-standalone-g2:
          context: common
          <<: *on-integ-and-version-tags
      - benchmark-search-oss-standalone-g3:
          context: common
          <<: *on-integ-and-version-tags
      - benchmark-vecsim-oss-standalone-g1:
          context: common
          <<: *on-integ-and-version-tags
      - benchmark-vecsim-oss-standalone-g2:
          context: common
          <<: *on-integ-and-version-tags
      - benchmark-search-oss-cluster-g1:
          context: common
          <<: *on-integ-and-version-tags
      - benchmark-search-oss-cluster-g2:
          context: common
          <<: *on-integ-and-version-tags
      - benchmark-search-oss-cluster-g3:
          context: common
          <<: *on-integ-and-version-tags
      - benchmark-search-oss-cluster-g4:
          context: common
          <<: *on-integ-and-version-tags
      - benchmark-search-oss-cluster-g5:
          context: common
          <<: *on-integ-and-version-tags
      - benchmark-search-oss-cluster-g6:
          context: common
          <<: *on-integ-and-version-tags
      - benchmark-search-oss-standalone-profiler-g1:
          context: common
          <<: *on-integ-and-version-tags
      - benchmark-search-oss-standalone-profiler-g2:
          context: common
          <<: *on-integ-and-version-tags
      - benchmark-search-oss-standalone-profiler-g3:
          context: common
          <<: *on-integ-and-version-tags
      - benchmark-vecsim-oss-standalone-profiler-g1:
          context: common
          <<: *on-integ-and-version-tags
      - benchmark-vecsim-oss-standalone-profiler-g2:
          context: common
          <<: *on-integ-and-version-tags
      - upload-artifacts:
          name: upload-artifacts-to-staging-lab
          staging-lab: "1"
          context: common
          <<: *on-integ-branch
          requires:
            - build-platforms
            - build-arm-platforms
            - build-macos-x64
            - build-macos-m1
      - upload-artifacts:
          name: upload-release-artifacts
          context: common
          <<: *on-version-tags
          requires:
            - build-platforms
            - build-arm-platforms
            - build-macos-x64
            - build-macos-m1
      - release-qa-tests:
          context: common
          <<: *on-version-tags
          requires:
            - upload-release-artifacts
      - build-linux-debian:
          name: full-with-redis-<<matrix.redis_version>>
          <<: *never
          test_params: ""
          matrix:
            parameters:
              redis_version: ["6.2", "7.0", "7.2-rc1"]
      - sanitize:
          name: full-sanitize-<< matrix.san-type >>
          <<: *never
          test_params: ""
          matrix:
            parameters:
              san-type: [address]

  benchmark_flow_label:
    when:
      << pipeline.parameters.run_benchmark_flow_label >>
    jobs:
      - benchmark-search-oss-standalone-g1:
          context: common
          <<: *always
      - benchmark-search-oss-standalone-g2:
          context: common
          <<: *always
      - benchmark-search-oss-standalone-g3:
          context: common
          <<: *always
      - benchmark-vecsim-oss-standalone-g1:
          context: common
          <<: *always
      - benchmark-vecsim-oss-standalone-g2:
          context: common
          <<: *always
      - benchmark-vecsim-oss-standalone-profiler-g1:
          context: common
          <<: *always
      - benchmark-vecsim-oss-standalone-profiler-g2:
          context: common
          <<: *always
      - benchmark-search-oss-standalone-profiler-g1:
          context: common
          <<: *always
      - benchmark-search-oss-standalone-profiler-g2:
          context: common
          <<: *always
      - benchmark-search-oss-standalone-profiler-g3:
          context: common
          <<: *always
      - benchmark-search-oss-cluster-g1:
          context: common
          <<: *always
      - benchmark-search-oss-cluster-g2:
          context: common
          <<: *always
      - benchmark-search-oss-cluster-g3:
          context: common
          <<: *always
      - benchmark-search-oss-cluster-g4:
          context: common
          <<: *always
      - benchmark-search-oss-cluster-g5:
          context: common
          <<: *always
      - benchmark-search-oss-cluster-g6:
          context: common
          <<: *always

  nightly:
    triggers:
      - schedule:
          cron: "20 17 * * 0,3"
          <<: *on-integ-branch-cron
    jobs:
      - build-macos-x64:
          upload: "no"
          test_params: ""
      - build-macos-m1:
          upload: "no"
          test_params: ""
      - build-linux-debian:
          name: build-with-redis-<<matrix.redis_version>>
          test_params: ""
          matrix:
            parameters:
              redis_version: ["6.0", "6.2", "7.0", "7.2-rc1", "unstable"]
      - sanitize:
          name: nightly-sanitize-<< matrix.san-type >>
          test_params: ""
          matrix:
            parameters:
              san-type: [address]

  nightly-benchmarks:
    triggers:
      - schedule:
          cron: "0 7 * * 1"
          filters:
            branches:
              only: master
    jobs:
      - benchmark-search-oss-standalone-g1:
          context: common
      - benchmark-search-oss-standalone-g2:
          context: common
      - benchmark-search-oss-standalone-g3:
          context: common
      - benchmark-search-oss-cluster-g1:
          context: common
      - benchmark-search-oss-cluster-g2:
          context: common
      - benchmark-search-oss-cluster-g3:
          context: common
      - benchmark-search-oss-cluster-g4:
          context: common
      # We only run g5 and g6 of oss cluster
      # (oss-cluster-24-primaries, and oss-cluster-32-primaries) once a week
      - benchmark-search-oss-cluster-g5:
          context: common
      - benchmark-search-oss-cluster-g6:
          context: common
      - benchmark-vecsim-oss-standalone-g1:
          context: common
      - benchmark-vecsim-oss-standalone-g2:
          context: common
      - benchmark-vecsim-oss-standalone-profiler-g1:
          context: common
      - benchmark-vecsim-oss-standalone-profiler-g2:
          context: common
      - benchmark-search-oss-standalone-profiler-g1:
          context: common
      - benchmark-search-oss-standalone-profiler-g2:
          context: common
      - benchmark-search-oss-standalone-profiler-g3:
          context: common<|MERGE_RESOLUTION|>--- conflicted
+++ resolved
@@ -915,12 +915,7 @@
       only:
         - master
         - /^\d+\.\d+.*$/
-<<<<<<< HEAD
-        - /^feature-.*$/
-        - /^feature_.*$/
-=======
         - /^feature.*$/
->>>>>>> cdf27eeb
     tags:
       ignore: /.*/
 
@@ -930,12 +925,7 @@
       only:
         - master
         - /^\d+\.\d+.*$/
-<<<<<<< HEAD
-        - /^feature-.*$/
-        - /^feature_.*$/
-=======
         - /^feature.*$/
->>>>>>> cdf27eeb
 
 not-on-integ-branch: &not-on-integ-branch
   filters:
@@ -943,12 +933,7 @@
       ignore:
         - master
         - /^\d+\.\d+.*$/
-<<<<<<< HEAD
-        - /^feature-.*$/
-        - /^feature_.*$/
-=======
         - /^feature.*$/
->>>>>>> cdf27eeb
     tags:
       ignore: /.*/
 
@@ -965,12 +950,7 @@
       only:
         - master
         - /^\d+\.\d+.*$/
-<<<<<<< HEAD
-        - /^feature-.*$/
-        - /^feature_.*$/
-=======
         - /^feature.*$/
->>>>>>> cdf27eeb
     tags:
       only: /^v[0-9].*/
 
