--- conflicted
+++ resolved
@@ -7,28 +7,6 @@
 ROOT=$(cd $HERE/.. && pwd)
 cd $ROOT
 
-<<<<<<< HEAD
-PROJECT_DIR=$PWD
-mkdir -p $BUILD_DIR
-cd $BUILD_DIR
-
-cmake $PROJECT_DIR \
-    -DCMAKE_BUILD_TYPE=RelWithDebInfo \
-    -DRS_RUN_TESTS=1 \
-    -DRS_VERBOSE_TESTS=$VERBOSE \
-    {extra_args} \
-    ../
-=======
-# PROJECT_DIR=$PWD
-# cd $BUILD_DIR
-# 
-# cmake $PROJECT_DIR \
-#     -DCMAKE_BUILD_TYPE=RelWithDebInfo \
-#     -DRS_RUN_TESTS=1 \
-#     -DRS_VERBOSE_TESTS=$VERBOSE \
-#     ../
->>>>>>> dea60d67
-
 if [[ -z $CI_CONCURRENCY ]]; then
 	CI_CONCURRENCY=$($ROOT/deps/readies/bin/nproc)
 fi
