--- conflicted
+++ resolved
@@ -14,12 +14,8 @@
 cmake $PROJECT_DIR \
     -DCMAKE_BUILD_TYPE=RelWithDebInfo \
     -DRS_RUN_TESTS=1 \
-<<<<<<< HEAD
-    -DRS_VERBOSE_TESTS=$(VERBOSE) \
-=======
     -DRS_VERBOSE_TESTS=$VERBOSE \
     {extra_args} \
->>>>>>> 72aff0d1
     ../
 
 if [[ -z $CI_CONCURRENCY ]]; then
