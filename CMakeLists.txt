
get_filename_component(RS_DIR ${CMAKE_CURRENT_LIST_DIR} ABSOLUTE)
get_filename_component(binroot ${CMAKE_CURRENT_BINARY_DIR}/.. ABSOLUTE)
if(NOT DEFINED root)
	set(root ${RS_DIR})
endif()
message("# search root: " ${RS_DIR})
message("# search binroot: " ${binroot})

include(build/cmake/common.cmake)

#----------------------------------------------------------------------------------------------

option(RS_BUILD_STATIC "Build a static library" OFF)
# RS_BUILD_COORDINATOR
# RS_BUILD_COORD_OSS
# RS_BUILD_COORD_RLEC

option(USE_REDIS_ALLOCATOR "Use redis allocator" ON)
option(USE_COVERAGE "Build with coverage" OFF)

option(RS_RUN_TESTS "Build & Run RediSearch's tests" OFF)
option(USE_ASAN "Use AddressSanitizer (clang)" OFF)
option(USE_MSAN "Use MemorySanitizer (clang)" OFF)
option(USE_TSAN "Use ThreadSanitizer (clang)" OFF)

#----------------------------------------------------------------------------------------------

project(redisearch)

include(build/cmake/redisearch_cflags.cmake)
include(build/cmake/redisearch_debug.cmake)

#----------------------------------------------------------------------------------------------

set(CMAKE_C_FLAGS "${CMAKE_C_FLAGS} ${RS_C_FLAGS}")
set(CMAKE_CXX_FLAGS "${CMAKE_CXX_FLAGS} ${RS_CXX_FLAGS}")
set(CMAKE_EXE_LINKER_FLAGS "${CMAKE_EXE_LINKER_FLAGS} ${RS_EXE_FLAGS} -static-libgcc -static-libstdc++")
set(CMAKE_SHARED_LINKER_FLAGS "${CMAKE_SHARED_LINKER_FLAGS} ${RS_SO_FLAGS} ${RS_VECSIM_SO_FLAGS} -static-libgcc -static-libstdc++")

if (NOT RS_MODULE_NAME)
    set(RS_MODULE_NAME "search")
endif()
add_definitions(-DREDISEARCH_MODULE_NAME=\\"${RS_MODULE_NAME}\\")

add_definitions(-UNDEBUG)
add_definitions(-DGIT_VERSPEC=\\"${GIT_VERSPEC}\\")
add_definitions(-DRS_GIT_SHA=\\"${GIT_SHA}\\")
add_definitions(-DREDISMODULE_EXPERIMENTAL_API)
add_definitions(-D_GNU_SOURCE)
if (USE_REDIS_ALLOCATOR)
    add_definitions(-DREDIS_MODULE_TARGET)
endif()

#----------------------------------------------------------------------------------------------

include_directories(${PROJECT_SOURCE_DIR}/src)
include_directories(${PROJECT_SOURCE_DIR}/deps)
include_directories(${PROJECT_SOURCE_DIR}/deps/VectorSimilarity/src)
include_directories(${PROJECT_SOURCE_DIR})

add_subdirectory(deps/rmutil)
add_subdirectory(deps/friso)
add_subdirectory(deps/snowball)
add_subdirectory(deps/phonetics)
option(VECSIM_STATIC "Build as static library" ON)
option(VECSIM_BUILD_TESTS "Build vecsim tests" OFF)
add_subdirectory(deps/VectorSimilarity/src)

#----------------------------------------------------------------------------------------------

file(GLOB RS_SRC
    "src/*.c"
    "src/aggregate/*.c"
    "src/aggregate/expr/*.c"
    "src/aggregate/functions/*.c"
    "src/aggregate/reducers/*.c"
    "src/ext/*.c"
    "src/hll/*.c"
    "src/query_parser/*.c"
    "src/util/*.c"
    "src/trie/*.c"
    ${RS_DEBUG_SRC}

    "deps/cndict/cndict_data.c"
    "deps/libnu/*.c"
    "deps/miniz/*.c"
    "deps/base64/*.c"
    "deps/thpool/*.c"
    "deps/triemap/*.c"
    "deps/geohash/*.c")

add_library(rscore OBJECT ${RS_SRC})

set(FINAL_OBJECTS
    $<TARGET_OBJECTS:rscore>
    $<TARGET_OBJECTS:rmutil>
    $<TARGET_OBJECTS:friso>
    $<TARGET_OBJECTS:snowball>
    $<TARGET_OBJECTS:metaphone>)

#----------------------------------------------------------------------------------------------

if (RS_BUILD_COORDINATOR)
    if (RS_BUILD_COORD_OSS)
        add_library(redisearch-oss STATIC ${RS_SRC} ${FINAL_OBJECTS} src/module-init/module-init.c)
        target_compile_definitions(redisearch-oss PRIVATE RS_NO_ONLOAD RS_NO_RMAPI RS_CLUSTER_OSS)
        set_target_properties(redisearch-oss PROPERTIES OUTPUT_NAME "redisearch-oss")
        if (APPLE)
            set_target_properties(redisearch-oss PROPERTIES LINK_FLAGS "-undefined dynamic_lookup")
        endif()

    elseif (RS_BUILD_COORD_RLEC)
        add_library(redisearch-enterprise STATIC ${RS_SRC} ${FINAL_OBJECTS} src/module-init/module-init.c)
        target_compile_definitions(redisearch-enterprise PRIVATE RS_NO_ONLOAD RS_NO_RMAPI RS_CLUSTER_ENTERPRISE)
        set_target_properties(redisearch-enterprise PROPERTIES OUTPUT_NAME "redisearch-enterprise")
        if (APPLE)
            set_target_properties(redisearch-enterprise PROPERTIES LINK_FLAGS "-undefined dynamic_lookup")
        endif()
    endif()

elseif (RS_BUILD_STATIC)
    add_library(redisearchS STATIC ${FINAL_OBJECTS} src/module-init/module-init.c)
    target_compile_definitions(redisearchS PRIVATE RS_NO_ONLOAD RS_NO_RMAPI)
    set_target_properties(redisearchS PROPERTIES OUTPUT_NAME "redisearch")

    add_library(redisearch SHARED ${FINAL_OBJECTS} src/module-init/module-init.c)
    target_link_libraries(redisearch dl m)
    set_target_properties(redisearch PROPERTIES LINKER_LANGUAGE CXX)
    set_target_properties(redisearch PROPERTIES PREFIX "")
    set_target_properties(redisearch PROPERTIES SUFFIX ".so")
    add_ldflags(redisearch "-Wl,--enable-new-dtags -Wl,-rpath,\$ORIGIN")

    set(RS_TEST_MODULE redisearchS)
    set(RS_TEST_MODULE_SO $<TARGET_FILE:redisearch>)

else() # OSS RediSearch
    add_library(redisearch SHARED ${FINAL_OBJECTS} src/module-init/module-init.c)
    target_link_libraries(redisearch VectorSimilarity dl m)
    set_target_properties(redisearch PROPERTIES LINKER_LANGUAGE CXX)
    set_target_properties(redisearch PROPERTIES PREFIX "")
    set_target_properties(redisearch PROPERTIES SUFFIX ".so")
    add_ldflags(redisearch "-Wl,--enable-new-dtags -Wl,-rpath,\$ORIGIN")

    if (APPLE)
        set_target_properties(redisearch PROPERTIES LINK_FLAGS "-undefined dynamic_lookup")
    endif()

	if (NOT CMAKE_BUILD_TYPE STREQUAL DEBUG AND NOT APPLE)
        add_custom_command(TARGET redisearch POST_BUILD
            COMMAND objcopy --only-keep-debug $<TARGET_FILE:redisearch> $<TARGET_FILE:redisearch>.debug
            COMMAND objcopy --add-gnu-debuglink $<TARGET_FILE:redisearch>.debug $<TARGET_FILE:redisearch>
            COMMAND ${CMAKE_STRIP} -g $<TARGET_FILE:redisearch>) 
    endif()
	
	add_dependencies(redisearch VectorSimilarity)
endif()

#----------------------------------------------------------------------------------------------

if (RS_BUILD_COORDINATOR)
    set(RS_RUN_TESTS OFF)
endif()

if (RS_RUN_TESTS)
    enable_testing()
endif()

if (RS_RUN_TESTS AND NOT RS_BUILD_COORDINATOR AND NOT RS_BUILD_STATIC)
<<<<<<< HEAD
    # set(BUILD_SHARED_LIBS ON CACHE BOOL "enable shared libs" FORCE)
=======
>>>>>>> eadf5c7f
    set(BUILD_GTEST ON CACHE BOOL "enable gtest" FORCE)
    set(BUILD_GMOCK OFF CACHE BOOL "disable gmock" FORCE)

    add_subdirectory(deps/googletest)
    add_subdirectory(tests/cpptests)
    add_subdirectory(tests/ctests)
    add_subdirectory(tests/pytests)
    add_subdirectory(tests/c_utils)
    add_subdirectory(tests/ctests/ext-example example_extension)
    if (RS_ENABLE_MOCK)
        add_subdirectory(tests/cpptests/redismock)
    endif()
endif()<|MERGE_RESOLUTION|>--- conflicted
+++ resolved
@@ -167,10 +167,6 @@
 endif()
 
 if (RS_RUN_TESTS AND NOT RS_BUILD_COORDINATOR AND NOT RS_BUILD_STATIC)
-<<<<<<< HEAD
-    # set(BUILD_SHARED_LIBS ON CACHE BOOL "enable shared libs" FORCE)
-=======
->>>>>>> eadf5c7f
     set(BUILD_GTEST ON CACHE BOOL "enable gtest" FORCE)
     set(BUILD_GMOCK OFF CACHE BOOL "disable gmock" FORCE)
 
