cmake_minimum_required(VERSION 3.13)

get_filename_component(root ${CMAKE_CURRENT_LIST_DIR} ABSOLUTE)
get_filename_component(binroot ${CMAKE_CURRENT_BINARY_DIR}/.. ABSOLUTE)

# Platform detection
if(APPLE)
  set(OS "macos")
elseif(UNIX)
  set(OS "linux")
endif()
message(STATUS "OS detected: ${OS}")

# CMake policies
if(POLICY CMP0048)
  cmake_policy(SET CMP0048 NEW) # project() command manages VERSION variables
endif()
if(POLICY CMP0075)
  cmake_policy(SET CMP0075 NEW) # Include file check macros honor CMAKE_REQUIRED_LIBRARIES
endif()
if(POLICY CMP0077)
  cmake_policy(SET CMP0077 NEW) # option() honors normal variables
endif()

# Always use .so extension even on macOS
set(CMAKE_SHARED_LIBRARY_SUFFIX ".so")

# Define compiler setup function
function(setup_cc_options)
    message("# CMAKE_C_COMPILER_ID: " ${CMAKE_C_COMPILER_ID})

    # Common compiler flags
    set(CMAKE_C_FLAGS "-fPIC -pthread -fno-strict-aliasing -Wno-unused-function -Wno-unused-variable -Wno-sign-compare -Werror=incompatible-pointer-types -Werror=implicit-function-declaration -fcommon -funsigned-char" PARENT_SCOPE)
    set(CMAKE_CXX_FLAGS "-fPIC -pthread -fno-strict-aliasing -Wno-unused-function -Wno-unused-variable -Wno-sign-compare" PARENT_SCOPE)
    set(CMAKE_CXX_STANDARD 20)
    # Release/Debug/Profile specific flags
    if(CMAKE_BUILD_TYPE STREQUAL "Debug")
        set(CMAKE_C_FLAGS_DEBUG "${CMAKE_C_FLAGS} -O0 -g -fno-omit-frame-pointer -ggdb" PARENT_SCOPE)
        set(CMAKE_CXX_FLAGS_DEBUG "${CMAKE_CXX_FLAGS} -O0 -g -fno-omit-frame-pointer -ggdb" PARENT_SCOPE)
    elseif(PROFILE)
        set(CMAKE_C_FLAGS_RELWITHDEBINFO "${CMAKE_C_FLAGS} -O2 -fno-omit-frame-pointer" PARENT_SCOPE)
        set(CMAKE_CXX_FLAGS_RELWITHDEBINFO "${CMAKE_CXX_FLAGS} -O2 -fno-omit-frame-pointer" PARENT_SCOPE)
    else()
        # Default to Release flags
        set(CMAKE_C_FLAGS_RELWITHDEBINFO "${CMAKE_C_FLAGS} -O3" PARENT_SCOPE)
        set(CMAKE_CXX_FLAGS_RELWITHDEBINFO "${CMAKE_CXX_FLAGS} -O3" PARENT_SCOPE)
    endif()
endfunction()

# Define shared object setup function
function(setup_shared_object_target target)
  if(APPLE)
      set_target_properties(${target} PROPERTIES LINK_FLAGS "-undefined dynamic_lookup")
      # Force .so extension on macOS instead of .dylib
      set_target_properties(${target} PROPERTIES SUFFIX ".so")
  else()
      # We are building a shared library and want to verify that any reference to a symbol within the library will resolve to
      # the library's own definition, rather than to a definition in another shared library or the main executable.
      set_target_properties(${target} PROPERTIES LINK_FLAGS "-pthread -shared -Bsymbolic -Bsymbolic-functions")
  endif()
  set_target_properties(${target} PROPERTIES PREFIX "")
endfunction()

# Define debug symbols extraction function
function(extract_debug_symbols target)
  if(CMAKE_BUILD_TYPE STREQUAL "Release" AND NOT APPLE AND NOT WIN32)
    add_custom_command(TARGET ${target} POST_BUILD
      COMMAND objcopy --only-keep-debug $<TARGET_FILE:${target}> $<TARGET_FILE:${target}>.debug
      COMMAND objcopy --strip-debug $<TARGET_FILE:${target}>
      COMMAND objcopy --add-gnu-debuglink=$<TARGET_FILE:${target}>.debug $<TARGET_FILE:${target}>
      COMMENT "Extracting debug symbols from ${target}"
    )
  endif()
endfunction()

#----------------------------------------------------------------------------------------------
# Command line options with default values
option(USE_REDIS_ALLOCATOR "Use redis allocator" ON)
option(BUILD_SEARCH_UNIT_TESTS "Build unit tests" OFF)
option(VERBOSE_UTESTS "Enable verbose unit tests" OFF)
option(ENABLE_ASSERT "Enable assertions" OFF)
option(MAX_WORKER_THREADS "Override them maximum parallel worker threads allowed in thread-pool" "")
option(BUILD_TESTING "Enable testing for cpu-features dep" OFF)


#----------------------------------------------------------------------------------------------
# Configure output paths based on build configuration
set(MODULE_NAME "search" CACHE STRING "Module name" FORCE)
if(NOT DEFINED COORD_TYPE)
    set(COORD_TYPE "oss")
endif()
if(COORD_TYPE STREQUAL "oss")
  set(BINDIR "${binroot}/search-community")
elseif(COORD_TYPE STREQUAL "rlec")
  set(BINDIR "${binroot}/search-enterprise")
  add_compile_definitions(PRIVATE RS_CLUSTER_ENTERPRISE)
  set_target_properties(${PROJECT_NAME} PROPERTIES OUTPUT_NAME "module-enterprise")
else()
  message(FATAL_ERROR "Invalid COORD_TYPE (='${COORD_TYPE}'). Should be either 'oss' or 'rlec'")
endif()

#----------------------------------------------------------------------------------------------
project(redisearch)

# Configure compiler options
setup_cc_options()

# Sanitizer settings
message(STATUS "SAN: ${SAN}")
if(SAN)
    if(SAN STREQUAL "address")
        set(CMAKE_C_FLAGS "${CMAKE_C_FLAGS} -fno-omit-frame-pointer -fsanitize=address -fsanitize-recover=all")
        set(CMAKE_LINKER_FLAGS "${CMAKE_LINKER_FLAGS} -fsanitize=address")
        set(CMAKE_SHARED_LINKER_FLAGS "${CMAKE_SHARED_LINKER_FLAGS} -fsanitize=address")
        set(CMAKE_EXE_LINKER_FLAGS "${CMAKE_EXE_LINKER_FLAGS} -fsanitize=address")
        message(STATUS "CMAKE_C_FLAGS: ${CMAKE_C_FLAGS}")
        message(STATUS "CMAKE_LINKER_FLAGS: ${CMAKE_LINKER_FLAGS}")
        message(STATUS "CMAKE_SHARED_LINKER_FLAGS: ${CMAKE_SHARED_LINKER_FLAGS}")
    endif()
endif()

if (COV)
    set(CMAKE_C_FLAGS "${CMAKE_C_FLAGS} --coverage")
    set(CMAKE_EXE_LINKER_FLAGS "${CMAKE_EXE_LINKER_FLAGS} --coverage")
    set(CMAKE_SHARED_LINKER_FLAGS "${CMAKE_SHARED_LINKER_FLAGS} --coverage")
endif()

# Get Git version info
execute_process(
  COMMAND git describe --abbrev=7 --always
  WORKING_DIRECTORY ${CMAKE_SOURCE_DIR}
  OUTPUT_VARIABLE GIT_VERSPEC
  OUTPUT_STRIP_TRAILING_WHITESPACE
  ERROR_QUIET
)

execute_process(
  COMMAND git rev-parse HEAD
  WORKING_DIRECTORY ${CMAKE_SOURCE_DIR}
  OUTPUT_VARIABLE GIT_SHA
  OUTPUT_STRIP_TRAILING_WHITESPACE
  ERROR_QUIET
)

# ugly hack for cpu_features::list_cpu_features coming from VecSim
set(CMAKE_LINKER_FLAGS "${CMAKE_LINKER_FLAGS} ${CMAKE_LD_FLAGS}")

add_compile_definitions(
    "REDISEARCH_MODULE_NAME=\"${MODULE_NAME}\""
    "GIT_VERSPEC=\"${GIT_VERSPEC}\""
    "GIT_SHA=\"${GIT_SHA}\""
    REDISMODULE_SDK_RLEC
    _GNU_SOURCE)

if(MAX_WORKER_THREADS)
    set_source_files_properties(src/config.c PROPERTIES COMPILE_DEFINITIONS MAX_WORKER_THREADS=${MAX_WORKER_THREADS})
endif()

if(USE_REDIS_ALLOCATOR)
    add_compile_definitions(REDIS_MODULE_TARGET)
endif()

if(VERBOSE_UTESTS)
    add_compile_definitions(VERBOSE_UTESTS=1)
endif()

# Platform-specific settings
if(APPLE)
    # Find OpenSSL on macOS
    find_package(OpenSSL REQUIRED)
    include_directories(${OPENSSL_INCLUDE_DIR})

    if(DEFINED LIBSSL_DIR)
        include_directories(${LIBSSL_DIR}/include)
        set(CMAKE_SHARED_LINKER_FLAGS "${CMAKE_SHARED_LINKER_FLAGS} -L${LIBSSL_DIR}/lib")
    endif()

    set(SSL_LIBS ${OPENSSL_LIBRARIES})
    set(CMAKE_LD_FLAGS "${CMAKE_LD_FLAGS} -dynamiclib")
else()
    set(SSL_LIBS crypto crypt ssl)
endif()

set(CMAKE_SHARED_LINKER_FLAGS "${CMAKE_SHARED_LINKER_FLAGS} ${CMAKE_LD_FLAGS}")

# On debug artifacts, enable assertions
if(CMAKE_BUILD_TYPE STREQUAL "Debug" OR ENABLE_ASSERT)
    add_compile_definitions(ENABLE_ASSERT=1)
endif()

#----------------------------------------------------------------------------------------------
# Include external dependencies
include(${root}/build/hiredis/hiredis.cmake)

if (NOT DEFINED BOOST_DIR)
    set(BOOST_DIR "${root}/.install/boost")
endif()

include(${root}/build/boost/boost.cmake)
if (NOT IS_DIRECTORY ${BOOST_DIR})
    message(FATAL_ERROR "BOOST_DIR is not defined or does not point to a valid directory ${BOOST_DIR}")
endif()

message(STATUS "BOOST_DIR: ${BOOST_DIR}")
set(BOOST_ROOT ${BOOST_DIR})
set(Boost_NO_WARN_NEW_VERSIONS ON)

include_directories(
    ${root}/src
    ${root}/src/coord
    ${root}/src/redisearch_rs
    ${root}/deps/libuv/include
    ${root}/deps
    ${root}/deps/triemap
    ${root}/deps/RedisModulesSDK
    ${root}/deps/VectorSimilarity/src
    ${BOOST_DIR}
    ${root})

add_subdirectory(deps/rmutil)
add_subdirectory(deps/friso)
add_subdirectory(deps/snowball)
add_subdirectory(deps/phonetics)
add_subdirectory(deps/fast_float)
add_subdirectory(deps/triemap)

# Configure libuv options
set(LIBUV_BUILD_TESTS OFF CACHE BOOL "Build libuv tests" FORCE)
set(LIBUV_BUILD_BENCH OFF CACHE BOOL "Build libuv benchmarks" FORCE)
set(LIBUV_BUILD_SHARED OFF CACHE BOOL "Build shared libuv library" FORCE) # Force static library
add_subdirectory(deps/libuv)

option(VECSIM_BUILD_TESTS "Build vecsim tests" OFF)

add_subdirectory(deps/VectorSimilarity)
add_subdirectory(src/geometry)
add_subdirectory(src/util/hash)
add_subdirectory(src/coord)

#----------------------------------------------------------------------------------------------
# Source files for the core library
file(GLOB SOURCES
    "src/*.c"
    "src/aggregate/*.c"
    "src/aggregate/expr/*.c"
    "src/aggregate/functions/*.c"
    "src/aggregate/reducers/*.c"
    "src/ext/*.c"
    "src/hll/*.c"
    "src/query_parser/v1/*.c"
    "src/query_parser/v2/*.c"
    "src/util/*.c"
    "src/trie/*.c"
    "src/info/*.c"
    "src/info/info_redis/*.c"
    "src/info/info_redis/threads/*.c"
    "src/info/info_redis/types/*.c"
    "src/module-init/*.c"
    "src/obfuscation/*.c"

    "deps/cndict/cndict_data.c"
    "deps/libnu/*.c"
    "deps/miniz/*.c"
    "deps/base64/*.c"
    "deps/fast_float/*.c"
    "deps/thpool/*.c"
    "deps/geohash/*.c")

add_library(rscore OBJECT ${SOURCES})

set(FINAL_OBJECTS
    $<TARGET_OBJECTS:trie>
    $<TARGET_OBJECTS:rscore>
    $<TARGET_OBJECTS:rmutil>
    $<TARGET_OBJECTS:friso>
    $<TARGET_OBJECTS:snowball>
    $<TARGET_OBJECTS:metaphone>
    $<TARGET_OBJECTS:fast_float_strtod>
    $<TARGET_OBJECTS:redisearch-coord>
)

#----------------------------------------------------------------------------------------------
<<<<<<< HEAD
# Build the shared library
add_library(redisearch SHARED ${FINAL_OBJECTS})

set_target_properties(redisearch PROPERTIES LINKER_LANGUAGE CXX)
setup_shared_object_target(redisearch "")
target_link_libraries(redisearch
        redisearch-geometry
        redisearch-hash
        VectorSimilarity
        redisearch-coord
        uv_a
        ${HIREDIS_LIBS}
        ${SSL_LIBS}
        ${CMAKE_LD_LIBS})

# Link Rust library if available
if(EXISTS "${binroot}/redisearch_rs/libtrie_rs.a")
    target_link_libraries(redisearch ${binroot}/redisearch_rs/libtrie_rs.a)
=======

if (BUILD_STATIC)
    add_library(redisearch-static STATIC ${FINAL_OBJECTS})
    add_library(redisearch SHARED ${FINAL_OBJECTS})

    set_target_properties(redisearch PROPERTIES LINKER_LANGUAGE CXX)
    setup_shared_object_target(redisearch "")
    target_link_libraries(redisearch redisearch-geometry redisearch-hash VectorSimilarity trie ${REDISEARCH_LIBS} ${CMAKE_LD_LIBS})
    target_link_libraries(redisearch ${binroot}/redisearch_rs/libtrie_rs.a)

    set(TEST_MODULE "redisearch-static")
    set(TEST_MODULE_SO $<TARGET_FILE:redisearch>)

else() # OSS RediSearch
    add_library(redisearch SHARED ${FINAL_OBJECTS})

    set_target_properties(redisearch PROPERTIES LINKER_LANGUAGE CXX)
    setup_shared_object_target(redisearch "")
    target_link_libraries(redisearch
            redisearch-geometry
            redisearch-hash
            VectorSimilarity
            redisearch-coord
            trie
            ${LIBUV_LIBS}
            ${HIREDIS_LIBS}
            ${SSL_LIBS}
            ${REDISEARCH_LIBS}
            ${CMAKE_LD_LIBS})
    target_link_libraries(redisearch ${binroot}/redisearch_rs/libtrie_rs.a)

    extract_debug_symbols(redisearch)

    add_dependencies(redisearch VectorSimilarity)

>>>>>>> 0418b351
endif()

extract_debug_symbols(redisearch)
add_dependencies(redisearch VectorSimilarity)
add_dependencies(redisearch uv_a)


#----------------------------------------------------------------------------------------------
# Unit tests configuration
if(BUILD_SEARCH_UNIT_TESTS)
    enable_testing()

    add_subdirectory(tests/cpptests/redismock)

    set(BUILD_GTEST ON CACHE BOOL "enable gtest" FORCE)
    set(BUILD_GMOCK OFF CACHE BOOL "disable gmock" FORCE)

    add_subdirectory(deps/googletest)
    add_subdirectory(tests/cpptests)
    add_subdirectory(tests/ctests)
    add_subdirectory(tests/ctests/ext-example example_extension)
    add_subdirectory(tests/ctests/coord_tests)
endif()<|MERGE_RESOLUTION|>--- conflicted
+++ resolved
@@ -280,7 +280,6 @@
 )
 
 #----------------------------------------------------------------------------------------------
-<<<<<<< HEAD
 # Build the shared library
 add_library(redisearch SHARED ${FINAL_OBJECTS})
 
@@ -291,52 +290,11 @@
         redisearch-hash
         VectorSimilarity
         redisearch-coord
+        trie
         uv_a
         ${HIREDIS_LIBS}
         ${SSL_LIBS}
         ${CMAKE_LD_LIBS})
-
-# Link Rust library if available
-if(EXISTS "${binroot}/redisearch_rs/libtrie_rs.a")
-    target_link_libraries(redisearch ${binroot}/redisearch_rs/libtrie_rs.a)
-=======
-
-if (BUILD_STATIC)
-    add_library(redisearch-static STATIC ${FINAL_OBJECTS})
-    add_library(redisearch SHARED ${FINAL_OBJECTS})
-
-    set_target_properties(redisearch PROPERTIES LINKER_LANGUAGE CXX)
-    setup_shared_object_target(redisearch "")
-    target_link_libraries(redisearch redisearch-geometry redisearch-hash VectorSimilarity trie ${REDISEARCH_LIBS} ${CMAKE_LD_LIBS})
-    target_link_libraries(redisearch ${binroot}/redisearch_rs/libtrie_rs.a)
-
-    set(TEST_MODULE "redisearch-static")
-    set(TEST_MODULE_SO $<TARGET_FILE:redisearch>)
-
-else() # OSS RediSearch
-    add_library(redisearch SHARED ${FINAL_OBJECTS})
-
-    set_target_properties(redisearch PROPERTIES LINKER_LANGUAGE CXX)
-    setup_shared_object_target(redisearch "")
-    target_link_libraries(redisearch
-            redisearch-geometry
-            redisearch-hash
-            VectorSimilarity
-            redisearch-coord
-            trie
-            ${LIBUV_LIBS}
-            ${HIREDIS_LIBS}
-            ${SSL_LIBS}
-            ${REDISEARCH_LIBS}
-            ${CMAKE_LD_LIBS})
-    target_link_libraries(redisearch ${binroot}/redisearch_rs/libtrie_rs.a)
-
-    extract_debug_symbols(redisearch)
-
-    add_dependencies(redisearch VectorSimilarity)
-
->>>>>>> 0418b351
-endif()
 
 extract_debug_symbols(redisearch)
 add_dependencies(redisearch VectorSimilarity)
