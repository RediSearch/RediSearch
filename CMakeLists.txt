--- conflicted
+++ resolved
@@ -249,10 +249,6 @@
     "src/aggregate/expr/*.c"
     "src/aggregate/functions/*.c"
     "src/aggregate/reducers/*.c"
-<<<<<<< HEAD
-    "src/hybrid/*.h"
-=======
->>>>>>> 76e7d346
     "src/hybrid/*.c"
     "src/ext/*.c"
     "src/hll/*.c"
