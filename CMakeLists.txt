cmake_minimum_required(VERSION 3.13)

get_filename_component(root ${CMAKE_CURRENT_LIST_DIR} ABSOLUTE)
include(${root}/deps/readies/cmake/main)

get_filename_component(binroot ${CMAKE_CURRENT_BINARY_DIR}/.. ABSOLUTE)

str_from_env(CONAN_BINDIR)
set(CMAKE_MODULE_PATH ${CONAN_BINDIR})

#----------------------------------------------------------------------------------------------

option(BUILD_STATIC "Build a static library" OFF)
# BUILD_COORDINATOR
# BUILD_COORD_OSS
# BUILD_COORD_RLEC

option(USE_REDIS_ALLOCATOR "Use redis allocator" ON)
option(BUILD_TESTS "Build tests" OFF)

#----------------------------------------------------------------------------------------------

project(redisearch)

if (NOT MODULE_NAME)
    set(MODULE_NAME "search")
endif()

#----------------------------------------------------------------------------------------------

setup_cc_options()

<<<<<<< HEAD
lists_from_env(S2GEOMETRY)

set(REDISEARCH_LIBS ${S2GEOMETRY})
=======
# lists_from_env(S2GEOMETRY)

# set(REDISEARCH_LIBS ${S2GEOMETRY})
>>>>>>> 2bdbc721

# ugly hack for cpu_features::list_cpu_features coming from VecSim
set(CMAKE_LINKER_FLAGS "${CMAKE_LINKER_FLAGS} ${CMAKE_LD_FLAGS}")

add_compile_definitions(
    "REDISEARCH_MODULE_NAME=\"${MODULE_NAME}\""
    "GIT_VERSPEC=\"${GIT_VERSPEC}\""
    "GIT_SHA=\"${GIT_SHA}\""
    REDISMODULE_SDK_RLEC
    _GNU_SOURCE)

if (USE_REDIS_ALLOCATOR)
    add_compile_definitions(REDIS_MODULE_TARGET)
endif()

#----------------------------------------------------------------------------------------------

include_directories(
    ${root}/src
    ${root}/deps
    ${root}/deps/RedisModulesSDK
    ${root}/deps/VectorSimilarity/src
<<<<<<< HEAD
    ${root}/deps/s2geometry/src
=======
#   ${root}/deps/s2geometry/src
>>>>>>> 2bdbc721
    ${BOOST_DIR}
    ${root})

add_subdirectory(deps/rmutil)
add_subdirectory(deps/rmutil/cxx)
add_subdirectory(deps/friso)
add_subdirectory(deps/snowball)
add_subdirectory(deps/phonetics)

option(VECSIM_STATIC "Build as static library" ON)
option(VECSIM_BUILD_TESTS "Build vecsim tests" OFF)

add_subdirectory(deps/VectorSimilarity)
add_subdirectory(src/geometry)

#----------------------------------------------------------------------------------------------

file(GLOB SOURCES
    "src/*.c"
    "src/aggregate/*.c"
    "src/aggregate/expr/*.c"
    "src/aggregate/functions/*.c"
    "src/aggregate/reducers/*.c"
    "src/ext/*.c"
    "src/hll/*.c"
    "src/query_parser/v1/*.c"
    "src/query_parser/v2/*.c"
    "src/util/*.c"
    "src/trie/*.c"

    "deps/cndict/cndict_data.c"
    "deps/libnu/*.c"
    "deps/miniz/*.c"
    "deps/base64/*.c"
    "deps/thpool/*.c"
    "deps/triemap/*.c"
    "deps/wildcard/*.c"
    "deps/geohash/*.c")

add_library(rscore OBJECT ${SOURCES})

set(FINAL_OBJECTS
    $<TARGET_OBJECTS:rscore>
    $<TARGET_OBJECTS:rmutil>
    $<TARGET_OBJECTS:rmutil-cxx>
    $<TARGET_OBJECTS:friso>
    $<TARGET_OBJECTS:snowball>
    $<TARGET_OBJECTS:metaphone>)

#----------------------------------------------------------------------------------------------

if (BUILD_COORDINATOR)
    if (BUILD_COORD_OSS)
        add_library(redisearch-oss STATIC ${SOURCES} ${FINAL_OBJECTS} src/module-init/module-init.c)

        target_compile_definitions(redisearch-oss PRIVATE
            RS_NO_ONLOAD
            RS_NO_RMAPI
            RS_CLUSTER_OSS)

    elseif (BUILD_COORD_RLEC)
        add_library(redisearch-enterprise STATIC ${SOURCES} ${FINAL_OBJECTS} src/module-init/module-init.c)

        target_compile_definitions(redisearch-enterprise PRIVATE
            RS_NO_ONLOAD
            RS_NO_RMAPI
            RS_CLUSTER_ENTERPRISE)
    endif()

elseif (BUILD_STATIC)
    add_library(redisearch-static STATIC ${FINAL_OBJECTS} src/module-init/module-init.c)

    target_compile_definitions(redisearch-static PRIVATE
        RS_NO_ONLOAD
        RS_NO_RMAPI)

    add_library(redisearch SHARED ${FINAL_OBJECTS} src/module-init/module-init.c)

    set_target_properties(redisearch PROPERTIES LINKER_LANGUAGE CXX)
    setup_shared_object_target(redisearch "")
    target_link_libraries(redisearch redisearch-geometry VectorSimilarity  ${REDISEARCH_LIBS} ${CMAKE_LD_LIBS})

    set(TEST_MODULE "redisearch-static")
    set(TEST_MODULE_SO $<TARGET_FILE:redisearch>)

else() # OSS RediSearch
    add_library(redisearch SHARED ${FINAL_OBJECTS} src/module-init/module-init.c)

    set_target_properties(redisearch PROPERTIES LINKER_LANGUAGE CXX)
    setup_shared_object_target(redisearch "")
    target_link_libraries(redisearch redisearch-geometry VectorSimilarity  ${REDISEARCH_LIBS} ${CMAKE_LD_LIBS})

    extract_debug_symbols(redisearch)
    
    add_dependencies(redisearch VectorSimilarity)
endif()

#----------------------------------------------------------------------------------------------

if (BUILD_COORDINATOR)
    set(BUILD_TESTS OFF)
endif()

if (BUILD_TESTS)
    enable_testing()
endif()

if (BUILD_TESTS AND NOT BUILD_COORDINATOR AND NOT BUILD_STATIC)
    set(BUILD_GTEST ON CACHE BOOL "enable gtest" FORCE)
    set(BUILD_GMOCK OFF CACHE BOOL "disable gmock" FORCE)

    add_subdirectory(deps/googletest)
    add_subdirectory(tests/cpptests)
    add_subdirectory(tests/ctests)
    add_subdirectory(tests/c_utils)
    add_subdirectory(tests/ctests/ext-example example_extension)
    if (ENABLE_REDIS_MOCK)
        add_subdirectory(tests/cpptests/redismock)
    endif()
endif()<|MERGE_RESOLUTION|>--- conflicted
+++ resolved
@@ -30,15 +30,9 @@
 
 setup_cc_options()
 
-<<<<<<< HEAD
-lists_from_env(S2GEOMETRY)
-
-set(REDISEARCH_LIBS ${S2GEOMETRY})
-=======
 # lists_from_env(S2GEOMETRY)
 
 # set(REDISEARCH_LIBS ${S2GEOMETRY})
->>>>>>> 2bdbc721
 
 # ugly hack for cpu_features::list_cpu_features coming from VecSim
 set(CMAKE_LINKER_FLAGS "${CMAKE_LINKER_FLAGS} ${CMAKE_LD_FLAGS}")
@@ -61,11 +55,7 @@
     ${root}/deps
     ${root}/deps/RedisModulesSDK
     ${root}/deps/VectorSimilarity/src
-<<<<<<< HEAD
-    ${root}/deps/s2geometry/src
-=======
 #   ${root}/deps/s2geometry/src
->>>>>>> 2bdbc721
     ${BOOST_DIR}
     ${root})
 
