--- conflicted
+++ resolved
@@ -95,9 +95,7 @@
 
 #----------------------------------------------------------------------------------------------
 
-<<<<<<< HEAD
-# Configure compiler options
-=======
+
 # Define paths for the script and output files
 set(GEN_SCRIPT "${CMAKE_SOURCE_DIR}/srcutil/gen_command_info.py")
 set(COMMAND_JSON "${CMAKE_SOURCE_DIR}/commands.json")
@@ -122,7 +120,8 @@
 
 #----------------------------------------------------------------------------------------------
 
->>>>>>> 3f2892d4
+
+# Configure compiler options
 setup_cc_options()
 
 # Sanitizer settings
@@ -318,42 +317,8 @@
 # Build the shared library
 add_library(redisearch SHARED ${FINAL_OBJECTS})
 
-<<<<<<< HEAD
 if(COORD_TYPE STREQUAL "rlec")
     set_target_properties(redisearch PROPERTIES OUTPUT_NAME "module-enterprise")
-=======
-if (BUILD_STATIC)
-    add_library(redisearch-static STATIC ${FINAL_OBJECTS})
-    add_library(redisearch SHARED ${FINAL_OBJECTS})
-
-    set_target_properties(redisearch PROPERTIES LINKER_LANGUAGE CXX)
-    setup_shared_object_target(redisearch "")
-    target_link_libraries(redisearch redisearch-geometry VectorSimilarity ${REDISEARCH_LIBS} ${CMAKE_LD_LIBS})
-
-    set(TEST_MODULE "redisearch-static")
-    set(TEST_MODULE_SO $<TARGET_FILE:redisearch>)
-    add_dependencies(redisearch generate_command_info)
-
-else() # OSS RediSearch
-    add_library(redisearch SHARED ${FINAL_OBJECTS})
-
-    set_target_properties(redisearch PROPERTIES LINKER_LANGUAGE CXX)
-    setup_shared_object_target(redisearch "")
-    target_link_libraries(redisearch
-            redisearch-geometry
-            VectorSimilarity
-            redisearch-coord
-            ${LIBUV_LIBS}
-            ${HIREDIS_LIBS}
-            ${SSL_LIBS}
-            ${REDISEARCH_LIBS}
-            ${CMAKE_LD_LIBS})
-
-    extract_debug_symbols(redisearch)
-
-    add_dependencies(redisearch VectorSimilarity generate_command_info)
-
->>>>>>> 3f2892d4
 endif()
 
 set_target_properties(redisearch
@@ -377,9 +342,10 @@
         ${CMAKE_LD_LIBS})
 
 extract_debug_symbols(redisearch)
-add_dependencies(redisearch VectorSimilarity)
-add_dependencies(redisearch uv_a)
-
+add_dependencies(redisearch 
+                 VectorSimilarity 
+                 generate_command_info
+                 uv_a)
 
 #----------------------------------------------------------------------------------------------
 # Unit tests configuration
