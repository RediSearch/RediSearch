cmake_minimum_required(VERSION 3.13)

get_filename_component(root ${CMAKE_CURRENT_LIST_DIR} ABSOLUTE)
include(${root}/deps/readies/cmake/main)


get_filename_component(binroot ${CMAKE_CURRENT_BINARY_DIR}/.. ABSOLUTE)

#----------------------------------------------------------------------------------------------

option(BUILD_STATIC "Build a static library" OFF)
option(USE_REDIS_ALLOCATOR "Use redis allocator" ON)
option(BUILD_SEARCH_UNIT_TESTS "Build unit tests" OFF)

#----------------------------------------------------------------------------------------------

project(redisearch)

if (NOT MODULE_NAME)
    set(MODULE_NAME "search")  # unless it was already set to "searchlite"
endif()

#----------------------------------------------------------------------------------------------

setup_cc_options()

# ugly hack for cpu_features::list_cpu_features coming from VecSim
set(CMAKE_LINKER_FLAGS "${CMAKE_LINKER_FLAGS} ${CMAKE_LD_FLAGS}")

message(STATUS "SAN: ${SAN}")

# check if env sanitizers are set, and set ld_flags accordingly
if (SAN)
    if (SAN STREQUAL "address")
        set(CMAKE_C_FLAGS "${CMAKE_C_FLAGS} -fno-omit-frame-pointer -fsanitize=address -fsanitize-recover=all")
        set(CMAKE_LINKER_FLAGS "${CMAKE_LINKER_FLAGS} -fsanitize=address")
        set(CMAKE_SHARED_LINKER_FLAGS "${CMAKE_SHARED_LINKER_FLAGS} -fsanitize=address")
        # print the flags
        message(STATUS "CMAKE_C_FLAGS: ${CMAKE_C_FLAGS}")
        message(STATUS "CMAKE_LINKER_FLAGS: ${CMAKE_LINKER_FLAGS}")
        message(STATUS "CMAKE_SHARED_LINKER_FLAGS: ${CMAKE_SHARED_LINKER_FLAGS}")
    endif()
endif()

# The default signedness of char can vary by architecture and compiler.
# Common defaults:
# - x86/x86_64: Typically signed by default.
# - ARM: Typically unsigned by default.
# This can lead to different behavior when comparing or converting char to int,
# and causes different behavior between different platforms when sorting strings.
# To avoid this, we set the default signedness of char to unsigned.
set(CMAKE_C_FLAGS "${CMAKE_C_FLAGS} -funsigned-char")

add_compile_definitions(
    "REDISEARCH_MODULE_NAME=\"${MODULE_NAME}\""
    "GIT_VERSPEC=\"${GIT_VERSPEC}\""
    "GIT_SHA=\"${GIT_SHA}\""
    REDISMODULE_SDK_RLEC
    _GNU_SOURCE)

if (BUILD_LITE)
    message(WARNING "Building artifact under the name searchlight for backward compatibility, but coordinator will be activated in clustered environment")
endif()

if (MAX_WORKER_THREADS)
    set_source_files_properties(src/config.c PROPERTIES COMPILE_DEFINITIONS MAX_WORKER_THREADS=${MAX_WORKER_THREADS})
endif()

if (USE_REDIS_ALLOCATOR)
    add_compile_definitions(REDIS_MODULE_TARGET)
endif()

if (APPLE)
    include_directories(/usr/local/opt/openssl/include)
    set(CMAKE_SHARED_LINKER_FLAGS "${CMAKE_SHARED_LINKER_FLAGS} -L/usr/local/opt/openssl/lib")

    include_directories(${LIBSSL_DIR}/include)
    set(CMAKE_SHARED_LINKER_FLAGS "${CMAKE_SHARED_LINKER_FLAGS} -L${LIBSSL_DIR}/lib")
    set(SSL_LIBS crypto ssl)
else()
    set(SSL_LIBS crypto crypt ssl)
endif()

# On debug artifacts, enable assertions
if (DEBUG)
    add_compile_definitions(ENABLE_ASSERT=1)
endif()

#----------------------------------------------------------------------------------------------

include(${root}/build/libuv/libuv.cmake)
include(${root}/build/hiredis/hiredis.cmake)
include(${root}/build/boost/boost.cmake)
if (NOT IS_DIRECTORY ${BOOST_DIR})
    message(FATAL_ERROR "BOOST_DIR is not defined or does not point to a valid directory ${BOOST_DIR}")
endif()

set(BOOST_ROOT ${BOOST_DIR})
set(Boost_NO_WARN_NEW_VERSIONS ON)

include_directories(
    ${root}/src
    ${root}/src/coord
    ${root}/src/redisearch_rs
    ${root}/deps/libuv/include
    ${root}/deps
    ${root}/deps/RedisModulesSDK
    ${root}/deps/VectorSimilarity/src
    ${BOOST_DIR}
    ${root})

add_subdirectory(deps/rmutil)
add_subdirectory(deps/friso)
add_subdirectory(deps/snowball)
add_subdirectory(deps/phonetics)
add_subdirectory(deps/fast_float)

option(VECSIM_STATIC "Build as static library" ON)
option(VECSIM_BUILD_TESTS "Build vecsim tests" OFF)

add_subdirectory(deps/VectorSimilarity)
add_subdirectory(src/geometry)
add_subdirectory(src/util/hash)
add_subdirectory(src/coord)

#----------------------------------------------------------------------------------------------

file(GLOB SOURCES
    "src/*.c"
    "src/aggregate/*.c"
    "src/aggregate/expr/*.c"
    "src/aggregate/functions/*.c"
    "src/aggregate/reducers/*.c"
    "src/ext/*.c"
    "src/hll/*.c"
    "src/query_parser/v1/*.c"
    "src/query_parser/v2/*.c"
    "src/util/*.c"
    "src/trie/*.c"
    "src/info/*.c"
<<<<<<< HEAD
    "src/iterators/*.c"
=======
    "src/info/info_redis/*.c"
    "src/info/info_redis/threads/*.c"
    "src/info/info_redis/types/*.c"
>>>>>>> 9eee7922
    "src/module-init/*.c"
    "src/obfuscation/*.c"

    "deps/cndict/cndict_data.c"
    "deps/libnu/*.c"
    "deps/miniz/*.c"
    "deps/base64/*.c"
    "deps/fast_float/*.c"
    "deps/thpool/*.c"
    "deps/triemap/*.c"
    "deps/geohash/*.c")

add_library(rscore OBJECT ${SOURCES})

set(FINAL_OBJECTS
    $<TARGET_OBJECTS:rscore>
    $<TARGET_OBJECTS:rmutil>
    $<TARGET_OBJECTS:friso>
    $<TARGET_OBJECTS:snowball>
    $<TARGET_OBJECTS:metaphone>
    $<TARGET_OBJECTS:fast_float_strtod>
    $<TARGET_OBJECTS:redisearch-coord>
)

#----------------------------------------------------------------------------------------------

if (BUILD_STATIC)
    add_library(redisearch-static STATIC ${FINAL_OBJECTS})
    add_library(redisearch SHARED ${FINAL_OBJECTS})

    set_target_properties(redisearch PROPERTIES LINKER_LANGUAGE CXX)
    setup_shared_object_target(redisearch "")
    target_link_libraries(redisearch redisearch-geometry redisearch-hash VectorSimilarity ${REDISEARCH_LIBS} ${CMAKE_LD_LIBS})
    target_link_libraries(redisearch ${binroot}/redisearch_rs/libtrie_rs.a)

    set(TEST_MODULE "redisearch-static")
    set(TEST_MODULE_SO $<TARGET_FILE:redisearch>)

else() # OSS RediSearch
    add_library(redisearch SHARED ${FINAL_OBJECTS})

    set_target_properties(redisearch PROPERTIES LINKER_LANGUAGE CXX)
    setup_shared_object_target(redisearch "")
    target_link_libraries(redisearch
            redisearch-geometry
            redisearch-hash
            VectorSimilarity
            redisearch-coord
            ${LIBUV_LIBS}
            ${HIREDIS_LIBS}
            ${SSL_LIBS}
            ${REDISEARCH_LIBS}
            ${CMAKE_LD_LIBS})
    target_link_libraries(redisearch ${binroot}/redisearch_rs/libtrie_rs.a)

    extract_debug_symbols(redisearch)

    add_dependencies(redisearch VectorSimilarity)

endif()

if (${COORD_TYPE} STREQUAL "oss")
    add_compile_definitions(PRIVATE)
elseif (${COORD_TYPE} STREQUAL "rlec")
    add_compile_definitions(PRIVATE RS_CLUSTER_ENTERPRISE)
    # TODO: why calling it module and not redisearch???
    set_target_properties(${PROJECT_NAME} PROPERTIES OUTPUT_NAME "module-enterprise")
else()
    message(FATAL_ERROR "Invalid TYPE (='${TYPE}'). Should be either 'oss' or 'rlec'")
endif()

#----------------------------------------------------------------------------------------------

if (BUILD_SEARCH_UNIT_TESTS)
    enable_testing()

    add_subdirectory(tests/cpptests/redismock)

    set(BUILD_GTEST ON CACHE BOOL "enable gtest" FORCE)
    set(BUILD_GMOCK OFF CACHE BOOL "disable gmock" FORCE)

    add_subdirectory(deps/googletest)
    add_subdirectory(tests/cpptests)
    add_subdirectory(tests/cpptests/micro-benchmarks)
    add_subdirectory(tests/ctests)
    add_subdirectory(tests/ctests/ext-example example_extension)
    add_subdirectory(tests/ctests/coord_tests)

endif()<|MERGE_RESOLUTION|>--- conflicted
+++ resolved
@@ -137,14 +137,11 @@
     "src/query_parser/v2/*.c"
     "src/util/*.c"
     "src/trie/*.c"
+    "src/iterators/*.c"
     "src/info/*.c"
-<<<<<<< HEAD
-    "src/iterators/*.c"
-=======
     "src/info/info_redis/*.c"
     "src/info/info_redis/threads/*.c"
     "src/info/info_redis/types/*.c"
->>>>>>> 9eee7922
     "src/module-init/*.c"
     "src/obfuscation/*.c"
 
