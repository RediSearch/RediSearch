cmake_minimum_required(VERSION 3.13)

get_filename_component(root ${CMAKE_CURRENT_LIST_DIR} ABSOLUTE)
get_filename_component(binroot ${CMAKE_CURRENT_BINARY_DIR}/.. ABSOLUTE)

# Platform detection
if(APPLE)
    set(OS "macos")
elseif(UNIX)
    set(OS "linux")
endif()
message(STATUS "OS detected: ${OS}")

# Always use .so extension even on macOS
set(CMAKE_SHARED_LIBRARY_SUFFIX ".so")
# Export the underlying compiler invocations in a compile_commands.json, located in the bin directory.
# It'll be picked up by clangd to provide LSP support in editors like Zed and VSCode
set(CMAKE_EXPORT_COMPILE_COMMANDS ON)

# Define compiler setup function
function(setup_cc_options)
    message("# CMAKE_C_COMPILER_ID: " ${CMAKE_C_COMPILER_ID})

    # Common compiler flags
    set(CMAKE_C_FLAGS "-fPIC -g -pthread -fno-strict-aliasing -Wno-unused-function -Wno-unused-variable -Wno-sign-compare -fcommon -funsigned-char" PARENT_SCOPE)
    set(CMAKE_CXX_FLAGS "-fPIC -g -pthread -fno-strict-aliasing -Wno-unused-function -Wno-unused-variable -Wno-sign-compare" PARENT_SCOPE)
    set(CMAKE_CXX_STANDARD 20)
    # Release/Debug/Profile specific flags
    if(CMAKE_BUILD_TYPE STREQUAL "Debug")
        set(CMAKE_C_FLAGS_DEBUG "${CMAKE_C_FLAGS} -O0 -fno-omit-frame-pointer -ggdb" PARENT_SCOPE)
        set(CMAKE_CXX_FLAGS_DEBUG "${CMAKE_CXX_FLAGS} -O0 -fno-omit-frame-pointer -ggdb" PARENT_SCOPE)
    elseif(PROFILE)
        set(CMAKE_C_FLAGS_RELWITHDEBINFO "${CMAKE_C_FLAGS} -O2 -fno-omit-frame-pointer" PARENT_SCOPE)
        set(CMAKE_CXX_FLAGS_RELWITHDEBINFO "${CMAKE_CXX_FLAGS} -O2 -fno-omit-frame-pointer" PARENT_SCOPE)
    else()
        # Default to Release flags
        set(CMAKE_C_FLAGS_RELWITHDEBINFO "${CMAKE_C_FLAGS} -O3" PARENT_SCOPE)
        set(CMAKE_CXX_FLAGS_RELWITHDEBINFO "${CMAKE_CXX_FLAGS} -O3" PARENT_SCOPE)
    endif()
endfunction()

# Define shared object setup function
function(setup_shared_object_target target)
    if(APPLE)
        set_target_properties(${target} PROPERTIES LINK_FLAGS "-undefined dynamic_lookup")
        # Force .so extension on macOS instead of .dylib
        set_target_properties(${target} PROPERTIES SUFFIX ".so")
    else()
        # We are building a shared library and want to verify that any reference to a symbol within the library will resolve to
        # the library's own definition, rather than to a definition in another shared library or the main executable.
        set_target_properties(${target} PROPERTIES LINK_FLAGS "-pthread -shared -Bsymbolic -Bsymbolic-functions")
    endif()
    set_target_properties(${target} PROPERTIES PREFIX "")
endfunction()

# Define debug symbols extraction function
function(extract_debug_symbols target)
    if(CMAKE_BUILD_TYPE STREQUAL "RelWithDebInfo" AND NOT APPLE)
        add_custom_command(TARGET ${target} POST_BUILD
        COMMAND cp $<TARGET_FILE:${target}> $<TARGET_FILE:${target}>.debug
        COMMAND objcopy --add-gnu-debuglink=$<TARGET_FILE:${target}>.debug $<TARGET_FILE:${target}>
        COMMAND strip -g $<TARGET_FILE:${target}>
        COMMENT "Extracting debug symbols from ${target}"
    )
    endif()
endfunction()

#----------------------------------------------------------------------------------------------
# Command line options with default values
option(USE_REDIS_ALLOCATOR "Use redis allocator" ON)
option(BUILD_SEARCH_UNIT_TESTS "Build unit tests" OFF)
option(VERBOSE_UTESTS "Enable verbose unit tests" OFF)
option(ENABLE_ASSERT "Enable assertions" OFF)
option(MAX_WORKER_THREADS "Override them maximum parallel worker threads allowed in thread-pool" "")
option(BUILD_TESTING "Enable testing for cpu-features dep" OFF)


#----------------------------------------------------------------------------------------------
project(redisearch)

# Configure output paths based on build configuration
set(MODULE_NAME "search" CACHE STRING "Module name" FORCE)
if(NOT DEFINED COORD_TYPE)
    set(COORD_TYPE "oss")
endif()

if(COORD_TYPE STREQUAL "oss")
    set(BINDIR "${binroot}/search-community")
elseif(COORD_TYPE STREQUAL "rlec")
    set(BINDIR "${binroot}/search-enterprise")
    add_compile_definitions(PRIVATE RS_CLUSTER_ENTERPRISE)
else()
    message(FATAL_ERROR "Invalid COORD_TYPE (='${COORD_TYPE}'). Should be either 'oss' or 'rlec'")
endif()

#----------------------------------------------------------------------------------------------

# Configure compiler options
setup_cc_options()

# Sanitizer settings
message(STATUS "SAN: ${SAN}")
if(SAN)
    if(SAN STREQUAL "address")
        set(CMAKE_C_FLAGS "${CMAKE_C_FLAGS} -fno-omit-frame-pointer -fsanitize=address -fsanitize-recover=all")
        set(CMAKE_LINKER_FLAGS "${CMAKE_LINKER_FLAGS} -fsanitize=address")
        set(CMAKE_SHARED_LINKER_FLAGS "${CMAKE_SHARED_LINKER_FLAGS} -fsanitize=address")
        set(CMAKE_EXE_LINKER_FLAGS "${CMAKE_EXE_LINKER_FLAGS} -fsanitize=address")
        message(STATUS "CMAKE_C_FLAGS: ${CMAKE_C_FLAGS}")
        message(STATUS "CMAKE_LINKER_FLAGS: ${CMAKE_LINKER_FLAGS}")
        message(STATUS "CMAKE_SHARED_LINKER_FLAGS: ${CMAKE_SHARED_LINKER_FLAGS}")
    endif()
endif()

# Coverage settings
message(STATUS "COV: ${COV}")
if (COV)
    set(CMAKE_C_FLAGS "${CMAKE_C_FLAGS} --coverage")
    set(CMAKE_EXE_LINKER_FLAGS "${CMAKE_EXE_LINKER_FLAGS} --coverage")
    set(CMAKE_SHARED_LINKER_FLAGS "${CMAKE_SHARED_LINKER_FLAGS} --coverage")
    add_compile_definitions(COVERAGE=1)
endif()

# Get Git version info - to be printed in log upon loading the module
execute_process(
  COMMAND git describe --abbrev=7 --always
  WORKING_DIRECTORY ${CMAKE_SOURCE_DIR}
  OUTPUT_VARIABLE GIT_VERSPEC
  OUTPUT_STRIP_TRAILING_WHITESPACE
  ERROR_QUIET
)

execute_process(
  COMMAND git rev-parse HEAD
  WORKING_DIRECTORY ${CMAKE_SOURCE_DIR}
  OUTPUT_VARIABLE GIT_SHA
  OUTPUT_STRIP_TRAILING_WHITESPACE
  ERROR_QUIET
)

# ugly hack for cpu_features::list_cpu_features coming from VecSim
set(CMAKE_LINKER_FLAGS "${CMAKE_LINKER_FLAGS} ${CMAKE_LD_FLAGS}")

# Treat all format‑string warnings as errors
set(CMAKE_C_FLAGS   "${CMAKE_C_FLAGS} -Wformat")
set(CMAKE_CXX_FLAGS "${CMAKE_CXX_FLAGS} -Wformat")


add_compile_definitions(
    "REDISEARCH_MODULE_NAME=\"${MODULE_NAME}\""
    "GIT_VERSPEC=\"${GIT_VERSPEC}\""
    "GIT_SHA=\"${GIT_SHA}\""
    REDISMODULE_SDK_RLEC
    _GNU_SOURCE)

if(BUILD_INTEL_SVS_OPT)
    add_compile_definitions("BUILD_INTEL_SVS_OPT=1")
endif()

if(MAX_WORKER_THREADS)
    set_source_files_properties(src/config.c PROPERTIES COMPILE_DEFINITIONS MAX_WORKER_THREADS=${MAX_WORKER_THREADS})
endif()

if(USE_REDIS_ALLOCATOR)
    add_compile_definitions(REDIS_MODULE_TARGET)
endif()

if(VERBOSE_UTESTS)
    add_compile_definitions(VERBOSE_UTESTS=1)
endif()

# Platform-specific settings
if(APPLE)
    # Find OpenSSL on macOS
    find_package(OpenSSL REQUIRED)
    include_directories(${OPENSSL_INCLUDE_DIR})

    if(DEFINED LIBSSL_DIR)
        include_directories(${LIBSSL_DIR}/include)
        set(CMAKE_SHARED_LINKER_FLAGS "${CMAKE_SHARED_LINKER_FLAGS} -L${LIBSSL_DIR}/lib")
    endif()

    set(SSL_LIBS ${OPENSSL_LIBRARIES})
    set(CMAKE_LD_FLAGS "${CMAKE_LD_FLAGS} -dynamiclib")
else()
    set(SSL_LIBS crypto crypt ssl)
endif()

set(CMAKE_SHARED_LINKER_FLAGS "${CMAKE_SHARED_LINKER_FLAGS} ${CMAKE_LD_FLAGS}")

# On debug artifacts, enable assertions
if(CMAKE_BUILD_TYPE STREQUAL "Debug" OR ENABLE_ASSERT)
    add_compile_definitions(ENABLE_ASSERT=1)
endif()

#----------------------------------------------------------------------------------------------
# Include external dependencies
include(${root}/build/hiredis/hiredis.cmake)

if (NOT DEFINED BOOST_DIR)
    set(BOOST_DIR "${root}/.install/boost")
endif()

include(${root}/build/boost/boost.cmake)
if (NOT IS_DIRECTORY ${BOOST_DIR})
    message(FATAL_ERROR "BOOST_DIR is not defined or does not point to a valid directory ${BOOST_DIR}")
endif()

message(STATUS "BOOST_DIR: ${BOOST_DIR}")
set(BOOST_ROOT ${BOOST_DIR})
set(Boost_NO_WARN_NEW_VERSIONS ON)

include_directories(
    ${root}/src
    ${root}/src/buffer
    ${root}/src/coord
    ${root}/src/inverted_index
    ${root}/src/redisearch_rs/headers
    ${root}/deps/libuv/include
    ${root}/deps
    ${root}/deps/RedisModulesSDK
    ${root}/deps/VectorSimilarity/src
    ${BOOST_DIR}
    ${root})

add_subdirectory(deps/rmutil)
add_subdirectory(deps/friso)
add_subdirectory(deps/snowball)
add_subdirectory(deps/phonetics)
add_subdirectory(deps/fast_float)

# Configure libuv options
set(LIBUV_BUILD_TESTS OFF CACHE BOOL "Build libuv tests" FORCE)
set(LIBUV_BUILD_BENCH OFF CACHE BOOL "Build libuv benchmarks" FORCE)
set(LIBUV_BUILD_SHARED OFF CACHE BOOL "Build shared libuv library" FORCE) # Force static library
add_subdirectory(deps/libuv)

option(VECSIM_BUILD_TESTS "Build vecsim tests" OFF)

add_subdirectory(deps/VectorSimilarity)
add_subdirectory(src/geometry)
<<<<<<< HEAD
add_subdirectory(src/inverted_index)
=======
add_subdirectory(src/buffer)
add_subdirectory(src/inverted_index)
add_subdirectory(src/iterators)
>>>>>>> ef5c9273
add_subdirectory(src/wildcard)
add_subdirectory(src/util/arr)
add_subdirectory(src/util/hash)
add_subdirectory(src/coord)

#----------------------------------------------------------------------------------------------
# Source files for the core library
file(GLOB SOURCES
    "src/*.c"
    "src/pipeline/*.c"
    "src/aggregate/*.c"
    "src/aggregate/expr/*.c"
    "src/aggregate/functions/*.c"
    "src/aggregate/reducers/*.c"
    "src/hybrid/*.c"
    "src/ext/*.c"
    "src/hll/*.c"
    "src/query_parser/v1/*.c"
    "src/query_parser/v2/*.c"
    "src/util/*.c"
    "src/trie/*.c"
    "src/info/*.c"
    "src/info/info_redis/*.c"
    "src/info/info_redis/threads/*.c"
    "src/info/info_redis/types/*.c"
    "src/module-init/*.c"
    "src/obfuscation/*.c"

    "deps/cndict/cndict_data.c"
    "deps/libnu/*.c"
    "deps/miniz/*.c"
    "deps/fast_float/*.c"
    "deps/thpool/*.c"
    "deps/geohash/*.c")

#----------------------------------------------------------------------------------------------
<<<<<<< HEAD
# Standalone libraries for Rust benchmarking
# Build the `varint` module as a standalone static library
# This allows benchmarking the Rust implementation against the C implementation
file(GLOB VARINT_SOURCES "src/varint.c" "src/buffer.c")
add_library(varint STATIC ${VARINT_SOURCES})
target_include_directories(varint PRIVATE src deps/RedisModulesSDK)
=======
>>>>>>> ef5c9273

add_library(rscore OBJECT ${SOURCES})

set(FINAL_OBJECTS
    $<TARGET_OBJECTS:arr>
<<<<<<< HEAD
    $<TARGET_OBJECTS:inverted_index>
=======
    $<TARGET_OBJECTS:buffer>
    $<TARGET_OBJECTS:inverted_index>
    $<TARGET_OBJECTS:iterators>
>>>>>>> ef5c9273
    $<TARGET_OBJECTS:wildcard>
    $<TARGET_OBJECTS:rscore>
    $<TARGET_OBJECTS:rmutil>
    $<TARGET_OBJECTS:friso>
    $<TARGET_OBJECTS:snowball>
    $<TARGET_OBJECTS:metaphone>
    $<TARGET_OBJECTS:fast_float_strtod>
    $<TARGET_OBJECTS:redisearch-coord>
)

#----------------------------------------------------------------------------------------------
# Build the shared library
add_library(redisearch SHARED ${FINAL_OBJECTS})

if(COORD_TYPE STREQUAL "rlec")
    set_target_properties(redisearch PROPERTIES OUTPUT_NAME "module-enterprise")
endif()

set_target_properties(redisearch
    PROPERTIES
    LINKER_LANGUAGE CXX
    C_STANDARD 17
    C_STANDARD_REQUIRED ON)
setup_shared_object_target(redisearch "")
target_link_libraries(redisearch
        redisearch-geometry
        redisearch-hash
        VectorSimilarity
        redisearch-coord
        arr
<<<<<<< HEAD
        inverted_index
=======
        buffer
        inverted_index
        iterators
>>>>>>> ef5c9273
        wildcard
        uv_a
        ${BINDIR}/redisearch_rs/libredisearch_rs.a
        ${HIREDIS_LIBS}
        ${SSL_LIBS}
        ${CMAKE_LD_LIBS})

extract_debug_symbols(redisearch)
add_dependencies(redisearch VectorSimilarity)
add_dependencies(redisearch uv_a)


#----------------------------------------------------------------------------------------------
# Unit tests configuration
if(BUILD_SEARCH_UNIT_TESTS)
    enable_testing()

    add_subdirectory(tests/cpptests/redismock)

    set(BUILD_GTEST ON CACHE BOOL "enable gtest" FORCE)
    set(BUILD_GMOCK OFF CACHE BOOL "disable gmock" FORCE)

    add_subdirectory(deps/googletest)
    add_subdirectory(tests/cpptests)
    add_subdirectory(tests/cpptests/micro-benchmarks)
    add_subdirectory(tests/ctests)
    add_subdirectory(tests/ctests/ext-example example_extension)
    add_subdirectory(tests/ctests/coord_tests)
endif()<|MERGE_RESOLUTION|>--- conflicted
+++ resolved
@@ -239,13 +239,9 @@
 
 add_subdirectory(deps/VectorSimilarity)
 add_subdirectory(src/geometry)
-<<<<<<< HEAD
-add_subdirectory(src/inverted_index)
-=======
 add_subdirectory(src/buffer)
 add_subdirectory(src/inverted_index)
 add_subdirectory(src/iterators)
->>>>>>> ef5c9273
 add_subdirectory(src/wildcard)
 add_subdirectory(src/util/arr)
 add_subdirectory(src/util/hash)
@@ -282,27 +278,14 @@
     "deps/geohash/*.c")
 
 #----------------------------------------------------------------------------------------------
-<<<<<<< HEAD
-# Standalone libraries for Rust benchmarking
-# Build the `varint` module as a standalone static library
-# This allows benchmarking the Rust implementation against the C implementation
-file(GLOB VARINT_SOURCES "src/varint.c" "src/buffer.c")
-add_library(varint STATIC ${VARINT_SOURCES})
-target_include_directories(varint PRIVATE src deps/RedisModulesSDK)
-=======
->>>>>>> ef5c9273
 
 add_library(rscore OBJECT ${SOURCES})
 
 set(FINAL_OBJECTS
     $<TARGET_OBJECTS:arr>
-<<<<<<< HEAD
-    $<TARGET_OBJECTS:inverted_index>
-=======
     $<TARGET_OBJECTS:buffer>
     $<TARGET_OBJECTS:inverted_index>
     $<TARGET_OBJECTS:iterators>
->>>>>>> ef5c9273
     $<TARGET_OBJECTS:wildcard>
     $<TARGET_OBJECTS:rscore>
     $<TARGET_OBJECTS:rmutil>
@@ -333,13 +316,9 @@
         VectorSimilarity
         redisearch-coord
         arr
-<<<<<<< HEAD
-        inverted_index
-=======
         buffer
         inverted_index
         iterators
->>>>>>> ef5c9273
         wildcard
         uv_a
         ${BINDIR}/redisearch_rs/libredisearch_rs.a
