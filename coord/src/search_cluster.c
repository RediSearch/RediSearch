
#include "search_cluster.h"
#include "partition.h"
#include "alias.h"

#include <stdlib.h>
#include <stdio.h>
#include <string.h>

SearchCluster NewSearchCluster(size_t size, const char **table, size_t tableSize) {
  SearchCluster ret = (SearchCluster){.size = size, .shardsStartSlots=NULL,};
  PartitionCtx_Init(&ret.part, size, table, tableSize);
  if(size){
    // assume slots are equaly distributed
<<<<<<< HEAD
    ret.shardsStartSlots = malloc(size * sizeof *ret.shardsStartSlots);
    for(size_t j = 0, i = 0; j < size; j++, i+=((tableSize+size-1)/size)){
=======
    ret.shardsStartSlots = rm_malloc(sizeof(int) * size);
    for(size_t j = 0, i = 0 ; i < tableSize ; j++, i+=(tableSize/size)){
>>>>>>> cdd86fa6
      ret.shardsStartSlots[j] = i;
    }
  }
  return ret;
}

SearchCluster __searchCluster;

SearchCluster *GetSearchCluster() {
  return &__searchCluster;
}

void InitGlobalSearchCluster(size_t size, const char **table, size_t tableSize) {
  __searchCluster = NewSearchCluster(size, table, tableSize);
}

void SearchCluster_Release(SearchCluster *sc) {
  if (!sc->shardsStartSlots) return;
  free(sc->shardsStartSlots);
  sc->shardsStartSlots = NULL;
}
void GlobalSearchCluser_Release() {
  SearchCluster_Release(&__searchCluster);
}

inline int SearchCluster_Ready(SearchCluster *sc) {
  return sc != NULL && sc->size != 0 && sc->part.table != NULL;
}

char* getConfigValue(RedisModuleCtx *ctx, const char* confName){
  RedisModuleCallReply *rep = RedisModule_Call(ctx, "config", "cc", "get", confName);
  RedisModule_Assert(RedisModule_CallReplyType(rep) == REDISMODULE_REPLY_ARRAY);
  if (RedisModule_CallReplyLength(rep) == 0){
    RedisModule_FreeCallReply(rep);
    return NULL;
  }
  RedisModule_Assert(RedisModule_CallReplyLength(rep) == 2);
  RedisModuleCallReply *valueRep = RedisModule_CallReplyArrayElement(rep, 1);
  RedisModule_Assert(RedisModule_CallReplyType(valueRep) == REDISMODULE_REPLY_STRING);
  size_t len;
  const char* valueRepCStr = RedisModule_CallReplyStringPtr(valueRep, &len);

  char* res = rm_calloc(1, len + 1);
  memcpy(res, valueRepCStr, len);

  RedisModule_FreeCallReply(rep);

  return res;
}

int checkTLS(char** client_key, char** client_cert, char** ca_cert, char** key_pass){
  int ret = 1;
  RedisModuleCtx *ctx = RSDummyContext;
  RedisModule_ThreadSafeContextLock(ctx);
  char* clusterTls = NULL;
  char* tlsPort = NULL;

  clusterTls = getConfigValue(ctx, "tls-cluster");
  if (!clusterTls || strcmp(clusterTls, "yes")) {
    tlsPort = getConfigValue(ctx, "tls-port");
    if (!tlsPort || !strcmp(tlsPort, "0")) {
      ret = 0;
      goto done;
    }
  }

  *client_key = getConfigValue(ctx, "tls-key-file");
  *client_cert = getConfigValue(ctx, "tls-cert-file");
  *ca_cert = getConfigValue(ctx, "tls-ca-cert-file");
  *key_pass = getConfigValue(ctx, "tls-key-file-pass");

  if (!*client_key || !*client_cert || !*ca_cert){
    ret = 0;
    if(*client_key){
      rm_free(*client_key);
    }
    if(*client_cert){
      rm_free(*client_cert);
    }
    if(*ca_cert){
      rm_free(*client_cert);
    }
  }

done:
  if (clusterTls) {
    rm_free(clusterTls);
  }
  if (tlsPort) {
    rm_free(tlsPort);
  }
  RedisModule_ThreadSafeContextUnlock(ctx);
  return ret;
}

char *writeTaggedId(const char *key, size_t keyLen, const char *tag, size_t tagLen,
                    size_t *taggedLen) {
  size_t total = keyLen + tagLen + 3;  // +3 because of '{', '}', and NUL
  char *tagged = rm_malloc(total);
  tagged[total - 1] = 0;
  if (taggedLen) {
    *taggedLen = total - 1;
  }

  // key{tag}

  char *pos = tagged;
  memcpy(pos, key, keyLen);
  pos += keyLen;
  *(pos++) = '{';

  memcpy(pos, tag, tagLen);
  pos += tagLen;
  *(pos++) = '}';

  // printf("TaggedID: %.*s\n", (int)*taggedLen, tagged);
  return tagged;
}

/**
 * Rewrite a command for a given partition.
 * @param sc the cluster
 * @param cmd the command to rewrite
 * @param dstArg the index within the command that contains the key to rewrite
 * @param partition the partition to use for tagging
 */
static void SearchCluster_RewriteForPartition(SearchCluster *sc, MRCommand *cmd, int dstArg,
                                              size_t partition) {
  size_t narg;
  const char *arg = MRCommand_ArgStringPtrLen(cmd, dstArg, &narg);
  const char *partTag = PartitionTag(&sc->part, partition);
  size_t taggedLen;
  char *tagged = writeTaggedId(arg, narg, partTag, strlen(partTag), &taggedLen);
  MRCommand_ReplaceArgNoDup(cmd, dstArg, tagged, taggedLen);
}

int SearchCluster_RewriteCommandArg(SearchCluster *sc, MRCommand *cmd, int partitionKey, int arg) {

  // make sure we can actually calculate partitioning
  if (!SearchCluster_Ready(sc)) return 0;

  if (arg < 0 || arg >= cmd->num || partitionKey >= cmd->num) {
    return 0;
  }

  // the partition arg is the arg which we select the partition on
  const char *partitionArg, *rewriteArg;
  size_t partitionLen, rewriteLen;

  partitionArg = MRCommand_ArgStringPtrLen(cmd, partitionKey, &partitionLen);

  size_t part = PartitionForKey(&sc->part, partitionArg, partitionLen);
  SearchCluster_RewriteForPartition(sc, cmd, arg, part);
  return 1;
}

static const char *getUntaggedId(const char *id, size_t *outlen) {
  const char *openBrace = rindex(id, '{');
  if (openBrace) {
    *outlen = openBrace - id;
  } else {
    *outlen = strlen(id);
  }
  return id;
}

static const char *lookupAlias(const char *orig, size_t *len) {
  IndexSpec *sp = IndexAlias_Get(orig);
  if (!sp) {
    *len = strlen(orig);
    return orig;
  }
  return getUntaggedId(sp->name, len);
}

int SearchCluster_RewriteCommand(SearchCluster *sc, MRCommand *cmd, int partIdx) {
  // make sure we can actually calculate partitioning
  if (!SearchCluster_Ready(sc)) return 0;

  int sk = -1;
  if ((sk = MRCommand_GetShardingKey(cmd)) >= 0) {
    if (partIdx < 0 || partIdx >= cmd->num || sk >= cmd->num) {
      return 0;
    }

    // printf("ShardKey: %d. Before rewrite: ", sk);
    // MRCommand_Print(cmd);

    size_t partLen = 0, targetLen = 0, taggedLen;

    // the partition arg is the arg which we select the partition on
    const char *partStr = MRCommand_ArgStringPtrLen(cmd, partIdx, &partLen);

    // the sharding arg is the arg that we will add the partition tag to
    const char *target = MRCommand_ArgStringPtrLen(cmd, sk, &targetLen);

    size_t partId = PartitionForKey(&sc->part, partStr, partLen);
    const char *tag = PartitionTag(&sc->part, partId);
    if (MRCommand_GetFlags(cmd) & MRCommand_Aliased) {
      // 1:1 partition mapping
      IndexSpec *spec = IndexAlias_Get(target);
      if (spec) {
        target = spec->name;
        targetLen = rindex(spec->name, '{') - target;
      }
    }

    char *tagged = writeTaggedId(target, targetLen, tag, strlen(tag), &taggedLen);
    MRCommand_ReplaceArgNoDup(cmd, sk, tagged, taggedLen);

    // printf("After rewrite: ");
    // MRCommand_Print(cmd);
  }
  return 1;
}

int SearchCluster_RewriteCommandToFirstPartition(SearchCluster *sc, MRCommand *cmd) {
  // make sure we can actually calculate partitioning
  if (!SearchCluster_Ready(sc)) return 0;

  int sk = MRCommand_GetShardingKey(cmd);
  if (sk < 0) {
    return 1;
  } else if (sk >= cmd->num) {
    return 0;
  }

  size_t keylen = 0;
  const char *key = MRCommand_ArgStringPtrLen(cmd, sk, &keylen);
  if (MRCommand_GetFlags(cmd) & MRCommand_Aliased) {
    const char* alias = lookupAlias(key, &keylen);
    MRCommand_ReplaceArg(cmd, sk, alias, strlen(alias));
  }

  cmd->targetSlot = GetSlotByPartition(&sc->part, 0);
  return 1;
}

/* Get the next multiplexed command for spellcheck command. Return 1 if we are not done, else 0 */
int SpellCheckMuxIterator_Next(void *ctx, MRCommand *cmd) {
  SCCommandMuxIterator *it = ctx;
  // make sure we can actually calculate partitioning
  if (!SearchCluster_Ready(it->cluster)) return 0;

  /* at end */
  if (it->offset >= it->cluster->size) {
    return 0;
  }

  *cmd = MRCommand_Copy(it->cmd);
  if (it->keyOffset >= 0 && it->keyOffset < it->cmd->num) {
    if (it->keyAlias) {
      MRCommand_ReplaceArg(cmd, it->keyOffset, it->keyAlias, strlen(it->keyAlias));
    }
  }

  cmd->targetSlot = GetSlotByPartition(&it->cluster->part, it->offset++);

  MRCommand_AppendArgsAtPos(cmd, 3, 1, "FULLSCOREINFO");

  return 1;
}

int NoPartitionCommandMuxIterator_Next(void *ctx, MRCommand *cmd) {
  SCCommandMuxIterator *it = ctx;
  // make sure we can actually calculate partitioning
  if (!SearchCluster_Ready(it->cluster)) return 0;

  /* at end */
  if (it->offset >= it->cluster->size) {
    return 0;
  }

  *cmd = MRCommand_Copy(it->cmd);
  if (it->keyOffset >= 0 && it->keyOffset < it->cmd->num) {
    if (it->keyAlias) {
      MRCommand_ReplaceArg(cmd, it->keyOffset, it->keyAlias, strlen(it->keyAlias));
    }
  }

  cmd->targetSlot = it->cluster->shardsStartSlots[it->offset++];

  return 1;
}

/* Get the next multiplexed command from the iterator. Return 1 if we are not done, else 0 */
int SCCommandMuxIterator_Next(void *ctx, MRCommand *cmd) {
  SCCommandMuxIterator *it = ctx;
  // make sure we can actually calculate partitioning
  if (!SearchCluster_Ready(it->cluster)) return 0;

  /* at end */
  if (it->offset >= it->cluster->size) {
    return 0;
  }

  *cmd = MRCommand_Copy(it->cmd);
  if (it->keyOffset >= 0 && it->keyOffset < it->cmd->num) {
    size_t argLen;
    const char *arg;
    if (it->keyAlias) {
      arg = it->keyAlias;
      argLen = strlen(it->keyAlias);
    } else {
      arg = MRCommand_ArgStringPtrLen(cmd, it->keyOffset, &argLen);
    }
    const char *tag = PartitionTag(&it->cluster->part, it->offset++);

    size_t taggedLen;
    char *tagged = writeTaggedId(arg, argLen, tag, strlen(tag), &taggedLen);
    MRCommand_ReplaceArgNoDup(cmd, it->keyOffset, tagged, taggedLen);
  }
  // MRCommand_Print(cmd);

  return 1;
}

/* Return the size of the command generator */
size_t SCCommandMuxIterator_Len(void *ctx) {
  SCCommandMuxIterator *it = ctx;
  return it->cluster->size;
}

size_t NoPartitionCommandMuxIterator_Len(void *ctx) {
  SCCommandMuxIterator *it = ctx;
  return it->cluster->size;
}

void SCCommandMuxIterator_Free(void *ctx) {
  SCCommandMuxIterator *it = ctx;
  if (it->cmd) MRCommand_Free(it->cmd);
  it->cmd = NULL;
  rm_free(it->keyAlias);
  rm_free(it);
}

void NoPartitionCommandMuxIterator_Free(void *ctx) {
  SCCommandMuxIterator *it = ctx;
  if (it->cmd) MRCommand_Free(it->cmd);
  it->cmd = NULL;
  rm_free(it->keyAlias);
  rm_free(it);
}

MRCommandGenerator noPartitionCommandGenerator = {.Next = NoPartitionCommandMuxIterator_Next,
                                              .Free = NoPartitionCommandMuxIterator_Free,
                                              .Len = NoPartitionCommandMuxIterator_Len,
                                              .ctx = NULL};

MRCommandGenerator defaultCommandGenerator = {.Next = SCCommandMuxIterator_Next,
                                              .Free = SCCommandMuxIterator_Free,
                                              .Len = SCCommandMuxIterator_Len,
                                              .ctx = NULL};

MRCommandGenerator spellCheckCommandGenerator = {.Next = SpellCheckMuxIterator_Next,
                                                 .Free = SCCommandMuxIterator_Free,
                                                 .Len = SCCommandMuxIterator_Len,
                                                 .ctx = NULL};

MRCommandGenerator SearchCluster_GetCommandGenerator(SCCommandMuxIterator *mux, MRCommand *cmd) {
  MRCommandGenerator *ptr = MRCommand_GetCommandGenerator(cmd);
  MRCommandGenerator ret;
  if (ptr) {
    ret = *ptr;
  } else {
    ret = noPartitionCommandGenerator;
  }
  ret.ctx = mux;
  return ret;
}

/* Multiplex a command to the cluster using an iterator that will yield a multiplexed command per
 * iteration, based on the original command */
MRCommandGenerator SearchCluster_MultiplexCommand(SearchCluster *c, MRCommand *cmd) {

  SCCommandMuxIterator *mux = rm_malloc(sizeof(SCCommandMuxIterator));
  *mux = (SCCommandMuxIterator){
      .cluster = c, .cmd = cmd, .keyOffset = MRCommand_GetShardingKey(cmd), .offset = 0};
  if (MRCommand_GetFlags(cmd) & MRCommand_Aliased) {
    if (mux->keyOffset > 0 && mux->keyOffset < cmd->num) {
      size_t oldlen = strlen(cmd->strs[mux->keyOffset]);
      size_t newlen = 0;
      const char *target = lookupAlias(cmd->strs[mux->keyOffset], &newlen);
      if (oldlen != newlen) {
        mux->keyAlias = rm_strndup(target, newlen);
      }
    }
  }
  return SearchCluster_GetCommandGenerator(mux, cmd);
}

/* Make sure that the cluster either has a size or updates its size from the topology when updated.
 * If the user did not define the number of partitions, we just take the number of shards in the
 * first topology update and get a fix on that */
void SearchCluster_EnsureSize(RedisModuleCtx *ctx, SearchCluster *c, MRClusterTopology *topo) {
  // If the cluster doesn't have a size yet - set the partition number aligned to the shard number
  if (MRClusterTopology_IsValid(topo)) {
    RedisModule_Log(ctx, "debug", "Setting number of partitions to %ld", topo->numShards);
    c->size = topo->numShards;
    if(c->shardsStartSlots){
      rm_free(c->shardsStartSlots);
    }
<<<<<<< HEAD
    c->shardsStartSlots = malloc(c->size * sizeof *c->shardsStartSlots);
=======
    c->shardsStartSlots = rm_malloc(sizeof(int) * c->size);
>>>>>>> cdd86fa6
    for(size_t i = 0 ; i < c->size ; ++i){
      c->shardsStartSlots[i] = topo->shards[i].startSlot;
    }
    PartitionCtx_SetSize(&c->part, topo->numShards);
  }
}

void SetMyPartition(MRClusterTopology *ct, MRClusterShard *myShard) {
  SearchCluster *c = GetSearchCluster();
  for (size_t i = 0; i < c->size; ++i) {
    int slot = GetSlotByPartition(&c->part, i);
    if (myShard->startSlot <= slot && myShard->endSlot >= slot) {
      c->myPartition = i;
      return;
    }
  }
}<|MERGE_RESOLUTION|>--- conflicted
+++ resolved
@@ -12,13 +12,8 @@
   PartitionCtx_Init(&ret.part, size, table, tableSize);
   if(size){
     // assume slots are equaly distributed
-<<<<<<< HEAD
-    ret.shardsStartSlots = malloc(size * sizeof *ret.shardsStartSlots);
+    ret.shardsStartSlots = rm_malloc(size * sizeof *ret.shardsStartSlots);
     for(size_t j = 0, i = 0; j < size; j++, i+=((tableSize+size-1)/size)){
-=======
-    ret.shardsStartSlots = rm_malloc(sizeof(int) * size);
-    for(size_t j = 0, i = 0 ; i < tableSize ; j++, i+=(tableSize/size)){
->>>>>>> cdd86fa6
       ret.shardsStartSlots[j] = i;
     }
   }
@@ -421,11 +416,7 @@
     if(c->shardsStartSlots){
       rm_free(c->shardsStartSlots);
     }
-<<<<<<< HEAD
-    c->shardsStartSlots = malloc(c->size * sizeof *c->shardsStartSlots);
-=======
-    c->shardsStartSlots = rm_malloc(sizeof(int) * c->size);
->>>>>>> cdd86fa6
+    c->shardsStartSlots = rm_malloc(c->size * sizeof *c->shardsStartSlots);
     for(size_t i = 0 ; i < c->size ; ++i){
       c->shardsStartSlots[i] = topo->shards[i].startSlot;
     }
