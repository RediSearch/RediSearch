
#define REDISMODULE_MAIN
#include "redismodule.h"

#include "rmr/rmr.h"
#include "hiredis/async.h"
#include "rmr/reply.h"
#include "rmutil/util.h"
#include "rmutil/strings.h"
#include "crc16_tags.h"
#include "crc12_tags.h"
#include "rmr/redis_cluster.h"
#include "rmr/redise.h"
#include "fnv32.h"
#include "util/heap.h"
#include "search_cluster.h"
#include "config.h"
#include "module.h"
#include "info_command.h"
#include "version.h"
#include "cursor.h"
#include "build-info/info.h"
#include "aggregate/aggregate.h"
#include "value.h"
#include "cluster_spell_check.h"
#include "profile.h"

#include <stdlib.h>
#include <string.h>
#include <math.h>
#include <sys/param.h>
#include <pthread.h>
#include <stdbool.h>
#include "query.h"

#define CLUSTERDOWN_ERR "ERRCLUSTER Uninitialized cluster state, could not perform command"

extern RSConfig RSGlobalConfig;

int redisMajorVesion = 0;
int redisMinorVesion = 0;
int redisPatchVesion = 0;
//REDISMODULE_INIT_SYMBOLS();

extern RedisModuleCtx *RSDummyContext;

// forward declaration
int allOKReducer(struct MRCtx *mc, int count, MRReply **replies);
RSValue *MRReply_ToValue(MRReply *r, RSValueType convertType);

/* A reducer that just chains the replies from a map request */
int chainReplyReducer(struct MRCtx *mc, int count, MRReply **replies) {

  RedisModuleCtx *ctx = MRCtx_GetRedisCtx(mc);

  RedisModule_ReplyWithArray(ctx, count);
  for (int i = 0; i < count; i++) {
    MR_ReplyWithMRReply(ctx, replies[i]);
  }
  // RedisModule_ReplySetArrayLength(ctx, x);
  return REDISMODULE_OK;
}

/* A reducer that just merges N arrays of strings by chaining them into one big array with no
 * duplicates */
int uniqueStringsReducer(struct MRCtx *mc, int count, MRReply **replies) {
  RedisModuleCtx *ctx = MRCtx_GetRedisCtx(mc);

  MRReply *err = NULL;

  TrieMap *dict = NewTrieMap();
  int nArrs = 0;
  // Add all the array elements into the dedup dict
  for (int i = 0; i < count; i++) {
    if (replies[i] && MRReply_Type(replies[i]) == MR_REPLY_ARRAY) {
      nArrs++;
      for (size_t j = 0; j < MRReply_Length(replies[i]); j++) {
        size_t sl = 0;
        char *s = MRReply_String(MRReply_ArrayElement(replies[i], j), &sl);
        if (s && sl) {
          TrieMap_Add(dict, s, sl, NULL, NULL);
        }
      }
    } else if (MRReply_Type(replies[i]) == MR_REPLY_ERROR && err == NULL) {
      err = replies[i];
    }
  }

  // if there are no values - either reply with an empty array or an error
  if (dict->cardinality == 0) {

    if (nArrs > 0) {
      // the arrays were empty - return an empty array
      RedisModule_ReplyWithArray(ctx, 0);
    } else {
      TrieMap_Free(dict, NULL);
      return RedisModule_ReplyWithError(ctx, err ? (const char *)err : "Could not perfrom query");
    }
    goto cleanup;
  }

  char *s;
  tm_len_t sl;
  void *p;
  // Iterate the dict and reply with all values
  TrieMapIterator *it = TrieMap_Iterate(dict, "", 0);
  RedisModule_ReplyWithArray(ctx, dict->cardinality);
  while (TrieMapIterator_Next(it, &s, &sl, &p)) {
    RedisModule_ReplyWithStringBuffer(ctx, s, sl);
  }

  TrieMapIterator_Free(it);

cleanup:
  TrieMap_Free(dict, NULL);

  return REDISMODULE_OK;
}
/* A reducer that just merges N arrays of the same length, selecting the first non NULL reply from
 * each */
int mergeArraysReducer(struct MRCtx *mc, int count, MRReply **replies) {

  RedisModuleCtx *ctx = MRCtx_GetRedisCtx(mc);

  for (size_t i = 0; i < count; ++i) {
    if (MRReply_Type(replies[i]) == MR_REPLY_ERROR) {
      // we got an error reply, something goes wrong so we return the error to the user.
      return MR_ReplyWithMRReply(ctx, replies[i]);
    }
  }

  int j = 0;
  int stillValid;
  do {
    // the number of still valid arrays in the response
    stillValid = 0;

    for (int i = 0; i < count; i++) {
      // if this is not an array - ignore it
      if (MRReply_Type(replies[i]) != MR_REPLY_ARRAY) continue;
      // if we've overshot the array length - ignore this one
      if (MRReply_Length(replies[i]) <= j) continue;
      // increase the number of valid replies
      stillValid++;

      // get the j element of array i
      MRReply *ele = MRReply_ArrayElement(replies[i], j);
      // if it's a valid response OR this is the last array we are scanning -
      // add this element to the merged array
      if (MRReply_Type(ele) != MR_REPLY_NIL || i + 1 == count) {
        // if this is the first reply - we need to crack open a new array reply
        if (j == 0) RedisModule_ReplyWithArray(ctx, REDISMODULE_POSTPONED_ARRAY_LEN);

        MR_ReplyWithMRReply(ctx, ele);
        j++;
        break;
      }
    }
  } while (stillValid > 0);

  // j 0 means we could not process a single reply element from any reply
  if (j == 0) {
    return RedisModule_ReplyWithError(ctx, "Could not process replies");
  }
  RedisModule_ReplySetArrayLength(ctx, j);

  return REDISMODULE_OK;
}

int synonymAddFailedReducer(struct MRCtx *mc, int count, MRReply **replies) {
  RedisModuleCtx *ctx = MRCtx_GetRedisCtx(mc);
  if (count == 0) {
    return RedisModule_ReplyWithNull(ctx);
  }

  MR_ReplyWithMRReply(ctx, replies[0]);

  return REDISMODULE_OK;
}

int synonymAllOKReducer(struct MRCtx *mc, int count, MRReply **replies) {
  RedisModuleCtx *ctx = MRCtx_GetRedisCtx(mc);
  if (count == 0) {
    RedisModule_ReplyWithError(ctx, "Could not distribute comand");
    return REDISMODULE_OK;
  }
  for (int i = 0; i < count; i++) {
    if (MRReply_Type(replies[i]) == MR_REPLY_ERROR) {
      MR_ReplyWithMRReply(ctx, replies[i]);
      return REDISMODULE_OK;
    }
  }

  assert(MRCtx_GetCmdsSize(mc) >= 1);
  assert(MRCtx_GetCmds(mc)[0].num > 3);
  size_t groupLen;
  const char *groupStr = MRCommand_ArgStringPtrLen(&MRCtx_GetCmds(mc)[0], 2, &groupLen);
  RedisModuleString *synonymGroupIdStr = RedisModule_CreateString(ctx, groupStr, groupLen);
  long long synonymGroupId = 0;
  int rv = RedisModule_StringToLongLong(synonymGroupIdStr, &synonymGroupId);
  assert(rv == REDIS_OK);

  RedisModule_ReplyWithLongLong(ctx, synonymGroupId);

  RedisModule_FreeString(ctx, synonymGroupIdStr);
  return REDISMODULE_OK;
}

int synonymUpdateFanOutReducer(struct MRCtx *mc, int count, MRReply **replies) {
  RedisModuleCtx *ctx = MRCtx_GetRedisCtx(mc);
  if (count != 1) {
    RedisModuleBlockedClient *bc = (RedisModuleBlockedClient *)ctx;
    RS_CHECK_FUNC(RedisModule_BlockedClientMeasureTimeEnd, bc);
    RedisModule_UnblockClient(bc, mc);
    return REDISMODULE_OK;
  }
  if (MRReply_Type(replies[0]) != MR_REPLY_INTEGER) {
    RedisModuleBlockedClient *bc = (RedisModuleBlockedClient *)ctx;
    RS_CHECK_FUNC(RedisModule_BlockedClientMeasureTimeEnd, bc);
    RedisModule_UnblockClient(bc, mc);
    return REDISMODULE_OK;
  }
  assert(MRCtx_GetCmdsSize(mc) == 1);
  MRCommand updateCommand = {NULL};
  const MRCommand *srcCmd = &MRCtx_GetCmds(mc)[0];
  for (size_t ii = 0; ii < 2; ++ii) {
    MRCommand_AppendFrom(&updateCommand, srcCmd, ii);
  }

  // MRCommand updateCommand = MR_NewCommandFromStrings(2, MRCtx_GetCmds(mc)[0].args);
  double d = 0;
  MRReply_ToDouble(replies[0], &d);
  char buf[128] = {0};
  size_t nbuf = sprintf(buf, "%lu", (unsigned long)d);
  MRCommand_Append(&updateCommand, buf, nbuf);

  for (size_t ii = 2; ii < srcCmd->num; ++ii) {
    MRCommand_AppendFrom(&updateCommand, srcCmd, ii);
  }

  const char *cmdName = "_FT.SYNFORCEUPDATE";
  MRCommand_ReplaceArg(&updateCommand, 0, cmdName, strlen(cmdName));

  size_t idLen = 0;
  const char *idStr = MRCommand_ArgStringPtrLen(&updateCommand, 1, &idLen);
  MRKey key = {0};
  MRKey_Parse(&key, idStr, idLen);

  // reseting the tag
  MRCommand_ReplaceArg(&updateCommand, 1, key.base, key.baseLen);

  MRCommandGenerator cg = SearchCluster_MultiplexCommand(GetSearchCluster(), &updateCommand);
  struct MRCtx *mrctx = MR_CreateCtx(ctx, NULL);
  MR_SetCoordinationStrategy(mrctx, MRCluster_MastersOnly);
  MR_Map(mrctx, synonymAllOKReducer, cg, false);
  cg.Free(cg.ctx);

  // we need to call request complete here manualy since we did not unblocked the client
  MR_requestCompleted();
  return REDISMODULE_OK;
}

int singleReplyReducer(struct MRCtx *mc, int count, MRReply **replies) {

  RedisModuleCtx *ctx = MRCtx_GetRedisCtx(mc);
  if (count == 0) {
    return RedisModule_ReplyWithNull(ctx);
  }

  MR_ReplyWithMRReply(ctx, replies[0]);

  return REDISMODULE_OK;
}
// a reducer that expects "OK" reply for all replies, and stops at the first error and returns it
int allOKReducer(struct MRCtx *mc, int count, MRReply **replies) {
  RedisModuleCtx *ctx = MRCtx_GetRedisCtx(mc);
  if (count == 0) {
    RedisModule_ReplyWithError(ctx, "Could not distribute comand");
    return REDISMODULE_OK;
  }
  bool isIntegerReply = false;
  long long integerReply = 0;
  for (int i = 0; i < count; i++) {
    if (MRReply_Type(replies[i]) == MR_REPLY_ERROR) {
      MR_ReplyWithMRReply(ctx, replies[i]);
      return REDISMODULE_OK;
    }
    if (MRReply_Type(replies[i]) == MR_REPLY_INTEGER) {
      long long currIntegerReply = MRReply_Integer(replies[i]);
      if (!isIntegerReply) {
        integerReply = currIntegerReply;
        isIntegerReply = true;
      } else if (currIntegerReply != integerReply) {
        RedisModule_ReplyWithSimpleString(ctx, "not all results are the same");
        return REDISMODULE_OK;
      }
    }
  }

  if (isIntegerReply) {
    RedisModule_ReplyWithLongLong(ctx, integerReply);
  } else {
    RedisModule_ReplyWithSimpleString(ctx, "OK");
  }
  return REDISMODULE_OK;
}

typedef struct {
  char *id;
  size_t idLen;
  double score;
  MRReply *explainScores;
  MRReply *fields;
  MRReply *payload;
  const char *sortKey;
  size_t sortKeyLen;
  double sortKeyNum;
} searchResult;

typedef enum {
  SPECIAL_CASE_NONE,
  SPECIAL_CASE_KNN,
  SPECIAL_CASE_SORTBY
} searchRequestSpecialCase;


typedef struct {
      size_t k;               // K value
      const char* fieldName;  // Field name
      bool shouldSort;        // Should run presort before the coordinator sort
      size_t offset;          // Reply offset
      heap_t *pq;             // Priority queue
      QueryNode* queryNode;   // Query node
} knnContext;

typedef struct {
  const char* sortKey;  // SortKey name;
  bool asc;             // Sort order ASC/DESC
  size_t offset;        // SortKey reply offset
} sortbyContext;

typedef struct {
  union {
    knnContext knn;
    sortbyContext sortby;
  };
  searchRequestSpecialCase specialCaseType;
} specialCaseCtx;

struct searchReducerCtx; // Predecleration
typedef void (*processReplyCB)(MRReply *arr, struct searchReducerCtx *rCtx, RedisModuleCtx *ctx);
typedef void (*postProcessReplyCB)( struct searchReducerCtx *rCtx);
typedef struct {
  int step;  // offset for next reply
  int score;
  int firstField;
  int payload;
  int sortKey;
} searchReplyOffsets;

typedef struct {
  char *queryString;
  long long offset;
  long long limit;
  long long requestedResultsCount;
  int withScores;
  int withExplainScores;
  int withPayload;
  int withSortby;
  int sortAscending;
  int withSortingKeys;
  int noContent;

  specialCaseCtx** specialCases;
  const char** requiredFields;
  // used to signal profile flag and count related args
  int profileArgs;
  int profileLimited;
  clock_t profileClock;
  void *reducer;
} searchRequestCtx;

typedef struct{
  MRReply *lastError;
  searchResult *cachedResult;
  searchRequestCtx *searchCtx;
  heap_t *pq;
  size_t totalReplies;
  bool errorOccured;
  searchReplyOffsets offsets;
  processReplyCB processReply;
  postProcessReplyCB postProcess;
  specialCaseCtx* reduceSpecialCaseCtx;
} searchReducerCtx;

typedef struct {
  searchResult* result;
  double score;
} scoredSearchResultWrapper;


specialCaseCtx* SpecialCaseCtx_New() {
  specialCaseCtx* ctx = rm_calloc(1, sizeof(specialCaseCtx));
  return ctx;
}

void SpecialCaseCtx_Free(specialCaseCtx* ctx) {
  rm_free(ctx);
}

void searchRequestCtx_Free(searchRequestCtx *r) {
  rm_free(r->queryString);
  if(r->specialCases) {
    size_t specialCasesLen = array_len(r->specialCases);
    for(size_t i = 0; i< specialCasesLen; i ++) {
      specialCaseCtx* ctx = r->specialCases[i];
      if(ctx->specialCaseType == SPECIAL_CASE_KNN) {
        QueryNode_Free(ctx->knn.queryNode);
      }
      SpecialCaseCtx_Free(ctx);
    }
    array_free(r->specialCases);
  }
  if(r->requiredFields) {
    array_free(r->requiredFields);
  }
  rm_free(r);
}

static int searchResultReducer(struct MRCtx *mc, int count, MRReply **replies);
static int profileSearchResultReducer(struct MRCtx *mc, int count, MRReply **replies);

static int rscParseProfile(searchRequestCtx *req, RedisModuleString **argv) {
  req->profileArgs = 0;
  if (RMUtil_ArgIndex("FT.PROFILE", argv, 1) != -1) {
    req->profileArgs += 2;
    req->profileClock = clock();
    if (RMUtil_ArgIndex("LIMITED", argv + 3, 1) != -1) {
      req->profileLimited = 1;
      req->profileArgs++;
    }
    if (RMUtil_ArgIndex("QUERY", argv + 3, 2) == -1) {
      return REDISMODULE_ERR;
    }
  }
  return REDISMODULE_OK;
}

// Prepare a TOPK special case.
void prepareOptionalTopKCase(searchRequestCtx *req, RedisModuleString **argv, int argc, QueryError *status) {
  RedisSearchCtx sctx = {0};
  RSSearchOptions opts = {0};
  QueryParseCtx qpCtx = {
                         .raw = req->queryString,
                         .len = strlen(req->queryString),
                         .sctx = &sctx,
                         .opts = &opts,
                         .status = status,
#ifdef PARSER_DEBUG
                         .trace_log = NULL
#endif
  };
  // KNN queries are parsed only on dialect versions >=2
  QueryNode* queryNode = RSQuery_ParseRaw_v2(&qpCtx);
  if(status->code != 0 ) {
    //fail.
  }
  if(queryNode!= NULL && queryNode->type == QN_VECTOR) {

    // In we need to parse the parameters
    if(QueryNode_NumParams(queryNode)>0) {
      dict *params = NULL;
      int paramsOffset = RMUtil_ArgExists("PARAMS", argv, argc, 1)+1;
      if(paramsOffset!=0) {
        ArgsCursor ac;
        ArgsCursor_InitRString(&ac, argv+paramsOffset, argc-paramsOffset);
        parseParams(&params, &ac, status);
      }
      else {
        //fail
      }
      QueryNode_EvalParamsCommon(params, queryNode, status);
      Param_DictFree(params);
    }
    QueryVectorNode queryVectorNode = queryNode->vn;
    size_t k = queryVectorNode.vq->knn.k;
    const char* scoreField = queryVectorNode.vq->scoreField;
    specialCaseCtx *ctx = SpecialCaseCtx_New();
    ctx->knn.k = k;
    ctx->knn.fieldName = scoreField;
    ctx->knn.pq = NULL;
    ctx->knn.queryNode = queryNode;
    ctx->specialCaseType = SPECIAL_CASE_KNN;
    if(!req->specialCases) {
      req->specialCases = array_new(specialCaseCtx*, 1);
    }
    req->specialCases = array_append(req->specialCases, ctx);
    // Default: No SORTBY is given, or SORTBY is given by other field
    // When first sorting by different field, the topk vectors should be passed to the coordinator heap
    ctx->knn.shouldSort = true;
    // We need to get K results from the shards
    // For example the command request SORTBY text_field LIMIT 2 3
    // In this case the top 5 results relevant for this sort might be the in the last 5 results of the TOPK
    long long requestedResultsCount = req->requestedResultsCount;
    req->requestedResultsCount = MAX(k, requestedResultsCount);
    if(array_len(req->specialCases) > 1) {
      specialCaseCtx* optionalSortCtx = req->specialCases[0];
      if(optionalSortCtx->specialCaseType == SPECIAL_CASE_SORTBY) {
        if(strcmp(optionalSortCtx->sortby.sortKey, ctx->knn.fieldName) == 0){
          // If SORTBY is done by the vector score field, the coordinator will do it and no special operation is needed.
          ctx->knn.shouldSort = false;
          // The requested results should be at most K
          req->requestedResultsCount = MIN(k, requestedResultsCount);
        }
      }
    }
  }
}

// Prepare a sortby special case.
void prepareSortbyCase(searchRequestCtx *req, RedisModuleString **argv, int argc, int sortByIndex) {
  const char* sortkey = RedisModule_StringPtrLen(argv[sortByIndex + 1], NULL);
  specialCaseCtx *ctx = SpecialCaseCtx_New();
  ctx->specialCaseType = SPECIAL_CASE_SORTBY;
  ctx->sortby.sortKey = sortkey;
  ctx->sortby.asc = true;
  req->sortAscending = true;
  if (req->withSortby && sortByIndex + 2 < argc) {
    if (RMUtil_StringEqualsCaseC(argv[sortByIndex + 2], "DESC")) {
      ctx->sortby.asc = false;
      req->sortAscending = false;
    }
  }
  if(!req->specialCases) {
      req->specialCases = array_new(specialCaseCtx*, 1);
    }
  req->specialCases = array_append(req->specialCases, ctx);
}

searchRequestCtx *rscParseRequest(RedisModuleString **argv, int argc, QueryError* status) {
  /* A search request must have at least 3 args */
  if (argc < 3) {
    return NULL;
  }

<<<<<<< HEAD
  searchRequestCtx *req = malloc(sizeof *req);
=======
  searchRequestCtx *req = rm_malloc(sizeof(searchRequestCtx));
>>>>>>> cdd86fa6

  if (rscParseProfile(req, argv) != REDISMODULE_OK) {
    searchRequestCtx_Free(req);
    return NULL;
  }

  int argvOffset = 2 + req->profileArgs;
  req->queryString = rm_strdup(RedisModule_StringPtrLen(argv[argvOffset++], NULL));
  req->limit = 10;
  req->offset = 0;
  // marks the user set WITHSCORES. internally it's always set
  req->withScores = RMUtil_ArgExists("WITHSCORES", argv, argc, argvOffset) != 0;
  req->withExplainScores = RMUtil_ArgExists("EXPLAINSCORE", argv, argc, argvOffset) != 0;
  req->specialCases = NULL;
  req->requiredFields = NULL;



  req->withSortingKeys = RMUtil_ArgExists("WITHSORTKEYS", argv, argc, argvOffset) != 0;
  // fprintf(stderr, "Sortby: %d, asc: %d withsort: %d\n", req->withSortby, req->sortAscending,
  //         req->withSortingKeys);

  // Detect "NOCONTENT"
  req->noContent = RMUtil_ArgExists("NOCONTENT", argv, argc, argvOffset) != 0;

  // if RETURN exists - make sure we don't have RETURN 0
  if (!req->noContent && RMUtil_ArgExists("RETURN", argv, argc, argvOffset)) {
    long long numReturns = -1;
    RMUtil_ParseArgsAfter("RETURN", argv, argc, "l", &numReturns);
    // RETURN 0 equals NOCONTENT
    if (numReturns <= 0) {
      req->noContent = 1;
    }
  }

  req->withPayload = RMUtil_ArgExists("WITHPAYLOADS", argv, argc, argvOffset) != 0;

  // Parse LIMIT argument
  RMUtil_ParseArgsAfter("LIMIT", argv + argvOffset, argc - argvOffset, "ll", &req->offset, &req->limit);
  if (req->limit < 0 || req->offset < 0) {
    searchRequestCtx_Free(req);
    return NULL;
  }
  req->requestedResultsCount = req->limit + req->offset;

  // Handle special cases
  // Parse SORTBY ... ASC.
  // Parse it ALWAYS first so the sortkey will be send first
  int sortByIndex = RMUtil_ArgIndex("SORTBY", argv, argc);
  if(sortByIndex > 2) {
    req->withSortby = true;
    // Check for command error where no sortkey is given.
    if(sortByIndex + 1 >= argc) {
      searchRequestCtx_Free(req);
      return NULL;
    }
    prepareSortbyCase(req, argv, argc, sortByIndex);
  }
  else {
    req->withSortby = false;
  }

  unsigned int dialect = RSGlobalConfig.defaultDialectVersion;
  int dialectArgIndex = RMUtil_ArgExists("DIALECT", argv, argc, argvOffset);
  if(dialectArgIndex > 0) {
      dialectArgIndex++;
      ArgsCursor ac;
      ArgsCursor_InitRString(&ac, argv+dialectArgIndex, argc-dialectArgIndex);
      if (parseDialect(&dialect, &ac, status) != REDISMODULE_OK) {
        searchRequestCtx_Free(req);
        return NULL;
      }
  }

  if(dialect >= 2) {
    // Note: currently there is only one single case. For extending those cases we should use a trie here.
    if(strcasestr(req->queryString, "KNN")) {
      prepareOptionalTopKCase(req, argv, argc, status);
      if (QueryError_HasError(status)) {
        searchRequestCtx_Free(req);
        return NULL;
      }
    }
  }

  return req;
}

static int cmpStrings(const char *s1, size_t l1, const char *s2, size_t l2) {
  int cmp = memcmp(s1, s2, MIN(l1, l2));
  if (l1 == l2) {
    // if the strings are the same length, just return the result of strcmp
    return cmp;
  }

  // if the strings are identical but the lengths aren't, return the longer string
  if (cmp == 0) {
    return l1 > l2 ? 1 : -1;
  } else {  // the strings are lexically different, just return that
    return cmp;
  }
}

static int cmp_results(const void *p1, const void *p2, const void *udata) {

  const searchResult *r1 = p1, *r2 = p2;
  const searchRequestCtx *req = udata;
  // Compary by sorting keys
  if ((r1->sortKey || r2->sortKey) && req->withSortby) {
    int cmp = 0;
    // Sort by numeric sorting keys
    if (r1->sortKeyNum != HUGE_VAL && r2->sortKeyNum != HUGE_VAL) {
      double diff = r2->sortKeyNum - r1->sortKeyNum;
      cmp = diff < 0 ? -1 : (diff > 0 ? 1 : 0);
    } else if (r1->sortKey && r2->sortKey) {

      // Sort by string sort keys
      cmp = cmpStrings(r2->sortKey, r2->sortKeyLen, r1->sortKey, r1->sortKeyLen);
      // printf("Using sortKey!! <N=%lu> %.*s vs <N=%lu> %.*s. Result=%d\n", r2->sortKeyLen,
      //        (int)r2->sortKeyLen, r2->sortKey, r1->sortKeyLen, (int)r1->sortKeyLen, r1->sortKey,
      //        cmp);
    } else {
      // If at least one of these has a sort key, it gets high value regardless of asc/desc
      return r2->sortKey ? 1 : -1;
    }
    // in case of a tie - compare ids
    if (!cmp) {
      // printf("It's a tie! Comparing <N=%lu> %.*s vs <N=%lu> %.*s\n", r2->idLen, (int)r2->idLen,
      //        r2->id, r1->idLen, (int)r1->idLen, r1->id);
      cmp = cmpStrings(r2->id, r2->idLen, r1->id, r1->idLen);
    }

    return (req->sortAscending ? -cmp : cmp);
  }

  double s1 = r1->score, s2 = r2->score;
  // printf("Scores: %lf vs %lf. WithSortBy: %d. SK1=%p. SK2=%p\n", s1, s2, req->withSortby,
  //        r1->sortKey, r2->sortKey);
  if (s1 < s2) {
    return 1;
  } else if (s1 > s2) {
    return -1;
  } else {
    // printf("Scores are tied. Will compare ID Strings instead\n");

    // This was reversed to be more compatible with OSS version where tie breaker was changed
    // to return the lower doc ID to reduce sorting heap work. Doc name might not be ascending
    // or decending but this still may reduce heap work.
    // Our tests are usually ascending so this will create similarity between RS and RSC.
    int rv = -cmpStrings(r2->id, r2->idLen, r1->id, r1->idLen);

    // printf("ID Strings: Comparing <N=%lu> %.*s vs <N=%lu> %.*s => %d\n", r2->idLen,
    // (int)r2->idLen,
    //        r2->id, r1->idLen, (int)r1->idLen, r1->id, rv);
    return rv;
  }
}

searchResult *newResult(searchResult *cached, MRReply *arr, int j, searchReplyOffsets* offsets, int explainScores) {
  int scoreOffset = offsets->score;
  int fieldsOffset = offsets->firstField;
  int payloadOffset = offsets->payload;
  int sortKeyOffset = offsets->sortKey;
<<<<<<< HEAD
  searchResult *res = cached ? cached : malloc(sizeof *res);
=======
  searchResult *res = cached ? cached : rm_malloc(sizeof(searchResult));
>>>>>>> cdd86fa6
  res->sortKey = NULL;
  res->sortKeyNum = HUGE_VAL;
  if (MRReply_Type(MRReply_ArrayElement(arr, j)) != MR_REPLY_STRING) {
    res->id = NULL;
    return res;
  }
  res->id = MRReply_String(MRReply_ArrayElement(arr, j), &res->idLen);
  if (!res->id) {
    return res;
  }
  // parse socre
  if (explainScores) {
    MRReply *scoreReply = MRReply_ArrayElement(arr, j + scoreOffset);
    if (MRReply_Type(scoreReply) != MR_REPLY_ARRAY) {
      res->id = NULL;
      return res;
    }
    if (MRReply_Length(scoreReply) != 2) {
      res->id = NULL;
      return res;
    }
    if (!MRReply_ToDouble(MRReply_ArrayElement(scoreReply, 0), &res->score)) {
      res->id = NULL;
      return res;
    }
    res->explainScores = MRReply_ArrayElement(scoreReply, 1);
    // Parse scores only if they were are part of the shard's response.
  } else if (scoreOffset > 0 &&
             !MRReply_ToDouble(MRReply_ArrayElement(arr, j + scoreOffset), &res->score)) {
      res->id = NULL;
      return res;
  }
  // get fields
  res->fields = fieldsOffset > 0 ? MRReply_ArrayElement(arr, j + fieldsOffset) : NULL;
  // get payloads
  res->payload = payloadOffset > 0 ? MRReply_ArrayElement(arr, j + payloadOffset) : NULL;
  if (sortKeyOffset > 0) {
    res->sortKey = MRReply_String(MRReply_ArrayElement(arr, j + sortKeyOffset), &res->sortKeyLen);
  } else {
    res->sortKey = NULL;
  }
  if (res->sortKey) {
    if (res->sortKey[0] == '#') {
      char *eptr;
      double d = strtod(res->sortKey + 1, &eptr);
      if (eptr != res->sortKey + 1 && *eptr == 0) {
        res->sortKeyNum = d;
      }
    } else if (!strncmp(res->sortKey, "none", 4)) {
      res->sortKey = NULL;
    }
    // fprintf(stderr, "Sort key string '%s', num '%f\n", res->sortKey, res->sortKeyNum);
  }
  return res;
}

static void getReplyOffsets(const searchRequestCtx *ctx, searchReplyOffsets *offsets) {

  /**
   * Reply format
   *
   * ID
   * SCORE         ---| optional - only if WITHSCORES was given, or SORTBY section was not given.
   * Payload
   * Sort field    ---|
   * ...              | special cases - SORTBY, TOPK. Sort key is always first for backwords comptability.
   * ...           ---|
   * First field
   *
   *
   */

  if (ctx->withScores || !ctx->withSortby) {
    offsets->step = 3;  // 1 for key, 1 for score, 1 for fields
    offsets->score = 1;
    offsets->firstField = 2;
  } else {
    offsets->score = -1;
    offsets->step = 2;  // 1 for key, 1 for fields
    offsets->firstField = 1;
  }
  offsets->payload = -1;
  offsets->sortKey = -1;

  if (ctx->withPayload) {  // save an extra step for payloads
    offsets->step++;
    offsets->payload = offsets->firstField;
    offsets->firstField++;
  }

  // Update the offsets for the special case after determining score, payload, field.
  size_t specialCaseStartOffset = offsets->firstField;
  size_t specialCasesMaxOffset = 0;
  if(ctx->specialCases) {
    size_t nSpecialCases = array_len(ctx->specialCases);
    for(size_t i =0; i < nSpecialCases; i++) {
      switch (ctx->specialCases[i]->specialCaseType)
      {
      case SPECIAL_CASE_KNN: {
        ctx->specialCases[i]->knn.offset+=specialCaseStartOffset;
        specialCasesMaxOffset = MAX(specialCasesMaxOffset, ctx->specialCases[i]->knn.offset);
        break;
      }
      case SPECIAL_CASE_SORTBY: {
        ctx->specialCases[i]->sortby.offset += specialCaseStartOffset;
        offsets->sortKey = ctx->specialCases[i]->sortby.offset;
        specialCasesMaxOffset = MAX(specialCasesMaxOffset, ctx->specialCases[i]->sortby.offset);
        break;
      }
      case SPECIAL_CASE_NONE:
      default:
        break;
      }
    }
  }

  if(specialCasesMaxOffset > 0) {
    offsets->firstField=specialCasesMaxOffset+1;
    offsets->step=offsets->firstField+1;
  }
  else if(ctx->withSortingKeys) {
    offsets->step++;
    offsets->sortKey = offsets->firstField++;
  }

  // nocontent - one less field, and the offset is -1 to avoid parsing it
  if (ctx->noContent) {
    offsets->step--;
    offsets->firstField = -1;
  }
}


/************************** Result processing callbacks **********************/

static int cmp_scored_results(const void *p1, const void *p2, const void *udata) {
  const scoredSearchResultWrapper* s1= p1;
  const scoredSearchResultWrapper* s2 = p2;
  double score1 = s1->score;
  double score2 = s2->score;
  if (score1 < score2) {
    return -1;
  } else if (score1 > score2) {
    return 1;
  }
  return cmpStrings(s1->result->id, s1->result->idLen, s2->result->id, s2->result->idLen);
}

static void proccessKNNSearchReply(MRReply *arr, searchReducerCtx *rCtx, RedisModuleCtx *ctx) {
  if (arr == NULL) {
    return;
  }
  if (MRReply_Type(arr) == MR_REPLY_ERROR) {
    rCtx->lastError = arr;
    return;
  }
  if (MRReply_Type(arr) != MR_REPLY_ARRAY || MRReply_Length(arr) == 0) {
    // Empty reply??
    return;
  }

  searchRequestCtx *req = rCtx->searchCtx;

  size_t len = MRReply_Length(arr);

  int step = rCtx->offsets.step;
  specialCaseCtx* reduceSpecialCaseCtx = rCtx->reduceSpecialCaseCtx;
  int scoreOffset = reduceSpecialCaseCtx->knn.offset;
  for (int j = 1; j < len; j += step) {
    if (j + step > len) {
      RedisModule_Log(
          ctx, "warning",
          "got a bad reply from redisearch, reply contains less parameters then expected");
      rCtx->errorOccured = true;
      break;
    }
    searchResult *res = newResult(rCtx->cachedResult, arr, j, &rCtx->offsets , rCtx->searchCtx->withExplainScores);
    if (!res || !res->id) {
      RedisModule_Log(ctx, "warning", "got an unexpected argument when parsing redisearch results");
      rCtx->errorOccured = true;
      // invalid result - usually means something is off with the response, and we should just
      // quit this response
      rCtx->cachedResult = res;
      break;
    } else {
      rCtx->cachedResult = NULL;
    }

    size_t len;
    char* score = MRReply_String(MRReply_ArrayElement(arr, j + scoreOffset), &len);
    RedisModule_Assert(score[0] == '#');
    char *eptr;
    double d = strtod(score + 1, &eptr);
    RedisModule_Assert(eptr != res->sortKey + 1 && *eptr == 0);

    // As long as we don't have k results, keep insert
    if (heap_count(reduceSpecialCaseCtx->knn.pq) < reduceSpecialCaseCtx->knn.k) {
      scoredSearchResultWrapper* resWrapper = rm_malloc(sizeof(scoredSearchResultWrapper));
      resWrapper->result = res;
      resWrapper->score = d;
      heap_offerx(reduceSpecialCaseCtx->knn.pq, resWrapper);
    } else {
      // Check for upper bound
      scoredSearchResultWrapper tmpWrapper;
      tmpWrapper.result = res;
      tmpWrapper.score = d;
      scoredSearchResultWrapper *largest = heap_peek(reduceSpecialCaseCtx->knn.pq);
      int c = cmp_scored_results(&tmpWrapper, largest, rCtx->searchCtx);
      if (c < 0) {
        scoredSearchResultWrapper* resWrapper = rm_malloc(sizeof(scoredSearchResultWrapper));
        resWrapper->result = res;
        resWrapper->score = d;
        // Current result is smaller then upper bound, replace them.
        largest = heap_poll(reduceSpecialCaseCtx->knn.pq);
        heap_offerx(reduceSpecialCaseCtx->knn.pq, resWrapper);
        rCtx->cachedResult = largest->result;
        rm_free(largest);
      } else {
        rCtx->cachedResult = res;
      }
      else {
        rCtx->cachedResult = res;
      }
    }
  }
}

static void processSearchReply(MRReply *arr, searchReducerCtx *rCtx, RedisModuleCtx *ctx) {
  if (arr == NULL) {
    return;
  }
  if (MRReply_Type(arr) == MR_REPLY_ERROR) {
    rCtx->lastError = arr;
    return;
  }
  if (MRReply_Type(arr) != MR_REPLY_ARRAY || MRReply_Length(arr) == 0) {
    // Empty reply??
    return;
  }

  searchRequestCtx *req = rCtx->searchCtx;

  // first element is always the total count
  rCtx->totalReplies += MRReply_Integer(MRReply_ArrayElement(arr, 0));
  size_t len = MRReply_Length(arr);

  int step = rCtx->offsets.step;
  // fprintf(stderr, "Step %d, scoreOffset %d, fieldsOffset %d, sortKeyOffset %d\n", step,
  //         scoreOffset, fieldsOffset, sortKeyOffset);
  for (int j = 1; j < len; j += step) {
    if (j + step > len) {
      RedisModule_Log(
          ctx, "warning",
          "got a bad reply from redisearch, reply contains less parameters then expected");
      rCtx->errorOccured = true;
      break;
    }
    searchResult *res = newResult(rCtx->cachedResult, arr, j, &rCtx->offsets , rCtx->searchCtx->withExplainScores);
    if (!res || !res->id) {
      RedisModule_Log(ctx, "warning", "got an unexpected argument when parsing redisearch results");
      rCtx->errorOccured = true;
      // invalid result - usually means something is off with the response, and we should just
      // quit this response
      rCtx->cachedResult = res;
      break;
    } else {
      rCtx->cachedResult = NULL;
    }

    // fprintf(stderr, "Response %d result %d Reply docId %s score: %f sortkey %f\n", i, j,
    //         res->id, res->score, res->sortKeyNum);

    // TODO: minmax_heap?
    if (heap_count(rCtx->pq) < heap_size(rCtx->pq)) {
      // printf("Offering result score %f\n", res->score);
      heap_offerx(rCtx->pq, res);

    } else {
      searchResult *smallest = heap_peek(rCtx->pq);
      int c = cmp_results(res, smallest, rCtx->searchCtx);
      if (c < 0) {
        smallest = heap_poll(rCtx->pq);
        heap_offerx(rCtx->pq, res);
        rCtx->cachedResult = smallest;
      } else {
        rCtx->cachedResult = res;
        if (rCtx->searchCtx->withSortby) {
          // If the result is lower than the last result in the heap,
          // AND there is a user-defined sort order - we can stop now
          break;
        }
      }
    }
  }
}

/************************ Result post processing callbacks ********************/


static void noOpPostProcess(searchReducerCtx *rCtx){
  return;
}

static void knnPostProcess(searchReducerCtx *rCtx) {
  specialCaseCtx* reducerSpecialCaseCtx = rCtx->reduceSpecialCaseCtx;
  RedisModule_Assert(reducerSpecialCaseCtx->specialCaseType == SPECIAL_CASE_KNN);
  if(reducerSpecialCaseCtx->knn.pq) {
    size_t numberOfResults = heap_count(reducerSpecialCaseCtx->knn.pq);
    for (size_t i = 0; i < numberOfResults; i++) {
      scoredSearchResultWrapper* wrappedResult = heap_poll(reducerSpecialCaseCtx->knn.pq);
      searchResult* res = wrappedResult->result;
      rm_free(wrappedResult);
      if(heap_count(rCtx->pq) < heap_size(rCtx->pq)) {
        heap_offerx(rCtx->pq, res);
      }
      else {
        searchResult *smallest = heap_peek(rCtx->pq);
        int c = cmp_results(res, smallest, rCtx->searchCtx);
        if (c < 0) {
          smallest = heap_poll(rCtx->pq);
          heap_offerx(rCtx->pq, res);
          rm_free(smallest);
        } else {
          rm_free(res);
        }
      }
    }
    heap_free(reducerSpecialCaseCtx->knn.pq);
  }
  // We can always get at most K results
  rCtx->totalReplies = heap_count(rCtx->pq);

}

static void sendSearchResults(RedisModuleCtx *ctx, searchReducerCtx *rCtx) {
  // Reverse the top N results

  rCtx->postProcess((struct searchReducerCtx *)rCtx);

  searchRequestCtx *req = rCtx->searchCtx;

  // Number of results to actually return
  size_t num = req->requestedResultsCount;

  size_t qlen = heap_count(rCtx->pq);
  size_t pos = qlen;

  // Load the results from the heap into a sorted array. Free the items in
  // the heap one-by-one so that we don't have to go through them again
  searchResult *results[qlen];
  while (pos) {
    results[--pos] = heap_poll(rCtx->pq);
  }
  heap_free(rCtx->pq);
  rCtx->pq = NULL;

  RedisModule_ReplyWithArray(ctx, REDISMODULE_POSTPONED_ARRAY_LEN);
  RedisModule_ReplyWithLongLong(ctx, rCtx->totalReplies);
  size_t len = 1;

  for (pos = rCtx->searchCtx->offset; pos < qlen && pos < num; pos++) {
    searchResult *res = results[pos];
    RedisModule_ReplyWithStringBuffer(ctx, res->id, res->idLen);
    len++;
    if (req->withScores) {
      if (req->withExplainScores) {
        RedisModule_ReplyWithArray(ctx, 2);
      }
      RedisModule_ReplyWithDouble(ctx, res->score);
      if (req->withExplainScores) {
          MR_ReplyWithMRReply(ctx, res->explainScores);
      }
      len++;
    }
    if (req->withPayload) {

      MR_ReplyWithMRReply(ctx, res->payload);
      len++;
    }
    if (req->withSortingKeys && req->withSortby) {
      len++;
      if (res->sortKey) {
        RedisModule_ReplyWithStringBuffer(ctx, res->sortKey, res->sortKeyLen);
      } else {
        RedisModule_ReplyWithNull(ctx);
      }
    }
    if (!req->noContent) {
      MR_ReplyWithMRReply(ctx, res->fields);
      len++;
    }
  }
  RedisModule_ReplySetArrayLength(ctx, len);

  // Free the sorted results
  for (pos = 0; pos < qlen; pos++) {
    rm_free(results[pos]);
  }
}

/**
 * This function is used to print profiles received from the shards.
 * It is used by both SEARCH and AGGREGATE.
 */
size_t PrintShardProfile(RedisModuleCtx *ctx, int count, MRReply **replies, int isSearch) {
  size_t retLen = 0;
  // Print information for each shard
  for (int i = 0; i < count; ++i) {
    RedisModule_ReplyWithPrintf(ctx, "Shard #%d", i + 1);
    retLen++;
    // The 1st location always stores the results. On FT.AGGREGATE, the next place stores the
    // cursor ID. The last location (2nd for FT.SEARCH and 3rd for FT.AGGREGATE) stores the
    // profile information of the shard.
    int idx = isSearch ? 1 : 2;
    MRReply *reply = MRReply_ArrayElement(replies[i], idx);
    int len = MRReply_Length(reply);
    for (int j = 0; j < len; ++j) {
      MR_ReplyWithMRReply(ctx, MRReply_ArrayElement(reply, j));
    }
    retLen += len;
  }
  return retLen;
}

static void profileSearchReply(RedisModuleCtx *ctx, searchReducerCtx *rCtx,
                               int count, MRReply **replies,
                               clock_t totalTime, clock_t postProccesTime) {
  RedisModule_ReplyWithArray(ctx, 2);
  // print results
  sendSearchResults(ctx, rCtx);

  // print profile of shards
  int arrLen = 0;
  RedisModule_ReplyWithArray(ctx, REDISMODULE_POSTPONED_ARRAY_LEN);

  arrLen += PrintShardProfile(ctx, count, replies, 1);

  // print coordinator stats
  RedisModule_ReplyWithSimpleString(ctx, "Coordinator");
  arrLen++;
  // search cmd only do the heap so there is no parsing time
  RedisModule_ReplyWithArray(ctx, 2);
  RedisModule_ReplyWithSimpleString(ctx, "Total Coordinator time");
  RedisModule_ReplyWithDouble(ctx, (double)(clock() - totalTime) / CLOCKS_PER_MILLISEC);
  arrLen++;

  RedisModule_ReplyWithArray(ctx, 2);
  RedisModule_ReplyWithSimpleString(ctx, "Post Proccessing time");
  RedisModule_ReplyWithDouble(ctx, (double)(clock() - postProccesTime) / CLOCKS_PER_MILLISEC);
  arrLen++;

  RedisModule_ReplySetArrayLength(ctx, arrLen);
}

static int searchResultReducer(struct MRCtx *mc, int count, MRReply **replies) {
  clock_t postProccesTime;
  RedisModuleBlockedClient *bc = (RedisModuleBlockedClient *)MRCtx_GetRedisCtx(mc);
  RedisModuleCtx *ctx = RedisModule_GetThreadSafeContext(bc);
  searchRequestCtx *req = MRCtx_GetPrivdata(mc);
  searchReducerCtx rCtx = {NULL};
  int profile = (req->profileArgs > 0);

  int res = REDISMODULE_OK;
  // got no replies - this means timeout
  if (count == 0 || req->limit < 0) {
    res = RedisModule_ReplyWithError(ctx, "Could not send query to cluster");
    goto cleanup;
  }

  if (MRReply_Type(*replies) == MR_REPLY_ERROR) {
    res = MR_ReplyWithMRReply(ctx, *replies);
    goto cleanup;
  }

  rCtx.searchCtx = req;

  // Get reply offsets
  getReplyOffsets(rCtx.searchCtx, &rCtx.offsets);

  // Init results heap.
  size_t num = req->requestedResultsCount;
  rCtx.pq = rm_malloc(heap_sizeof(num));
  heap_init(rCtx.pq, cmp_results, req, num);

  // Default result process and post process operations
  rCtx.processReply = (void (*)(struct redisReply *, struct searchReducerCtx *, RedisModuleCtx *))processSearchReply;
  rCtx.postProcess = (void (*)(struct searchReducerCtx *))noOpPostProcess;


  if(req->specialCases) {
    size_t nSpecialCases = array_len(req->specialCases);
    for(size_t i =0; i < nSpecialCases; i++) {
      if(req->specialCases[i]->specialCaseType == SPECIAL_CASE_KNN) {
        specialCaseCtx* knnCtx = req->specialCases[i];
        rCtx.postProcess = (void (*)(struct searchReducerCtx *))knnPostProcess;
        rCtx.reduceSpecialCaseCtx = knnCtx;
        if(knnCtx->knn.shouldSort) {
          knnCtx->knn.pq = rm_malloc(heap_sizeof(knnCtx->knn.k));
          heap_init(knnCtx->knn.pq, cmp_scored_results, NULL, knnCtx->knn.k);
          rCtx.processReply =(void (*)(struct redisReply *, struct searchReducerCtx *, RedisModuleCtx *))proccessKNNSearchReply;
          rCtx.reduceSpecialCaseCtx = knnCtx;
          break;
        }
      }
    }
  }

  for (int i = 0; i < count; i++) {
    MRReply *reply = (!profile) ? replies[i] : MRReply_ArrayElement(replies[i], 0);
    rCtx.processReply(reply, (struct searchReducerCtx *)&rCtx, ctx);
  }
  if (rCtx.cachedResult) {
    rm_free(rCtx.cachedResult);
  }
  // If we didn't get any results and we got an error - return it.
  // If some shards returned results and some errors - we prefer to show the results we got an not
  // return an error. This might change in the future
  if ((rCtx.totalReplies == 0 && rCtx.lastError != NULL) || rCtx.errorOccured) {
    if (rCtx.lastError) {
      MR_ReplyWithMRReply(ctx, rCtx.lastError);
    } else {
      RedisModule_ReplyWithError(ctx, "could not parse redisearch results");
    }
    goto cleanup;
  }

  if (!profile) {
    sendSearchResults(ctx, &rCtx);
  } else {
    postProccesTime = clock();
    profileSearchReply(ctx, &rCtx, count, replies, req->profileClock, postProccesTime);
  }

cleanup:
  if (rCtx.pq) {
<<<<<<< HEAD
    searchResult *sr;
    while ((sr = heap_poll(rCtx.pq))) {
      free(sr);
=======
    searchResult *res;
    while ((res = heap_poll(rCtx.pq))) {
      rm_free(res);
>>>>>>> cdd86fa6
    }
    heap_free(rCtx.pq);
  }

  searchRequestCtx_Free(req);
  RS_CHECK_FUNC(RedisModule_BlockedClientMeasureTimeEnd, bc);
  RedisModule_UnblockClient(bc, mc);
  RedisModule_FreeThreadSafeContext(ctx);
  MR_requestCompleted();
  MRCtx_Free(mc);
  return res;
}

int FirstPartitionCommandHandler(RedisModuleCtx *ctx, RedisModuleString **argv, int argc,
                                 MRReduceFunc reducer, struct MRCtx *mrCtx) {

  MRCommand cmd = MR_NewCommandFromRedisStrings(argc, argv);
  /* Replace our own FT command with _FT. command */
  MRCommand_SetPrefix(&cmd, "_FT");

  /* Rewrite the sharding key based on the partitioning key */
  SearchCluster_RewriteCommandToFirstPartition(GetSearchCluster(), &cmd);

  MR_MapSingle(mrCtx, reducer, cmd);

  return REDISMODULE_OK;
}

int FirstShardCommandHandler(RedisModuleCtx *ctx, RedisModuleString **argv, int argc) {

  if (!SearchCluster_Ready(GetSearchCluster())) {
    return RedisModule_ReplyWithError(ctx, CLUSTERDOWN_ERR);
  }

  RS_AutoMemory(ctx);

  struct MRCtx *mrCtx = MR_CreateCtx(ctx, NULL);

  return FirstPartitionCommandHandler(ctx, argv, argc, singleReplyReducer, mrCtx);
}

int SynAddCommandHandler(RedisModuleCtx *ctx, RedisModuleString **argv, int argc) {
  if (argc < 3) {
    return RedisModule_WrongArity(ctx);
  }

  if (!SearchCluster_Ready(GetSearchCluster())) {
    return RedisModule_ReplyWithError(ctx, CLUSTERDOWN_ERR);
  }

  RS_AutoMemory(ctx);

  struct MRCtx *mrCtx = MR_CreateCtx(ctx, NULL);

  // reducer is set here so the client will not be unblocked.
  // we need to send SYNFORCEUPDATE commands to the other
  // shards before unblocking the client.
  MRCtx_SetReduceFunction(mrCtx, synonymUpdateFanOutReducer);

  return FirstPartitionCommandHandler(ctx, argv, argc, synonymAddFailedReducer, mrCtx);
}

/* ft.ADD {index} ... */
int SingleShardCommandHandler(RedisModuleCtx *ctx, RedisModuleString **argv, int argc) {

  if (argc < 2) {
    return RedisModule_WrongArity(ctx);
  }
  if (!SearchCluster_Ready(GetSearchCluster())) {
    return RedisModule_ReplyWithError(ctx, CLUSTERDOWN_ERR);
  }
  RS_AutoMemory(ctx);

  MRCommand cmd = MR_NewCommandFromRedisStrings(argc, argv);
  /* Replace our own FT command with _FT. command */
  MRCommand_SetPrefix(&cmd, "_FT");
//  int partPos = MRCommand_GetPartitioningKey(&cmd);
//
//  /* Rewrite the sharding key based on the partitioning key */
//  if (partPos > 0) {
//    SearchCluster_RewriteCommand(GetSearchCluster(), &cmd, partPos);
//  }
//
//  /* Rewrite the partitioning key as well */
//
//  if (MRCommand_GetFlags(&cmd) & MRCommand_MultiKey) {
//    if (partPos > 0) {
//      SearchCluster_RewriteCommandArg(GetSearchCluster(), &cmd, partPos, partPos);
//    }
//  }
  // MRCommand_Print(&cmd);
  MR_MapSingle(MR_CreateCtx(ctx, NULL), singleReplyReducer, cmd);

  return REDISMODULE_OK;
}

/* FT.MGET {idx} {key} ... */
int MGetCommandHandler(RedisModuleCtx *ctx, RedisModuleString **argv, int argc) {

  if (argc < 3) {
    return RedisModule_WrongArity(ctx);
  }
  // Check that the cluster state is valid
  if (!SearchCluster_Ready(GetSearchCluster())) {
    return RedisModule_ReplyWithError(ctx, CLUSTERDOWN_ERR);
  }
  RS_AutoMemory(ctx);

  MRCommand cmd = MR_NewCommandFromRedisStrings(argc, argv);
  /* Replace our own FT command with _FT. command */
  MRCommand_SetPrefix(&cmd, "_FT");
//  for (int i = 2; i < argc; i++) {
//    SearchCluster_RewriteCommandArg(GetSearchCluster(), &cmd, i, i);
//  }

  MRCommandGenerator cg = SearchCluster_MultiplexCommand(GetSearchCluster(), &cmd);
  struct MRCtx *mrctx = MR_CreateCtx(ctx, NULL);
  MR_SetCoordinationStrategy(mrctx, MRCluster_MastersOnly | MRCluster_FlatCoordination);
  MR_Map(mrctx, mergeArraysReducer, cg, true);
  cg.Free(cg.ctx);
  return REDISMODULE_OK;
}

int SpellCheckCommandHandler(RedisModuleCtx *ctx, RedisModuleString **argv, int argc) {
  if (argc < 3) {
    return RedisModule_WrongArity(ctx);
  }
  // Check that the cluster state is valid
  if (!SearchCluster_Ready(GetSearchCluster())) {
    return RedisModule_ReplyWithError(ctx, CLUSTERDOWN_ERR);
  }
  RS_AutoMemory(ctx);

  MRCommand cmd = MR_NewCommandFromRedisStrings(argc, argv);
  /* Replace our own FT command with _FT. command */
  MRCommand_SetPrefix(&cmd, "_FT");

  MRCommandGenerator cg = SearchCluster_MultiplexCommand(GetSearchCluster(), &cmd);
  struct MRCtx *mrctx = MR_CreateCtx(ctx, NULL);
  MR_SetCoordinationStrategy(mrctx, MRCluster_MastersOnly | MRCluster_FlatCoordination);
  MR_Map(mrctx, spellCheckReducer, cg, true);
  cg.Free(cg.ctx);
  return REDISMODULE_OK;
}

static int mastersCommandCommon(RedisModuleCtx *ctx, RedisModuleString **argv, int argc,
                                int isSharded) {
  if (argc < 2) {
    return RedisModule_WrongArity(ctx);
  }
  // Check that the cluster state is valid
  if (!SearchCluster_Ready(GetSearchCluster())) {
    return RedisModule_ReplyWithError(ctx, CLUSTERDOWN_ERR);
  }
  RS_AutoMemory(ctx);

  MRCommand cmd = MR_NewCommandFromRedisStrings(argc, argv);
  /* Replace our own FT command with _FT. command */
  MRCommand_SetPrefix(&cmd, "_FT");
  struct MRCtx *mrctx = MR_CreateCtx(ctx, NULL);

  if (isSharded) {
    MRCommandGenerator cg = SearchCluster_MultiplexCommand(GetSearchCluster(), &cmd);
    MR_SetCoordinationStrategy(mrctx, MRCluster_MastersOnly | MRCluster_FlatCoordination);
    MR_Map(mrctx, allOKReducer, cg, true);
    cg.Free(cg.ctx);
  } else {
    MR_Fanout(mrctx, allOKReducer, cmd, true);
  }
  return REDISMODULE_OK;
}

int MastersFanoutCommandHandler(RedisModuleCtx *ctx, RedisModuleString **argv, int argc) {
  return mastersCommandCommon(ctx, argv, argc, 1);
}

static int MastersUnshardedHandler(RedisModuleCtx *ctx, RedisModuleString **argv, int argc) {
  return mastersCommandCommon(ctx, argv, argc, 0);
}

int FanoutCommandHandler(RedisModuleCtx *ctx, RedisModuleString **argv, int argc) {

  if (argc < 2) {
    return RedisModule_WrongArity(ctx);
  }

  RS_AutoMemory(ctx);

  MRCommand cmd = MR_NewCommandFromRedisStrings(argc, argv);
  /* Replace our own FT command with _FT. command */
  MRCommand_SetPrefix(&cmd, "_FT");

  MRCommandGenerator cg = SearchCluster_MultiplexCommand(GetSearchCluster(), &cmd);
  MR_Map(MR_CreateCtx(ctx, NULL), allOKReducer, cg, true);
  cg.Free(cg.ctx);
  return REDISMODULE_OK;
}

void RSExecDistAggregate(RedisModuleCtx *ctx, RedisModuleString **argv, int argc,
                         struct ConcurrentCmdCtx *cmdCtx);
static int DIST_AGG_THREADPOOL = -1;

static int DistAggregateCommand(RedisModuleCtx *ctx, RedisModuleString **argv, int argc) {

  if (argc < 3) {
    return RedisModule_WrongArity(ctx);
  }
  if (!SearchCluster_Ready(GetSearchCluster())) {
    return RedisModule_ReplyWithError(ctx, CLUSTERDOWN_ERR);
  }
  return ConcurrentSearch_HandleRedisCommandEx(DIST_AGG_THREADPOOL, CMDCTX_NO_GIL,
                                               RSExecDistAggregate, ctx, argv, argc);
}

static void CursorCommandInternal(RedisModuleCtx *ctx, RedisModuleString **argv, int argc, struct ConcurrentCmdCtx *cmdCtx) {
  RSCursorCommand(ctx, argv, argc);
}

static int CursorCommand(RedisModuleCtx *ctx, RedisModuleString **argv, int argc) {
  if (argc < 4) {
    return RedisModule_WrongArity(ctx);
  }
  if (!SearchCluster_Ready(GetSearchCluster())) {
    return RedisModule_ReplyWithError(ctx, CLUSTERDOWN_ERR);
  }
  return ConcurrentSearch_HandleRedisCommandEx(DIST_AGG_THREADPOOL, CMDCTX_NO_GIL,
                                               CursorCommandInternal, ctx, argv, argc);
}

int TagValsCommandHandler(RedisModuleCtx *ctx, RedisModuleString **argv, int argc) {

  if (argc < 3) {
    return RedisModule_WrongArity(ctx);
  }
  // Check that the cluster state is valid
  if (!SearchCluster_Ready(GetSearchCluster())) {
    return RedisModule_ReplyWithError(ctx, CLUSTERDOWN_ERR);
  }
  RS_AutoMemory(ctx);

  MRCommand cmd = MR_NewCommandFromRedisStrings(argc, argv);
  /* Replace our own FT command with _FT. command */
  MRCommand_SetPrefix(&cmd, "_FT");

  MRCommandGenerator cg = SearchCluster_MultiplexCommand(GetSearchCluster(), &cmd);
  MR_Map(MR_CreateCtx(ctx, NULL), uniqueStringsReducer, cg, true);
  cg.Free(cg.ctx);
  return REDISMODULE_OK;
}

int BroadcastCommand(RedisModuleCtx *ctx, RedisModuleString **argv, int argc) {

  if (argc < 2) {
    return RedisModule_WrongArity(ctx);
  }
  // Check that the cluster state is valid
  if (!SearchCluster_Ready(GetSearchCluster())) {
    return RedisModule_ReplyWithError(ctx, CLUSTERDOWN_ERR);
  }
  RS_AutoMemory(ctx);

  MRCommand cmd = MR_NewCommandFromRedisStrings(argc - 1, &argv[1]);
  struct MRCtx *mctx = MR_CreateCtx(ctx, NULL);
  MR_SetCoordinationStrategy(mctx, MRCluster_FlatCoordination);

  if (cmd.num > 1 && MRCommand_GetShardingKey(&cmd) >= 0) {
    MRCommandGenerator cg = SearchCluster_MultiplexCommand(GetSearchCluster(), &cmd);
    MR_Map(mctx, chainReplyReducer, cg, true);
    cg.Free(cg.ctx);
  } else {
    MR_Fanout(mctx, chainReplyReducer, cmd, true);
  }
  return REDISMODULE_OK;
}

int InfoCommandHandler(RedisModuleCtx *ctx, RedisModuleString **argv, int argc) {
  if (argc != 2) {
    // FT.INFO {index}
    return RedisModule_WrongArity(ctx);
  }
  // Check that the cluster state is valid
  if (!SearchCluster_Ready(GetSearchCluster())) {
    return RedisModule_ReplyWithError(ctx, CLUSTERDOWN_ERR);
  }
  RS_AutoMemory(ctx);
  MRCommand cmd = MR_NewCommandFromRedisStrings(argc, argv);
  MRCommand_SetPrefix(&cmd, "_FT");

  struct MRCtx *mctx = MR_CreateCtx(ctx, NULL);
  MRCommandGenerator cg = SearchCluster_MultiplexCommand(GetSearchCluster(), &cmd);
  MR_SetCoordinationStrategy(mctx, MRCluster_FlatCoordination);
  MR_Map(mctx, InfoReplyReducer, cg, true);
  cg.Free(cg.ctx);
  return REDISMODULE_OK;
}

int LocalSearchCommandHandler(RedisModuleCtx *ctx, RedisModuleString **argv, int argc) {

  // MR_UpdateTopology(ctx);
  if (argc < 3) {
    return RedisModule_WrongArity(ctx);
  }
  // Check that the cluster state is valid
  if (!SearchCluster_Ready(GetSearchCluster())) {
    return RedisModule_ReplyWithError(ctx, CLUSTERDOWN_ERR);
  }
  RS_AutoMemory(ctx);

  QueryError status = {0};
  searchRequestCtx *req = rscParseRequest(argv, argc, &status);
  if (!req) {
    RedisModule_ReplyWithError(ctx, QueryError_GetError(&status));
    QueryError_ClearError(&status);
    return REDISMODULE_OK;
  }

  MRCommand cmd = MR_NewCommandFromRedisStrings(argc, argv);

  // replace the LIMIT {offset} {limit} with LIMIT 0 {limit}, because we need all top N to merge
  int limitIndex = RMUtil_ArgExists("LIMIT", argv, argc, 3);
  if (limitIndex && req->limit > 0 && limitIndex < argc - 2) {
    MRCommand_ReplaceArg(&cmd, limitIndex + 1, "0", 1);
  }

  /* Replace our own DFT command with FT. command */
  MRCommand_ReplaceArg(&cmd, 0, "_FT.SEARCH", sizeof("_FT.SEARCH") - 1);

  if (req->withSortby) {
    // if sort by requested we adding the WITHSORTKEYS option anyway immediately after the query.
    // Worst case it will appears twice.
    MRCommand_AppendArgsAtPos(&cmd, 3, 1, "WITHSORTKEYS");
  } else {
    // adding the WITHSCORES option anyway immediately after the query if there is no SORTBY.
    // If user added `WITHSCORES`, it will appear twice.
    MRCommand_AppendArgsAtPos(&cmd, 3, 1, "WITHSCORES");
  }

  MRCommandGenerator cg = SearchCluster_MultiplexCommand(GetSearchCluster(), &cmd);
  struct MRCtx *mrctx = MR_CreateCtx(ctx, req);
  // we prefer the next level to be local - we will only approach nodes on our own shard
  // we also ask only masters to serve the request, to avoid duplications by random
  MR_SetCoordinationStrategy(mrctx, MRCluster_LocalCoordination | MRCluster_MastersOnly);

  MR_Map(mrctx, searchResultReducer, cg, true);
  cg.Free(cg.ctx);
  return REDISMODULE_OK;
}

void sendRequiredFields(searchRequestCtx *req, MRCommand *cmd) {
  size_t specialCasesLen = array_len(req->specialCases);
  size_t offset = 0;
  for(size_t i=0; i < specialCasesLen; i++) {
    specialCaseCtx* ctx = req->specialCases[i];
    switch (ctx->specialCaseType) {
      // Handle sortby
      case SPECIAL_CASE_SORTBY: {
        // Sort by is always the first case.
        RedisModule_Assert(i==0);
        if(req->requiredFields == NULL) {
          req->requiredFields = array_new(const char*, 1);
        }
        req->requiredFields = array_append(req->requiredFields, ctx->sortby.sortKey);
        // Sortkey is the first required key value to return
        ctx->sortby.offset = 0;
        offset++;
        break;
      }
      case SPECIAL_CASE_KNN: {
        // Before requesting for a new field, see if it is not the sortkey.
        if(!ctx->knn.shouldSort) {
            // We have already requested this field, we will not append it.
            ctx->knn.offset = 0;
            break;;
        }
        // Fall back into appending new required field.
        if(req->requiredFields == NULL) {
          req->requiredFields = array_new(const char*, 1);
        }
        req->requiredFields = array_append(req->requiredFields, ctx->knn.fieldName);
        ctx->knn.offset = offset++;
        break;
      }
      default:
        break;
    }
  }

  if(req->requiredFields) {
    MRCommand_Append(cmd, "_REQUIRED_FIELDS", strlen("_REQUIRED_FIELDS"));
    int numberOfFields = array_len(req->requiredFields);
    char snum[8] = {0};
    sprintf(snum, "%d", numberOfFields);
    MRCommand_Append(cmd, snum, strlen(snum));
    for(size_t i = 0; i < numberOfFields; i++) {
        MRCommand_Append(cmd, req->requiredFields[i], strlen(req->requiredFields[i]));
    }
  }
}

int FlatSearchCommandHandler(RedisModuleBlockedClient *bc, RedisModuleString **argv, int argc) {
  QueryError status = {0};
  searchRequestCtx *req = rscParseRequest(argv, argc, &status);

  if (!req) {
    RedisModuleCtx* clientCtx = RedisModule_GetThreadSafeContext(bc);
    RedisModule_ReplyWithError(clientCtx, QueryError_GetError(&status));
    QueryError_ClearError(&status);
    RS_CHECK_FUNC(RedisModule_BlockedClientMeasureTimeEnd, bc);
    RedisModule_UnblockClient(bc, NULL);
    RedisModule_FreeThreadSafeContext(clientCtx);
    return REDISMODULE_OK;
  }

  MRCommand cmd = MR_NewCommandFromRedisStrings(argc, argv);

  // replace the LIMIT {offset} {limit} with LIMIT 0 {limit}, because we need all top N to merge
  int limitIndex = RMUtil_ArgExists("LIMIT", argv, argc, 3);
  if (limitIndex && req->limit > 0 && limitIndex < argc - 2) {
    size_t k =0;
    MRCommand_ReplaceArg(&cmd, limitIndex + 1, "0", 1);
    char buf[32];
    snprintf(buf, sizeof(buf), "%lld", req->requestedResultsCount);
    MRCommand_ReplaceArg(&cmd, limitIndex + 2, buf, strlen(buf));
  }

  /* Replace our own FT command with _FT. command */
  if (req->profileArgs == 0) {
    MRCommand_ReplaceArg(&cmd, 0, "_FT.SEARCH", sizeof("_FT.SEARCH") - 1);
  } else {
    MRCommand_ReplaceArg(&cmd, 0, "_FT.PROFILE", sizeof("_FT.PROFILE") - 1);
  }

  // adding the WITHSCORES option only if there is no SORTBY (hence the score is the default sort key)
  if (!req->withSortby) {
    MRCommand_AppendArgsAtPos(&cmd, 3 + req->profileArgs, 1, "WITHSCORES");
  }

  if(req->specialCases) {
    sendRequiredFields(req, &cmd);
  }

  struct MRCtx *mrctx = MR_CreateCtx((RedisModuleCtx *)bc, req);
  // we prefer the next level to be local - we will only approach nodes on our own shard
  // we also ask only masters to serve the request, to avoid duplications by random
  MR_SetCoordinationStrategy(mrctx, MRCluster_FlatCoordination | MRCluster_MastersOnly);

  MRCtx_SetReduceFunction(mrctx, searchResultReducer);
  MR_Fanout(mrctx, NULL, cmd, false);
  return REDISMODULE_OK;
}

typedef struct SearchCmdCtx {
  RedisModuleString **argv;
  int argc;
  RedisModuleBlockedClient* bc;
}SearchCmdCtx;

static void DistSearchCommandHandler(void* pd) {
  SearchCmdCtx* sCmdCtx = pd;
  FlatSearchCommandHandler(sCmdCtx->bc, sCmdCtx->argv, sCmdCtx->argc);
  for (size_t i = 0 ; i < sCmdCtx->argc ; ++i) {\
    RedisModule_FreeString(NULL, sCmdCtx->argv[i]);
  }
  rm_free(sCmdCtx->argv);
  rm_free(sCmdCtx);
}

static int DistSearchCommand(RedisModuleCtx *ctx, RedisModuleString **argv, int argc) {

  if (argc < 3) {
    return RedisModule_WrongArity(ctx);
  }
  if (!SearchCluster_Ready(GetSearchCluster())) {
    return RedisModule_ReplyWithError(ctx, CLUSTERDOWN_ERR);
  }
  RedisModuleBlockedClient* bc = RedisModule_BlockClient(ctx, NULL, NULL, NULL, 0);
  SearchCmdCtx* sCmdCtx = rm_malloc(sizeof(*sCmdCtx));
  sCmdCtx->argv = rm_malloc(sizeof(RedisModuleString*) * argc);
  for (size_t i = 0 ; i < argc ; ++i) {
#ifdef HAVE_REDISMODULE_HOLDSTRING
    sCmdCtx->argv[i] = RedisModule_HoldString(ctx, argv[i]);
#else
    sCmdCtx->argv[i] = argv[i];
    RedisModule_RetainString(ctx, argv[i]);
#endif
  }
  sCmdCtx->argc = argc;
  sCmdCtx->bc = bc;
  RS_CHECK_FUNC(RedisModule_BlockedClientMeasureTimeStart, bc);
  ConcurrentSearch_ThreadPoolRun(DistSearchCommandHandler, sCmdCtx, DIST_AGG_THREADPOOL);

  return REDISMODULE_OK;
}

int ProfileCommandHandler(RedisModuleCtx *ctx, RedisModuleString **argv, int argc) {
  if (argc < 5) {
    return RedisModule_WrongArity(ctx);
  }

  if (RMUtil_ArgExists("WITHCURSOR", argv, argc, 3)) {
    return RedisModule_ReplyWithError(ctx, "FT.PROFILE does not support cursor");
  }

  const char *typeStr = RedisModule_StringPtrLen(argv[2], NULL);
  if (RMUtil_ArgExists("SEARCH", argv, 3, 2)) {
    return DistSearchCommand(ctx, argv, argc);
  }
  if (RMUtil_ArgExists("AGGREGATE", argv, 3, 2)) {
    return DistAggregateCommand(ctx, argv, argc);
  }
  return RedisModule_ReplyWithError(ctx, "No `SEARCH` or `AGGREGATE` provided");
}

int ClusterInfoCommand(RedisModuleCtx *ctx, RedisModuleString **argv, int argc) {

  RS_AutoMemory(ctx);

  int n = 0;
  RedisModule_ReplyWithArray(ctx, REDISMODULE_POSTPONED_ARRAY_LEN);

  RedisModule_ReplyWithSimpleString(ctx, "num_partitions");
  n++;
  RedisModule_ReplyWithLongLong(ctx, GetSearchCluster()->size);
  n++;
  RedisModule_ReplyWithSimpleString(ctx, "cluster_type");
  n++;
  RedisModule_ReplyWithSimpleString(
      ctx, clusterConfig.type == ClusterType_RedisLabs ? "redislabs" : "redis_oss");
  n++;

  // Report hash func
  MRClusterTopology *topo = MR_GetCurrentTopology();
  RedisModule_ReplyWithSimpleString(ctx, "hash_func");
  n++;
  if (topo) {
    RedisModule_ReplyWithSimpleString(
        ctx, topo->hashFunc == MRHashFunc_CRC12
                 ? MRHASHFUNC_CRC12_STR
                 : (topo->hashFunc == MRHashFunc_CRC16 ? MRHASHFUNC_CRC16_STR : "n/a"));
  } else {
    RedisModule_ReplyWithSimpleString(ctx, "n/a");
  }
  n++;

  // Report topology
  RedisModule_ReplyWithSimpleString(ctx, "num_slots");
  n++;
  RedisModule_ReplyWithLongLong(ctx, topo ? (long long)topo->numSlots : 0);
  n++;

  RedisModule_ReplyWithSimpleString(ctx, "slots");
  n++;

  if (!topo) {
    RedisModule_ReplyWithNull(ctx);
    n++;

  } else {

    for (int i = 0; i < topo->numShards; i++) {
      MRClusterShard *sh = &topo->shards[i];
      RedisModule_ReplyWithArray(ctx, 2 + sh->numNodes);
      n++;
      RedisModule_ReplyWithLongLong(ctx, sh->startSlot);
      RedisModule_ReplyWithLongLong(ctx, sh->endSlot);
      for (int j = 0; j < sh->numNodes; j++) {
        MRClusterNode *node = &sh->nodes[j];
        RedisModule_ReplyWithArray(ctx, 4);
        RedisModule_ReplyWithSimpleString(ctx, node->id);
        RedisModule_ReplyWithSimpleString(ctx, node->endpoint.host);
        RedisModule_ReplyWithLongLong(ctx, node->endpoint.port);
        RedisModule_ReplyWithString(
            ctx, RedisModule_CreateStringPrintf(ctx, "%s%s",
                                                node->flags & MRNode_Master ? "master " : "slave ",
                                                node->flags & MRNode_Self ? "self" : ""));
      }
    }
  }

  RedisModule_ReplySetArrayLength(ctx, n);
  return REDISMODULE_OK;
}

int UnsuportedOnCluster(RedisModuleCtx *ctx, RedisModuleString **argv, int argc) {
  return RedisModule_ReplyWithError(ctx, "Command not supported on cluster");
}

// A special command for redis cluster OSS, that refreshes the cluster state
int RefreshClusterCommand(RedisModuleCtx *ctx, RedisModuleString **argv, int argc) {

  RS_AutoMemory(ctx);
  MRClusterTopology *topo = RedisCluster_GetTopology(ctx);

  SearchCluster_EnsureSize(ctx, GetSearchCluster(), topo);

  MR_UpdateTopology(topo);
  RedisModule_ReplyWithSimpleString(ctx, "OK");

  return REDISMODULE_OK;
}

int SetClusterCommand(RedisModuleCtx *ctx, RedisModuleString **argv, int argc) {
  RS_AutoMemory(ctx);
  MRClusterTopology *topo = RedisEnterprise_ParseTopology(ctx, argv, argc);
  // this means a parsing error, the parser already sent the explicit error to the client
  if (!topo) {
    return REDISMODULE_ERR;
  }

  SearchCluster_EnsureSize(ctx, GetSearchCluster(), topo);
  // If the cluster hash func or cluster slots has changed, set the new value
  switch (topo->hashFunc) {
    case MRHashFunc_CRC12:
      PartitionCtx_SetSlotTable(&GetSearchCluster()->part, crc12_slot_table,
                                MIN(4096, topo->numSlots));
      break;
    case MRHashFunc_CRC16:
      PartitionCtx_SetSlotTable(&GetSearchCluster()->part, crc16_slot_table,
                                MIN(16384, topo->numSlots));
      break;
    case MRHashFunc_None:
    default:
      // do nothing
      break;
  }

  // send the topology to the cluster
  if (MR_UpdateTopology(topo) != REDISMODULE_OK) {
    // failed update
    MRClusterTopology_Free(topo);
    return RedisModule_ReplyWithError(ctx, "Error updating the topology");
  }

  RedisModule_ReplyWithSimpleString(ctx, "OK");

  return REDISMODULE_OK;
}

/* Perform basic configurations and init all threads and global structures */
int initSearchCluster(RedisModuleCtx *ctx, RedisModuleString **argv, int argc) {
  clusterConfig.type = DetectClusterType();

  RedisModule_Log(ctx, "notice",
                  "Cluster configuration: %ld partitions, type: %d, coordinator timeout: %dms",
                  clusterConfig.numPartitions, clusterConfig.type, clusterConfig.timeoutMS);

  /* Configure cluster injections */
  ShardFunc sf;

  MRClusterTopology *initialTopology = NULL;

  const char **slotTable = NULL;
  size_t tableSize = 0;

  switch (clusterConfig.type) {
    case ClusterType_RedisLabs:
      sf = CRC12ShardFunc;
      slotTable = crc12_slot_table;
      tableSize = 4096;

      break;
    case ClusterType_RedisOSS:
    default:
      // init the redis topology updater loop
      if (InitRedisTopologyUpdater() == REDIS_ERR) {
        RedisModule_Log(ctx, "warning", "Could not init redis cluster topology updater. Aborting");
        return REDISMODULE_ERR;
      }
      sf = CRC16ShardFunc;
      slotTable = crc16_slot_table;
      tableSize = 16384;
  }

  MRCluster *cl = MR_NewCluster(initialTopology, sf, 2);
  MR_Init(cl, clusterConfig.timeoutMS);
  InitGlobalSearchCluster(clusterConfig.numPartitions, slotTable, tableSize);

  return REDISMODULE_OK;
}

/** A dummy command handler, for commands that are disabled when running the module in OSS
 * clusters
 * when it is not an internal OSS build. */
int DisabledCommandHandler(RedisModuleCtx *ctx, RedisModuleString **argv, int argc) {
  return RedisModule_ReplyWithError(ctx, "Module Disabled in Open Source Redis");
}

/** A wrapper function that safely checks whether we are running in OSS cluster when registering
 * commands.
 * If we are, and the module was not compiled for oss clusters, this wrapper will return a pointer
 * to a dummy function disabling the actual handler.
 *
 * If we are running in RLEC or in a special OSS build - we simply return the original command.
 *
 * All coordinator handlers must be wrapped in this decorator.
 */
static RedisModuleCmdFunc SafeCmd(RedisModuleCmdFunc f) {
  if (RSBuildType_g == RSBuildType_Enterprise && clusterConfig.type != ClusterType_RedisLabs) {
    /* If we are running inside OSS cluster and not built for oss, we return the dummy handler */
    return DisabledCommandHandler;
  }

  /* Valid - we return the original function */
  return f;
}

/**
 * Because our indexes are in the form of IDX{something}, a single real index might
 * appear as multiple indexes, using more memory and essentially disabling rate
 * limiting.
 *
 * This works as a hook after every new index is created, to strip the '{' from the
 * cursor name, and use the real name as the entry.
 */
static void addIndexCursor(const IndexSpec *sp) {
  char *s = rm_strdup(sp->name);
  char *end = strchr(s, '{');
  if (end) {
    *end = '\0';
    CursorList_AddSpec(&RSCursors, s, RSCURSORS_DEFAULT_CAPACITY);
  }
  rm_free(s);
}

#define RM_TRY(expr)                                                  \
  if (expr == REDISMODULE_ERR) {                                      \
    RedisModule_Log(ctx, "warning", "Could not run " __STRING(expr)); \
    return REDISMODULE_ERR;                                           \
  }

static void getRedisVersion() {
  RedisModuleCallReply *reply = RedisModule_Call(RSDummyContext, "info", "c", "server");
  assert(RedisModule_CallReplyType(reply) == REDISMODULE_REPLY_STRING);
  size_t len;
  const char *replyStr = RedisModule_CallReplyStringPtr(reply, &len);

  int n = sscanf(replyStr, "# Server\nredis_version:%d.%d.%d", &redisMajorVesion, &redisMinorVesion,
                 &redisPatchVesion);

  assert(n == 3);

  RedisModule_FreeCallReply(reply);
}

/**
 * A wrapper function to override hiredis allocators with redis allocators.
 * It should be called after RedisModule_Init.
 */
void setHiredisAllocators(){
  hiredisAllocFuncs ha = {
    .mallocFn = rm_malloc,
    .callocFn = rm_calloc,
    .reallocFn = rm_realloc,
    .strdupFn = rm_strdup,
    .freeFn = rm_free,
  };

  hiredisSetAllocators(&ha);
}


void Coordinator_CleanupModule(void) {
  MR_Destroy();
  GlobalSearchCluser_Release();
}

void Coordinator_ShutdownEvent(RedisModuleCtx *ctx, RedisModuleEvent eid, uint64_t subevent, void *data) {
  RedisModule_Log(ctx, "notice", "%s", "Begin releasing RediSearch resources on shutdown");
  RediSearch_CleanupModule();
  RedisModule_Log(ctx, "notice", "%s", "End releasing RediSearch resources");
  RedisModule_Log(ctx, "notice", "%s", "Begin releasing Coordinator resources on shutdown");
  Coordinator_CleanupModule();
  RedisModule_Log(ctx, "notice", "%s", "End releasing Coordinator resources");
}

void Initialize_CoordKeyspaceNotifications(RedisModuleCtx *ctx) {
  // To be called after `Initialize_KeyspaceNotifications` as callbacks are overridden.
  if (RedisModule_SubscribeToServerEvent && getenv("RS_GLOBAL_DTORS")) {
    // clear resources when the server exits
    // used only with sanitizer or valgrind
    RedisModule_Log(ctx, "notice", "%s", "Subscribe to clear resources on shutdown");
    RedisModule_SubscribeToServerEvent(ctx, RedisModuleEvent_Shutdown, Coordinator_ShutdownEvent);
  }
}

int __attribute__((visibility("default")))
RedisModule_OnLoad(RedisModuleCtx *ctx, RedisModuleString **argv, int argc) {
  /**

  FT.AGGREGATE gh * LOAD 1 @type GROUPBY 1 @type REDUCE COUNT 0 AS num REDUCE SUM 1 @date SORTBY 2
  @num DESC MAX 10

  */

  printf("RSValue size: %lu\n", sizeof(RSValue));

  if (RedisModule_Init(ctx, REDISEARCH_MODULE_NAME, REDISEARCH_MODULE_VERSION,
                       REDISMODULE_APIVER_1) == REDISMODULE_ERR) {
    return REDISMODULE_ERR;
  }

  setHiredisAllocators();

  if (!RSDummyContext) {
    if (RedisModule_GetDetachedThreadSafeContext) {
      RSDummyContext = RedisModule_GetDetachedThreadSafeContext(ctx);
    } else {
      RSDummyContext = RedisModule_GetThreadSafeContext(NULL);
    }
  }

  getRedisVersion();
  RedisModule_Log(ctx, "notice", "redis version observed by redisearch : %d.%d.%d",
                  redisMajorVesion, redisMinorVesion, redisPatchVesion);

  // Chain the config into RediSearch's global config
  RSConfigOptions_AddConfigs(&RSGlobalConfigOptions, GetClusterConfigOptions());

  // Init RediSearch internal search
  if (RediSearch_InitModuleInternal(ctx, argv, argc) == REDISMODULE_ERR) {
    RedisModule_Log(ctx, "warning", "Could not init search library...");
    return REDISMODULE_ERR;
  }

  // Init the configuration and global cluster structs
  if (initSearchCluster(ctx, argv, argc) == REDISMODULE_ERR) {
    RedisModule_Log(ctx, "warning", "Could not init MR search cluster");
    return REDISMODULE_ERR;
  }

  // Init the aggregation thread pool
  DIST_AGG_THREADPOOL = ConcurrentSearch_CreatePool(RSGlobalConfig.searchPoolSize);

  Initialize_CoordKeyspaceNotifications(ctx);

  // suggestion commands
  RM_TRY(RedisModule_CreateCommand(ctx, "FT.SUGADD", SafeCmd(SingleShardCommandHandler), "readonly",
                                     0, 0, -1));
  RM_TRY(RedisModule_CreateCommand(ctx, "FT.SUGGET", SafeCmd(SingleShardCommandHandler), "readonly",
                                   0, 0, -1));
  RM_TRY(RedisModule_CreateCommand(ctx, "FT.SUGDEL", SafeCmd(SingleShardCommandHandler), "readonly",
                                   0, 0, -1));
  RM_TRY(RedisModule_CreateCommand(ctx, "FT.SUGLEN", SafeCmd(SingleShardCommandHandler), "readonly",
                                   0, 0, -1));

  // read commands
  RM_TRY(RedisModule_CreateCommand(ctx, "FT.GET", SafeCmd(SingleShardCommandHandler), "readonly", 0, 0, -1));
  RM_TRY(RedisModule_CreateCommand(ctx, "FT.MGET", SafeCmd(MGetCommandHandler), "readonly", 0, 0, -1));
  RM_TRY(RedisModule_CreateCommand(ctx, "FT.TAGVALS", SafeCmd(TagValsCommandHandler), "readonly", 0, 0, -1));
  RM_TRY(RedisModule_CreateCommand(ctx, "FT.EXPLAIN", SafeCmd(SingleShardCommandHandler), "readonly", 0, 0, -1));
  if (clusterConfig.type == ClusterType_RedisLabs) {
    RM_TRY(RedisModule_CreateCommand(ctx, "FT.AGGREGATE", SafeCmd(DistAggregateCommand), "readonly", 0, 1, -2));
  } else {
    RM_TRY(RedisModule_CreateCommand(ctx, "FT.AGGREGATE", SafeCmd(DistAggregateCommand), "readonly", 0, 0, -1));
  }
  RM_TRY(RedisModule_CreateCommand(ctx, "FT.INFO", SafeCmd(InfoCommandHandler), "readonly", 0, 0, -1));
  RM_TRY(RedisModule_CreateCommand(ctx, "FT.LSEARCH", SafeCmd(LocalSearchCommandHandler), "readonly", 0, 0, -1));
  RM_TRY(RedisModule_CreateCommand(ctx, "FT.FSEARCH", SafeCmd(DistSearchCommand), "readonly", 0, 0, -1));
  RM_TRY(RedisModule_CreateCommand(ctx, "FT.SEARCH", SafeCmd(DistSearchCommand), "readonly", 0, 0, -1));
  RM_TRY(RedisModule_CreateCommand(ctx, "FT.PROFILE", SafeCmd(ProfileCommandHandler), "readonly", 0, 0, -1));
  if (clusterConfig.type == ClusterType_RedisLabs) {
    RM_TRY(RedisModule_CreateCommand(ctx, "FT.CURSOR", SafeCmd(CursorCommand), "readonly", 3, 1, -3));
  } else {
    RM_TRY(RedisModule_CreateCommand(ctx, "FT.CURSOR", SafeCmd(CursorCommand), "readonly", 0, 0, -1));
  }
  RM_TRY(RedisModule_CreateCommand(ctx, "FT.SYNDUMP", SafeCmd(FirstShardCommandHandler), "readonly", 0, 0, -1));
  RM_TRY(RedisModule_CreateCommand(ctx, "FT._LIST", SafeCmd(FirstShardCommandHandler), "readonly",0, 0, -1));
  RM_TRY(RedisModule_CreateCommand(ctx, "FT.DICTDUMP", SafeCmd(FirstShardCommandHandler), "readonly", 0, 0, -1));
  RM_TRY(RedisModule_CreateCommand(ctx, "FT.SPELLCHECK", SafeCmd(SpellCheckCommandHandler), "readonly", 0, 0, -1));

  if (RSBuildType_g == RSBuildType_OSS) {
    RedisModule_Log(ctx, "notice", "Register write commands");
    // write commands (on enterprise we do not define them, the dmc take care of them)
    RM_TRY(RedisModule_CreateCommand(ctx, "FT.ADD", SafeCmd(SingleShardCommandHandler), "readonly", 0, 0, -1));
    RM_TRY(RedisModule_CreateCommand(ctx, "FT.DEL", SafeCmd(SingleShardCommandHandler), "readonly", 0, 0, -1));
    RM_TRY(RedisModule_CreateCommand(ctx, "FT.CREATE", SafeCmd(MastersFanoutCommandHandler), "readonly", 0, 0, -1));
    RM_TRY(RedisModule_CreateCommand(ctx, "FT._CREATEIFNX", SafeCmd(MastersFanoutCommandHandler), "readonly", 0, 0, -1));
    RM_TRY(RedisModule_CreateCommand(ctx, "FT.ALTER", SafeCmd(MastersFanoutCommandHandler), "readonly", 0, 0, -1));
    RM_TRY(RedisModule_CreateCommand(ctx, "FT._ALTERIFNX", SafeCmd(MastersFanoutCommandHandler), "readonly", 0, 0, -1));
    RM_TRY(RedisModule_CreateCommand(ctx, "FT.DROP", SafeCmd(MastersFanoutCommandHandler), "readonly",0, 0, -1));
    RM_TRY(RedisModule_CreateCommand(ctx, "FT._DROPIFX", SafeCmd(MastersFanoutCommandHandler), "readonly",0, 0, -1));
    RM_TRY(RedisModule_CreateCommand(ctx, "FT.DROPINDEX", SafeCmd(MastersFanoutCommandHandler), "readonly",0, 0, -1));
    RM_TRY(RedisModule_CreateCommand(ctx, "FT._DROPINDEXIFX", SafeCmd(MastersFanoutCommandHandler), "readonly",0, 0, -1));
    RM_TRY(RedisModule_CreateCommand(ctx, "FT.DELETE", SafeCmd(MastersFanoutCommandHandler), "readonly",0, 0, -1));
    RM_TRY(RedisModule_CreateCommand(ctx, "FT.BROADCAST", SafeCmd(BroadcastCommand), "readonly", 0, 0, -1));
    RM_TRY(RedisModule_CreateCommand(ctx, "FT.DICTADD", SafeCmd(MastersFanoutCommandHandler), "readonly", 0, 0, -1));
    RM_TRY(RedisModule_CreateCommand(ctx, "FT.DICTDEL", SafeCmd(MastersFanoutCommandHandler), "readonly", 0, 0, -1));
    RM_TRY(RedisModule_CreateCommand(ctx, "FT.ALIASADD", SafeCmd(MastersFanoutCommandHandler), "readonly", 0, 0, -1));
    RM_TRY(RedisModule_CreateCommand(ctx, "FT._ALIASADDIFNX", SafeCmd(MastersFanoutCommandHandler), "readonly", 0, 0, -1));
    RM_TRY(RedisModule_CreateCommand(ctx, "FT.ALIASDEL", SafeCmd(MastersUnshardedHandler), "readonly", 0, 0, -1));
    RM_TRY(RedisModule_CreateCommand(ctx, "FT._ALIASDELIFX", SafeCmd(MastersUnshardedHandler), "readonly", 0, 0, -1));
    RM_TRY(RedisModule_CreateCommand(ctx, "FT.ALIASUPDATE", SafeCmd(MastersFanoutCommandHandler), "readonly", 0, 0, -1));
    // todo : how to handle those
    RM_TRY(RedisModule_CreateCommand(ctx, "FT.SYNADD", SafeCmd(SynAddCommandHandler), "readonly", 0, 0, -1));
    RM_TRY(RedisModule_CreateCommand(ctx, "FT.SYNUPDATE", SafeCmd(MastersFanoutCommandHandler),"readonly", 0, 0, -1));
    RM_TRY(RedisModule_CreateCommand(ctx, "FT.SYNFORCEUPDATE", SafeCmd(MastersFanoutCommandHandler),"readonly", 0, 0, -1));
  }

  // cluster set commands
  RM_TRY(RedisModule_CreateCommand(ctx, REDISEARCH_MODULE_NAME".CLUSTERSET", SafeCmd(SetClusterCommand), "readonly allow-loading", 0,0, -1));
  RM_TRY(RedisModule_CreateCommand(ctx, REDISEARCH_MODULE_NAME".CLUSTERREFRESH", SafeCmd(RefreshClusterCommand),"readonly", 0, 0, -1));
  RM_TRY(RedisModule_CreateCommand(ctx, REDISEARCH_MODULE_NAME".CLUSTERINFO", SafeCmd(ClusterInfoCommand), "readonly allow-loading",0, 0, -1));

  return REDISMODULE_OK;
}<|MERGE_RESOLUTION|>--- conflicted
+++ resolved
@@ -543,11 +543,7 @@
     return NULL;
   }
 
-<<<<<<< HEAD
-  searchRequestCtx *req = malloc(sizeof *req);
-=======
-  searchRequestCtx *req = rm_malloc(sizeof(searchRequestCtx));
->>>>>>> cdd86fa6
+  searchRequestCtx *req = rm_malloc(sizeof *req);
 
   if (rscParseProfile(req, argv) != REDISMODULE_OK) {
     searchRequestCtx_Free(req);
@@ -711,11 +707,7 @@
   int fieldsOffset = offsets->firstField;
   int payloadOffset = offsets->payload;
   int sortKeyOffset = offsets->sortKey;
-<<<<<<< HEAD
-  searchResult *res = cached ? cached : malloc(sizeof *res);
-=======
-  searchResult *res = cached ? cached : rm_malloc(sizeof(searchResult));
->>>>>>> cdd86fa6
+  searchResult *res = cached ? cached : rm_malloc(sizeof *res);
   res->sortKey = NULL;
   res->sortKeyNum = HUGE_VAL;
   if (MRReply_Type(MRReply_ArrayElement(arr, j)) != MR_REPLY_STRING) {
@@ -936,9 +928,6 @@
       } else {
         rCtx->cachedResult = res;
       }
-      else {
-        rCtx->cachedResult = res;
-      }
     }
   }
 }
@@ -1251,15 +1240,9 @@
 
 cleanup:
   if (rCtx.pq) {
-<<<<<<< HEAD
     searchResult *sr;
     while ((sr = heap_poll(rCtx.pq))) {
-      free(sr);
-=======
-    searchResult *res;
-    while ((res = heap_poll(rCtx.pq))) {
-      rm_free(res);
->>>>>>> cdd86fa6
+      rm_free(sr);
     }
     heap_free(rCtx.pq);
   }
