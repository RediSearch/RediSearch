--- conflicted
+++ resolved
@@ -86,7 +86,7 @@
   int nArrs = 0;
   // Add all the set elements into the dedup dict
   for (int i = 0; i < count; i++) {
-    if (replies[i] && (MRReply_Type(replies[i]) == MR_REPLY_ARRAY 
+    if (replies[i] && (MRReply_Type(replies[i]) == MR_REPLY_ARRAY
     || MRReply_Type(replies[i]) == MR_REPLY_SET)) {
       nArrs++;
       for (size_t j = 0; j < MRReply_Length(replies[i]); j++) {
@@ -378,38 +378,6 @@
   double sortKeyNum;
 } searchResult;
 
-<<<<<<< HEAD
-=======
-typedef enum {
-  SPECIAL_CASE_NONE,
-  SPECIAL_CASE_KNN,
-  SPECIAL_CASE_SORTBY
-} searchRequestSpecialCase;
-
-typedef struct {
-  size_t k;               // K value
-  const char* fieldName;  // Field name
-  bool shouldSort;        // Should run presort before the coordinator sort
-  size_t offset;          // Reply offset
-  heap_t *pq;             // Priority queue
-  QueryNode* queryNode;   // Query node
-} knnContext;
-
-typedef struct {
-  const char* sortKey;  // SortKey name;
-  bool asc;             // Sort order ASC/DESC
-  size_t offset;        // SortKey reply offset
-} sortbyContext;
-
-typedef struct {
-  union {
-    knnContext knn;
-    sortbyContext sortby;
-  };
-  searchRequestSpecialCase specialCaseType;
-} specialCaseCtx;
-
->>>>>>> 018135a8
 struct searchReducerCtx; // Predecleration
 typedef void (*processReplyCB)(MRReply *arr, struct searchReducerCtx *rCtx, RedisModuleCtx *ctx);
 typedef void (*postProcessReplyCB)( struct searchReducerCtx *rCtx);
@@ -488,7 +456,6 @@
   return REDISMODULE_OK;
 }
 
-<<<<<<< HEAD
 
 void setKNNSpecialCase(searchRequestCtx *req, specialCaseCtx *knn_ctx) {
   if(!req->specialCases) {
@@ -523,10 +490,6 @@
 specialCaseCtx *prepareOptionalTopKCase(const char *query_string, RedisModuleString **argv, int argc,
                                         QueryError *status) {
 
-=======
-// Prepare a TOPK special case.
-void prepareOptionalTopKCase(searchRequestCtx *req, RedisModuleString **argv, int argc, QueryError *status) {
->>>>>>> 018135a8
   // First, parse the query params if exists, to set the params in the query parser ctx.
   dict *params = NULL;
   int paramsOffset = RMUtil_ArgExists("PARAMS", argv, argc, 1)+1;
@@ -1341,11 +1304,11 @@
     rm_asprintf(&shard_i, "Shard #%d", i + 1);
     RedisModule_Reply_SimpleString(reply, shard_i);
     rm_free(shard_i);
-  
+
     // The 1st location always stores the results. On FT.AGGREGATE, the next place stores the
     // cursor ID. The last location (2nd for FT.SEARCH and 3rd for FT.AGGREGATE) stores the
     // profile information of the shard.
-    
+
     int idx = isSearch ? 1 : 2;
     MRReply *mr_reply = MRReply_ArrayElement(replies[i], idx);
     int len = MRReply_Length(mr_reply);
@@ -1361,7 +1324,7 @@
     rm_asprintf(&shard_i, "Shard #%d", i + 1);
     RedisModule_Reply_SimpleString(reply, shard_i);
     rm_free(shard_i);
-  
+
     MRReply *profile = MRReply_MapElement(replies[i], "profile");
     if (profile) {
       MR_ReplyWithMRReply(reply, profile);
@@ -1372,7 +1335,7 @@
 static void profileSearchReply(RedisModule_Reply *reply, searchReducerCtx *rCtx,
                                int count, MRReply **replies,
                                clock_t totalTime, clock_t postProccesTime) {
-  bool has_map = RedisModule_HasMap(reply); 
+  bool has_map = RedisModule_HasMap(reply);
   RedisModule_Reply_Map(reply); // root
     // print results
     sendSearchResults(reply, rCtx);
@@ -2066,55 +2029,55 @@
   {
     //reply->resp3 = false;
     RedisModule_Reply_Map(reply); // root
-  
+
     RedisModule_ReplyKV_LongLong(reply, "num_partitions", GetSearchCluster()->size);
-    RedisModule_ReplyKV_SimpleString(reply, "cluster_type", 
+    RedisModule_ReplyKV_SimpleString(reply, "cluster_type",
                                      clusterConfig.type == ClusterType_RedisLabs ? "redislabs" : "redis_oss");
-  
+
     RedisModule_ReplyKV_SimpleString(reply, "hash_func", hash_func_str);
-  
+
     // Report topology
     RedisModule_ReplyKV_LongLong(reply, "num_slots", topo ? (long long)topo->numSlots : 0);
-  
+
     if (!topo) {
       RedisModule_ReplyKV_Null(reply, "slots");
       RedisModule_Reply_MapEnd(reply); // root
       RedisModule_EndReply(reply);
-      return REDISMODULE_OK;    
-    }
-  
+      return REDISMODULE_OK;
+    }
+
     if (reply->resp3) {
       RedisModule_ReplyKV_Array(reply, "slots"); // >slots
       for (int i = 0; i < topo->numShards; i++) {
         MRClusterShard *sh = &topo->shards[i];
-    
+
         RedisModule_Reply_Map(reply); // >>(shards)
         RedisModule_ReplyKV_LongLong(reply, "start", sh->startSlot);
         RedisModule_ReplyKV_LongLong(reply, "end", sh->endSlot);
-  
+
         RedisModule_ReplyKV_Array(reply, "nodes"); // >>>nodes
         for (int j = 0; j < sh->numNodes; j++) {
           MRClusterNode *node = &sh->nodes[j];
           RedisModule_Reply_Map(reply); // >>>>(node)
-  
+
           RedisModule_ReplyKV_SimpleString(reply, "id", node->id);
           RedisModule_ReplyKV_SimpleString(reply, "host", node->endpoint.host);
           RedisModule_ReplyKV_LongLong(reply, "port", node->endpoint.port);
           RedisModuleString *role = RedisModule_CreateStringPrintf(ctx, "%s%s",
             node->flags & MRNode_Master ? "master " : "slave ", node->flags & MRNode_Self ? "self" : "");
           RedisModule_ReplyKV_String(reply, "role", role);
-  
+
           RedisModule_Reply_MapEnd(reply); // >>>>(node)
         }
         RedisModule_Reply_ArrayEnd(reply); // >>>nodes
-      
+
         RedisModule_Reply_MapEnd(reply); // >>(shards)
       }
       RedisModule_Reply_ArrayEnd(reply); // >slots
-  
+
     } else {
     }
-  
+
     RedisModule_Reply_MapEnd(reply); // root
   }
   //-------------------------------------------------------------------------------------------
@@ -2123,28 +2086,28 @@
     RedisModule_Reply_Array(reply); // root
 
     RedisModule_ReplyKV_LongLong(reply, "num_partitions", GetSearchCluster()->size);
-    RedisModule_ReplyKV_SimpleString(reply, "cluster_type", 
+    RedisModule_ReplyKV_SimpleString(reply, "cluster_type",
                                      clusterConfig.type == ClusterType_RedisLabs ? "redislabs" : "redis_oss");
-  
+
     RedisModule_ReplyKV_SimpleString(reply, "hash_func", hash_func_str);
-  
+
     // Report topology
     // Report topology
     RedisModule_ReplyKV_LongLong(reply, "num_slots", topo ? (long long)topo->numSlots : 0);
-  
+
     RedisModule_Reply_SimpleString(reply, "slots");
-  
+
     if (!topo) {
       RedisModule_Reply_Null(reply);
       RedisModule_Reply_ArrayEnd(reply); // root
       RedisModule_EndReply(reply);
-      return REDISMODULE_OK;    
-    }
-  
+      return REDISMODULE_OK;
+    }
+
     for (int i = 0; i < topo->numShards; i++) {
       MRClusterShard *sh = &topo->shards[i];
       RedisModule_Reply_Array(reply); // >shards
-  
+
       RedisModule_Reply_LongLong(reply, sh->startSlot);
       RedisModule_Reply_LongLong(reply, sh->endSlot);
       for (int j = 0; j < sh->numNodes; j++) {
@@ -2158,10 +2121,10 @@
                                     node->flags & MRNode_Self ? "self" : "");
         RedisModule_Reply_ArrayEnd(reply); // >>node
       }
-      
+
       RedisModule_Reply_ArrayEnd(reply); // >shards
     }
-  
+
     RedisModule_Reply_ArrayEnd(reply); // root
   }
   //-------------------------------------------------------------------------------------------
