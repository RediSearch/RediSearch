--- conflicted
+++ resolved
@@ -1641,14 +1641,11 @@
 }
 
 int FlatSearchCommandHandler(RedisModuleBlockedClient *bc, RedisModuleString **argv, int argc) {
-<<<<<<< HEAD
   RedisModuleCtx* ctx = RedisModule_GetThreadSafeContext(NULL);
   RedisModule_AutoMemory(ctx);
   QueryError status = {0};
   searchRequestCtx *req = rscParseRequest(argv, argc, &status);
-=======
-  searchRequestCtx *req = rscParseRequest(argv, argc);
->>>>>>> 6bd429db
+
   if (!req) {
     RedisModuleCtx* clientCtx = RedisModule_GetThreadSafeContext(bc);
     RedisModule_ReplyWithError(clientCtx, QueryError_GetError(&status));
