--- conflicted
+++ resolved
@@ -1655,16 +1655,11 @@
     MRCommand_AppendArgsAtPos(&cmd, 3 + req->profileArgs, 1, "WITHSCORES");
   }
 
-<<<<<<< HEAD
-  struct MRCtx *mrctx = MR_CreateCtx(NULL, req);
-=======
   if(req->specialCases) {
     sendRequiredFields(req, &cmd);
   }
 
-
-  struct MRCtx *mrctx = MR_CreateCtx(ctx, req);
->>>>>>> ac132f45
+  struct MRCtx *mrctx = MR_CreateCtx(NULL, req);
   // we prefer the next level to be local - we will only approach nodes on our own shard
   // we also ask only masters to serve the request, to avoid duplications by random
   MR_SetCoordinationStrategy(mrctx, MRCluster_FlatCoordination | MRCluster_MastersOnly);
