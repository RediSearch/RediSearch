--- conflicted
+++ resolved
@@ -46,12 +46,8 @@
 
 static int netCursorCallback(MRIteratorCallbackCtx *ctx, MRReply *rep, MRCommand *cmd) {
   // Should we assert this??
-<<<<<<< HEAD
   if (MRReply_Type(rep) == MR_REPLY_MAP) { _BB; } //@@
-  if (!rep || MRReply_Type(rep) != MR_REPLY_ARRAY || 
-=======
   if (!rep || MRReply_Type(rep) != MR_REPLY_ARRAY ||
->>>>>>> ed988bdb
              (MRReply_Length(rep) != 2 && MRReply_Length(rep) != 3)) {
     if (MRReply_Type(rep) == MR_REPLY_ERROR) {
       //      printf("Error is '%s'\n", MRReply_String(rep, NULL));
