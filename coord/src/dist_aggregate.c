--- conflicted
+++ resolved
@@ -750,7 +750,7 @@
 }
 
 static void DistAggregateCleanups(RedisModuleCtx *ctx, specialCaseCtx *knnCtx, AREQ *r, RedisModule_Reply *reply, QueryError *status) {
-  assert(QueryError_HasError(status)); // TODO: change!!! to RS_ASSERT once merged with 2.10
+  RS_ASSERT(QueryError_HasError(status));
   QueryError_ReplyAndClear(ctx, status);
   SpecialCaseCtx_Free(knnCtx);
   if (r) AREQ_Free(r);
@@ -782,7 +782,6 @@
 
 // See if we can distribute the plan...
 err:
-<<<<<<< HEAD
   DistAggregateCleanups(ctx, knnCtx, r, reply, &status);
   return;
 }
@@ -832,10 +831,6 @@
     goto err;
   }
 
-=======
-  RS_ASSERT(QueryError_HasError(&status));
-  QueryError_ReplyAndClear(ctx, &status);
->>>>>>> 3d3e505c
   SpecialCaseCtx_Free(knnCtx);
   RedisModule_EndReply(reply);
   return;
