/*
 * Copyright Redis Ltd. 2016 - present
 * Licensed under your choice of the Redis Source Available License 2.0 (RSALv2) or
 * the Server Side Public License v1 (SSPLv1).
 */

#include "result_processor.h"
#include "rmr/rmr.h"
#include "rmutil/util.h"
#include "search_cluster.h"
#include "commands.h"
#include "aggregate/aggregate.h"
#include "dist_plan.h"
#include "coord_module.h"
#include "profile.h"
#include "util/timeout.h"
#include "resp3.h"
#include "coord/src/config.h"

#include <err.h>

// Get cursor command using a cursor id and an existing aggregate command
// Returns true if the cursor is not done (i.e., not depleted)
static bool getCursorCommand(MRReply *res, MRCommand *cmd, MRIteratorCtx *ctx) {
  long long cursorId;
  if (!MRReply_ToInteger(MRReply_ArrayElement(res, 1), &cursorId)) {
    // Invalid format?!
    return false;
  }

  if (cursorId == 0) {
    // Cursor was set to 0, end of reply chain.
    cmd->depleted = true;
    return false;
  }

  RS_LOG_ASSERT(cmd->num >= 2, "Invalid command?!");

  // Check if the coordinator experienced a timeout or not
  bool timedout = MRIteratorCallback_GetTimedOut(ctx);

  MRCommand newCmd;
  char buf[128];
  sprintf(buf, "%lld", cursorId);
  int shardingKey = MRCommand_GetShardingKey(cmd);
  const char *idx = MRCommand_ArgStringPtrLen(cmd, shardingKey, NULL);
  // If we timed out and not in cursor mode, we want to send the shard a DEL
  // command instead of a READ command (here we know it has more results)
  if (timedout && !cmd->forCursor) {
    newCmd = MR_NewCommand(4, "_FT.CURSOR", "DEL", idx, buf);
    newCmd.depleted = true;
    // Mark that the last command was a DEL command
    newCmd.rootCommand = C_DEL;
  } else {
    newCmd = MR_NewCommand(4, "_FT.CURSOR", "READ", idx, buf);
    newCmd.rootCommand = C_READ;
  }

  if(timedout && cmd->forCursor) {
    // Reset the `timedOut` value in case it was set (for next iterations, as
    // we're in cursor mode)
    MRIteratorCallback_ResetTimedOut(ctx);
  }

  newCmd.targetSlot = cmd->targetSlot;
  newCmd.protocol = cmd->protocol;
  newCmd.forCursor = cmd->forCursor;
  MRCommand_Free(cmd);
  *cmd = newCmd;

  return true;
}


static int netCursorCallback(MRIteratorCallbackCtx *ctx, MRReply *rep) {
  MRCommand *cmd = MRIteratorCallback_GetCommand(ctx);

  // If the root command of this reply is a DEL command, we don't want to
  // propagate it up the chain to the client
  if (cmd->rootCommand == C_DEL) {
    if (MRReply_Type(rep) == MR_REPLY_ERROR) {
      RedisModule_Log(NULL, "warning", "Error returned for CURSOR.DEL command from shard");
    }
    // Discard the response, and return REDIS_OK
    MRIteratorCallback_Done(ctx, MRReply_Type(rep) == MR_REPLY_ERROR);
    MRReply_Free(rep);
    return REDIS_OK;
  }

  // Check if an error returned from the shard
  if (MRReply_Type(rep) == MR_REPLY_ERROR) {
    MRIteratorCallback_AddReply(ctx, rep); // to be picked up by getNextReply
    MRIteratorCallback_Done(ctx, 1);
    return REDIS_ERR;
  }

  bool bail_out = MRReply_Type(rep) != MR_REPLY_ARRAY;

  if (!bail_out) {
    size_t len = MRReply_Length(rep);
    if (cmd->protocol == 3) {
      bail_out = len != 2; // (map, cursor)
      if (bail_out) {
        RedisModule_Log(NULL, "warning", "Expected reply of length 2, got %ld", len);
      }
    } else {
      bail_out = len != 2 && len != 3; // (results, cursor) or (results, cursor, profile)
      if (bail_out) {
        RedisModule_Log(NULL, "warning", "Expected reply of length 2 or 3, got %ld", len);
      }
    }
  }

  if (bail_out) {
    RedisModule_Log(NULL, "warning", "An unexpected reply was received from a shard");
    MRReply_Free(rep);
    MRIteratorCallback_Done(ctx, 1);
    return REDIS_ERR;
  }

  // rewrite and resend the cursor command if needed
  int rc = REDIS_OK;
  bool done = !getCursorCommand(rep, cmd, MRIteratorCallback_GetCtx(ctx));

  // Push the reply down the chain
  if (cmd->protocol == 3) // RESP3
  {
    MRReply *map = MRReply_ArrayElement(rep, 0);
    MRReply *results = NULL;
    if (map && MRReply_Type(map) == MR_REPLY_MAP) {
      results = MRReply_MapElement(map, "results");
      if (results && MRReply_Type(results) == MR_REPLY_ARRAY && MRReply_Length(results) > 0) {
        MRIteratorCallback_AddReply(ctx, rep); // to be picked up by getNextReply
        // User code now owns the reply, so we can't free it here ourselves!
        rep = NULL;
      } else {
        done = true;
      }
    } else {
      done = true;
    }
  }
  else // RESP2
  {
    MRReply *results = MRReply_ArrayElement(rep, 0);
    if (results && MRReply_Type(results) == MR_REPLY_ARRAY && MRReply_Length(results) > 1) {
      MRIteratorCallback_AddReply(ctx, rep); // to be picked up by getNextReply
      // User code now owns the reply, so we can't free it here ourselves!
      rep = NULL;
    } else {
      done = true;
    }
  }

  if (done) {
    MRIteratorCallback_Done(ctx, 0);
  } else if (cmd->forCursor) {
    MRIteratorCallback_ProcessDone(ctx);
  } else {
    // resend command
    if (MRIteratorCallback_ResendCommand(ctx, cmd) == REDIS_ERR) {
      MRIteratorCallback_Done(ctx, 1);
      rc = REDIS_ERR;
    }
  }

  if (rep != NULL) {
    // If rep has been set to NULL, it means the callback has been invoked
    MRReply_Free(rep);
  }
  return rc;
}

RSValue *MRReply_ToValue(MRReply *r) {
  if (!r) return RS_NullVal();
  RSValue *v = NULL;
  switch (MRReply_Type(r)) {
    case MR_REPLY_STATUS:
    case MR_REPLY_STRING: {
      size_t l;
      char *s = MRReply_String(r, &l);
      v = RS_NewCopiedString(s, l);
      // v = RS_StringValT(s, l, RSString_Volatile);
      break;
    }
    case MR_REPLY_ERROR: {
      double d = 42;
      MRReply_ToDouble(r, &d);
      v = RS_NumVal(d);
      break;
    }
    case MR_REPLY_INTEGER:
      v = RS_NumVal((double)MRReply_Integer(r));
      break;
    case MR_REPLY_DOUBLE:
      v = RS_NumVal(MRReply_Double(r));
      break;
    case MR_REPLY_MAP: {
      size_t n = MRReply_Length(r);
      RS_LOG_ASSERT(n % 2 == 0, "map of odd length");
      RSValue **map = rm_malloc(n * sizeof(*map));
      for (size_t i = 0; i < n; ++i) {
        MRReply *e = MRReply_ArrayElement(r, i);
        if (i % 2 == 0) {
          RS_LOG_ASSERT(MRReply_Type(e) == MR_REPLY_STRING, "non-string map key");
        }
        map[i] = MRReply_ToValue(e);
      }
      v = RSValue_NewMap(map, n / 2);
      break;
    }
    case MR_REPLY_ARRAY: {
      size_t n = MRReply_Length(r);
      RSValue **arr = rm_malloc(n * sizeof(*arr));
      for (size_t i = 0; i < n; ++i) {
        arr[i] = MRReply_ToValue(MRReply_ArrayElement(r, i));
      }
      v = RSValue_NewArrayEx(arr, n, RSVAL_ARRAY_ALLOC | RSVAL_ARRAY_NOINCREF);
      break;
    }
    case MR_REPLY_NIL:
      v = RS_NullVal();
      break;
    default:
      v = RS_NullVal();
      break;
  }
  return v;
}

typedef struct {
  ResultProcessor base;
  struct {
    MRReply *root;  // Root reply. We need to free this when done with the rows
    MRReply *rows;  // Array containing reply rows for quick access
  } current;
  // Lookup - the rows are written in here
  RLookup *lookup;
  size_t curIdx;
  MRIterator *it;
  MRCommand cmd;
  MRCommandGenerator cg;
  AREQ *areq;

  // profile vars
  MRReply **shardsProfile;
  int shardsProfileIdx;
} RPNet;

static int getNextReply(RPNet *nc) {
  if (nc->cmd.forCursor) {
    // if there are no more than `clusterConfig.cursorReplyThreshold` replies, trigger READs at the shards.
    // TODO: could be replaced with a query specific configuration
    if (!MR_ManuallyTriggerNextIfNeeded(nc->it, clusterConfig.cursorReplyThreshold)) {
      // No more replies
      nc->current.root = NULL;
      nc->current.rows = NULL;
      return 0;
    }
  }
  MRReply *root = MRIterator_Next(nc->it);
  if (root == MRITERATOR_DONE) {
    // No more replies
    nc->current.root = NULL;
    nc->current.rows = NULL;
    return 0;
  }

  // Check if an error was returned
  if(MRReply_Type(root) == MR_REPLY_ERROR) {
    nc->current.root = root;
    return 1;
  }

  MRReply *rows = MRReply_ArrayElement(root, 0);
  if (   rows == NULL
      || (MRReply_Type(rows) != MR_REPLY_ARRAY && MRReply_Type(rows) != MR_REPLY_MAP)
      || MRReply_Length(rows) == 0) {
    MRReply_Free(root);
    root = NULL;
    rows = NULL;
    RedisModule_Log(NULL, "warning", "An empty reply was received from a shard");
  }

  // invariant: either rows == NULL or least one row exists

  nc->current.root = root;
  nc->current.rows = rows;

  assert(   !nc->current.rows
         || MRReply_Type(nc->current.rows) == MR_REPLY_ARRAY
         || MRReply_Type(nc->current.rows) == MR_REPLY_MAP);
  return 1;
}

static const RLookupKey *keyForField(RPNet *nc, const char *s) {
  for (const RLookupKey *kk = nc->lookup->head; kk; kk = kk->next) {
    if (!strcmp(kk->name, s)) {
      return kk;
    }
  }
  return NULL;
}

void processResultFormat(uint32_t *flags, MRReply *map) {
  // Logic of which format to use is done by the shards
  MRReply *format = MRReply_MapElement(map, "format");
  RS_LOG_ASSERT(format, "missing format specification");
  if (MRReply_StringEquals(format, "EXPAND", false)) {
    *flags |= QEXEC_FORMAT_EXPAND;
  } else {
    *flags &= ~QEXEC_FORMAT_EXPAND;
  }
  *flags &= ~QEXEC_FORMAT_DEFAULT;
}

static int rpnetNext(ResultProcessor *self, SearchResult *r) {
  RPNet *nc = (RPNet *)self;
  MRReply *root = nc->current.root, *rows = nc->current.rows;

  // root (array) has similar structure for RESP2/3:
  // [0] array of results (rows) described right below
  // [1] cursor (int)
  // Or
  // Simple error

  // If root isn't a simple error:
  // rows:
  // RESP2: [ num_results, [ field, value, ... ], ... ]
  // RESP3: { ..., "results": [ { field: value, ... }, ... ], ... }

  // can also get an empty row:
  // RESP2: [] or [ 0 ]
  // RESP3: {}

  if (rows) {
      bool resp3 = MRReply_Type(rows) == MR_REPLY_MAP;
      bool timed_out = false;
      size_t len;
      if (resp3) {
        MRReply *results = MRReply_MapElement(rows, "results");
        RS_LOG_ASSERT(results, "invalid results record: missing 'results' key");
        len = MRReply_Length(results);
      } else {
        len = MRReply_Length(rows);
      }

      if (nc->curIdx == len) {
        long long cursorId = MRReply_Integer(MRReply_ArrayElement(root, 1));

        // in profile mode, save shard's profile info to be returned later
        if (cursorId == 0 && nc->shardsProfile) {
          nc->shardsProfile[nc->shardsProfileIdx++] = root;
        } else {
          // Check for a warning (resp3 only)
          MRReply *warning = MRReply_MapElement(rows, "warning");
          if (resp3 && MRReply_Length(warning) > 0) {
            warning = MRReply_ArrayElement(warning, 0);
            // Set an error to be later picked up and sent as a warning
            // Note: Once we support more than only the timeout warning - extend this
            // behavior to return `RS_RESULT_NONFATAL_ERROR` for which we return
            // a warning only (instead of a simple error).
            if (!strcmp(MRReply_String(warning, NULL), QueryError_Strerror(QUERY_ETIMEDOUT))) {
              timed_out = true;
            }
          }

          MRReply_Free(root);
        }
        nc->current.root = nc->current.rows = root = rows = NULL;

        if (timed_out) {
          return RS_RESULT_TIMEDOUT;
        }
      }
  }

  int new_reply = !root;

  // get the next reply from the channel
  while (!root || !rows || MRReply_Length(rows) == 0) {
    if(TimedOut(&self->parent->sctx->timeout)) {
      // Set the `timedOut` flag in the MRIteratorCtx, later to be read by the
      // callback so that a `CURSOR DEL` command will be dispatched instead of
      // a `CURSOR READ` command.
      MRIteratorCallback_SetTimedOut(MRIterator_GetCtx(nc->it));

      return RS_RESULT_TIMEDOUT;
    } else if (MRIteratorCallback_GetTimedOut(MRIterator_GetCtx(nc->it))) {
      // if timeout was set in previous reads, reset it
      MRIteratorCallback_ResetTimedOut(MRIterator_GetCtx(nc->it));
    }

    if (!getNextReply(nc)) {
      return RS_RESULT_EOF;
    }

    // If an error was returned, propagate it
<<<<<<< HEAD
    if (MRReply_Type(nc->current.root) == MR_REPLY_ERROR) {
      QueryError_SetError(nc->areq->qiter.err, QUERY_EGENERIC,
        MRReply_String(nc->current.root, NULL));
      return RS_RESULT_ERROR;
=======
    if(MRReply_Type(nc->current.root) == MR_REPLY_ERROR) {
      char *strErr = MRReply_String(nc->current.root, NULL);
      if (!strErr
          || strcmp(strErr, "Timeout limit was reached")
          || nc->areq->reqConfig.timeoutPolicy == TimeoutPolicy_Fail) {
        QueryError_SetError(nc->areq->qiter.err, QUERY_EGENERIC, strErr);
        return RS_RESULT_ERROR;
      }
>>>>>>> ed46181f
    }

    root = nc->current.root;
    rows = nc->current.rows;
  }

  // invariant: at least one row exists

  bool resp3 = MRReply_Type(rows) == MR_REPLY_MAP;
  if (new_reply) {
    if (resp3) { // RESP3
      nc->curIdx = 0;
      MRReply *results = MRReply_MapElement(rows, "results");
      RS_LOG_ASSERT(results, "invalid results record: missing 'results' key");
      nc->base.parent->totalResults += MRReply_Length(results);
    } else { // RESP2
      // Get the index from the first
      nc->base.parent->totalResults += MRReply_Integer(MRReply_ArrayElement(rows, 0));
      nc->curIdx = 1;
    }
  }

  if (resp3) // RESP3
  {
    MRReply *results = MRReply_MapElement(rows, "results");
    RS_LOG_ASSERT(results && MRReply_Type(results) == MR_REPLY_ARRAY, "invalid results record");
    MRReply *result = MRReply_ArrayElement(results, nc->curIdx++);
    RS_LOG_ASSERT(result && MRReply_Type(result) == MR_REPLY_MAP, "invalid result record");
    MRReply *fields = MRReply_MapElement(result, "extra_attributes");
    RS_LOG_ASSERT(fields && MRReply_Type(fields) == MR_REPLY_MAP, "invalid fields record");

    processResultFormat(&nc->areq->reqflags, rows);

    for (size_t i = 0; i < MRReply_Length(fields); i += 2) {
      size_t len;
      const char *field = MRReply_String(MRReply_ArrayElement(fields, i), &len);
      MRReply *val = MRReply_ArrayElement(fields, i + 1);
      RSValue *v = MRReply_ToValue(val);
      RLookup_WriteOwnKeyByName(nc->lookup, field, len, &r->rowdata, v);
    }
  }
  else // RESP2
  {
    MRReply *rep = MRReply_ArrayElement(rows, nc->curIdx++);
    for (size_t i = 0; i < MRReply_Length(rep); i += 2) {
      size_t len;
      const char *field = MRReply_String(MRReply_ArrayElement(rep, i), &len);
      RSValue *v = RS_NullVal();
      if (i + 1 < MRReply_Length(rep)) {
        MRReply *val = MRReply_ArrayElement(rep, i + 1);
        v = MRReply_ToValue(val);
      }
      RLookup_WriteOwnKeyByName(nc->lookup, field, len, &r->rowdata, v);
    }
  }
  return RS_RESULT_OK;
}

static int rpnetNext_Start(ResultProcessor *rp, SearchResult *r) {
  RPNet *nc = (RPNet *)rp;
  MRIterator *it = MR_Iterate(nc->cg, netCursorCallback);
  if (!it) {
    return RS_RESULT_ERROR;
  }

  nc->it = it;
  nc->base.Next = rpnetNext;
  return rpnetNext(rp, r);
}

static void rpnetFree(ResultProcessor *rp) {
  RPNet *nc = (RPNet *)rp;

  // the iterator might not be done - some producers might still be sending data, let's wait for
  // them...
  if (nc->it) {
    MRIterator_WaitDone(nc->it, nc->cmd.forCursor);
  }

  nc->cg.Free(nc->cg.ctx);

  if (nc->shardsProfile) {
    for (size_t i = 0; i < nc->shardsProfileIdx; ++i) {
      if (nc->shardsProfile[i] != nc->current.root) {
        MRReply_Free(nc->shardsProfile[i]);
      }
    }
    rm_free(nc->shardsProfile);
  }

  MRReply_Free(nc->current.root);

  if (nc->it) MRIterator_Free(nc->it);
  rm_free(rp);
}

static RPNet *RPNet_New(const MRCommand *cmd, SearchCluster *sc) {
  //  MRCommand_FPrint(stderr, &cmd);
  RPNet *nc = rm_calloc(1, sizeof(*nc));
  nc->cmd = *cmd;
  nc->cg = SearchCluster_MultiplexCommand(sc, &nc->cmd);
  nc->areq = NULL;
  nc->shardsProfileIdx = 0;
  nc->shardsProfile = NULL;
  nc->base.Free = rpnetFree;
  nc->base.Next = rpnetNext_Start;
  nc->base.type = RP_NETWORK;
  return nc;
}

static void buildMRCommand(RedisModuleString **argv, int argc, int profileArgs,
                           AREQDIST_UpstreamInfo *us, MRCommand *xcmd) {
  // We need to prepend the array with the command, index, and query that
  // we want to use.
  const char **tmparr = array_new(const char *, us->nserialized);

  if (profileArgs == 0) {
    tmparr = array_append(tmparr, RS_AGGREGATE_CMD);                         // Command
    tmparr = array_append(tmparr, RedisModule_StringPtrLen(argv[1], NULL));  // Index name
  } else {
    tmparr = array_append(tmparr, RS_PROFILE_CMD);
    tmparr = array_append(tmparr, RedisModule_StringPtrLen(argv[1], NULL));  // Index name
    tmparr = array_append(tmparr, "AGGREGATE");
    if (profileArgs == 3) {
      tmparr = array_append(tmparr, "LIMITED");
    }
    tmparr = array_append(tmparr, "QUERY");
  }

  tmparr = array_append(tmparr, RedisModule_StringPtrLen(argv[2 + profileArgs], NULL));  // Query
  tmparr = array_append(tmparr, "WITHCURSOR");
  // Numeric responses are encoded as simple strings.
  tmparr = array_append(tmparr, "_NUM_SSTRING");

  int argOffset = RMUtil_ArgIndex("DIALECT", argv + 3 + profileArgs, argc - 3 - profileArgs);
  if (argOffset != -1 && argOffset + 3 + 1 + profileArgs < argc) {
    tmparr = array_append(tmparr, "DIALECT");
    tmparr = array_append(tmparr, RedisModule_StringPtrLen(argv[argOffset + 3 + 1 + profileArgs], NULL));  // the dialect
  }

  argOffset = RMUtil_ArgIndex("FORMAT", argv + 3 + profileArgs, argc - 3 - profileArgs);
  if (argOffset != -1 && argOffset + 3 + 1 + profileArgs < argc) {
    tmparr = array_append(tmparr, "FORMAT");
    tmparr = array_append(tmparr, RedisModule_StringPtrLen(argv[argOffset + 3 + 1 + profileArgs], NULL));  // the format
  }

  for (size_t ii = 0; ii < us->nserialized; ++ii) {
    tmparr = array_append(tmparr, us->serialized[ii]);
  }

  *xcmd = MR_NewCommandArgv(array_len(tmparr), tmparr);

  // PARAMS was already validated at AREQ_Compile
  int loc = RMUtil_ArgIndex("PARAMS", argv + 3 + profileArgs, argc - 3 - profileArgs);
  if (loc != -1) {
    long long nargs;
    int rc = RedisModule_StringToLongLong(argv[loc + 3 + 1 + profileArgs], &nargs);

    // append params string including PARAMS keyword and nargs
    for (int i = 0; i < nargs + 2; ++i) {
      MRCommand_AppendRstr(xcmd, argv[loc + 3 + i + profileArgs]);
    }
  }

  // check for timeout argument and append it to the command.
  // If TIMEOUT exists, it was already validated at AREQ_Compile.
  int timeout_index = RMUtil_ArgIndex("TIMEOUT", argv + 3 + profileArgs, argc - 4 - profileArgs);
  if (timeout_index != -1) {
    MRCommand_AppendRstr(xcmd, argv[timeout_index + 3 + profileArgs]);
    MRCommand_AppendRstr(xcmd, argv[timeout_index + 4 + profileArgs]);
  }

  MRCommand_SetPrefix(xcmd, "_FT");

  array_free(tmparr);
}

static void buildDistRPChain(AREQ *r, MRCommand *xcmd, SearchCluster *sc,
                             AREQDIST_UpstreamInfo *us) {
  // Establish our root processor, which is the distributed processor
  RPNet *rpRoot = RPNet_New(xcmd, sc);
  rpRoot->base.parent = &r->qiter;
  rpRoot->lookup = us->lookup;
  rpRoot->areq = r;

  ResultProcessor *rpProfile = NULL;
  if (IsProfile(r)) {
    rpProfile = RPProfile_New(&rpRoot->base, &r->qiter);
  }

  assert(!r->qiter.rootProc);
  // Get the deepest-most root:
  int found = 0;
  for (ResultProcessor *rp = r->qiter.endProc; rp; rp = rp->upstream) {
    if (!rp->upstream) {
      rp->upstream = IsProfile(r) ? rpProfile : &rpRoot->base;
      found = 1;
      break;
    }
  }

  // update root and end with RPNet
  r->qiter.rootProc = &rpRoot->base;
  if (!found) {
    r->qiter.endProc = &rpRoot->base;
  }

  // allocate memory for replies and update endProc if necessary
  if (IsProfile(r)) {
    rpRoot->shardsProfile = rm_malloc(sizeof(*rpRoot->shardsProfile) * sc->size);
    if (!found) {
      r->qiter.endProc = rpProfile;
    }
  }
}

size_t PrintShardProfile_resp2(RedisModule_Reply *reply, int count, MRReply **replies, int isSearch);
size_t PrintShardProfile_resp3(RedisModule_Reply *reply, int count, MRReply **replies);

void printAggProfile(RedisModule_Reply *reply, AREQ *req, bool timedout) {
  clock_t finishTime = clock();

  RedisModule_Reply_Map(reply); // root

    // profileRP replace netRP as end PR
    RPNet *rpnet = (RPNet *)req->qiter.rootProc;

    // Print shards profile
    if (reply->resp3) {
      PrintShardProfile_resp3(reply, rpnet->shardsProfileIdx, rpnet->shardsProfile);
    } else {
      PrintShardProfile_resp2(reply, rpnet->shardsProfileIdx, rpnet->shardsProfile, 0);
    }

    // Print coordinator profile

    RedisModule_ReplyKV_Map(reply, "Coordinator"); // >coordinator

      RedisModule_ReplyKV_Map(reply, "Result processors profile");
      Profile_Print(reply, req, timedout);
      RedisModule_Reply_MapEnd(reply);

      RedisModule_ReplyKV_Double(reply, "Total Coordinator time", (double)(clock() - req->initClock) / CLOCKS_PER_MILLISEC);

    RedisModule_Reply_MapEnd(reply); // >coordinator

  RedisModule_Reply_MapEnd(reply); // root
}

static int parseProfile(RedisModuleString **argv, int argc, AREQ *r) {
  // Profile args
  int profileArgs = 0;
  if (RMUtil_ArgIndex("FT.PROFILE", argv, 1) != -1) {
    profileArgs += 2;     // SEARCH/AGGREGATE + QUERY
    r->initClock = clock();
    r->reqflags |= QEXEC_F_PROFILE;
    if (RMUtil_ArgIndex("LIMITED", argv + 3, 1) != -1) {
      profileArgs++;
      r->reqflags |= QEXEC_F_PROFILE_LIMITED;
    }
    if (RMUtil_ArgIndex("QUERY", argv + 3, 2) == -1) {
      QueryError_SetError(r->qiter.err, QUERY_EPARSEARGS, "No QUERY keyword provided");
      return -1;
    }
  }
  return profileArgs;
}

void RSExecDistAggregate(RedisModuleCtx *ctx, RedisModuleString **argv, int argc,
                         struct ConcurrentCmdCtx *cmdCtx) {
  RedisModule_Reply _reply = RedisModule_NewReply(ctx), *reply = &_reply;
  bool has_map = RedisModule_HasMap(reply);

  // CMD, index, expr, args...
  AREQ *r = AREQ_New();
  QueryError status = {0};
  specialCaseCtx *knnCtx = NULL;

  r->qiter.err = &status;
  r->reqflags |= QEXEC_F_IS_EXTENDED | QEXEC_F_BUILDPIPELINE_NO_ROOT;

  int profileArgs = parseProfile(argv, argc, r);
  if (profileArgs == -1) goto err;
  int rc = AREQ_Compile(r, argv + 2 + profileArgs, argc - 2 - profileArgs, &status);
  if (rc != REDISMODULE_OK) goto err;
  r->profile = printAggProfile;

  unsigned int dialect = r->reqConfig.dialectVersion;
  if(dialect >= 2) {
    // Check if we have KNN in the query string, and if so, parse the query string to see if it is
    // a KNN section in the query. IN that case, we treat this as a SORTBY+LIMIT step.
    if(strcasestr(r->query, "KNN")) {
      knnCtx = prepareOptionalTopKCase(r->query, argv, argc, &status);
      if (QueryError_HasError(&status)) {
        goto err;
      }
      if (knnCtx != NULL) {
        // If we found KNN, add an arange step, so it will be the first step after
        // the root (which is first plan step to be executed after the root).
        AGPLN_AddKNNArrangeStep(&r->ap, knnCtx->knn.k, knnCtx->knn.fieldName);
      }
    }
  }

  // Set the timeout
  updateTimeout(&r->timeoutTime, r->reqConfig.queryTimeoutMS);

  rc = AGGPLN_Distribute(&r->ap, &status);
  if (rc != REDISMODULE_OK) goto err;

  AREQDIST_UpstreamInfo us = {NULL};
  rc = AREQ_BuildDistributedPipeline(r, &us, &status);
  if (rc != REDISMODULE_OK) goto err;

  SearchCluster *sc = GetSearchCluster();

  // Construct the command string
  MRCommand xcmd;
  buildMRCommand(argv , argc, profileArgs, &us, &xcmd);
  xcmd.protocol = is_resp3(ctx) ? 3 : 2;
  xcmd.forCursor = r->reqflags & QEXEC_F_IS_CURSOR;
  xcmd.rootCommand = C_READ;  // Response is equivalent to a `CURSOR READ` response

  // Build the result processor chain
  buildDistRPChain(r, &xcmd, sc, &us);

  if (IsProfile(r)) r->parseTime = clock() - r->initClock;

  // Create the Search context
  // (notice with cursor, we rely on the existing mechanism of AREQ to free the ctx object when the cursor is exhausted)
  r->sctx = rm_new(RedisSearchCtx);
  *r->sctx = SEARCH_CTX_STATIC(ctx, NULL);
  r->sctx->apiVersion = dialect;
  r->sctx->timeout = r->timeoutTime;
  r->qiter.sctx = r->sctx;
  // r->sctx->expanded should be received from shards

  if (r->reqflags & QEXEC_F_IS_CURSOR) {
    // Keep the original concurrent context
    ConcurrentCmdCtx_KeepRedisCtx(cmdCtx);

    StrongRef dummy_spec_ref = {.rm = NULL};
    rc = AREQ_StartCursor(r, reply, dummy_spec_ref, &status, true);

    if (rc != REDISMODULE_OK) {
      goto err;
    }
  } else {
    sendChunk(r, reply, -1);
    AREQ_Free(r);
  }
  SpecialCaseCtx_Free(knnCtx);
  RedisModule_EndReply(reply);
  return;

// See if we can distribute the plan...
err:
  assert(QueryError_HasError(&status));
  QueryError_ReplyAndClear(ctx, &status);
  SpecialCaseCtx_Free(knnCtx);
  AREQ_Free(r);
  RedisModule_EndReply(reply);
  return;
}<|MERGE_RESOLUTION|>--- conflicted
+++ resolved
@@ -396,12 +396,6 @@
     }
 
     // If an error was returned, propagate it
-<<<<<<< HEAD
-    if (MRReply_Type(nc->current.root) == MR_REPLY_ERROR) {
-      QueryError_SetError(nc->areq->qiter.err, QUERY_EGENERIC,
-        MRReply_String(nc->current.root, NULL));
-      return RS_RESULT_ERROR;
-=======
     if(MRReply_Type(nc->current.root) == MR_REPLY_ERROR) {
       char *strErr = MRReply_String(nc->current.root, NULL);
       if (!strErr
@@ -410,7 +404,6 @@
         QueryError_SetError(nc->areq->qiter.err, QUERY_EGENERIC, strErr);
         return RS_RESULT_ERROR;
       }
->>>>>>> ed46181f
     }
 
     root = nc->current.root;
