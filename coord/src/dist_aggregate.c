/*
 * Copyright Redis Ltd. 2016 - present
 * Licensed under your choice of the Redis Source Available License 2.0 (RSALv2) or
 * the Server Side Public License v1 (SSPLv1).
 */

#include "result_processor.h"
#include "rmr/rmr.h"
#include "rmutil/util.h"
#include "search_cluster.h"
#include "commands.h"
#include "aggregate/aggregate.h"
#include "dist_plan.h"
#include "coord_module.h"
#include "profile.h"
#include "util/timeout.h"
#include "resp3.h"

#include <err.h>

// Get cursor command using a cursor id and an existing aggregate command

static int getCursorCommand(MRReply *res, MRCommand *cmd) {
  long long cursorId;
  if (!MRReply_ToInteger(MRReply_ArrayElement(res, 1), &cursorId)) {
    // Invalid format?!
    return 0;
  }

  if (cursorId == 0) {
    // Cursor was set to 0, end of reply chain.
    return 0;
  }
  if (cmd->num < 2) {
    return 0;  // Invalid command!??
  }

  char buf[128];
  sprintf(buf, "%lld", cursorId);
  int shardingKey = MRCommand_GetShardingKey(cmd);
  const char *idx = MRCommand_ArgStringPtrLen(cmd, shardingKey, NULL);
  MRCommand newCmd = MR_NewCommand(4, "_FT.CURSOR", "READ", idx, buf);
  newCmd.targetSlot = cmd->targetSlot;
  newCmd.protocol = cmd->protocol;
  MRCommand_Free(cmd);
  *cmd = newCmd;

  return 1;
}

static int netCursorCallback(MRIteratorCallbackCtx *ctx, MRReply *rep, MRCommand *cmd) {
  // Should we assert this??
  bool bail_out = !rep || MRReply_Type(rep) != MR_REPLY_ARRAY;
  if (!bail_out) {
    size_t len = MRReply_Length(rep);
    if (cmd->protocol == 3) {
      bail_out = len != 2; // (map, cursor)
    } else {
      bail_out = len != 2 && len != 3; // (results, cursor) or (results, cursor, profile)
    }
  }

  if (bail_out) {
    MRReply_Free(rep);
    MRIteratorCallback_Done(ctx, 1);
    RedisModule_Log(NULL, "warning", "An empty reply was received from a shard");
    return REDIS_ERR;
  }

  // rewrite and resend the cursor command if needed
  int rc = REDIS_OK;
  bool done = !getCursorCommand(rep, cmd);

  // Push the reply down the chain
  if (cmd->protocol == 3) // RESP3
  {
    MRReply *map = MRReply_ArrayElement(rep, 0);
    MRReply *results = NULL;
    if (map && MRReply_Type(map) == MR_REPLY_MAP) {
      results = MRReply_MapElement(map, "results");
      if (results && MRReply_Type(results) == MR_REPLY_ARRAY && MRReply_Length(results) > 0) {
        MRIteratorCallback_AddReply(ctx, rep); // to be picked up by getNextReply
        // User code now owns the reply, so we can't free it here ourselves!
        rep = NULL;
      } else {
        done = true;
      }
    } else {
      done = true;
    }
  }
  else // RESP2
  {
    MRReply *results = MRReply_ArrayElement(rep, 0);
    if (results && MRReply_Type(results) == MR_REPLY_ARRAY && MRReply_Length(results) > 1) {
      MRIteratorCallback_AddReply(ctx, rep); // to be picked up by getNextReply
      // User code now owns the reply, so we can't free it here ourselves!
      rep = NULL;
    } else {
      done = true;
    }
  }

  if (done) {
    MRIteratorCallback_Done(ctx, 0);
  } else {
    // resend command
    if (REDIS_ERR == MRIteratorCallback_ResendCommand(ctx, cmd)) {
      MRIteratorCallback_Done(ctx, 1);
      rc = REDIS_ERR;
    }
  }

  if (rep != NULL) {
    // If rep has been set to NULL, it means the callback has been invoked
    MRReply_Free(rep);
  }
  return rc;
}

RSValue *MRReply_ToValue(MRReply *r) {
  if (!r) return RS_NullVal();
  RSValue *v = NULL;
  switch (MRReply_Type(r)) {
    case MR_REPLY_STATUS:
    case MR_REPLY_STRING: {
      size_t l;
      char *s = MRReply_String(r, &l);
      v = RS_NewCopiedString(s, l);
      // v = RS_StringValT(s, l, RSString_Volatile);
      break;
    }
    case MR_REPLY_ERROR: {
      double d = 42;
      MRReply_ToDouble(r, &d);
      v = RS_NumVal(d);
      break;
    }
    case MR_REPLY_INTEGER:
      v = RS_NumVal((double)MRReply_Integer(r));
      break;
    case MR_REPLY_DOUBLE:
      v = RS_NumVal(MRReply_Double(r));
      break;
    case MR_REPLY_MAP:
    case MR_REPLY_ARRAY: {
      RSValue **arr = rm_calloc(MRReply_Length(r), sizeof(*arr));
      for (size_t i = 0; i < MRReply_Length(r); i++) {
        arr[i] = MRReply_ToValue(MRReply_ArrayElement(r, i));
      }
      v = RSValue_NewArrayEx(arr, MRReply_Length(r), RSVAL_ARRAY_ALLOC | RSVAL_ARRAY_NOINCREF);
      break;
    }
    case MR_REPLY_NIL:
      v = RS_NullVal();
      break;
    default:
      v = RS_NullVal();
      break;
  }
  return v;
}

typedef struct {
  ResultProcessor base;
  struct {
    MRReply *root;  // Root reply. We need to free this when done with the rows
    MRReply *rows;  // Array containing reply rows for quick access
  } current;
  // Lookup - the rows are written in here
  RLookup *lookup;
  size_t curIdx;
  MRIterator *it;
  MRCommand cmd;
  MRCommandGenerator cg;

  // profile vars
  MRReply **shardsProfile;
  int shardsProfileIdx;
} RPNet;

static int getNextReply(RPNet *nc) {
  while (1) {
    MRReply *root = MRIterator_Next(nc->it);
    if (root == MRITERATOR_DONE) {
      // No more replies
      nc->current.root = NULL;
      nc->current.rows = NULL;
      return 0;
    }

    MRReply *rows = MRReply_ArrayElement(root, 0);
    if (   rows == NULL
        || (MRReply_Type(rows) != MR_REPLY_ARRAY && MRReply_Type(rows) != MR_REPLY_MAP)
        || MRReply_Length(rows) == 0) {
      MRReply_Free(root);
      root = NULL;
      rows = NULL;
      RedisModule_Log(NULL, "warning", "An empty reply was received from a shard");
    }

    // invariant: either rows == NULL or least one row exists

    nc->current.root = root;
    nc->current.rows = rows;

    assert(   !nc->current.rows
           || MRReply_Type(nc->current.rows) == MR_REPLY_ARRAY
           || MRReply_Type(nc->current.rows) == MR_REPLY_MAP);
    return 1;
  }
}

static const RLookupKey *keyForField(RPNet *nc, const char *s) {
  for (const RLookupKey *kk = nc->lookup->head; kk; kk = kk->next) {
    if (!strcmp(kk->name, s)) {
      return kk;
    }
  }
  return NULL;
}

static int rpnetNext(ResultProcessor *self, SearchResult *r) {
  RPNet *nc = (RPNet *)self;
  MRReply *root = nc->current.root, *rows = nc->current.rows;

  // root (array) has similar structure for RESP2/3:
  // [0] array of results (rows) described right below
  // [1] cursor (int)

  // rows:
  // RESP2: [ num_results, [ field, value, ... ], ... ]
  // RESP3: { ..., "results": [ { field: value, ... }, ... ], ... }

  // can also get an empty row:
  // RESP2: [] or [ 0 ]
  // RESP3: {}

  if (rows) {
      bool resp3 = MRReply_Type(rows) == MR_REPLY_MAP;
      size_t len;
      if (resp3) {
        MRReply *results = MRReply_MapElement(rows, "results");
        RS_LOG_ASSERT(results, "invalid results record: missing 'results' key");
        len = MRReply_Length(results);
      } else {
        len = MRReply_Length(rows);
      }

      if (nc->curIdx == len) {
        long long cursorId = MRReply_Integer(MRReply_ArrayElement(root, 1));

        // in profile mode, save shard's profile info to be returned later
        if (cursorId == 0 && nc->shardsProfile) {
          nc->shardsProfile[nc->shardsProfileIdx++] = root;
        } else {
          MRReply_Free(root);
        }
        nc->current.root = nc->current.rows = root = rows = NULL;
      }
  }

  int new_reply = !root;

  // get the next reply from the channel
  while (!root || !rows || MRReply_Length(rows) == 0) {
      if (!getNextReply(nc)) {
        return RS_RESULT_EOF;
      }

      root = nc->current.root;
      rows = nc->current.rows;
  }

  // invariant: at least one row exists

  bool resp3 = MRReply_Type(rows) == MR_REPLY_MAP;
  if (new_reply) {
    if (resp3) { // RESP3
      nc->curIdx = 0;
      MRReply *results = MRReply_MapElement(rows, "results");
      RS_LOG_ASSERT(results, "invalid results record: missing 'results' key");
      nc->base.parent->totalResults += MRReply_Length(results);
    } else { // RESP2
      // Get the index from the first
      nc->base.parent->totalResults += MRReply_Integer(MRReply_ArrayElement(rows, 0));
      nc->curIdx = 1;
    }
  }

  if (resp3) // RESP3
  {
    MRReply *results = MRReply_MapElement(rows, "results");
    RS_LOG_ASSERT(results && MRReply_Type(results) == MR_REPLY_ARRAY, "invalid results record");
    MRReply *result = MRReply_ArrayElement(results, nc->curIdx++);
    RS_LOG_ASSERT(result && MRReply_Type(result) == MR_REPLY_MAP, "invalid result record");
    MRReply *fields = MRReply_MapElement(result, "fields");
    RS_LOG_ASSERT(fields && MRReply_Type(fields) == MR_REPLY_MAP, "invalid fields record");
    for (size_t i = 0; i < MRReply_Length(fields); i += 2) {
      size_t len;
      const char *field = MRReply_String(MRReply_ArrayElement(fields, i), &len);
      MRReply *val = MRReply_ArrayElement(fields, i + 1);
      RSValue *v = MRReply_ToValue(val);
      RLookup_WriteOwnKeyByName(nc->lookup, field, len, &r->rowdata, v);
    }
  }
  else // RESP2
  {
    MRReply *rep = MRReply_ArrayElement(rows, nc->curIdx++);
    for (size_t i = 0; i < MRReply_Length(rep); i += 2) {
      size_t len;
      const char *field = MRReply_String(MRReply_ArrayElement(rep, i), &len);
      RSValue *v = RS_NullVal();
      if (i + 1 < MRReply_Length(rep)) {
        MRReply *val = MRReply_ArrayElement(rep, i + 1);
        v = MRReply_ToValue(val);
      }
      RLookup_WriteOwnKeyByName(nc->lookup, field, len, &r->rowdata, v);
    }
  }
  return RS_RESULT_OK;
}

static int rpnetNext_Start(ResultProcessor *rp, SearchResult *r) {
  RPNet *nc = (RPNet *)rp;
  MRIterator *it = MR_Iterate(nc->cg, netCursorCallback, NULL);
  if (!it) {
    return RS_RESULT_ERROR;
  }
  nc->it = it;
  nc->base.Next = rpnetNext;
  return rpnetNext(rp, r);
}

static void rpnetFree(ResultProcessor *rp) {
  RPNet *nc = (RPNet *)rp;

  // the iterator might not be done - some producers might still be sending data, let's wait for
  // them...
  if (nc->it) {
    MRIterator_WaitDone(nc->it);
  }

  nc->cg.Free(nc->cg.ctx);

  if (nc->shardsProfile) {
    for (size_t i = 0; i < nc->shardsProfileIdx; ++i) {
      if (nc->shardsProfile[i] != nc->current.root) {
        MRReply_Free(nc->shardsProfile[i]);
      }
    }
    rm_free(nc->shardsProfile);
  }

  if (nc->current.root) {
    MRReply_Free(nc->current.root);
  }

  if (nc->it) MRIterator_Free(nc->it);
  rm_free(rp);
}

static RPNet *RPNet_New(const MRCommand *cmd, SearchCluster *sc) {
  //  MRCommand_FPrint(stderr, &cmd);
  RPNet *nc = rm_calloc(1, sizeof(*nc));
  nc->cmd = *cmd;
  nc->cg = SearchCluster_MultiplexCommand(sc, &nc->cmd);
  nc->shardsProfileIdx = 0;
  nc->shardsProfile = NULL;
  nc->base.Free = rpnetFree;
  nc->base.Next = rpnetNext_Start;
  nc->base.type = RP_NETWORK;
  return nc;
}

static void buildMRCommand(RedisModuleString **argv, int argc, int profileArgs,
                           AREQDIST_UpstreamInfo *us, MRCommand *xcmd) {
  // We need to prepend the array with the command, index, and query that
  // we want to use.
  const char **tmparr = array_new(const char *, us->nserialized);

  if (profileArgs == 0) {
    tmparr = array_append(tmparr, RS_AGGREGATE_CMD);                         // Command
    tmparr = array_append(tmparr, RedisModule_StringPtrLen(argv[1], NULL));  // Index name
  } else {
    tmparr = array_append(tmparr, RS_PROFILE_CMD);
    tmparr = array_append(tmparr, RedisModule_StringPtrLen(argv[1], NULL));  // Index name
    tmparr = array_append(tmparr, "AGGREGATE");
    if (profileArgs == 3) {
      tmparr = array_append(tmparr, "LIMITED");
    }
    tmparr = array_append(tmparr, "QUERY");
  }

  tmparr = array_append(tmparr, RedisModule_StringPtrLen(argv[2 + profileArgs], NULL));  // Query
  tmparr = array_append(tmparr, "WITHCURSOR");
  // Numeric responses are encoded as simple strings.
  tmparr = array_append(tmparr, "_NUM_SSTRING");

  int dialectOffset = RMUtil_ArgIndex("DIALECT", argv + 3 + profileArgs, argc - 3 - profileArgs);
  if (dialectOffset != -1 && dialectOffset + 3 + 1 + profileArgs < argc) {
    tmparr = array_append(tmparr, "DIALECT");
    tmparr = array_append(tmparr, RedisModule_StringPtrLen(argv[dialectOffset + 3 + 1 + profileArgs], NULL));  // the dialect
  }

  for (size_t ii = 0; ii < us->nserialized; ++ii) {
    tmparr = array_append(tmparr, us->serialized[ii]);
  }

  *xcmd = MR_NewCommandArgv(array_len(tmparr), tmparr);

  // PARAMS was already validated at AREQ_Compile
  int loc = RMUtil_ArgIndex("PARAMS", argv + 3 + profileArgs, argc - 3 - profileArgs);
  if (loc != -1) {
    long long nargs;
    int rc = RedisModule_StringToLongLong(argv[loc + 3 + 1 + profileArgs], &nargs);

    // append params string including PARAMS keyword and nargs
    for (int i = 0; i < nargs + 2; ++i) {
      MRCommand_AppendRstr(xcmd, argv[loc + 3 + i + profileArgs]);
    }
  }

  // check for timeout argument and append it to the command
  int timeout_index = RMUtil_ArgIndex("TIMEOUT", argv + 3 + profileArgs, argc - 3 - profileArgs);
  if (timeout_index != -1) {
    MRCommand_AppendRstr(xcmd, argv[timeout_index]);
    MRCommand_AppendRstr(xcmd, argv[timeout_index + 1]);
  }

  MRCommand_SetPrefix(xcmd, "_FT");

  array_free(tmparr);
}

static void buildDistRPChain(AREQ *r, MRCommand *xcmd, SearchCluster *sc,
                             AREQDIST_UpstreamInfo *us) {
  // Establish our root processor, which is the distributed processor
  RPNet *rpRoot = RPNet_New(xcmd, sc);
  rpRoot->base.parent = &r->qiter;
  rpRoot->lookup = us->lookup;

  ResultProcessor *rpProfile = NULL;
  if (IsProfile(r)) {
    rpProfile = RPProfile_New(&rpRoot->base, &r->qiter);
  }

  assert(!r->qiter.rootProc);
  // Get the deepest-most root:
  int found = 0;
  for (ResultProcessor *rp = r->qiter.endProc; rp; rp = rp->upstream) {
    if (!rp->upstream) {
      rp->upstream = IsProfile(r) ? rpProfile : &rpRoot->base;
      found = 1;
      break;
    }
  }

  // update root and end with RPNet
  r->qiter.rootProc = &rpRoot->base;
  if (!found) {
    r->qiter.endProc = &rpRoot->base;
  }

  // allocate memory for replies and update endProc if necessary
  if (IsProfile(r)) {
    rpRoot->shardsProfile = rm_malloc(sizeof(*rpRoot->shardsProfile) * sc->size);
    if (!found) {
      r->qiter.endProc = rpProfile;
    }
  }
}

size_t PrintShardProfile_resp2(RedisModule_Reply *reply, int count, MRReply **replies, int isSearch);
size_t PrintShardProfile_resp3(RedisModule_Reply *reply, int count, MRReply **replies);

void printAggProfile(RedisModule_Reply *reply, AREQ *req) {
  clock_t finishTime = clock();

  RedisModule_Reply_Map(reply); // root

    // profileRP replace netRP as end PR
    RPNet *rpnet = (RPNet *)req->qiter.rootProc;

    // Print shards profile
    if (reply->resp3) {
      PrintShardProfile_resp3(reply, rpnet->shardsProfileIdx, rpnet->shardsProfile);
    } else {
      PrintShardProfile_resp2(reply, rpnet->shardsProfileIdx, rpnet->shardsProfile, 0);
    }

    // Print coordinator profile

    RedisModule_ReplyKV_Map(reply, "Coordinator"); // >coordinator

      RedisModule_ReplyKV_Map(reply, "Result processors profile");
      Profile_Print(reply, req);
      RedisModule_Reply_MapEnd(reply);

      RedisModule_ReplyKV_Double(reply, "Total Coordinator time", (double)(clock() - req->initClock) / CLOCKS_PER_MILLISEC);

    RedisModule_Reply_MapEnd(reply); // >coordinator

  RedisModule_Reply_MapEnd(reply); // root
}

static int parseProfile(RedisModuleString **argv, int argc, AREQ *r) {
  // Profile args
  int profileArgs = 0;
  if (RMUtil_ArgIndex("FT.PROFILE", argv, 1) != -1) {
    profileArgs += 2;     // SEARCH/AGGREGATE + QUERY
    r->initClock = clock();
    r->reqflags |= QEXEC_F_PROFILE;
    if (RMUtil_ArgIndex("LIMITED", argv + 3, 1) != -1) {
      profileArgs++;
      r->reqflags |= QEXEC_F_PROFILE_LIMITED;
    }
    if (RMUtil_ArgIndex("QUERY", argv + 3, 2) == -1) {
      QueryError_SetError(r->qiter.err, QUERY_EPARSEARGS, "No QUERY keyword provided");
      return -1;
    }
  }
  return profileArgs;
}

void RSExecDistAggregate(RedisModuleCtx *ctx, RedisModuleString **argv, int argc,
                         struct ConcurrentCmdCtx *cmdCtx) {
  RedisModule_Reply _reply = RedisModule_NewReply(ctx), *reply = &_reply;
  bool has_map = RedisModule_HasMap(reply);

  // CMD, index, expr, args...
  AREQ *r = AREQ_New();
  QueryError status = {0};
  specialCaseCtx *knnCtx = NULL;

  r->qiter.err = &status;
  r->reqflags |= QEXEC_F_IS_EXTENDED;

  int profileArgs = parseProfile(argv, argc, r);
  if (profileArgs == -1) goto err;
  int rc = AREQ_Compile(r, argv + 2 + profileArgs, argc - 2 - profileArgs, &status);
  if (rc != REDISMODULE_OK) goto err;

  unsigned int dialect = r->reqConfig.dialectVersion;
<<<<<<< HEAD
  specialCaseCtx *knnCtx = NULL;
=======
>>>>>>> c89bb954
  if(dialect >= 2) {
    // Check if we have KNN in the query string, and if so, parse the query string to see if it is
    // a KNN section in the query. IN that case, we treat this as a SORTBY+LIMIT step.
    if(strcasestr(r->query, "KNN")) {
      knnCtx = prepareOptionalTopKCase(r->query, argv, argc, &status);
      if (QueryError_HasError(&status)) {
        goto err;
      }
      if (knnCtx != NULL) {
        // If we found KNN, add an arange step, so it will be the first step after
        // the root (which is first plan step to be executed after the root).
        AGPLN_AddKNNArrangeStep(&r->ap, knnCtx->knn.k, knnCtx->knn.fieldName);
      }
    }
  }
  rc = AGGPLN_Distribute(&r->ap, &status);
  if (rc != REDISMODULE_OK) goto err;

  AREQDIST_UpstreamInfo us = {NULL};
  rc = AREQ_BuildDistributedPipeline(r, &us, &status);
  if (rc != REDISMODULE_OK) goto err;

  SearchCluster *sc = GetSearchCluster();

  // Construct the command string
  MRCommand xcmd;
  buildMRCommand(argv , argc, profileArgs, &us, &xcmd);
  xcmd.protocol = _is_resp3(ctx) ? 3 : 2;

  // Build the result processor chain
  buildDistRPChain(r, &xcmd, sc, &us);

  if (IsProfile(r)) r->parseTime = clock() - r->initClock;

  if (r->reqflags & QEXEC_F_IS_CURSOR) {
    // Keep the original concurrent context
    ConcurrentCmdCtx_KeepRedisCtx(cmdCtx);

    // We rely on the existing mechanism of AREQ to free the ctx object when the cursor is exhausted
    r->sctx = rm_new(RedisSearchCtx);
    *r->sctx = SEARCH_CTX_STATIC(ctx, NULL);
    StrongRef dummy_spec_ref = {.rm = NULL};

    rc = AREQ_StartCursor(r, reply, dummy_spec_ref, &status);

    if (rc != REDISMODULE_OK) {
      goto err;
    }
  } else {
    if (reply->resp3 || IsProfile(r)) {
      RedisModule_Reply_Map(reply);
    }
    sendChunk(r, reply, -1);
    if (IsProfile(r)) {
      printAggProfile(reply, r);
    }
    if (reply->resp3 || IsProfile(r)) {
      RedisModule_Reply_MapEnd(reply);
    }
    AREQ_Free(r);
  }
  SpecialCaseCtx_Free(knnCtx);
  RedisModule_EndReply(reply);
  return;

// See if we can distribute the plan...
err:
  assert(QueryError_HasError(&status));
  QueryError_ReplyAndClear(ctx, &status);
  SpecialCaseCtx_Free(knnCtx);
  AREQ_Free(r);
  RedisModule_EndReply(reply);
  return;
}<|MERGE_RESOLUTION|>--- conflicted
+++ resolved
@@ -542,10 +542,6 @@
   if (rc != REDISMODULE_OK) goto err;
 
   unsigned int dialect = r->reqConfig.dialectVersion;
-<<<<<<< HEAD
-  specialCaseCtx *knnCtx = NULL;
-=======
->>>>>>> c89bb954
   if(dialect >= 2) {
     // Check if we have KNN in the query string, and if so, parse the query string to see if it is
     // a KNN section in the query. IN that case, we treat this as a SORTBY+LIMIT step.
