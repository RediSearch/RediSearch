--- conflicted
+++ resolved
@@ -20,13 +20,8 @@
 #include <err.h>
 
 // Get cursor command using a cursor id and an existing aggregate command
-<<<<<<< HEAD
-
+// Returns true if the cursor is not done (i.e., not depleted)
 static int getCursorCommand(MRReply *res, MRCommand *cmd, MRIteratorCtx *ctx) {
-=======
-// Returns true if the cursor is not done (i.e., not depleted)
-static bool getCursorCommand(MRReply *res, MRCommand *cmd) {
->>>>>>> 52f8fa07
   long long cursorId;
   if (!MRReply_ToInteger(MRReply_ArrayElement(res, 1), &cursorId)) {
     // Invalid format?!
@@ -39,15 +34,12 @@
     return false;
   }
 
-<<<<<<< HEAD
+  RS_LOG_ASSERT(cmd->num >= 2, "Invalid command?!");
+
   // Check if the coordinator experienced a timeout or not
   bool timedout = MRIteratorCallback_GetTimedOut(ctx);
 
   MRCommand newCmd;
-=======
-  RS_LOG_ASSERT(cmd->num >= 2, "Invalid command?!");
-
->>>>>>> 52f8fa07
   char buf[128];
   sprintf(buf, "%lld", cursorId);
   int shardingKey = MRCommand_GetShardingKey(cmd);
@@ -79,28 +71,20 @@
   return true;
 }
 
-<<<<<<< HEAD
+
 static int netCursorCallback(MRIteratorCallbackCtx *ctx, MRReply *rep) {
   MRCommand *cmd = MRIteratorCallback_GetCommand(ctx);
 
-  // Should we assert this??
-  bool bail_out = !rep || MRReply_Type(rep) != MR_REPLY_ARRAY || cmd->rootCommand == C_DEL;
-  if (!bail_out) {
-=======
-static int netCursorCallback(MRIteratorCallbackCtx *ctx, MRReply *rep, MRCommand *cmd) {
   // Check if an error returned from the shard
-  if(MRReply_Type(rep) == MR_REPLY_ERROR) {
+  if(MRReply_Type(rep) == MR_REPLY_ERROR && !cmd->rootCommand == C_DEL) {
     MRIteratorCallback_AddReply(ctx, rep); // to be picked up by getNextReply
     MRIteratorCallback_Done(ctx, 1);
     return REDIS_ERR;
   }
 
-  bool bail_out = false;
-
-  if(MRReply_Type(rep) != MR_REPLY_ARRAY) {
-    bail_out = true;
-  } else {
->>>>>>> 52f8fa07
+  bool bail_out = MRReply_Type(rep) != MR_REPLY_ARRAY || cmd->rootCommand == C_DEL;
+
+  if (!bail_out) {
     size_t len = MRReply_Length(rep);
     if (cmd->protocol == 3) {
       bail_out = len != 2; // (map, cursor)
@@ -370,7 +354,6 @@
       // callback
       MRIteratorCallback_SetTimedOut(MRIterator_GetCtx(nc->it));
 
-<<<<<<< HEAD
       return RS_RESULT_TIMEDOUT;
     }
 
@@ -378,18 +361,14 @@
       return RS_RESULT_EOF;
     }
 
+    // If an error was returned, propagate it
+    if(MRReply_Type(nc->current.root) == MR_REPLY_ERROR) {
+      QueryError_SetError(nc->areq->qiter.err, QUERY_EGENERIC, MRReply_String(nc->current.root, NULL));
+      return RS_RESULT_ERROR;
+    }
+
     root = nc->current.root;
     rows = nc->current.rows;
-=======
-      // If an error was returned, propagate it
-      if(MRReply_Type(nc->current.root) == MR_REPLY_ERROR) {
-        QueryError_SetError(nc->areq->qiter.err, QUERY_EGENERIC, MRReply_String(nc->current.root, NULL));
-        return RS_RESULT_ERROR;
-      }
-
-      root = nc->current.root;
-      rows = nc->current.rows;
->>>>>>> 52f8fa07
   }
 
   // invariant: at least one row exists
