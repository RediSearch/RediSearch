--- conflicted
+++ resolved
@@ -25,20 +25,12 @@
 BUILD_INTEL_SVS_OPT=${BUILD_INTEL_SVS_OPT:-0} # Use SVS pre-compiled library
 
 # Test configuration (0=disabled, 1=enabled)
-<<<<<<< HEAD
-BUILD_TESTS=0    # Build test binaries
-RUN_UNIT_TESTS=0 # Run C/C++ unit tests
-RUN_RUST_TESTS=0 # Run Rust tests
-RUN_PYTEST=0     # Run Python tests
-RUN_ALL_TESTS=0  # Run all test types
-=======
 BUILD_TESTS=0          # Build test binaries
 RUN_UNIT_TESTS=0       # Run C/C++ unit tests
 RUN_RUST_TESTS=0       # Run Rust tests
 RUN_RUST_VALGRIND=0    # Run Valgrind Rust tests
 RUN_PYTEST=0           # Run Python tests
 RUN_ALL_TESTS=0        # Run all test types
->>>>>>> ef5c9273
 RUN_MICRO_BENCHMARKS=0 # Run micro-benchmarks
 
 # Rust configuration
@@ -80,12 +72,9 @@
       RUN_RUST_TESTS|run_rust_tests)
         RUN_RUST_TESTS=1
         ;;
-<<<<<<< HEAD
-=======
       RUN_RUST_VALGRIND|run_rust_valgrind)
         RUN_RUST_VALGRIND=1
         ;;
->>>>>>> ef5c9273
       RUN_MICRO_BENCHMARKS|run_micro_benchmarks|RUN_MICROBENCHMARKS|run_microbenchmarks)
         RUN_MICRO_BENCHMARKS=1
         ;;
@@ -159,11 +148,7 @@
 #-----------------------------------------------------------------------------
 setup_test_configuration() {
   # If any tests will be run, ensure BUILD_TESTS is enabled
-<<<<<<< HEAD
-  if [[ "$RUN_ALL_TESTS" == "1" || "$RUN_UNIT_TESTS" == "1" || "$RUN_RUST_TESTS" == "1" || "$RUN_PYTEST" == "1" || "$RUN_MICRO_BENCHMARKS" == "1" ]]; then
-=======
   if [[ "$RUN_ALL_TESTS" == "1" || "$RUN_UNIT_TESTS" == "1" || "$RUN_RUST_TESTS" == "1" || "$RUN_RUST_VALGRIND" == "1" || "$RUN_PYTEST" == "1" || "$RUN_MICRO_BENCHMARKS" == "1" ]]; then
->>>>>>> ef5c9273
     if [[ "$BUILD_TESTS" != "1" ]]; then
       echo "Test execution requested, enabling test build automatically"
       BUILD_TESTS="1"
@@ -609,13 +594,6 @@
       --doctests
       $EXCLUDE_RUST_BENCHING_CRATES_LINKING_C
       --codecov
-<<<<<<< HEAD
-      --workspace
-      --exclude=inverted_index_bencher
-      --exclude=trie_bencher
-      --exclude=varint_bencher
-=======
->>>>>>> ef5c9273
       --ignore-filename-regex="varint_bencher/*,trie_bencher/*,inverted_index_bencher/*"
       --output-path=$BINROOT/rust_cov.info
     "
@@ -816,25 +794,18 @@
       benchmark_name=${benchmark#benchmark_}
 
       echo "Running $benchmark..."
-<<<<<<< HEAD
-      ./"$benchmark" --benchmark_out_format=json --benchmark_out="${benchmark_name}_results.json" || HAS_FAILURES=1
-=======
       if ./"$benchmark" --benchmark_out_format=json --benchmark_out="${benchmark_name}_results.json"; then
         echo "✓ $benchmark completed successfully"
       else
         echo "✗ $benchmark FAILED"
         HAS_FAILURES=1
       fi
->>>>>>> ef5c9273
     fi
   done
 
   if [[ "$HAS_FAILURES" == "1" ]]; then
     echo "Some micro-benchmarks failed. Check the logs above for details."
-<<<<<<< HEAD
-=======
     exit 1
->>>>>>> ef5c9273
   else
     echo "All micro-benchmarks completed successfully."
     echo "Results saved to $MICRO_BENCH_DIR/*_results.json"
@@ -866,12 +837,9 @@
 # Run tests if requested
 run_tests
 
-<<<<<<< HEAD
-=======
 # Run Rust valgrind tests if requested
 run_rust_valgrind_tests
 
->>>>>>> ef5c9273
 # Run micro-benchmarks if requested
 run_micro_benchmarks
 
